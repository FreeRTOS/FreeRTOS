/*
<<<<<<< HEAD
 * FreeRTOS Kernel V10.3.0
=======
 * FreeRTOS Kernel V10.4.1
>>>>>>> 5cc65129
 * Copyright (C) 2020 Amazon.com, Inc. or its affiliates.  All Rights Reserved.
 *
 * Permission is hereby granted, free of charge, to any person obtaining a copy of
 * this software and associated documentation files (the "Software"), to deal in
 * the Software without restriction, including without limitation the rights to
 * use, copy, modify, merge, publish, distribute, sublicense, and/or sell copies of
 * the Software, and to permit persons to whom the Software is furnished to do so,
 * subject to the following conditions:
 *
 * The above copyright notice and this permission notice shall be included in all
 * copies or substantial portions of the Software.
 *
 * THE SOFTWARE IS PROVIDED "AS IS", WITHOUT WARRANTY OF ANY KIND, EXPRESS OR
 * IMPLIED, INCLUDING BUT NOT LIMITED TO THE WARRANTIES OF MERCHANTABILITY, FITNESS
 * FOR A PARTICULAR PURPOSE AND NONINFRINGEMENT. IN NO EVENT SHALL THE AUTHORS OR
 * COPYRIGHT HOLDERS BE LIABLE FOR ANY CLAIM, DAMAGES OR OTHER LIABILITY, WHETHER
 * IN AN ACTION OF CONTRACT, TORT OR OTHERWISE, ARISING FROM, OUT OF OR IN
 * CONNECTION WITH THE SOFTWARE OR THE USE OR OTHER DEALINGS IN THE SOFTWARE.
 *
 * http://www.FreeRTOS.org
 * http://aws.amazon.com/freertos
 *
 * 1 tab == 4 spaces!
 */

/*
 * This file implements functions to access and manipulate the PIC32 hardware
 * without reliance on third party library functions that may be liable to
 * change.
 */

/* FreeRTOS includes. */
#include "FreeRTOS.h"

/* Demo includes. */
#include "ConfigPerformance.h"

#define hwUNLOCK_KEY_0					( 0xAA996655UL )
#define hwUNLOCK_KEY_1					( 0x556699AAUL )

/*-----------------------------------------------------------*/

void vHardwareConfigurePerformance( void )
{
	/* set PBCLK2 to deliver 40Mhz clock for PMP/I2C/UART/SPI. */
	SYSKEY = hwUNLOCK_KEY_0;
	SYSKEY = hwUNLOCK_KEY_1;

	/* 200MHz / 5 = 40MHz */
	PB2DIVbits.PBDIV = 0b100;

	/* Timers use clock PBCLK3, set this to 40MHz. */
	PB3DIVbits.PBDIV = 0b100;

	/* Ports use PBCLK4. */
	PB4DIVbits.PBDIV = 0b000;

	SYSKEY = 0;

	/* Disable interrupts - note taskDISABLE_INTERRUPTS() cannot be used here as
	FreeRTOS does not globally disable interrupt. */
	__builtin_disable_interrupts();
}
/*-----------------------------------------------------------*/

void vHardwareUseMultiVectoredInterrupts( void )
{
	/* Enable multi-vector interrupts. */
	_CP0_BIS_CAUSE( 0x00800000U );
	INTCONSET = _INTCON_MVEC_MASK;
	__builtin_enable_interrupts();
}




<|MERGE_RESOLUTION|>--- conflicted
+++ resolved
@@ -1,82 +1,78 @@
-/*
-<<<<<<< HEAD
- * FreeRTOS Kernel V10.3.0
-=======
- * FreeRTOS Kernel V10.4.1
->>>>>>> 5cc65129
- * Copyright (C) 2020 Amazon.com, Inc. or its affiliates.  All Rights Reserved.
- *
- * Permission is hereby granted, free of charge, to any person obtaining a copy of
- * this software and associated documentation files (the "Software"), to deal in
- * the Software without restriction, including without limitation the rights to
- * use, copy, modify, merge, publish, distribute, sublicense, and/or sell copies of
- * the Software, and to permit persons to whom the Software is furnished to do so,
- * subject to the following conditions:
- *
- * The above copyright notice and this permission notice shall be included in all
- * copies or substantial portions of the Software.
- *
- * THE SOFTWARE IS PROVIDED "AS IS", WITHOUT WARRANTY OF ANY KIND, EXPRESS OR
- * IMPLIED, INCLUDING BUT NOT LIMITED TO THE WARRANTIES OF MERCHANTABILITY, FITNESS
- * FOR A PARTICULAR PURPOSE AND NONINFRINGEMENT. IN NO EVENT SHALL THE AUTHORS OR
- * COPYRIGHT HOLDERS BE LIABLE FOR ANY CLAIM, DAMAGES OR OTHER LIABILITY, WHETHER
- * IN AN ACTION OF CONTRACT, TORT OR OTHERWISE, ARISING FROM, OUT OF OR IN
- * CONNECTION WITH THE SOFTWARE OR THE USE OR OTHER DEALINGS IN THE SOFTWARE.
- *
- * http://www.FreeRTOS.org
- * http://aws.amazon.com/freertos
- *
- * 1 tab == 4 spaces!
- */
-
-/*
- * This file implements functions to access and manipulate the PIC32 hardware
- * without reliance on third party library functions that may be liable to
- * change.
- */
-
-/* FreeRTOS includes. */
-#include "FreeRTOS.h"
-
-/* Demo includes. */
-#include "ConfigPerformance.h"
-
-#define hwUNLOCK_KEY_0					( 0xAA996655UL )
-#define hwUNLOCK_KEY_1					( 0x556699AAUL )
-
-/*-----------------------------------------------------------*/
-
-void vHardwareConfigurePerformance( void )
-{
-	/* set PBCLK2 to deliver 40Mhz clock for PMP/I2C/UART/SPI. */
-	SYSKEY = hwUNLOCK_KEY_0;
-	SYSKEY = hwUNLOCK_KEY_1;
-
-	/* 200MHz / 5 = 40MHz */
-	PB2DIVbits.PBDIV = 0b100;
-
-	/* Timers use clock PBCLK3, set this to 40MHz. */
-	PB3DIVbits.PBDIV = 0b100;
-
-	/* Ports use PBCLK4. */
-	PB4DIVbits.PBDIV = 0b000;
-
-	SYSKEY = 0;
-
-	/* Disable interrupts - note taskDISABLE_INTERRUPTS() cannot be used here as
-	FreeRTOS does not globally disable interrupt. */
-	__builtin_disable_interrupts();
-}
-/*-----------------------------------------------------------*/
-
-void vHardwareUseMultiVectoredInterrupts( void )
-{
-	/* Enable multi-vector interrupts. */
-	_CP0_BIS_CAUSE( 0x00800000U );
-	INTCONSET = _INTCON_MVEC_MASK;
-	__builtin_enable_interrupts();
-}
-
-
-
-
+/*
+ * FreeRTOS Kernel V10.4.1
+ * Copyright (C) 2020 Amazon.com, Inc. or its affiliates.  All Rights Reserved.
+ *
+ * Permission is hereby granted, free of charge, to any person obtaining a copy of
+ * this software and associated documentation files (the "Software"), to deal in
+ * the Software without restriction, including without limitation the rights to
+ * use, copy, modify, merge, publish, distribute, sublicense, and/or sell copies of
+ * the Software, and to permit persons to whom the Software is furnished to do so,
+ * subject to the following conditions:
+ *
+ * The above copyright notice and this permission notice shall be included in all
+ * copies or substantial portions of the Software.
+ *
+ * THE SOFTWARE IS PROVIDED "AS IS", WITHOUT WARRANTY OF ANY KIND, EXPRESS OR
+ * IMPLIED, INCLUDING BUT NOT LIMITED TO THE WARRANTIES OF MERCHANTABILITY, FITNESS
+ * FOR A PARTICULAR PURPOSE AND NONINFRINGEMENT. IN NO EVENT SHALL THE AUTHORS OR
+ * COPYRIGHT HOLDERS BE LIABLE FOR ANY CLAIM, DAMAGES OR OTHER LIABILITY, WHETHER
+ * IN AN ACTION OF CONTRACT, TORT OR OTHERWISE, ARISING FROM, OUT OF OR IN
+ * CONNECTION WITH THE SOFTWARE OR THE USE OR OTHER DEALINGS IN THE SOFTWARE.
+ *
+ * http://www.FreeRTOS.org
+ * http://aws.amazon.com/freertos
+ *
+ * 1 tab == 4 spaces!
+ */
+
+/*
+ * This file implements functions to access and manipulate the PIC32 hardware
+ * without reliance on third party library functions that may be liable to
+ * change.
+ */
+
+/* FreeRTOS includes. */
+#include "FreeRTOS.h"
+
+/* Demo includes. */
+#include "ConfigPerformance.h"
+
+#define hwUNLOCK_KEY_0					( 0xAA996655UL )
+#define hwUNLOCK_KEY_1					( 0x556699AAUL )
+
+/*-----------------------------------------------------------*/
+
+void vHardwareConfigurePerformance( void )
+{
+	/* set PBCLK2 to deliver 40Mhz clock for PMP/I2C/UART/SPI. */
+	SYSKEY = hwUNLOCK_KEY_0;
+	SYSKEY = hwUNLOCK_KEY_1;
+
+	/* 200MHz / 5 = 40MHz */
+	PB2DIVbits.PBDIV = 0b100;
+
+	/* Timers use clock PBCLK3, set this to 40MHz. */
+	PB3DIVbits.PBDIV = 0b100;
+
+	/* Ports use PBCLK4. */
+	PB4DIVbits.PBDIV = 0b000;
+
+	SYSKEY = 0;
+
+	/* Disable interrupts - note taskDISABLE_INTERRUPTS() cannot be used here as
+	FreeRTOS does not globally disable interrupt. */
+	__builtin_disable_interrupts();
+}
+/*-----------------------------------------------------------*/
+
+void vHardwareUseMultiVectoredInterrupts( void )
+{
+	/* Enable multi-vector interrupts. */
+	_CP0_BIS_CAUSE( 0x00800000U );
+	INTCONSET = _INTCON_MVEC_MASK;
+	__builtin_enable_interrupts();
+}
+
+
+
+