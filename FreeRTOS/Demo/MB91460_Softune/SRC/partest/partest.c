--- conflicted
+++ resolved
@@ -1,142 +1,138 @@
-/*
-<<<<<<< HEAD
- * FreeRTOS Kernel V10.3.0
-=======
- * FreeRTOS Kernel V10.4.1
->>>>>>> 5cc65129
- * Copyright (C) 2020 Amazon.com, Inc. or its affiliates.  All Rights Reserved.
- *
- * Permission is hereby granted, free of charge, to any person obtaining a copy of
- * this software and associated documentation files (the "Software"), to deal in
- * the Software without restriction, including without limitation the rights to
- * use, copy, modify, merge, publish, distribute, sublicense, and/or sell copies of
- * the Software, and to permit persons to whom the Software is furnished to do so,
- * subject to the following conditions:
- *
- * The above copyright notice and this permission notice shall be included in all
- * copies or substantial portions of the Software.
- *
- * THE SOFTWARE IS PROVIDED "AS IS", WITHOUT WARRANTY OF ANY KIND, EXPRESS OR
- * IMPLIED, INCLUDING BUT NOT LIMITED TO THE WARRANTIES OF MERCHANTABILITY, FITNESS
- * FOR A PARTICULAR PURPOSE AND NONINFRINGEMENT. IN NO EVENT SHALL THE AUTHORS OR
- * COPYRIGHT HOLDERS BE LIABLE FOR ANY CLAIM, DAMAGES OR OTHER LIABILITY, WHETHER
- * IN AN ACTION OF CONTRACT, TORT OR OTHERWISE, ARISING FROM, OUT OF OR IN
- * CONNECTION WITH THE SOFTWARE OR THE USE OR OTHER DEALINGS IN THE SOFTWARE.
- *
- * http://www.FreeRTOS.org
- * http://aws.amazon.com/freertos
- *
- * 1 tab == 4 spaces!
- */
-
-
-/* Scheduler includes. */
-#include "FreeRTOS.h"
-#include "task.h"
-
-#define partstNUM_LEDs	8
-
-static unsigned char sState[ partstNUM_LEDs ] = { pdFALSE };
-static unsigned char sState1[ partstNUM_LEDs ] = { pdFALSE };
-
-
-/*-----------------------------------------------------------*/
-void vParTestInitialise( void )
-{
-	/* Set port for LED outputs. */
-	DDR16 = 0xFF;
-	DDR25 = 0xFF;
-
-	/* Start with LEDs off. */
-	PDR25 = 0x00;
-	PDR16 = 0x00;
-}
-/*-----------------------------------------------------------*/
-
-void vParTestToggleLED( unsigned portBASE_TYPE uxLED )
-{
-	if( uxLED < partstNUM_LEDs )
-	{
-		taskENTER_CRITICAL();
-		{		
-			/* Toggle the state of the single genuine on board LED. */
-			if( sState[ uxLED ] )
-			{
-				PDR25 |= ( 1 << uxLED );
-			}
-			else
-			{
-				PDR25 &= ~( 1 << uxLED );
-			}
-		
-			sState[uxLED] = !( sState[ uxLED ] );
-		}		
-		taskEXIT_CRITICAL();
-	}
-	else
-	{
-		uxLED -= partstNUM_LEDs;
-
-		if( uxLED < partstNUM_LEDs )
-		{		
-			taskENTER_CRITICAL();
-			{		
-				/* Toggle the state of the single genuine on board LED. */
-				if( sState1[uxLED])	
-				{
-					PDR16 |= ( 1 << uxLED );
-				}
-				else
-				{
-					PDR16 &= ~( 1 << uxLED );
-				}
-			
-				sState1[ uxLED ] = !( sState1[ uxLED ] );
-			}
-			taskEXIT_CRITICAL();
-		}
-	}
-}
-/*-----------------------------------------------------------*/
-
-void vParTestSetLED( unsigned portBASE_TYPE uxLED, signed portBASE_TYPE xValue )
-{
-	/* Set or clear the output [in this case show or hide the '*' character. */
-	if( uxLED < partstNUM_LEDs )
-	{
-		taskENTER_CRITICAL();
-		{
-			if( xValue )
-			{
-				PDR25 |= ( 1 << uxLED );
-				sState[ uxLED ] = 1;
-			}
-			else
-			{
-				PDR25 &= ~( 1 << uxLED );
-				sState[ uxLED ] = 0;
-			}
-		}
-		taskEXIT_CRITICAL();
-	}
-	else 
-	{
-		uxLED -= partstNUM_LEDs;
-
-		taskENTER_CRITICAL();
-		{
-			if( xValue )
-			{
-				PDR16 |= ( 1 << uxLED );
-				sState1[ uxLED ] = 1;
-			}
-			else
-			{
-				PDR16 &= ~( 1 << uxLED );
-				sState1[ uxLED ] = 0;
-			}
-		}
-		taskEXIT_CRITICAL();
-	}
-}
-
+/*
+ * FreeRTOS Kernel V10.4.1
+ * Copyright (C) 2020 Amazon.com, Inc. or its affiliates.  All Rights Reserved.
+ *
+ * Permission is hereby granted, free of charge, to any person obtaining a copy of
+ * this software and associated documentation files (the "Software"), to deal in
+ * the Software without restriction, including without limitation the rights to
+ * use, copy, modify, merge, publish, distribute, sublicense, and/or sell copies of
+ * the Software, and to permit persons to whom the Software is furnished to do so,
+ * subject to the following conditions:
+ *
+ * The above copyright notice and this permission notice shall be included in all
+ * copies or substantial portions of the Software.
+ *
+ * THE SOFTWARE IS PROVIDED "AS IS", WITHOUT WARRANTY OF ANY KIND, EXPRESS OR
+ * IMPLIED, INCLUDING BUT NOT LIMITED TO THE WARRANTIES OF MERCHANTABILITY, FITNESS
+ * FOR A PARTICULAR PURPOSE AND NONINFRINGEMENT. IN NO EVENT SHALL THE AUTHORS OR
+ * COPYRIGHT HOLDERS BE LIABLE FOR ANY CLAIM, DAMAGES OR OTHER LIABILITY, WHETHER
+ * IN AN ACTION OF CONTRACT, TORT OR OTHERWISE, ARISING FROM, OUT OF OR IN
+ * CONNECTION WITH THE SOFTWARE OR THE USE OR OTHER DEALINGS IN THE SOFTWARE.
+ *
+ * http://www.FreeRTOS.org
+ * http://aws.amazon.com/freertos
+ *
+ * 1 tab == 4 spaces!
+ */
+
+
+/* Scheduler includes. */
+#include "FreeRTOS.h"
+#include "task.h"
+
+#define partstNUM_LEDs	8
+
+static unsigned char sState[ partstNUM_LEDs ] = { pdFALSE };
+static unsigned char sState1[ partstNUM_LEDs ] = { pdFALSE };
+
+
+/*-----------------------------------------------------------*/
+void vParTestInitialise( void )
+{
+	/* Set port for LED outputs. */
+	DDR16 = 0xFF;
+	DDR25 = 0xFF;
+
+	/* Start with LEDs off. */
+	PDR25 = 0x00;
+	PDR16 = 0x00;
+}
+/*-----------------------------------------------------------*/
+
+void vParTestToggleLED( unsigned portBASE_TYPE uxLED )
+{
+	if( uxLED < partstNUM_LEDs )
+	{
+		taskENTER_CRITICAL();
+		{		
+			/* Toggle the state of the single genuine on board LED. */
+			if( sState[ uxLED ] )
+			{
+				PDR25 |= ( 1 << uxLED );
+			}
+			else
+			{
+				PDR25 &= ~( 1 << uxLED );
+			}
+		
+			sState[uxLED] = !( sState[ uxLED ] );
+		}		
+		taskEXIT_CRITICAL();
+	}
+	else
+	{
+		uxLED -= partstNUM_LEDs;
+
+		if( uxLED < partstNUM_LEDs )
+		{		
+			taskENTER_CRITICAL();
+			{		
+				/* Toggle the state of the single genuine on board LED. */
+				if( sState1[uxLED])	
+				{
+					PDR16 |= ( 1 << uxLED );
+				}
+				else
+				{
+					PDR16 &= ~( 1 << uxLED );
+				}
+			
+				sState1[ uxLED ] = !( sState1[ uxLED ] );
+			}
+			taskEXIT_CRITICAL();
+		}
+	}
+}
+/*-----------------------------------------------------------*/
+
+void vParTestSetLED( unsigned portBASE_TYPE uxLED, signed portBASE_TYPE xValue )
+{
+	/* Set or clear the output [in this case show or hide the '*' character. */
+	if( uxLED < partstNUM_LEDs )
+	{
+		taskENTER_CRITICAL();
+		{
+			if( xValue )
+			{
+				PDR25 |= ( 1 << uxLED );
+				sState[ uxLED ] = 1;
+			}
+			else
+			{
+				PDR25 &= ~( 1 << uxLED );
+				sState[ uxLED ] = 0;
+			}
+		}
+		taskEXIT_CRITICAL();
+	}
+	else 
+	{
+		uxLED -= partstNUM_LEDs;
+
+		taskENTER_CRITICAL();
+		{
+			if( xValue )
+			{
+				PDR16 |= ( 1 << uxLED );
+				sState1[ uxLED ] = 1;
+			}
+			else
+			{
+				PDR16 &= ~( 1 << uxLED );
+				sState1[ uxLED ] = 0;
+			}
+		}
+		taskEXIT_CRITICAL();
+	}
+}
+