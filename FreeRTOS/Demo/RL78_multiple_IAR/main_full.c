/*
<<<<<<< HEAD
 * FreeRTOS Kernel V10.3.0
=======
 * FreeRTOS Kernel V10.4.1
>>>>>>> 5cc65129
 * Copyright (C) 2020 Amazon.com, Inc. or its affiliates.  All Rights Reserved.
 *
 * Permission is hereby granted, free of charge, to any person obtaining a copy of
 * this software and associated documentation files (the "Software"), to deal in
 * the Software without restriction, including without limitation the rights to
 * use, copy, modify, merge, publish, distribute, sublicense, and/or sell copies of
 * the Software, and to permit persons to whom the Software is furnished to do so,
 * subject to the following conditions:
 *
 * The above copyright notice and this permission notice shall be included in all
 * copies or substantial portions of the Software.
 *
 * THE SOFTWARE IS PROVIDED "AS IS", WITHOUT WARRANTY OF ANY KIND, EXPRESS OR
 * IMPLIED, INCLUDING BUT NOT LIMITED TO THE WARRANTIES OF MERCHANTABILITY, FITNESS
 * FOR A PARTICULAR PURPOSE AND NONINFRINGEMENT. IN NO EVENT SHALL THE AUTHORS OR
 * COPYRIGHT HOLDERS BE LIABLE FOR ANY CLAIM, DAMAGES OR OTHER LIABILITY, WHETHER
 * IN AN ACTION OF CONTRACT, TORT OR OTHERWISE, ARISING FROM, OUT OF OR IN
 * CONNECTION WITH THE SOFTWARE OR THE USE OR OTHER DEALINGS IN THE SOFTWARE.
 *
 * http://www.FreeRTOS.org
 * http://aws.amazon.com/freertos
 *
 * 1 tab == 4 spaces!
 */

/******************************************************************************
 * NOTE 1:  This project provides two demo applications.  A simple blinky style
 * project, and a more comprehensive test and demo application.  The
 * mainCREATE_SIMPLE_BLINKY_DEMO_ONLY setting in main.c is used to select
 * between the two.  See the notes on using mainCREATE_SIMPLE_BLINKY_DEMO_ONLY
 * in main.c.  This file implements the comprehensive test and demo version.
 *
 * NOTE 2:  This file only contains the source code that is specific to the
 * full demo.  Generic functions, such FreeRTOS hook functions, and functions
 * required to configure the hardware, along with an example of how to write an
 * interrupt service routine, are defined in main.c.
 ******************************************************************************
 *
 * main_full() creates all the demo application tasks and two software timers,
 * then starts the scheduler.  The web documentation provides more details of
 * the standard demo application tasks, which provide no particular
 * functionality, but do provide a good example of how to use the FreeRTOS API.
 *
 * In addition to the standard demo tasks, the following tasks, tests and
 * timers are created within this file:
 *
 * "Reg test" tasks - These fill the registers with known values, then check
 * that each register still contains its expected value.  Each task uses a
 * different set of values.  The reg test tasks execute with a very low priority,
 * so get preempted very frequently.  A register containing an unexpected value
 * is indicative of an error in the context switching mechanism.
 *
 * The "Demo" Timer and Callback Function:
 * The demo timer callback function does nothing more than increment a variable.
 * The period of the demo timer is set relative to the period of the check timer
 * (described below).  This allows the check timer to know how many times the
 * demo timer callback function should execute between each execution of the
 * check timer callback function.  The variable incremented in the demo timer
 * callback function is used to determine how many times the callback function
 * has executed.
 *
 * The "Check" Timer and Callback Function:
 * The check timer period is initially set to three seconds.  The check timer
 * callback function checks that all the standard demo tasks, the reg test
 * tasks, and the demo timer are not only still executing, but are executing
 * without reporting any errors.  If the check timer discovers that a task or
 * timer has stalled, or reported an error, then it changes its own period from
 * the initial three seconds, to just 200ms.  The check timer callback function
 * also toggles an LED each time it is called.  This provides a visual
 * indication of the system status:  If the LED toggles every three seconds,
 * then no issues have been discovered.  If the LED toggles every 200ms, then
 * an issue has been discovered with at least one task.
 *
 * ENSURE TO READ THE DOCUMENTATION PAGE FOR THIS PORT AND DEMO APPLICATION ON
 * THE http://www.FreeRTOS.org WEB SITE FOR FULL INFORMATION ON USING THIS DEMO
 * APPLICATION, AND ITS ASSOCIATE FreeRTOS ARCHITECTURE PORT!
 *
 */

/* Scheduler include files. */
#include "FreeRTOS.h"
#include "task.h"
#include "timers.h"

/* Standard demo includes. */
#include "dynamic.h"
#include "PollQ.h"
#include "blocktim.h"

/* Hardware includes. */
#include "demo_specific_io.h"

/* The period at which the check timer will expire, in ms, provided no errors
have been reported by any of the standard demo tasks.  ms are converted to the
equivalent in ticks using the portTICK_PERIOD_MS constant. */
#define mainCHECK_TIMER_PERIOD_MS			( 3000UL / portTICK_PERIOD_MS )

/* The period at which the check timer will expire, in ms, if an error has been
reported in one of the standard demo tasks, the check tasks, or the demo timer.
ms are converted to the equivalent in ticks using the portTICK_PERIOD_MS
constant. */
#define mainERROR_CHECK_TIMER_PERIOD_MS 	( 200UL / portTICK_PERIOD_MS )

/* These two definitions are used to set the period of the demo timer.  The demo
timer period is always relative to the check timer period, so the check timer
can determine if the demo timer has expired the expected number of times between
its own executions. */
#define mainDEMO_TIMER_INCREMENTS_PER_CHECK_TIMER_TIMEOUT	( 100UL )
#define mainDEMO_TIMER_PERIOD_MS			( mainCHECK_TIMER_PERIOD_MS / mainDEMO_TIMER_INCREMENTS_PER_CHECK_TIMER_TIMEOUT )

/* A block time of zero simply means "don't block". */
#define mainDONT_BLOCK						( 0U )

/* Values that are passed as parameters into the reg test tasks (purely to
ensure task parameters are passed correctly). */
#define mainREG_TEST_1_PARAMETER			( ( void * ) 0x1234 )
#define mainREG_TEST_2_PARAMETER			( ( void * ) 0x5678 )

/*-----------------------------------------------------------*/

/*
 * The 'check' timer callback function, as described at the top of this file.
 */
static void prvCheckTimerCallback( TimerHandle_t xTimer );

/*
 * The 'demo' timer callback function, as described at the top of this file.
 */
static void prvDemoTimerCallback( TimerHandle_t xTimer );

/*
 * Functions that define the RegTest tasks, as described at the top of this
 * file.  The RegTest tasks are written (necessarily) in assembler.  Their
 * entry points are written in C to allow for easy checking of the task
 * parameter values.
 */
extern void vRegTest1Task( void );
extern void vRegTest2Task( void );
static void prvRegTest1Entry( void *pvParameters );
static void prvRegTest2Entry( void *pvParameters );

/*
 * Called if a RegTest task discovers an error as a mechanism to stop the
 * tasks loop counter incrementing (so the check task can detect that an
 * error exists).
 */
void vRegTestError( void );

/*
 * Called by main() to create the more comprehensive application if
 * mainCREATE_SIMPLE_BLINKY_DEMO_ONLY is set to 0.
 */
void main_full( void );

/*-----------------------------------------------------------*/

/* Variables that are incremented on each cycle of the two reg tests to allow
the check timer to know that they are still executing. */
unsigned short usRegTest1LoopCounter = 0, usRegTest2LoopCounter;

/* The check timer.  This uses prvCheckTimerCallback() as its callback
function. */
static TimerHandle_t xCheckTimer = NULL;

/* The demo timer.  This uses prvDemoTimerCallback() as its callback function. */
static TimerHandle_t xDemoTimer = NULL;

/* This variable is incremented each time the demo timer expires. */
static volatile unsigned long ulDemoSoftwareTimerCounter = 0UL;

/*-----------------------------------------------------------*/

void main_full( void )
{
	/* Creates all the tasks and timers, then starts the scheduler. */

	/* First create the 'standard demo' tasks.  These are used to demonstrate
	API functions being used and also to test the kernel port.  More information
	is provided on the FreeRTOS.org WEB site. */
	vStartDynamicPriorityTasks();
	vStartPolledQueueTasks( tskIDLE_PRIORITY );
	vCreateBlockTimeTasks();

	/* Create the RegTest tasks as described at the top of this file. */
	xTaskCreate( prvRegTest1Entry,				/* The function that implements the task. */
				 "Reg1",						/* Text name for the task - to assist debugging only, not used by the kernel. */
				 configMINIMAL_STACK_SIZE, 		/* The size of the stack allocated to the task (in words, not bytes). */
				 mainREG_TEST_1_PARAMETER,  	/* The parameter passed into the task. */
				 tskIDLE_PRIORITY, 				/* The priority at which the task will execute. */
				 NULL );						/* Used to pass the handle of the created task out to the function caller - not used in this case. */

	xTaskCreate( prvRegTest2Entry, "Reg2", configMINIMAL_STACK_SIZE, mainREG_TEST_2_PARAMETER, tskIDLE_PRIORITY, NULL );

	/* Create the software timer that performs the 'check' functionality,
	as described at the top of this file. */
	xCheckTimer = xTimerCreate( "CheckTimer",					/* A text name, purely to help debugging. */
								( mainCHECK_TIMER_PERIOD_MS ),	/* The timer period, in this case 3000ms (3s). */
								pdTRUE,							/* This is an auto-reload timer, so xAutoReload is set to pdTRUE. */
								( void * ) 0,					/* The ID is not used, so can be set to anything. */
								prvCheckTimerCallback			/* The callback function that inspects the status of all the other tasks. */
							  );

	/* Create the software timer that just increments a variable for demo
	purposes. */
	xDemoTimer = xTimerCreate(  "DemoTimer",/* A text name, purely to help debugging. */
								( mainDEMO_TIMER_PERIOD_MS ),		/* The timer period, in this case it is always calculated relative to the check timer period (see the definition of mainDEMO_TIMER_PERIOD_MS). */
								pdTRUE,								/* This is an auto-reload timer, so xAutoReload is set to pdTRUE. */
								( void * ) 0,						/* The ID is not used, so can be set to anything. */
								prvDemoTimerCallback				/* The callback function that inspects the status of all the other tasks. */
							  );

	/* Start both the check timer and the demo timer.  The timers won't actually
	start until the scheduler is started. */
	xTimerStart( xCheckTimer, mainDONT_BLOCK );
	xTimerStart( xDemoTimer, mainDONT_BLOCK );

	/* Finally start the scheduler running. */
	vTaskStartScheduler();

	/* If all is well execution will never reach here as the scheduler will be
	running.  If this null loop is reached then it is likely there was
	insufficient FreeRTOS heap available for the idle task and/or timer task to
	be created.  See http://www.freertos.org/a00111.html. */
	for( ;; );
}
/*-----------------------------------------------------------*/

static void prvDemoTimerCallback( TimerHandle_t xTimer )
{
	/* Remove compiler warning about unused parameter. */
	( void ) xTimer;

	/* The demo timer has expired.  All it does is increment a variable.  The
	period of the demo timer is relative to that of the check timer, so the
	check timer knows how many times this variable should have been incremented
	between each execution of the check timer's own callback. */
	ulDemoSoftwareTimerCounter++;
}
/*-----------------------------------------------------------*/

static void prvCheckTimerCallback( TimerHandle_t xTimer )
{
static portBASE_TYPE xChangedTimerPeriodAlready = pdFALSE, xErrorStatus = pdPASS;
static unsigned short usLastRegTest1Counter = 0, usLastRegTest2Counter = 0;

	/* Remove compiler warning about unused parameter. */
	( void ) xTimer;

	/* Inspect the status of the standard demo tasks. */
	if( xAreDynamicPriorityTasksStillRunning() != pdTRUE )
	{
		xErrorStatus = pdFAIL;
	}

	if( xArePollingQueuesStillRunning() != pdTRUE )
	{
		xErrorStatus = pdFAIL;
	}

	if( xAreBlockTimeTestTasksStillRunning() != pdTRUE )
	{
		xErrorStatus = pdFAIL;
	}

	/* Indicate an error if either of the reg test loop counters have not
	incremented since the last time this function was called. */
	if( usLastRegTest1Counter == usRegTest1LoopCounter )
	{
		xErrorStatus = pdFAIL;
	}
	else
	{
		usLastRegTest1Counter = usRegTest1LoopCounter;
	}

	if( usLastRegTest2Counter == usRegTest2LoopCounter )
	{
		xErrorStatus = pdFAIL;
	}
	else
	{
		usLastRegTest2Counter = usRegTest2LoopCounter;
	}

	/* Ensure that the demo software timer has expired
	mainDEMO_TIMER_INCREMENTS_PER_CHECK_TIMER_TIMEOUT times in between
	each call of this function.  A critical section is not required to access
	ulDemoSoftwareTimerCounter as the variable is only accessed from another
	software timer callback, and only one software timer callback can be
	executing at any time. */
	if( ( ulDemoSoftwareTimerCounter < ( mainDEMO_TIMER_INCREMENTS_PER_CHECK_TIMER_TIMEOUT - 1 ) ) ||
	    ( ulDemoSoftwareTimerCounter > ( mainDEMO_TIMER_INCREMENTS_PER_CHECK_TIMER_TIMEOUT + 1 ) )
	  )
	{
		xErrorStatus = pdFAIL;
	}
	else
	{
		ulDemoSoftwareTimerCounter = 0UL;
	}

	if( ( xErrorStatus == pdFAIL ) && ( xChangedTimerPeriodAlready == pdFALSE ) )
	{
		/* An error has occurred, but the timer's period has not yet been changed,
		change it now, and remember that it has been changed.  Shortening the
		timer's period means the LED will toggle at a faster rate, giving a
		visible indication that something has gone wrong. */
		xChangedTimerPeriodAlready = pdTRUE;

		/* This call to xTimerChangePeriod() uses a zero block time.  Functions
		called from inside of a timer callback function must *never* attempt to
		block. */
		xTimerChangePeriod( xCheckTimer, ( mainERROR_CHECK_TIMER_PERIOD_MS ), mainDONT_BLOCK );
	}

	/* Toggle the LED.  The toggle rate will depend on whether or not an error
	has been found in any tasks. */
	LED_BIT = !LED_BIT;
}
/*-----------------------------------------------------------*/

void vRegTestError( void )
{
	/* Called by both reg test tasks if an error is found.  There is no way out
	of this function so the loop counter of the calling task will stop
	incrementing, which will result in the check timer signaling an error. */
	for( ;; );
}
/*-----------------------------------------------------------*/

static void prvRegTest1Entry( void *pvParameters )
{
	/* If the parameter has its expected value then start the first reg test
	task (this is only done to test that the RTOS port is correctly handling
	task parameters. */
	if( pvParameters == mainREG_TEST_1_PARAMETER )
	{
		vRegTest1Task();
	}
	else
	{
		vRegTestError();
	}

	/* It is not possible to get here as neither of the two functions called
	above will ever return. */
}
/*-----------------------------------------------------------*/

static void prvRegTest2Entry( void *pvParameters )
{
	/* If the parameter has its expected value then start the first reg test
	task (this is only done to test that the RTOS port is correctly handling
	task parameters. */
	if( pvParameters == mainREG_TEST_2_PARAMETER )
	{
		vRegTest2Task();
	}
	else
	{
		vRegTestError();
	}

	/* It is not possible to get here as neither of the two functions called
	above will ever return. */
}
/*-----------------------------------------------------------*/

<|MERGE_RESOLUTION|>--- conflicted
+++ resolved
@@ -1,374 +1,370 @@
-/*
-<<<<<<< HEAD
- * FreeRTOS Kernel V10.3.0
-=======
- * FreeRTOS Kernel V10.4.1
->>>>>>> 5cc65129
- * Copyright (C) 2020 Amazon.com, Inc. or its affiliates.  All Rights Reserved.
- *
- * Permission is hereby granted, free of charge, to any person obtaining a copy of
- * this software and associated documentation files (the "Software"), to deal in
- * the Software without restriction, including without limitation the rights to
- * use, copy, modify, merge, publish, distribute, sublicense, and/or sell copies of
- * the Software, and to permit persons to whom the Software is furnished to do so,
- * subject to the following conditions:
- *
- * The above copyright notice and this permission notice shall be included in all
- * copies or substantial portions of the Software.
- *
- * THE SOFTWARE IS PROVIDED "AS IS", WITHOUT WARRANTY OF ANY KIND, EXPRESS OR
- * IMPLIED, INCLUDING BUT NOT LIMITED TO THE WARRANTIES OF MERCHANTABILITY, FITNESS
- * FOR A PARTICULAR PURPOSE AND NONINFRINGEMENT. IN NO EVENT SHALL THE AUTHORS OR
- * COPYRIGHT HOLDERS BE LIABLE FOR ANY CLAIM, DAMAGES OR OTHER LIABILITY, WHETHER
- * IN AN ACTION OF CONTRACT, TORT OR OTHERWISE, ARISING FROM, OUT OF OR IN
- * CONNECTION WITH THE SOFTWARE OR THE USE OR OTHER DEALINGS IN THE SOFTWARE.
- *
- * http://www.FreeRTOS.org
- * http://aws.amazon.com/freertos
- *
- * 1 tab == 4 spaces!
- */
-
-/******************************************************************************
- * NOTE 1:  This project provides two demo applications.  A simple blinky style
- * project, and a more comprehensive test and demo application.  The
- * mainCREATE_SIMPLE_BLINKY_DEMO_ONLY setting in main.c is used to select
- * between the two.  See the notes on using mainCREATE_SIMPLE_BLINKY_DEMO_ONLY
- * in main.c.  This file implements the comprehensive test and demo version.
- *
- * NOTE 2:  This file only contains the source code that is specific to the
- * full demo.  Generic functions, such FreeRTOS hook functions, and functions
- * required to configure the hardware, along with an example of how to write an
- * interrupt service routine, are defined in main.c.
- ******************************************************************************
- *
- * main_full() creates all the demo application tasks and two software timers,
- * then starts the scheduler.  The web documentation provides more details of
- * the standard demo application tasks, which provide no particular
- * functionality, but do provide a good example of how to use the FreeRTOS API.
- *
- * In addition to the standard demo tasks, the following tasks, tests and
- * timers are created within this file:
- *
- * "Reg test" tasks - These fill the registers with known values, then check
- * that each register still contains its expected value.  Each task uses a
- * different set of values.  The reg test tasks execute with a very low priority,
- * so get preempted very frequently.  A register containing an unexpected value
- * is indicative of an error in the context switching mechanism.
- *
- * The "Demo" Timer and Callback Function:
- * The demo timer callback function does nothing more than increment a variable.
- * The period of the demo timer is set relative to the period of the check timer
- * (described below).  This allows the check timer to know how many times the
- * demo timer callback function should execute between each execution of the
- * check timer callback function.  The variable incremented in the demo timer
- * callback function is used to determine how many times the callback function
- * has executed.
- *
- * The "Check" Timer and Callback Function:
- * The check timer period is initially set to three seconds.  The check timer
- * callback function checks that all the standard demo tasks, the reg test
- * tasks, and the demo timer are not only still executing, but are executing
- * without reporting any errors.  If the check timer discovers that a task or
- * timer has stalled, or reported an error, then it changes its own period from
- * the initial three seconds, to just 200ms.  The check timer callback function
- * also toggles an LED each time it is called.  This provides a visual
- * indication of the system status:  If the LED toggles every three seconds,
- * then no issues have been discovered.  If the LED toggles every 200ms, then
- * an issue has been discovered with at least one task.
- *
- * ENSURE TO READ THE DOCUMENTATION PAGE FOR THIS PORT AND DEMO APPLICATION ON
- * THE http://www.FreeRTOS.org WEB SITE FOR FULL INFORMATION ON USING THIS DEMO
- * APPLICATION, AND ITS ASSOCIATE FreeRTOS ARCHITECTURE PORT!
- *
- */
-
-/* Scheduler include files. */
-#include "FreeRTOS.h"
-#include "task.h"
-#include "timers.h"
-
-/* Standard demo includes. */
-#include "dynamic.h"
-#include "PollQ.h"
-#include "blocktim.h"
-
-/* Hardware includes. */
-#include "demo_specific_io.h"
-
-/* The period at which the check timer will expire, in ms, provided no errors
-have been reported by any of the standard demo tasks.  ms are converted to the
-equivalent in ticks using the portTICK_PERIOD_MS constant. */
-#define mainCHECK_TIMER_PERIOD_MS			( 3000UL / portTICK_PERIOD_MS )
-
-/* The period at which the check timer will expire, in ms, if an error has been
-reported in one of the standard demo tasks, the check tasks, or the demo timer.
-ms are converted to the equivalent in ticks using the portTICK_PERIOD_MS
-constant. */
-#define mainERROR_CHECK_TIMER_PERIOD_MS 	( 200UL / portTICK_PERIOD_MS )
-
-/* These two definitions are used to set the period of the demo timer.  The demo
-timer period is always relative to the check timer period, so the check timer
-can determine if the demo timer has expired the expected number of times between
-its own executions. */
-#define mainDEMO_TIMER_INCREMENTS_PER_CHECK_TIMER_TIMEOUT	( 100UL )
-#define mainDEMO_TIMER_PERIOD_MS			( mainCHECK_TIMER_PERIOD_MS / mainDEMO_TIMER_INCREMENTS_PER_CHECK_TIMER_TIMEOUT )
-
-/* A block time of zero simply means "don't block". */
-#define mainDONT_BLOCK						( 0U )
-
-/* Values that are passed as parameters into the reg test tasks (purely to
-ensure task parameters are passed correctly). */
-#define mainREG_TEST_1_PARAMETER			( ( void * ) 0x1234 )
-#define mainREG_TEST_2_PARAMETER			( ( void * ) 0x5678 )
-
-/*-----------------------------------------------------------*/
-
-/*
- * The 'check' timer callback function, as described at the top of this file.
- */
-static void prvCheckTimerCallback( TimerHandle_t xTimer );
-
-/*
- * The 'demo' timer callback function, as described at the top of this file.
- */
-static void prvDemoTimerCallback( TimerHandle_t xTimer );
-
-/*
- * Functions that define the RegTest tasks, as described at the top of this
- * file.  The RegTest tasks are written (necessarily) in assembler.  Their
- * entry points are written in C to allow for easy checking of the task
- * parameter values.
- */
-extern void vRegTest1Task( void );
-extern void vRegTest2Task( void );
-static void prvRegTest1Entry( void *pvParameters );
-static void prvRegTest2Entry( void *pvParameters );
-
-/*
- * Called if a RegTest task discovers an error as a mechanism to stop the
- * tasks loop counter incrementing (so the check task can detect that an
- * error exists).
- */
-void vRegTestError( void );
-
-/*
- * Called by main() to create the more comprehensive application if
- * mainCREATE_SIMPLE_BLINKY_DEMO_ONLY is set to 0.
- */
-void main_full( void );
-
-/*-----------------------------------------------------------*/
-
-/* Variables that are incremented on each cycle of the two reg tests to allow
-the check timer to know that they are still executing. */
-unsigned short usRegTest1LoopCounter = 0, usRegTest2LoopCounter;
-
-/* The check timer.  This uses prvCheckTimerCallback() as its callback
-function. */
-static TimerHandle_t xCheckTimer = NULL;
-
-/* The demo timer.  This uses prvDemoTimerCallback() as its callback function. */
-static TimerHandle_t xDemoTimer = NULL;
-
-/* This variable is incremented each time the demo timer expires. */
-static volatile unsigned long ulDemoSoftwareTimerCounter = 0UL;
-
-/*-----------------------------------------------------------*/
-
-void main_full( void )
-{
-	/* Creates all the tasks and timers, then starts the scheduler. */
-
-	/* First create the 'standard demo' tasks.  These are used to demonstrate
-	API functions being used and also to test the kernel port.  More information
-	is provided on the FreeRTOS.org WEB site. */
-	vStartDynamicPriorityTasks();
-	vStartPolledQueueTasks( tskIDLE_PRIORITY );
-	vCreateBlockTimeTasks();
-
-	/* Create the RegTest tasks as described at the top of this file. */
-	xTaskCreate( prvRegTest1Entry,				/* The function that implements the task. */
-				 "Reg1",						/* Text name for the task - to assist debugging only, not used by the kernel. */
-				 configMINIMAL_STACK_SIZE, 		/* The size of the stack allocated to the task (in words, not bytes). */
-				 mainREG_TEST_1_PARAMETER,  	/* The parameter passed into the task. */
-				 tskIDLE_PRIORITY, 				/* The priority at which the task will execute. */
-				 NULL );						/* Used to pass the handle of the created task out to the function caller - not used in this case. */
-
-	xTaskCreate( prvRegTest2Entry, "Reg2", configMINIMAL_STACK_SIZE, mainREG_TEST_2_PARAMETER, tskIDLE_PRIORITY, NULL );
-
-	/* Create the software timer that performs the 'check' functionality,
-	as described at the top of this file. */
-	xCheckTimer = xTimerCreate( "CheckTimer",					/* A text name, purely to help debugging. */
-								( mainCHECK_TIMER_PERIOD_MS ),	/* The timer period, in this case 3000ms (3s). */
-								pdTRUE,							/* This is an auto-reload timer, so xAutoReload is set to pdTRUE. */
-								( void * ) 0,					/* The ID is not used, so can be set to anything. */
-								prvCheckTimerCallback			/* The callback function that inspects the status of all the other tasks. */
-							  );
-
-	/* Create the software timer that just increments a variable for demo
-	purposes. */
-	xDemoTimer = xTimerCreate(  "DemoTimer",/* A text name, purely to help debugging. */
-								( mainDEMO_TIMER_PERIOD_MS ),		/* The timer period, in this case it is always calculated relative to the check timer period (see the definition of mainDEMO_TIMER_PERIOD_MS). */
-								pdTRUE,								/* This is an auto-reload timer, so xAutoReload is set to pdTRUE. */
-								( void * ) 0,						/* The ID is not used, so can be set to anything. */
-								prvDemoTimerCallback				/* The callback function that inspects the status of all the other tasks. */
-							  );
-
-	/* Start both the check timer and the demo timer.  The timers won't actually
-	start until the scheduler is started. */
-	xTimerStart( xCheckTimer, mainDONT_BLOCK );
-	xTimerStart( xDemoTimer, mainDONT_BLOCK );
-
-	/* Finally start the scheduler running. */
-	vTaskStartScheduler();
-
-	/* If all is well execution will never reach here as the scheduler will be
-	running.  If this null loop is reached then it is likely there was
-	insufficient FreeRTOS heap available for the idle task and/or timer task to
-	be created.  See http://www.freertos.org/a00111.html. */
-	for( ;; );
-}
-/*-----------------------------------------------------------*/
-
-static void prvDemoTimerCallback( TimerHandle_t xTimer )
-{
-	/* Remove compiler warning about unused parameter. */
-	( void ) xTimer;
-
-	/* The demo timer has expired.  All it does is increment a variable.  The
-	period of the demo timer is relative to that of the check timer, so the
-	check timer knows how many times this variable should have been incremented
-	between each execution of the check timer's own callback. */
-	ulDemoSoftwareTimerCounter++;
-}
-/*-----------------------------------------------------------*/
-
-static void prvCheckTimerCallback( TimerHandle_t xTimer )
-{
-static portBASE_TYPE xChangedTimerPeriodAlready = pdFALSE, xErrorStatus = pdPASS;
-static unsigned short usLastRegTest1Counter = 0, usLastRegTest2Counter = 0;
-
-	/* Remove compiler warning about unused parameter. */
-	( void ) xTimer;
-
-	/* Inspect the status of the standard demo tasks. */
-	if( xAreDynamicPriorityTasksStillRunning() != pdTRUE )
-	{
-		xErrorStatus = pdFAIL;
-	}
-
-	if( xArePollingQueuesStillRunning() != pdTRUE )
-	{
-		xErrorStatus = pdFAIL;
-	}
-
-	if( xAreBlockTimeTestTasksStillRunning() != pdTRUE )
-	{
-		xErrorStatus = pdFAIL;
-	}
-
-	/* Indicate an error if either of the reg test loop counters have not
-	incremented since the last time this function was called. */
-	if( usLastRegTest1Counter == usRegTest1LoopCounter )
-	{
-		xErrorStatus = pdFAIL;
-	}
-	else
-	{
-		usLastRegTest1Counter = usRegTest1LoopCounter;
-	}
-
-	if( usLastRegTest2Counter == usRegTest2LoopCounter )
-	{
-		xErrorStatus = pdFAIL;
-	}
-	else
-	{
-		usLastRegTest2Counter = usRegTest2LoopCounter;
-	}
-
-	/* Ensure that the demo software timer has expired
-	mainDEMO_TIMER_INCREMENTS_PER_CHECK_TIMER_TIMEOUT times in between
-	each call of this function.  A critical section is not required to access
-	ulDemoSoftwareTimerCounter as the variable is only accessed from another
-	software timer callback, and only one software timer callback can be
-	executing at any time. */
-	if( ( ulDemoSoftwareTimerCounter < ( mainDEMO_TIMER_INCREMENTS_PER_CHECK_TIMER_TIMEOUT - 1 ) ) ||
-	    ( ulDemoSoftwareTimerCounter > ( mainDEMO_TIMER_INCREMENTS_PER_CHECK_TIMER_TIMEOUT + 1 ) )
-	  )
-	{
-		xErrorStatus = pdFAIL;
-	}
-	else
-	{
-		ulDemoSoftwareTimerCounter = 0UL;
-	}
-
-	if( ( xErrorStatus == pdFAIL ) && ( xChangedTimerPeriodAlready == pdFALSE ) )
-	{
-		/* An error has occurred, but the timer's period has not yet been changed,
-		change it now, and remember that it has been changed.  Shortening the
-		timer's period means the LED will toggle at a faster rate, giving a
-		visible indication that something has gone wrong. */
-		xChangedTimerPeriodAlready = pdTRUE;
-
-		/* This call to xTimerChangePeriod() uses a zero block time.  Functions
-		called from inside of a timer callback function must *never* attempt to
-		block. */
-		xTimerChangePeriod( xCheckTimer, ( mainERROR_CHECK_TIMER_PERIOD_MS ), mainDONT_BLOCK );
-	}
-
-	/* Toggle the LED.  The toggle rate will depend on whether or not an error
-	has been found in any tasks. */
-	LED_BIT = !LED_BIT;
-}
-/*-----------------------------------------------------------*/
-
-void vRegTestError( void )
-{
-	/* Called by both reg test tasks if an error is found.  There is no way out
-	of this function so the loop counter of the calling task will stop
-	incrementing, which will result in the check timer signaling an error. */
-	for( ;; );
-}
-/*-----------------------------------------------------------*/
-
-static void prvRegTest1Entry( void *pvParameters )
-{
-	/* If the parameter has its expected value then start the first reg test
-	task (this is only done to test that the RTOS port is correctly handling
-	task parameters. */
-	if( pvParameters == mainREG_TEST_1_PARAMETER )
-	{
-		vRegTest1Task();
-	}
-	else
-	{
-		vRegTestError();
-	}
-
-	/* It is not possible to get here as neither of the two functions called
-	above will ever return. */
-}
-/*-----------------------------------------------------------*/
-
-static void prvRegTest2Entry( void *pvParameters )
-{
-	/* If the parameter has its expected value then start the first reg test
-	task (this is only done to test that the RTOS port is correctly handling
-	task parameters. */
-	if( pvParameters == mainREG_TEST_2_PARAMETER )
-	{
-		vRegTest2Task();
-	}
-	else
-	{
-		vRegTestError();
-	}
-
-	/* It is not possible to get here as neither of the two functions called
-	above will ever return. */
-}
-/*-----------------------------------------------------------*/
-
+/*
+ * FreeRTOS Kernel V10.4.1
+ * Copyright (C) 2020 Amazon.com, Inc. or its affiliates.  All Rights Reserved.
+ *
+ * Permission is hereby granted, free of charge, to any person obtaining a copy of
+ * this software and associated documentation files (the "Software"), to deal in
+ * the Software without restriction, including without limitation the rights to
+ * use, copy, modify, merge, publish, distribute, sublicense, and/or sell copies of
+ * the Software, and to permit persons to whom the Software is furnished to do so,
+ * subject to the following conditions:
+ *
+ * The above copyright notice and this permission notice shall be included in all
+ * copies or substantial portions of the Software.
+ *
+ * THE SOFTWARE IS PROVIDED "AS IS", WITHOUT WARRANTY OF ANY KIND, EXPRESS OR
+ * IMPLIED, INCLUDING BUT NOT LIMITED TO THE WARRANTIES OF MERCHANTABILITY, FITNESS
+ * FOR A PARTICULAR PURPOSE AND NONINFRINGEMENT. IN NO EVENT SHALL THE AUTHORS OR
+ * COPYRIGHT HOLDERS BE LIABLE FOR ANY CLAIM, DAMAGES OR OTHER LIABILITY, WHETHER
+ * IN AN ACTION OF CONTRACT, TORT OR OTHERWISE, ARISING FROM, OUT OF OR IN
+ * CONNECTION WITH THE SOFTWARE OR THE USE OR OTHER DEALINGS IN THE SOFTWARE.
+ *
+ * http://www.FreeRTOS.org
+ * http://aws.amazon.com/freertos
+ *
+ * 1 tab == 4 spaces!
+ */
+
+/******************************************************************************
+ * NOTE 1:  This project provides two demo applications.  A simple blinky style
+ * project, and a more comprehensive test and demo application.  The
+ * mainCREATE_SIMPLE_BLINKY_DEMO_ONLY setting in main.c is used to select
+ * between the two.  See the notes on using mainCREATE_SIMPLE_BLINKY_DEMO_ONLY
+ * in main.c.  This file implements the comprehensive test and demo version.
+ *
+ * NOTE 2:  This file only contains the source code that is specific to the
+ * full demo.  Generic functions, such FreeRTOS hook functions, and functions
+ * required to configure the hardware, along with an example of how to write an
+ * interrupt service routine, are defined in main.c.
+ ******************************************************************************
+ *
+ * main_full() creates all the demo application tasks and two software timers,
+ * then starts the scheduler.  The web documentation provides more details of
+ * the standard demo application tasks, which provide no particular
+ * functionality, but do provide a good example of how to use the FreeRTOS API.
+ *
+ * In addition to the standard demo tasks, the following tasks, tests and
+ * timers are created within this file:
+ *
+ * "Reg test" tasks - These fill the registers with known values, then check
+ * that each register still contains its expected value.  Each task uses a
+ * different set of values.  The reg test tasks execute with a very low priority,
+ * so get preempted very frequently.  A register containing an unexpected value
+ * is indicative of an error in the context switching mechanism.
+ *
+ * The "Demo" Timer and Callback Function:
+ * The demo timer callback function does nothing more than increment a variable.
+ * The period of the demo timer is set relative to the period of the check timer
+ * (described below).  This allows the check timer to know how many times the
+ * demo timer callback function should execute between each execution of the
+ * check timer callback function.  The variable incremented in the demo timer
+ * callback function is used to determine how many times the callback function
+ * has executed.
+ *
+ * The "Check" Timer and Callback Function:
+ * The check timer period is initially set to three seconds.  The check timer
+ * callback function checks that all the standard demo tasks, the reg test
+ * tasks, and the demo timer are not only still executing, but are executing
+ * without reporting any errors.  If the check timer discovers that a task or
+ * timer has stalled, or reported an error, then it changes its own period from
+ * the initial three seconds, to just 200ms.  The check timer callback function
+ * also toggles an LED each time it is called.  This provides a visual
+ * indication of the system status:  If the LED toggles every three seconds,
+ * then no issues have been discovered.  If the LED toggles every 200ms, then
+ * an issue has been discovered with at least one task.
+ *
+ * ENSURE TO READ THE DOCUMENTATION PAGE FOR THIS PORT AND DEMO APPLICATION ON
+ * THE http://www.FreeRTOS.org WEB SITE FOR FULL INFORMATION ON USING THIS DEMO
+ * APPLICATION, AND ITS ASSOCIATE FreeRTOS ARCHITECTURE PORT!
+ *
+ */
+
+/* Scheduler include files. */
+#include "FreeRTOS.h"
+#include "task.h"
+#include "timers.h"
+
+/* Standard demo includes. */
+#include "dynamic.h"
+#include "PollQ.h"
+#include "blocktim.h"
+
+/* Hardware includes. */
+#include "demo_specific_io.h"
+
+/* The period at which the check timer will expire, in ms, provided no errors
+have been reported by any of the standard demo tasks.  ms are converted to the
+equivalent in ticks using the portTICK_PERIOD_MS constant. */
+#define mainCHECK_TIMER_PERIOD_MS			( 3000UL / portTICK_PERIOD_MS )
+
+/* The period at which the check timer will expire, in ms, if an error has been
+reported in one of the standard demo tasks, the check tasks, or the demo timer.
+ms are converted to the equivalent in ticks using the portTICK_PERIOD_MS
+constant. */
+#define mainERROR_CHECK_TIMER_PERIOD_MS 	( 200UL / portTICK_PERIOD_MS )
+
+/* These two definitions are used to set the period of the demo timer.  The demo
+timer period is always relative to the check timer period, so the check timer
+can determine if the demo timer has expired the expected number of times between
+its own executions. */
+#define mainDEMO_TIMER_INCREMENTS_PER_CHECK_TIMER_TIMEOUT	( 100UL )
+#define mainDEMO_TIMER_PERIOD_MS			( mainCHECK_TIMER_PERIOD_MS / mainDEMO_TIMER_INCREMENTS_PER_CHECK_TIMER_TIMEOUT )
+
+/* A block time of zero simply means "don't block". */
+#define mainDONT_BLOCK						( 0U )
+
+/* Values that are passed as parameters into the reg test tasks (purely to
+ensure task parameters are passed correctly). */
+#define mainREG_TEST_1_PARAMETER			( ( void * ) 0x1234 )
+#define mainREG_TEST_2_PARAMETER			( ( void * ) 0x5678 )
+
+/*-----------------------------------------------------------*/
+
+/*
+ * The 'check' timer callback function, as described at the top of this file.
+ */
+static void prvCheckTimerCallback( TimerHandle_t xTimer );
+
+/*
+ * The 'demo' timer callback function, as described at the top of this file.
+ */
+static void prvDemoTimerCallback( TimerHandle_t xTimer );
+
+/*
+ * Functions that define the RegTest tasks, as described at the top of this
+ * file.  The RegTest tasks are written (necessarily) in assembler.  Their
+ * entry points are written in C to allow for easy checking of the task
+ * parameter values.
+ */
+extern void vRegTest1Task( void );
+extern void vRegTest2Task( void );
+static void prvRegTest1Entry( void *pvParameters );
+static void prvRegTest2Entry( void *pvParameters );
+
+/*
+ * Called if a RegTest task discovers an error as a mechanism to stop the
+ * tasks loop counter incrementing (so the check task can detect that an
+ * error exists).
+ */
+void vRegTestError( void );
+
+/*
+ * Called by main() to create the more comprehensive application if
+ * mainCREATE_SIMPLE_BLINKY_DEMO_ONLY is set to 0.
+ */
+void main_full( void );
+
+/*-----------------------------------------------------------*/
+
+/* Variables that are incremented on each cycle of the two reg tests to allow
+the check timer to know that they are still executing. */
+unsigned short usRegTest1LoopCounter = 0, usRegTest2LoopCounter;
+
+/* The check timer.  This uses prvCheckTimerCallback() as its callback
+function. */
+static TimerHandle_t xCheckTimer = NULL;
+
+/* The demo timer.  This uses prvDemoTimerCallback() as its callback function. */
+static TimerHandle_t xDemoTimer = NULL;
+
+/* This variable is incremented each time the demo timer expires. */
+static volatile unsigned long ulDemoSoftwareTimerCounter = 0UL;
+
+/*-----------------------------------------------------------*/
+
+void main_full( void )
+{
+	/* Creates all the tasks and timers, then starts the scheduler. */
+
+	/* First create the 'standard demo' tasks.  These are used to demonstrate
+	API functions being used and also to test the kernel port.  More information
+	is provided on the FreeRTOS.org WEB site. */
+	vStartDynamicPriorityTasks();
+	vStartPolledQueueTasks( tskIDLE_PRIORITY );
+	vCreateBlockTimeTasks();
+
+	/* Create the RegTest tasks as described at the top of this file. */
+	xTaskCreate( prvRegTest1Entry,				/* The function that implements the task. */
+				 "Reg1",						/* Text name for the task - to assist debugging only, not used by the kernel. */
+				 configMINIMAL_STACK_SIZE, 		/* The size of the stack allocated to the task (in words, not bytes). */
+				 mainREG_TEST_1_PARAMETER,  	/* The parameter passed into the task. */
+				 tskIDLE_PRIORITY, 				/* The priority at which the task will execute. */
+				 NULL );						/* Used to pass the handle of the created task out to the function caller - not used in this case. */
+
+	xTaskCreate( prvRegTest2Entry, "Reg2", configMINIMAL_STACK_SIZE, mainREG_TEST_2_PARAMETER, tskIDLE_PRIORITY, NULL );
+
+	/* Create the software timer that performs the 'check' functionality,
+	as described at the top of this file. */
+	xCheckTimer = xTimerCreate( "CheckTimer",					/* A text name, purely to help debugging. */
+								( mainCHECK_TIMER_PERIOD_MS ),	/* The timer period, in this case 3000ms (3s). */
+								pdTRUE,							/* This is an auto-reload timer, so xAutoReload is set to pdTRUE. */
+								( void * ) 0,					/* The ID is not used, so can be set to anything. */
+								prvCheckTimerCallback			/* The callback function that inspects the status of all the other tasks. */
+							  );
+
+	/* Create the software timer that just increments a variable for demo
+	purposes. */
+	xDemoTimer = xTimerCreate(  "DemoTimer",/* A text name, purely to help debugging. */
+								( mainDEMO_TIMER_PERIOD_MS ),		/* The timer period, in this case it is always calculated relative to the check timer period (see the definition of mainDEMO_TIMER_PERIOD_MS). */
+								pdTRUE,								/* This is an auto-reload timer, so xAutoReload is set to pdTRUE. */
+								( void * ) 0,						/* The ID is not used, so can be set to anything. */
+								prvDemoTimerCallback				/* The callback function that inspects the status of all the other tasks. */
+							  );
+
+	/* Start both the check timer and the demo timer.  The timers won't actually
+	start until the scheduler is started. */
+	xTimerStart( xCheckTimer, mainDONT_BLOCK );
+	xTimerStart( xDemoTimer, mainDONT_BLOCK );
+
+	/* Finally start the scheduler running. */
+	vTaskStartScheduler();
+
+	/* If all is well execution will never reach here as the scheduler will be
+	running.  If this null loop is reached then it is likely there was
+	insufficient FreeRTOS heap available for the idle task and/or timer task to
+	be created.  See http://www.freertos.org/a00111.html. */
+	for( ;; );
+}
+/*-----------------------------------------------------------*/
+
+static void prvDemoTimerCallback( TimerHandle_t xTimer )
+{
+	/* Remove compiler warning about unused parameter. */
+	( void ) xTimer;
+
+	/* The demo timer has expired.  All it does is increment a variable.  The
+	period of the demo timer is relative to that of the check timer, so the
+	check timer knows how many times this variable should have been incremented
+	between each execution of the check timer's own callback. */
+	ulDemoSoftwareTimerCounter++;
+}
+/*-----------------------------------------------------------*/
+
+static void prvCheckTimerCallback( TimerHandle_t xTimer )
+{
+static portBASE_TYPE xChangedTimerPeriodAlready = pdFALSE, xErrorStatus = pdPASS;
+static unsigned short usLastRegTest1Counter = 0, usLastRegTest2Counter = 0;
+
+	/* Remove compiler warning about unused parameter. */
+	( void ) xTimer;
+
+	/* Inspect the status of the standard demo tasks. */
+	if( xAreDynamicPriorityTasksStillRunning() != pdTRUE )
+	{
+		xErrorStatus = pdFAIL;
+	}
+
+	if( xArePollingQueuesStillRunning() != pdTRUE )
+	{
+		xErrorStatus = pdFAIL;
+	}
+
+	if( xAreBlockTimeTestTasksStillRunning() != pdTRUE )
+	{
+		xErrorStatus = pdFAIL;
+	}
+
+	/* Indicate an error if either of the reg test loop counters have not
+	incremented since the last time this function was called. */
+	if( usLastRegTest1Counter == usRegTest1LoopCounter )
+	{
+		xErrorStatus = pdFAIL;
+	}
+	else
+	{
+		usLastRegTest1Counter = usRegTest1LoopCounter;
+	}
+
+	if( usLastRegTest2Counter == usRegTest2LoopCounter )
+	{
+		xErrorStatus = pdFAIL;
+	}
+	else
+	{
+		usLastRegTest2Counter = usRegTest2LoopCounter;
+	}
+
+	/* Ensure that the demo software timer has expired
+	mainDEMO_TIMER_INCREMENTS_PER_CHECK_TIMER_TIMEOUT times in between
+	each call of this function.  A critical section is not required to access
+	ulDemoSoftwareTimerCounter as the variable is only accessed from another
+	software timer callback, and only one software timer callback can be
+	executing at any time. */
+	if( ( ulDemoSoftwareTimerCounter < ( mainDEMO_TIMER_INCREMENTS_PER_CHECK_TIMER_TIMEOUT - 1 ) ) ||
+	    ( ulDemoSoftwareTimerCounter > ( mainDEMO_TIMER_INCREMENTS_PER_CHECK_TIMER_TIMEOUT + 1 ) )
+	  )
+	{
+		xErrorStatus = pdFAIL;
+	}
+	else
+	{
+		ulDemoSoftwareTimerCounter = 0UL;
+	}
+
+	if( ( xErrorStatus == pdFAIL ) && ( xChangedTimerPeriodAlready == pdFALSE ) )
+	{
+		/* An error has occurred, but the timer's period has not yet been changed,
+		change it now, and remember that it has been changed.  Shortening the
+		timer's period means the LED will toggle at a faster rate, giving a
+		visible indication that something has gone wrong. */
+		xChangedTimerPeriodAlready = pdTRUE;
+
+		/* This call to xTimerChangePeriod() uses a zero block time.  Functions
+		called from inside of a timer callback function must *never* attempt to
+		block. */
+		xTimerChangePeriod( xCheckTimer, ( mainERROR_CHECK_TIMER_PERIOD_MS ), mainDONT_BLOCK );
+	}
+
+	/* Toggle the LED.  The toggle rate will depend on whether or not an error
+	has been found in any tasks. */
+	LED_BIT = !LED_BIT;
+}
+/*-----------------------------------------------------------*/
+
+void vRegTestError( void )
+{
+	/* Called by both reg test tasks if an error is found.  There is no way out
+	of this function so the loop counter of the calling task will stop
+	incrementing, which will result in the check timer signaling an error. */
+	for( ;; );
+}
+/*-----------------------------------------------------------*/
+
+static void prvRegTest1Entry( void *pvParameters )
+{
+	/* If the parameter has its expected value then start the first reg test
+	task (this is only done to test that the RTOS port is correctly handling
+	task parameters. */
+	if( pvParameters == mainREG_TEST_1_PARAMETER )
+	{
+		vRegTest1Task();
+	}
+	else
+	{
+		vRegTestError();
+	}
+
+	/* It is not possible to get here as neither of the two functions called
+	above will ever return. */
+}
+/*-----------------------------------------------------------*/
+
+static void prvRegTest2Entry( void *pvParameters )
+{
+	/* If the parameter has its expected value then start the first reg test
+	task (this is only done to test that the RTOS port is correctly handling
+	task parameters. */
+	if( pvParameters == mainREG_TEST_2_PARAMETER )
+	{
+		vRegTest2Task();
+	}
+	else
+	{
+		vRegTestError();
+	}
+
+	/* It is not possible to get here as neither of the two functions called
+	above will ever return. */
+}
+/*-----------------------------------------------------------*/
+