/*
<<<<<<< HEAD
 * FreeRTOS Kernel V10.3.0
=======
 * FreeRTOS Kernel V10.4.1
>>>>>>> 5cc65129
 * Copyright (C) 2020 Amazon.com, Inc. or its affiliates.  All Rights Reserved.
 *
 * Permission is hereby granted, free of charge, to any person obtaining a copy of
 * this software and associated documentation files (the "Software"), to deal in
 * the Software without restriction, including without limitation the rights to
 * use, copy, modify, merge, publish, distribute, sublicense, and/or sell copies of
 * the Software, and to permit persons to whom the Software is furnished to do so,
 * subject to the following conditions:
 *
 * The above copyright notice and this permission notice shall be included in all
 * copies or substantial portions of the Software.
 *
 * THE SOFTWARE IS PROVIDED "AS IS", WITHOUT WARRANTY OF ANY KIND, EXPRESS OR
 * IMPLIED, INCLUDING BUT NOT LIMITED TO THE WARRANTIES OF MERCHANTABILITY, FITNESS
 * FOR A PARTICULAR PURPOSE AND NONINFRINGEMENT. IN NO EVENT SHALL THE AUTHORS OR
 * COPYRIGHT HOLDERS BE LIABLE FOR ANY CLAIM, DAMAGES OR OTHER LIABILITY, WHETHER
 * IN AN ACTION OF CONTRACT, TORT OR OTHERWISE, ARISING FROM, OUT OF OR IN
 * CONNECTION WITH THE SOFTWARE OR THE USE OR OTHER DEALINGS IN THE SOFTWARE.
 *
 * http://www.FreeRTOS.org
 * http://aws.amazon.com/freertos
 *
 * 1 tab == 4 spaces!
 */


/* BASIC INTERRUPT DRIVEN SERIAL PORT DRIVER. 

NOTE:  This driver is primarily to test the scheduler functionality.  It does
not effectively use the buffers or DMA and is therefore not intended to be
an example of an efficient driver. */

/* Standard include file. */
#include <stdlib.h>

/* Scheduler include files. */
#include "FreeRTOS.h"
#include "queue.h"
#include "task.h"

/* Demo app include files. */
#include "serial.h"

/* Hardware setup. */
#define serOUTPUT						0
#define serINPUT						1
#define serLOW_SPEED					0
#define serONE_STOP_BIT					0
#define serEIGHT_DATA_BITS_NO_PARITY	0
#define serNORMAL_IDLE_STATE			0
#define serAUTO_BAUD_OFF				0
#define serLOOPBACK_OFF					0
#define serWAKE_UP_DISABLE				0
#define serNO_HARDWARE_FLOW_CONTROL		0
#define serSTANDARD_IO					0
#define serNO_IRDA						0
#define serCONTINUE_IN_IDLE_MODE		0
#define serUART_ENABLED					1
#define serINTERRUPT_ON_SINGLE_CHAR		0
#define serTX_ENABLE					1
#define serINTERRUPT_ENABLE				1
#define serINTERRUPT_DISABLE			0
#define serCLEAR_FLAG					0
#define serSET_FLAG						1


/* The queues used to communicate between tasks and ISR's. */
static QueueHandle_t xRxedChars; 
static QueueHandle_t xCharsForTx; 

static portBASE_TYPE xTxHasEnded;
/*-----------------------------------------------------------*/

xComPortHandle xSerialPortInitMinimal( unsigned long ulWantedBaud, unsigned portBASE_TYPE uxQueueLength )
{
char cChar;

	/* Create the queues used by the com test task. */
	xRxedChars = xQueueCreate( uxQueueLength, ( unsigned portBASE_TYPE ) sizeof( signed char ) );
	xCharsForTx = xQueueCreate( uxQueueLength, ( unsigned portBASE_TYPE ) sizeof( signed char ) );

	/* Setup the UART. */
	U2MODEbits.BRGH		= serLOW_SPEED;
	U2MODEbits.STSEL	= serONE_STOP_BIT;
	U2MODEbits.PDSEL	= serEIGHT_DATA_BITS_NO_PARITY;
	U2MODEbits.ABAUD	= serAUTO_BAUD_OFF;
	U2MODEbits.LPBACK	= serLOOPBACK_OFF;
	U2MODEbits.WAKE		= serWAKE_UP_DISABLE;
	U2MODEbits.UEN		= serNO_HARDWARE_FLOW_CONTROL;
	U2MODEbits.IREN		= serNO_IRDA;
	U2MODEbits.USIDL	= serCONTINUE_IN_IDLE_MODE;
	U2MODEbits.UARTEN	= serUART_ENABLED;

	U2BRG = (unsigned short)(( (float)configCPU_CLOCK_HZ / ( (float)16 * (float)ulWantedBaud ) ) - (float)0.5);

	U2STAbits.URXISEL	= serINTERRUPT_ON_SINGLE_CHAR;
	U2STAbits.UTXEN		= serTX_ENABLE;
	U2STAbits.UTXINV	= serNORMAL_IDLE_STATE;
	U2STAbits.UTXISEL0	= serINTERRUPT_ON_SINGLE_CHAR;
	U2STAbits.UTXISEL1	= serINTERRUPT_ON_SINGLE_CHAR;

	/* It is assumed that this function is called prior to the scheduler being
	started.  Therefore interrupts must not be allowed to occur yet as they
	may attempt to perform a context switch. */
	portDISABLE_INTERRUPTS();

	IFS1bits.U2RXIF = serCLEAR_FLAG;
	IFS1bits.U2TXIF = serCLEAR_FLAG;
	IPC7bits.U2RXIP = configKERNEL_INTERRUPT_PRIORITY;
	IPC7bits.U2TXIP = configKERNEL_INTERRUPT_PRIORITY;
	IEC1bits.U2TXIE = serINTERRUPT_ENABLE;
	IEC1bits.U2RXIE = serINTERRUPT_ENABLE;

	/* Clear the Rx buffer. */
	while( U2STAbits.URXDA == serSET_FLAG )
	{
		cChar = U2RXREG;
	}

	xTxHasEnded = pdTRUE;

	return NULL;
}
/*-----------------------------------------------------------*/

signed portBASE_TYPE xSerialGetChar( xComPortHandle pxPort, signed char *pcRxedChar, TickType_t xBlockTime )
{
	/* Only one port is supported. */
	( void ) pxPort;

	/* Get the next character from the buffer.  Return false if no characters
	are available or arrive before xBlockTime expires. */
	if( xQueueReceive( xRxedChars, pcRxedChar, xBlockTime ) )
	{
		return pdTRUE;
	}
	else
	{
		return pdFALSE;
	}
}
/*-----------------------------------------------------------*/

signed portBASE_TYPE xSerialPutChar( xComPortHandle pxPort, signed char cOutChar, TickType_t xBlockTime )
{
	/* Only one port is supported. */
	( void ) pxPort;

	/* Return false if after the block time there is no room on the Tx queue. */
	if( xQueueSend( xCharsForTx, &cOutChar, xBlockTime ) != pdPASS )
	{
		return pdFAIL;
	}

	/* A critical section should not be required as xTxHasEnded will not be
	written to by the ISR if it is already 0 (is this correct?). */
	if( xTxHasEnded )
	{
		xTxHasEnded = pdFALSE;
		IFS1bits.U2TXIF = serSET_FLAG;
	}

	return pdPASS;
}
/*-----------------------------------------------------------*/

void vSerialClose( xComPortHandle xPort )
{
}
/*-----------------------------------------------------------*/

void __attribute__((__interrupt__, auto_psv)) _U2RXInterrupt( void )
{
char cChar;
portBASE_TYPE xHigherPriorityTaskWoken = pdFALSE;

	/* Get the character and post it on the queue of Rxed characters.
	If the post causes a task to wake force a context switch as the woken task
	may have a higher priority than the task we have interrupted. */
	IFS1bits.U2RXIF = serCLEAR_FLAG;
	while( U2STAbits.URXDA )
	{
		cChar = U2RXREG;
		xQueueSendFromISR( xRxedChars, &cChar, &xHigherPriorityTaskWoken );
	}

	if( xHigherPriorityTaskWoken != pdFALSE )
	{
		taskYIELD();
	}
}
/*-----------------------------------------------------------*/

void __attribute__((__interrupt__, auto_psv)) _U2TXInterrupt( void )
{
signed char cChar;
portBASE_TYPE xTaskWoken = pdFALSE;

	/* If the transmit buffer is full we cannot get the next character.
	Another interrupt will occur the next time there is space so this does
	not matter. */
	IFS1bits.U2TXIF = serCLEAR_FLAG;
	while( !( U2STAbits.UTXBF ) )
	{
		if( xQueueReceiveFromISR( xCharsForTx, &cChar, &xTaskWoken ) == pdTRUE )
		{
			/* Send the next character queued for Tx. */
			U2TXREG = cChar;
		}
		else
		{
			/* Queue empty, nothing to send. */
			xTxHasEnded = pdTRUE;
			break;
		}
	}

	if( xTaskWoken != pdFALSE )
	{
		taskYIELD();
	}
}


<|MERGE_RESOLUTION|>--- conflicted
+++ resolved
@@ -1,230 +1,226 @@
-/*
-<<<<<<< HEAD
- * FreeRTOS Kernel V10.3.0
-=======
- * FreeRTOS Kernel V10.4.1
->>>>>>> 5cc65129
- * Copyright (C) 2020 Amazon.com, Inc. or its affiliates.  All Rights Reserved.
- *
- * Permission is hereby granted, free of charge, to any person obtaining a copy of
- * this software and associated documentation files (the "Software"), to deal in
- * the Software without restriction, including without limitation the rights to
- * use, copy, modify, merge, publish, distribute, sublicense, and/or sell copies of
- * the Software, and to permit persons to whom the Software is furnished to do so,
- * subject to the following conditions:
- *
- * The above copyright notice and this permission notice shall be included in all
- * copies or substantial portions of the Software.
- *
- * THE SOFTWARE IS PROVIDED "AS IS", WITHOUT WARRANTY OF ANY KIND, EXPRESS OR
- * IMPLIED, INCLUDING BUT NOT LIMITED TO THE WARRANTIES OF MERCHANTABILITY, FITNESS
- * FOR A PARTICULAR PURPOSE AND NONINFRINGEMENT. IN NO EVENT SHALL THE AUTHORS OR
- * COPYRIGHT HOLDERS BE LIABLE FOR ANY CLAIM, DAMAGES OR OTHER LIABILITY, WHETHER
- * IN AN ACTION OF CONTRACT, TORT OR OTHERWISE, ARISING FROM, OUT OF OR IN
- * CONNECTION WITH THE SOFTWARE OR THE USE OR OTHER DEALINGS IN THE SOFTWARE.
- *
- * http://www.FreeRTOS.org
- * http://aws.amazon.com/freertos
- *
- * 1 tab == 4 spaces!
- */
-
-
-/* BASIC INTERRUPT DRIVEN SERIAL PORT DRIVER. 
-
-NOTE:  This driver is primarily to test the scheduler functionality.  It does
-not effectively use the buffers or DMA and is therefore not intended to be
-an example of an efficient driver. */
-
-/* Standard include file. */
-#include <stdlib.h>
-
-/* Scheduler include files. */
-#include "FreeRTOS.h"
-#include "queue.h"
-#include "task.h"
-
-/* Demo app include files. */
-#include "serial.h"
-
-/* Hardware setup. */
-#define serOUTPUT						0
-#define serINPUT						1
-#define serLOW_SPEED					0
-#define serONE_STOP_BIT					0
-#define serEIGHT_DATA_BITS_NO_PARITY	0
-#define serNORMAL_IDLE_STATE			0
-#define serAUTO_BAUD_OFF				0
-#define serLOOPBACK_OFF					0
-#define serWAKE_UP_DISABLE				0
-#define serNO_HARDWARE_FLOW_CONTROL		0
-#define serSTANDARD_IO					0
-#define serNO_IRDA						0
-#define serCONTINUE_IN_IDLE_MODE		0
-#define serUART_ENABLED					1
-#define serINTERRUPT_ON_SINGLE_CHAR		0
-#define serTX_ENABLE					1
-#define serINTERRUPT_ENABLE				1
-#define serINTERRUPT_DISABLE			0
-#define serCLEAR_FLAG					0
-#define serSET_FLAG						1
-
-
-/* The queues used to communicate between tasks and ISR's. */
-static QueueHandle_t xRxedChars; 
-static QueueHandle_t xCharsForTx; 
-
-static portBASE_TYPE xTxHasEnded;
-/*-----------------------------------------------------------*/
-
-xComPortHandle xSerialPortInitMinimal( unsigned long ulWantedBaud, unsigned portBASE_TYPE uxQueueLength )
-{
-char cChar;
-
-	/* Create the queues used by the com test task. */
-	xRxedChars = xQueueCreate( uxQueueLength, ( unsigned portBASE_TYPE ) sizeof( signed char ) );
-	xCharsForTx = xQueueCreate( uxQueueLength, ( unsigned portBASE_TYPE ) sizeof( signed char ) );
-
-	/* Setup the UART. */
-	U2MODEbits.BRGH		= serLOW_SPEED;
-	U2MODEbits.STSEL	= serONE_STOP_BIT;
-	U2MODEbits.PDSEL	= serEIGHT_DATA_BITS_NO_PARITY;
-	U2MODEbits.ABAUD	= serAUTO_BAUD_OFF;
-	U2MODEbits.LPBACK	= serLOOPBACK_OFF;
-	U2MODEbits.WAKE		= serWAKE_UP_DISABLE;
-	U2MODEbits.UEN		= serNO_HARDWARE_FLOW_CONTROL;
-	U2MODEbits.IREN		= serNO_IRDA;
-	U2MODEbits.USIDL	= serCONTINUE_IN_IDLE_MODE;
-	U2MODEbits.UARTEN	= serUART_ENABLED;
-
-	U2BRG = (unsigned short)(( (float)configCPU_CLOCK_HZ / ( (float)16 * (float)ulWantedBaud ) ) - (float)0.5);
-
-	U2STAbits.URXISEL	= serINTERRUPT_ON_SINGLE_CHAR;
-	U2STAbits.UTXEN		= serTX_ENABLE;
-	U2STAbits.UTXINV	= serNORMAL_IDLE_STATE;
-	U2STAbits.UTXISEL0	= serINTERRUPT_ON_SINGLE_CHAR;
-	U2STAbits.UTXISEL1	= serINTERRUPT_ON_SINGLE_CHAR;
-
-	/* It is assumed that this function is called prior to the scheduler being
-	started.  Therefore interrupts must not be allowed to occur yet as they
-	may attempt to perform a context switch. */
-	portDISABLE_INTERRUPTS();
-
-	IFS1bits.U2RXIF = serCLEAR_FLAG;
-	IFS1bits.U2TXIF = serCLEAR_FLAG;
-	IPC7bits.U2RXIP = configKERNEL_INTERRUPT_PRIORITY;
-	IPC7bits.U2TXIP = configKERNEL_INTERRUPT_PRIORITY;
-	IEC1bits.U2TXIE = serINTERRUPT_ENABLE;
-	IEC1bits.U2RXIE = serINTERRUPT_ENABLE;
-
-	/* Clear the Rx buffer. */
-	while( U2STAbits.URXDA == serSET_FLAG )
-	{
-		cChar = U2RXREG;
-	}
-
-	xTxHasEnded = pdTRUE;
-
-	return NULL;
-}
-/*-----------------------------------------------------------*/
-
-signed portBASE_TYPE xSerialGetChar( xComPortHandle pxPort, signed char *pcRxedChar, TickType_t xBlockTime )
-{
-	/* Only one port is supported. */
-	( void ) pxPort;
-
-	/* Get the next character from the buffer.  Return false if no characters
-	are available or arrive before xBlockTime expires. */
-	if( xQueueReceive( xRxedChars, pcRxedChar, xBlockTime ) )
-	{
-		return pdTRUE;
-	}
-	else
-	{
-		return pdFALSE;
-	}
-}
-/*-----------------------------------------------------------*/
-
-signed portBASE_TYPE xSerialPutChar( xComPortHandle pxPort, signed char cOutChar, TickType_t xBlockTime )
-{
-	/* Only one port is supported. */
-	( void ) pxPort;
-
-	/* Return false if after the block time there is no room on the Tx queue. */
-	if( xQueueSend( xCharsForTx, &cOutChar, xBlockTime ) != pdPASS )
-	{
-		return pdFAIL;
-	}
-
-	/* A critical section should not be required as xTxHasEnded will not be
-	written to by the ISR if it is already 0 (is this correct?). */
-	if( xTxHasEnded )
-	{
-		xTxHasEnded = pdFALSE;
-		IFS1bits.U2TXIF = serSET_FLAG;
-	}
-
-	return pdPASS;
-}
-/*-----------------------------------------------------------*/
-
-void vSerialClose( xComPortHandle xPort )
-{
-}
-/*-----------------------------------------------------------*/
-
-void __attribute__((__interrupt__, auto_psv)) _U2RXInterrupt( void )
-{
-char cChar;
-portBASE_TYPE xHigherPriorityTaskWoken = pdFALSE;
-
-	/* Get the character and post it on the queue of Rxed characters.
-	If the post causes a task to wake force a context switch as the woken task
-	may have a higher priority than the task we have interrupted. */
-	IFS1bits.U2RXIF = serCLEAR_FLAG;
-	while( U2STAbits.URXDA )
-	{
-		cChar = U2RXREG;
-		xQueueSendFromISR( xRxedChars, &cChar, &xHigherPriorityTaskWoken );
-	}
-
-	if( xHigherPriorityTaskWoken != pdFALSE )
-	{
-		taskYIELD();
-	}
-}
-/*-----------------------------------------------------------*/
-
-void __attribute__((__interrupt__, auto_psv)) _U2TXInterrupt( void )
-{
-signed char cChar;
-portBASE_TYPE xTaskWoken = pdFALSE;
-
-	/* If the transmit buffer is full we cannot get the next character.
-	Another interrupt will occur the next time there is space so this does
-	not matter. */
-	IFS1bits.U2TXIF = serCLEAR_FLAG;
-	while( !( U2STAbits.UTXBF ) )
-	{
-		if( xQueueReceiveFromISR( xCharsForTx, &cChar, &xTaskWoken ) == pdTRUE )
-		{
-			/* Send the next character queued for Tx. */
-			U2TXREG = cChar;
-		}
-		else
-		{
-			/* Queue empty, nothing to send. */
-			xTxHasEnded = pdTRUE;
-			break;
-		}
-	}
-
-	if( xTaskWoken != pdFALSE )
-	{
-		taskYIELD();
-	}
-}
-
-
+/*
+ * FreeRTOS Kernel V10.4.1
+ * Copyright (C) 2020 Amazon.com, Inc. or its affiliates.  All Rights Reserved.
+ *
+ * Permission is hereby granted, free of charge, to any person obtaining a copy of
+ * this software and associated documentation files (the "Software"), to deal in
+ * the Software without restriction, including without limitation the rights to
+ * use, copy, modify, merge, publish, distribute, sublicense, and/or sell copies of
+ * the Software, and to permit persons to whom the Software is furnished to do so,
+ * subject to the following conditions:
+ *
+ * The above copyright notice and this permission notice shall be included in all
+ * copies or substantial portions of the Software.
+ *
+ * THE SOFTWARE IS PROVIDED "AS IS", WITHOUT WARRANTY OF ANY KIND, EXPRESS OR
+ * IMPLIED, INCLUDING BUT NOT LIMITED TO THE WARRANTIES OF MERCHANTABILITY, FITNESS
+ * FOR A PARTICULAR PURPOSE AND NONINFRINGEMENT. IN NO EVENT SHALL THE AUTHORS OR
+ * COPYRIGHT HOLDERS BE LIABLE FOR ANY CLAIM, DAMAGES OR OTHER LIABILITY, WHETHER
+ * IN AN ACTION OF CONTRACT, TORT OR OTHERWISE, ARISING FROM, OUT OF OR IN
+ * CONNECTION WITH THE SOFTWARE OR THE USE OR OTHER DEALINGS IN THE SOFTWARE.
+ *
+ * http://www.FreeRTOS.org
+ * http://aws.amazon.com/freertos
+ *
+ * 1 tab == 4 spaces!
+ */
+
+
+/* BASIC INTERRUPT DRIVEN SERIAL PORT DRIVER. 
+
+NOTE:  This driver is primarily to test the scheduler functionality.  It does
+not effectively use the buffers or DMA and is therefore not intended to be
+an example of an efficient driver. */
+
+/* Standard include file. */
+#include <stdlib.h>
+
+/* Scheduler include files. */
+#include "FreeRTOS.h"
+#include "queue.h"
+#include "task.h"
+
+/* Demo app include files. */
+#include "serial.h"
+
+/* Hardware setup. */
+#define serOUTPUT						0
+#define serINPUT						1
+#define serLOW_SPEED					0
+#define serONE_STOP_BIT					0
+#define serEIGHT_DATA_BITS_NO_PARITY	0
+#define serNORMAL_IDLE_STATE			0
+#define serAUTO_BAUD_OFF				0
+#define serLOOPBACK_OFF					0
+#define serWAKE_UP_DISABLE				0
+#define serNO_HARDWARE_FLOW_CONTROL		0
+#define serSTANDARD_IO					0
+#define serNO_IRDA						0
+#define serCONTINUE_IN_IDLE_MODE		0
+#define serUART_ENABLED					1
+#define serINTERRUPT_ON_SINGLE_CHAR		0
+#define serTX_ENABLE					1
+#define serINTERRUPT_ENABLE				1
+#define serINTERRUPT_DISABLE			0
+#define serCLEAR_FLAG					0
+#define serSET_FLAG						1
+
+
+/* The queues used to communicate between tasks and ISR's. */
+static QueueHandle_t xRxedChars; 
+static QueueHandle_t xCharsForTx; 
+
+static portBASE_TYPE xTxHasEnded;
+/*-----------------------------------------------------------*/
+
+xComPortHandle xSerialPortInitMinimal( unsigned long ulWantedBaud, unsigned portBASE_TYPE uxQueueLength )
+{
+char cChar;
+
+	/* Create the queues used by the com test task. */
+	xRxedChars = xQueueCreate( uxQueueLength, ( unsigned portBASE_TYPE ) sizeof( signed char ) );
+	xCharsForTx = xQueueCreate( uxQueueLength, ( unsigned portBASE_TYPE ) sizeof( signed char ) );
+
+	/* Setup the UART. */
+	U2MODEbits.BRGH		= serLOW_SPEED;
+	U2MODEbits.STSEL	= serONE_STOP_BIT;
+	U2MODEbits.PDSEL	= serEIGHT_DATA_BITS_NO_PARITY;
+	U2MODEbits.ABAUD	= serAUTO_BAUD_OFF;
+	U2MODEbits.LPBACK	= serLOOPBACK_OFF;
+	U2MODEbits.WAKE		= serWAKE_UP_DISABLE;
+	U2MODEbits.UEN		= serNO_HARDWARE_FLOW_CONTROL;
+	U2MODEbits.IREN		= serNO_IRDA;
+	U2MODEbits.USIDL	= serCONTINUE_IN_IDLE_MODE;
+	U2MODEbits.UARTEN	= serUART_ENABLED;
+
+	U2BRG = (unsigned short)(( (float)configCPU_CLOCK_HZ / ( (float)16 * (float)ulWantedBaud ) ) - (float)0.5);
+
+	U2STAbits.URXISEL	= serINTERRUPT_ON_SINGLE_CHAR;
+	U2STAbits.UTXEN		= serTX_ENABLE;
+	U2STAbits.UTXINV	= serNORMAL_IDLE_STATE;
+	U2STAbits.UTXISEL0	= serINTERRUPT_ON_SINGLE_CHAR;
+	U2STAbits.UTXISEL1	= serINTERRUPT_ON_SINGLE_CHAR;
+
+	/* It is assumed that this function is called prior to the scheduler being
+	started.  Therefore interrupts must not be allowed to occur yet as they
+	may attempt to perform a context switch. */
+	portDISABLE_INTERRUPTS();
+
+	IFS1bits.U2RXIF = serCLEAR_FLAG;
+	IFS1bits.U2TXIF = serCLEAR_FLAG;
+	IPC7bits.U2RXIP = configKERNEL_INTERRUPT_PRIORITY;
+	IPC7bits.U2TXIP = configKERNEL_INTERRUPT_PRIORITY;
+	IEC1bits.U2TXIE = serINTERRUPT_ENABLE;
+	IEC1bits.U2RXIE = serINTERRUPT_ENABLE;
+
+	/* Clear the Rx buffer. */
+	while( U2STAbits.URXDA == serSET_FLAG )
+	{
+		cChar = U2RXREG;
+	}
+
+	xTxHasEnded = pdTRUE;
+
+	return NULL;
+}
+/*-----------------------------------------------------------*/
+
+signed portBASE_TYPE xSerialGetChar( xComPortHandle pxPort, signed char *pcRxedChar, TickType_t xBlockTime )
+{
+	/* Only one port is supported. */
+	( void ) pxPort;
+
+	/* Get the next character from the buffer.  Return false if no characters
+	are available or arrive before xBlockTime expires. */
+	if( xQueueReceive( xRxedChars, pcRxedChar, xBlockTime ) )
+	{
+		return pdTRUE;
+	}
+	else
+	{
+		return pdFALSE;
+	}
+}
+/*-----------------------------------------------------------*/
+
+signed portBASE_TYPE xSerialPutChar( xComPortHandle pxPort, signed char cOutChar, TickType_t xBlockTime )
+{
+	/* Only one port is supported. */
+	( void ) pxPort;
+
+	/* Return false if after the block time there is no room on the Tx queue. */
+	if( xQueueSend( xCharsForTx, &cOutChar, xBlockTime ) != pdPASS )
+	{
+		return pdFAIL;
+	}
+
+	/* A critical section should not be required as xTxHasEnded will not be
+	written to by the ISR if it is already 0 (is this correct?). */
+	if( xTxHasEnded )
+	{
+		xTxHasEnded = pdFALSE;
+		IFS1bits.U2TXIF = serSET_FLAG;
+	}
+
+	return pdPASS;
+}
+/*-----------------------------------------------------------*/
+
+void vSerialClose( xComPortHandle xPort )
+{
+}
+/*-----------------------------------------------------------*/
+
+void __attribute__((__interrupt__, auto_psv)) _U2RXInterrupt( void )
+{
+char cChar;
+portBASE_TYPE xHigherPriorityTaskWoken = pdFALSE;
+
+	/* Get the character and post it on the queue of Rxed characters.
+	If the post causes a task to wake force a context switch as the woken task
+	may have a higher priority than the task we have interrupted. */
+	IFS1bits.U2RXIF = serCLEAR_FLAG;
+	while( U2STAbits.URXDA )
+	{
+		cChar = U2RXREG;
+		xQueueSendFromISR( xRxedChars, &cChar, &xHigherPriorityTaskWoken );
+	}
+
+	if( xHigherPriorityTaskWoken != pdFALSE )
+	{
+		taskYIELD();
+	}
+}
+/*-----------------------------------------------------------*/
+
+void __attribute__((__interrupt__, auto_psv)) _U2TXInterrupt( void )
+{
+signed char cChar;
+portBASE_TYPE xTaskWoken = pdFALSE;
+
+	/* If the transmit buffer is full we cannot get the next character.
+	Another interrupt will occur the next time there is space so this does
+	not matter. */
+	IFS1bits.U2TXIF = serCLEAR_FLAG;
+	while( !( U2STAbits.UTXBF ) )
+	{
+		if( xQueueReceiveFromISR( xCharsForTx, &cChar, &xTaskWoken ) == pdTRUE )
+		{
+			/* Send the next character queued for Tx. */
+			U2TXREG = cChar;
+		}
+		else
+		{
+			/* Queue empty, nothing to send. */
+			xTxHasEnded = pdTRUE;
+			break;
+		}
+	}
+
+	if( xTaskWoken != pdFALSE )
+	{
+		taskYIELD();
+	}
+}
+
+