--- conflicted
+++ resolved
@@ -4,11 +4,7 @@
 
 dependencies:
   - name: "FreeRTOS-Kernel"
-<<<<<<< HEAD
     version: "7372519cb"
-=======
-    version: "6f3586516"
->>>>>>> 70b95355
     repository:
       type: "git"
       url: "https://github.com/FreeRTOS/FreeRTOS-Kernel.git"
