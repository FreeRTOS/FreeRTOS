/*
<<<<<<< HEAD
 * FreeRTOS Kernel V10.3.0
=======
 * FreeRTOS Kernel V10.4.1
>>>>>>> 5cc65129
 * Copyright (C) 2020 Amazon.com, Inc. or its affiliates.  All Rights Reserved.
 *
 * Permission is hereby granted, free of charge, to any person obtaining a copy of
 * this software and associated documentation files (the "Software"), to deal in
 * the Software without restriction, including without limitation the rights to
 * use, copy, modify, merge, publish, distribute, sublicense, and/or sell copies of
 * the Software, and to permit persons to whom the Software is furnished to do so,
 * subject to the following conditions:
 *
 * The above copyright notice and this permission notice shall be included in all
 * copies or substantial portions of the Software.
 *
 * THE SOFTWARE IS PROVIDED "AS IS", WITHOUT WARRANTY OF ANY KIND, EXPRESS OR
 * IMPLIED, INCLUDING BUT NOT LIMITED TO THE WARRANTIES OF MERCHANTABILITY, FITNESS
 * FOR A PARTICULAR PURPOSE AND NONINFRINGEMENT. IN NO EVENT SHALL THE AUTHORS OR
 * COPYRIGHT HOLDERS BE LIABLE FOR ANY CLAIM, DAMAGES OR OTHER LIABILITY, WHETHER
 * IN AN ACTION OF CONTRACT, TORT OR OTHERWISE, ARISING FROM, OUT OF OR IN
 * CONNECTION WITH THE SOFTWARE OR THE USE OR OTHER DEALINGS IN THE SOFTWARE.
 *
 * http://www.FreeRTOS.org
 * http://aws.amazon.com/freertos
 *
 * 1 tab == 4 spaces!
 */

/******************************************************************************
 * NOTE 1:  This project provides two demo applications.  A simple blinky
 * style project, and a more comprehensive test and demo application.  The
 * mainCREATE_SIMPLE_BLINKY_DEMO_ONLY setting in main.c is used to select
 * between the two.  See the notes on using mainCREATE_SIMPLE_BLINKY_DEMO_ONLY
 * in main.c.  This file implements the simply blinky style version.
 *
 * NOTE 2:  This file only contains the source code that is specific to the
 * basic demo.  Generic functions, such FreeRTOS hook functions, and functions
 * required to configure the hardware are defined in main.c.
 ******************************************************************************
 *
 * main_blinky() creates one queue, and two tasks.  It then starts the
 * scheduler.
 *
 * The Queue Send Task:
 * The queue send task is implemented by the prvQueueSendTask() function in
 * this file.  prvQueueSendTask() sits in a loop that causes it to repeatedly
 * block for 200 milliseconds, before sending the value 100 to the queue that
 * was created within main_blinky().  Once the value is sent, the task loops
 * back around to block for another 200 milliseconds...and so on.
 *
 * The Queue Receive Task:
 * The queue receive task is implemented by the prvQueueReceiveTask() function
 * in this file.  prvQueueReceiveTask() sits in a loop where it repeatedly
 * blocks on attempts to read data from the queue that was created within
 * main_blinky().  When data is received, the task checks the value of the
 * data, and if the value equals the expected 100, toggles an LED.  The 'block
 * time' parameter passed to the queue receive function specifies that the
 * task should be held in the Blocked state indefinitely to wait for data to
 * be available on the queue.  The queue receive task will only leave the
 * Blocked state when the queue send task writes to the queue.  As the queue
 * send task writes to the queue every 200 milliseconds, the queue receive
 * task leaves the Blocked state every 200 milliseconds, and therefore toggles
 * the LED every 200 milliseconds.
 */

/* Kernel includes. */
#include "FreeRTOS.h"
#include "task.h"
#include "semphr.h"

/* Library includes. */
#include "board.h"

/* Priorities at which the tasks are created. */
#define mainQUEUE_RECEIVE_TASK_PRIORITY		( tskIDLE_PRIORITY + 2 )
#define	mainQUEUE_SEND_TASK_PRIORITY		( tskIDLE_PRIORITY + 1 )

/* The rate at which data is sent to the queue.  The 200ms value is converted
to ticks using the portTICK_PERIOD_MS constant. */
#define mainQUEUE_SEND_FREQUENCY_MS			( 200 / portTICK_PERIOD_MS )

/* The number of items the queue can hold.  This is 1 as the receive task
will remove items as they are added, meaning the send task should always find
the queue empty. */
#define mainQUEUE_LENGTH					( 1 )

/* The LED toggled by the Rx task. */
#define mainTASK_LED						( 0 )

/*-----------------------------------------------------------*/

/*
 * Called by main when mainCREATE_SIMPLE_BLINKY_DEMO_ONLY is set to 1 in
 * main.c.
 */
void main_blinky( void );

/*
 * The tasks as described in the comments at the top of this file.
 */
static void prvQueueReceiveTask( void *pvParameters );
static void prvQueueSendTask( void *pvParameters );

/*-----------------------------------------------------------*/

/* The queue used by both tasks. */
static QueueHandle_t xQueue = NULL;

/*-----------------------------------------------------------*/

void main_blinky( void )
{
	/* Create the queue. */
	xQueue = xQueueCreate( mainQUEUE_LENGTH, sizeof( uint32_t ) );

	if( xQueue != NULL )
	{
		/* Start the two tasks as described in the comments at the top of this
		file. */
		xTaskCreate( prvQueueReceiveTask,				/* The function that implements the task. */
					"Rx", 								/* The text name assigned to the task - for debug only as it is not used by the kernel. */
					configMINIMAL_STACK_SIZE, 			/* The size of the stack to allocate to the task. */
					NULL, 								/* The parameter passed to the task - not used in this case. */
					mainQUEUE_RECEIVE_TASK_PRIORITY, 	/* The priority assigned to the task. */
					NULL );								/* The task handle is not required, so NULL is passed. */

		xTaskCreate( prvQueueSendTask, "TX", configMINIMAL_STACK_SIZE, NULL, mainQUEUE_SEND_TASK_PRIORITY, NULL );

		/* Start the tasks and timer running. */
		vTaskStartScheduler();
	}

	/* If all is well, the scheduler will now be running, and the following
	line will never be reached.  If the following line does execute, then
	there was insufficient FreeRTOS heap memory available for the Idle and/or
	timer tasks to be created.  See the memory management section on the
	FreeRTOS web site for more details on the FreeRTOS heap
	http://www.freertos.org/a00111.html. */
	for( ;; );
}
/*-----------------------------------------------------------*/

static void prvQueueSendTask( void *pvParameters )
{
TickType_t xNextWakeTime;
const unsigned long ulValueToSend = 100UL;

	/* Remove compiler warning about unused parameter. */
	( void ) pvParameters;

	/* Initialise xNextWakeTime - this only needs to be done once. */
	xNextWakeTime = xTaskGetTickCount();

	for( ;; )
	{
		/* Place this task in the blocked state until it is time to run again. */
		vTaskDelayUntil( &xNextWakeTime, mainQUEUE_SEND_FREQUENCY_MS );

		/* Send to the queue - causing the queue receive task to unblock and
		toggle the LED.  0 is used as the block time so the sending operation
		will not block - it shouldn't need to block as the queue should always
		be empty at this point in the code. */
		xQueueSend( xQueue, &ulValueToSend, 0U );
	}
}
/*-----------------------------------------------------------*/

static void prvQueueReceiveTask( void *pvParameters )
{
unsigned long ulReceivedValue;
const unsigned long ulExpectedValue = 100UL;

	/* Remove compiler warning about unused parameter. */
	( void ) pvParameters;

	for( ;; )
	{
		/* Wait until something arrives in the queue - this task will block
		indefinitely provided INCLUDE_vTaskSuspend is set to 1 in
		FreeRTOSConfig.h. */
		xQueueReceive( xQueue, &ulReceivedValue, portMAX_DELAY );

		/*  To get here something must have been received from the queue, but
		is it the expected value?  If it is, toggle the LED. */
		if( ulReceivedValue == ulExpectedValue )
		{
			LED_Toggle( mainTASK_LED );
			ulReceivedValue = 0U;
		}
	}
}
/*-----------------------------------------------------------*/

<|MERGE_RESOLUTION|>--- conflicted
+++ resolved
@@ -1,196 +1,192 @@
-/*
-<<<<<<< HEAD
- * FreeRTOS Kernel V10.3.0
-=======
- * FreeRTOS Kernel V10.4.1
->>>>>>> 5cc65129
- * Copyright (C) 2020 Amazon.com, Inc. or its affiliates.  All Rights Reserved.
- *
- * Permission is hereby granted, free of charge, to any person obtaining a copy of
- * this software and associated documentation files (the "Software"), to deal in
- * the Software without restriction, including without limitation the rights to
- * use, copy, modify, merge, publish, distribute, sublicense, and/or sell copies of
- * the Software, and to permit persons to whom the Software is furnished to do so,
- * subject to the following conditions:
- *
- * The above copyright notice and this permission notice shall be included in all
- * copies or substantial portions of the Software.
- *
- * THE SOFTWARE IS PROVIDED "AS IS", WITHOUT WARRANTY OF ANY KIND, EXPRESS OR
- * IMPLIED, INCLUDING BUT NOT LIMITED TO THE WARRANTIES OF MERCHANTABILITY, FITNESS
- * FOR A PARTICULAR PURPOSE AND NONINFRINGEMENT. IN NO EVENT SHALL THE AUTHORS OR
- * COPYRIGHT HOLDERS BE LIABLE FOR ANY CLAIM, DAMAGES OR OTHER LIABILITY, WHETHER
- * IN AN ACTION OF CONTRACT, TORT OR OTHERWISE, ARISING FROM, OUT OF OR IN
- * CONNECTION WITH THE SOFTWARE OR THE USE OR OTHER DEALINGS IN THE SOFTWARE.
- *
- * http://www.FreeRTOS.org
- * http://aws.amazon.com/freertos
- *
- * 1 tab == 4 spaces!
- */
-
-/******************************************************************************
- * NOTE 1:  This project provides two demo applications.  A simple blinky
- * style project, and a more comprehensive test and demo application.  The
- * mainCREATE_SIMPLE_BLINKY_DEMO_ONLY setting in main.c is used to select
- * between the two.  See the notes on using mainCREATE_SIMPLE_BLINKY_DEMO_ONLY
- * in main.c.  This file implements the simply blinky style version.
- *
- * NOTE 2:  This file only contains the source code that is specific to the
- * basic demo.  Generic functions, such FreeRTOS hook functions, and functions
- * required to configure the hardware are defined in main.c.
- ******************************************************************************
- *
- * main_blinky() creates one queue, and two tasks.  It then starts the
- * scheduler.
- *
- * The Queue Send Task:
- * The queue send task is implemented by the prvQueueSendTask() function in
- * this file.  prvQueueSendTask() sits in a loop that causes it to repeatedly
- * block for 200 milliseconds, before sending the value 100 to the queue that
- * was created within main_blinky().  Once the value is sent, the task loops
- * back around to block for another 200 milliseconds...and so on.
- *
- * The Queue Receive Task:
- * The queue receive task is implemented by the prvQueueReceiveTask() function
- * in this file.  prvQueueReceiveTask() sits in a loop where it repeatedly
- * blocks on attempts to read data from the queue that was created within
- * main_blinky().  When data is received, the task checks the value of the
- * data, and if the value equals the expected 100, toggles an LED.  The 'block
- * time' parameter passed to the queue receive function specifies that the
- * task should be held in the Blocked state indefinitely to wait for data to
- * be available on the queue.  The queue receive task will only leave the
- * Blocked state when the queue send task writes to the queue.  As the queue
- * send task writes to the queue every 200 milliseconds, the queue receive
- * task leaves the Blocked state every 200 milliseconds, and therefore toggles
- * the LED every 200 milliseconds.
- */
-
-/* Kernel includes. */
-#include "FreeRTOS.h"
-#include "task.h"
-#include "semphr.h"
-
-/* Library includes. */
-#include "board.h"
-
-/* Priorities at which the tasks are created. */
-#define mainQUEUE_RECEIVE_TASK_PRIORITY		( tskIDLE_PRIORITY + 2 )
-#define	mainQUEUE_SEND_TASK_PRIORITY		( tskIDLE_PRIORITY + 1 )
-
-/* The rate at which data is sent to the queue.  The 200ms value is converted
-to ticks using the portTICK_PERIOD_MS constant. */
-#define mainQUEUE_SEND_FREQUENCY_MS			( 200 / portTICK_PERIOD_MS )
-
-/* The number of items the queue can hold.  This is 1 as the receive task
-will remove items as they are added, meaning the send task should always find
-the queue empty. */
-#define mainQUEUE_LENGTH					( 1 )
-
-/* The LED toggled by the Rx task. */
-#define mainTASK_LED						( 0 )
-
-/*-----------------------------------------------------------*/
-
-/*
- * Called by main when mainCREATE_SIMPLE_BLINKY_DEMO_ONLY is set to 1 in
- * main.c.
- */
-void main_blinky( void );
-
-/*
- * The tasks as described in the comments at the top of this file.
- */
-static void prvQueueReceiveTask( void *pvParameters );
-static void prvQueueSendTask( void *pvParameters );
-
-/*-----------------------------------------------------------*/
-
-/* The queue used by both tasks. */
-static QueueHandle_t xQueue = NULL;
-
-/*-----------------------------------------------------------*/
-
-void main_blinky( void )
-{
-	/* Create the queue. */
-	xQueue = xQueueCreate( mainQUEUE_LENGTH, sizeof( uint32_t ) );
-
-	if( xQueue != NULL )
-	{
-		/* Start the two tasks as described in the comments at the top of this
-		file. */
-		xTaskCreate( prvQueueReceiveTask,				/* The function that implements the task. */
-					"Rx", 								/* The text name assigned to the task - for debug only as it is not used by the kernel. */
-					configMINIMAL_STACK_SIZE, 			/* The size of the stack to allocate to the task. */
-					NULL, 								/* The parameter passed to the task - not used in this case. */
-					mainQUEUE_RECEIVE_TASK_PRIORITY, 	/* The priority assigned to the task. */
-					NULL );								/* The task handle is not required, so NULL is passed. */
-
-		xTaskCreate( prvQueueSendTask, "TX", configMINIMAL_STACK_SIZE, NULL, mainQUEUE_SEND_TASK_PRIORITY, NULL );
-
-		/* Start the tasks and timer running. */
-		vTaskStartScheduler();
-	}
-
-	/* If all is well, the scheduler will now be running, and the following
-	line will never be reached.  If the following line does execute, then
-	there was insufficient FreeRTOS heap memory available for the Idle and/or
-	timer tasks to be created.  See the memory management section on the
-	FreeRTOS web site for more details on the FreeRTOS heap
-	http://www.freertos.org/a00111.html. */
-	for( ;; );
-}
-/*-----------------------------------------------------------*/
-
-static void prvQueueSendTask( void *pvParameters )
-{
-TickType_t xNextWakeTime;
-const unsigned long ulValueToSend = 100UL;
-
-	/* Remove compiler warning about unused parameter. */
-	( void ) pvParameters;
-
-	/* Initialise xNextWakeTime - this only needs to be done once. */
-	xNextWakeTime = xTaskGetTickCount();
-
-	for( ;; )
-	{
-		/* Place this task in the blocked state until it is time to run again. */
-		vTaskDelayUntil( &xNextWakeTime, mainQUEUE_SEND_FREQUENCY_MS );
-
-		/* Send to the queue - causing the queue receive task to unblock and
-		toggle the LED.  0 is used as the block time so the sending operation
-		will not block - it shouldn't need to block as the queue should always
-		be empty at this point in the code. */
-		xQueueSend( xQueue, &ulValueToSend, 0U );
-	}
-}
-/*-----------------------------------------------------------*/
-
-static void prvQueueReceiveTask( void *pvParameters )
-{
-unsigned long ulReceivedValue;
-const unsigned long ulExpectedValue = 100UL;
-
-	/* Remove compiler warning about unused parameter. */
-	( void ) pvParameters;
-
-	for( ;; )
-	{
-		/* Wait until something arrives in the queue - this task will block
-		indefinitely provided INCLUDE_vTaskSuspend is set to 1 in
-		FreeRTOSConfig.h. */
-		xQueueReceive( xQueue, &ulReceivedValue, portMAX_DELAY );
-
-		/*  To get here something must have been received from the queue, but
-		is it the expected value?  If it is, toggle the LED. */
-		if( ulReceivedValue == ulExpectedValue )
-		{
-			LED_Toggle( mainTASK_LED );
-			ulReceivedValue = 0U;
-		}
-	}
-}
-/*-----------------------------------------------------------*/
-
+/*
+ * FreeRTOS Kernel V10.4.1
+ * Copyright (C) 2020 Amazon.com, Inc. or its affiliates.  All Rights Reserved.
+ *
+ * Permission is hereby granted, free of charge, to any person obtaining a copy of
+ * this software and associated documentation files (the "Software"), to deal in
+ * the Software without restriction, including without limitation the rights to
+ * use, copy, modify, merge, publish, distribute, sublicense, and/or sell copies of
+ * the Software, and to permit persons to whom the Software is furnished to do so,
+ * subject to the following conditions:
+ *
+ * The above copyright notice and this permission notice shall be included in all
+ * copies or substantial portions of the Software.
+ *
+ * THE SOFTWARE IS PROVIDED "AS IS", WITHOUT WARRANTY OF ANY KIND, EXPRESS OR
+ * IMPLIED, INCLUDING BUT NOT LIMITED TO THE WARRANTIES OF MERCHANTABILITY, FITNESS
+ * FOR A PARTICULAR PURPOSE AND NONINFRINGEMENT. IN NO EVENT SHALL THE AUTHORS OR
+ * COPYRIGHT HOLDERS BE LIABLE FOR ANY CLAIM, DAMAGES OR OTHER LIABILITY, WHETHER
+ * IN AN ACTION OF CONTRACT, TORT OR OTHERWISE, ARISING FROM, OUT OF OR IN
+ * CONNECTION WITH THE SOFTWARE OR THE USE OR OTHER DEALINGS IN THE SOFTWARE.
+ *
+ * http://www.FreeRTOS.org
+ * http://aws.amazon.com/freertos
+ *
+ * 1 tab == 4 spaces!
+ */
+
+/******************************************************************************
+ * NOTE 1:  This project provides two demo applications.  A simple blinky
+ * style project, and a more comprehensive test and demo application.  The
+ * mainCREATE_SIMPLE_BLINKY_DEMO_ONLY setting in main.c is used to select
+ * between the two.  See the notes on using mainCREATE_SIMPLE_BLINKY_DEMO_ONLY
+ * in main.c.  This file implements the simply blinky style version.
+ *
+ * NOTE 2:  This file only contains the source code that is specific to the
+ * basic demo.  Generic functions, such FreeRTOS hook functions, and functions
+ * required to configure the hardware are defined in main.c.
+ ******************************************************************************
+ *
+ * main_blinky() creates one queue, and two tasks.  It then starts the
+ * scheduler.
+ *
+ * The Queue Send Task:
+ * The queue send task is implemented by the prvQueueSendTask() function in
+ * this file.  prvQueueSendTask() sits in a loop that causes it to repeatedly
+ * block for 200 milliseconds, before sending the value 100 to the queue that
+ * was created within main_blinky().  Once the value is sent, the task loops
+ * back around to block for another 200 milliseconds...and so on.
+ *
+ * The Queue Receive Task:
+ * The queue receive task is implemented by the prvQueueReceiveTask() function
+ * in this file.  prvQueueReceiveTask() sits in a loop where it repeatedly
+ * blocks on attempts to read data from the queue that was created within
+ * main_blinky().  When data is received, the task checks the value of the
+ * data, and if the value equals the expected 100, toggles an LED.  The 'block
+ * time' parameter passed to the queue receive function specifies that the
+ * task should be held in the Blocked state indefinitely to wait for data to
+ * be available on the queue.  The queue receive task will only leave the
+ * Blocked state when the queue send task writes to the queue.  As the queue
+ * send task writes to the queue every 200 milliseconds, the queue receive
+ * task leaves the Blocked state every 200 milliseconds, and therefore toggles
+ * the LED every 200 milliseconds.
+ */
+
+/* Kernel includes. */
+#include "FreeRTOS.h"
+#include "task.h"
+#include "semphr.h"
+
+/* Library includes. */
+#include "board.h"
+
+/* Priorities at which the tasks are created. */
+#define mainQUEUE_RECEIVE_TASK_PRIORITY		( tskIDLE_PRIORITY + 2 )
+#define	mainQUEUE_SEND_TASK_PRIORITY		( tskIDLE_PRIORITY + 1 )
+
+/* The rate at which data is sent to the queue.  The 200ms value is converted
+to ticks using the portTICK_PERIOD_MS constant. */
+#define mainQUEUE_SEND_FREQUENCY_MS			( 200 / portTICK_PERIOD_MS )
+
+/* The number of items the queue can hold.  This is 1 as the receive task
+will remove items as they are added, meaning the send task should always find
+the queue empty. */
+#define mainQUEUE_LENGTH					( 1 )
+
+/* The LED toggled by the Rx task. */
+#define mainTASK_LED						( 0 )
+
+/*-----------------------------------------------------------*/
+
+/*
+ * Called by main when mainCREATE_SIMPLE_BLINKY_DEMO_ONLY is set to 1 in
+ * main.c.
+ */
+void main_blinky( void );
+
+/*
+ * The tasks as described in the comments at the top of this file.
+ */
+static void prvQueueReceiveTask( void *pvParameters );
+static void prvQueueSendTask( void *pvParameters );
+
+/*-----------------------------------------------------------*/
+
+/* The queue used by both tasks. */
+static QueueHandle_t xQueue = NULL;
+
+/*-----------------------------------------------------------*/
+
+void main_blinky( void )
+{
+	/* Create the queue. */
+	xQueue = xQueueCreate( mainQUEUE_LENGTH, sizeof( uint32_t ) );
+
+	if( xQueue != NULL )
+	{
+		/* Start the two tasks as described in the comments at the top of this
+		file. */
+		xTaskCreate( prvQueueReceiveTask,				/* The function that implements the task. */
+					"Rx", 								/* The text name assigned to the task - for debug only as it is not used by the kernel. */
+					configMINIMAL_STACK_SIZE, 			/* The size of the stack to allocate to the task. */
+					NULL, 								/* The parameter passed to the task - not used in this case. */
+					mainQUEUE_RECEIVE_TASK_PRIORITY, 	/* The priority assigned to the task. */
+					NULL );								/* The task handle is not required, so NULL is passed. */
+
+		xTaskCreate( prvQueueSendTask, "TX", configMINIMAL_STACK_SIZE, NULL, mainQUEUE_SEND_TASK_PRIORITY, NULL );
+
+		/* Start the tasks and timer running. */
+		vTaskStartScheduler();
+	}
+
+	/* If all is well, the scheduler will now be running, and the following
+	line will never be reached.  If the following line does execute, then
+	there was insufficient FreeRTOS heap memory available for the Idle and/or
+	timer tasks to be created.  See the memory management section on the
+	FreeRTOS web site for more details on the FreeRTOS heap
+	http://www.freertos.org/a00111.html. */
+	for( ;; );
+}
+/*-----------------------------------------------------------*/
+
+static void prvQueueSendTask( void *pvParameters )
+{
+TickType_t xNextWakeTime;
+const unsigned long ulValueToSend = 100UL;
+
+	/* Remove compiler warning about unused parameter. */
+	( void ) pvParameters;
+
+	/* Initialise xNextWakeTime - this only needs to be done once. */
+	xNextWakeTime = xTaskGetTickCount();
+
+	for( ;; )
+	{
+		/* Place this task in the blocked state until it is time to run again. */
+		vTaskDelayUntil( &xNextWakeTime, mainQUEUE_SEND_FREQUENCY_MS );
+
+		/* Send to the queue - causing the queue receive task to unblock and
+		toggle the LED.  0 is used as the block time so the sending operation
+		will not block - it shouldn't need to block as the queue should always
+		be empty at this point in the code. */
+		xQueueSend( xQueue, &ulValueToSend, 0U );
+	}
+}
+/*-----------------------------------------------------------*/
+
+static void prvQueueReceiveTask( void *pvParameters )
+{
+unsigned long ulReceivedValue;
+const unsigned long ulExpectedValue = 100UL;
+
+	/* Remove compiler warning about unused parameter. */
+	( void ) pvParameters;
+
+	for( ;; )
+	{
+		/* Wait until something arrives in the queue - this task will block
+		indefinitely provided INCLUDE_vTaskSuspend is set to 1 in
+		FreeRTOSConfig.h. */
+		xQueueReceive( xQueue, &ulReceivedValue, portMAX_DELAY );
+
+		/*  To get here something must have been received from the queue, but
+		is it the expected value?  If it is, toggle the LED. */
+		if( ulReceivedValue == ulExpectedValue )
+		{
+			LED_Toggle( mainTASK_LED );
+			ulReceivedValue = 0U;
+		}
+	}
+}
+/*-----------------------------------------------------------*/
+