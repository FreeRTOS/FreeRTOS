--- conflicted
+++ resolved
@@ -1,142 +1,138 @@
-/*
-<<<<<<< HEAD
- * FreeRTOS Kernel V10.3.0
-=======
- * FreeRTOS Kernel V10.4.1
->>>>>>> 5cc65129
- * Copyright (C) 2020 Amazon.com, Inc. or its affiliates.  All Rights Reserved.
- *
- * Permission is hereby granted, free of charge, to any person obtaining a copy of
- * this software and associated documentation files (the "Software"), to deal in
- * the Software without restriction, including without limitation the rights to
- * use, copy, modify, merge, publish, distribute, sublicense, and/or sell copies of
- * the Software, and to permit persons to whom the Software is furnished to do so,
- * subject to the following conditions:
- *
- * The above copyright notice and this permission notice shall be included in all
- * copies or substantial portions of the Software.
- *
- * THE SOFTWARE IS PROVIDED "AS IS", WITHOUT WARRANTY OF ANY KIND, EXPRESS OR
- * IMPLIED, INCLUDING BUT NOT LIMITED TO THE WARRANTIES OF MERCHANTABILITY, FITNESS
- * FOR A PARTICULAR PURPOSE AND NONINFRINGEMENT. IN NO EVENT SHALL THE AUTHORS OR
- * COPYRIGHT HOLDERS BE LIABLE FOR ANY CLAIM, DAMAGES OR OTHER LIABILITY, WHETHER
- * IN AN ACTION OF CONTRACT, TORT OR OTHERWISE, ARISING FROM, OUT OF OR IN
- * CONNECTION WITH THE SOFTWARE OR THE USE OR OTHER DEALINGS IN THE SOFTWARE.
- *
- * http://www.FreeRTOS.org
- * http://aws.amazon.com/freertos
- *
- * 1 tab == 4 spaces!
- */
-
-/* High speed timer test as described in main.c. */
-
-/* Scheduler includes. */
-#include "FreeRTOS.h"
-
-/* Library includes. */
-#include "hw_ints.h"
-#include "hw_memmap.h"
-#include "hw_types.h"
-#include "interrupt.h"
-#include "sysctl.h"
-#include "lmi_timer.h"
-
-/* The set frequency of the interrupt.  Deviations from this are measured as
-the jitter. */
-#define timerINTERRUPT_FREQUENCY		( 20000UL )
-
-/* The expected time between each of the timer interrupts - if the jitter was
-zero. */
-#define timerEXPECTED_DIFFERENCE_VALUE	( configCPU_CLOCK_HZ / timerINTERRUPT_FREQUENCY )
-
-/* The highest available interrupt priority. */
-#define timerHIGHEST_PRIORITY			( 0 )
-
-/* Misc defines. */
-#define timerMAX_32BIT_VALUE			( 0xffffffffUL )
-#define timerTIMER_1_COUNT_VALUE		( * ( ( unsigned long * ) ( TIMER1_BASE + 0x48 ) ) )
-
-/*-----------------------------------------------------------*/
-
-/* Interrupt handler in which the jitter is measured. */
-void Timer0IntHandler( void );
-
-/* Stores the value of the maximum recorded jitter between interrupts. */
-volatile unsigned long ulMaxJitter = 0UL;
-
-/* Counts the total number of times that the high frequency timer has 'ticked'.
-This value is used by the run time stats function to work out what percentage
-of CPU time each task is taking. */
-volatile unsigned long ulHighFrequencyTimerTicks = 0UL;
-/*-----------------------------------------------------------*/
-
-void vSetupHighFrequencyTimer( void )
-{
-unsigned long ulFrequency;
-
-	/* Timer zero is used to generate the interrupts, and timer 1 is used
-	to measure the jitter. */
-	SysCtlPeripheralEnable( SYSCTL_PERIPH_TIMER0 );
-    SysCtlPeripheralEnable( SYSCTL_PERIPH_TIMER1 );
-    TimerConfigure( TIMER0_BASE, TIMER_CFG_32_BIT_PER );
-    TimerConfigure( TIMER1_BASE, TIMER_CFG_32_BIT_PER );
-
-	/* Set the timer interrupt to be above the kernel - highest. */
-	IntPrioritySet( INT_TIMER0A, timerHIGHEST_PRIORITY );
-
-	/* Just used to measure time. */
-    TimerLoadSet(TIMER1_BASE, TIMER_A, timerMAX_32BIT_VALUE );
-
-	/* Ensure interrupts do not start until the scheduler is running. */
-	portDISABLE_INTERRUPTS();
-
-	/* The rate at which the timer will interrupt. */
-	ulFrequency = configCPU_CLOCK_HZ / timerINTERRUPT_FREQUENCY;
-    TimerLoadSet( TIMER0_BASE, TIMER_A, ulFrequency );
-    IntEnable( INT_TIMER0A );
-    TimerIntEnable( TIMER0_BASE, TIMER_TIMA_TIMEOUT );
-
-	/* Enable both timers. */
-    TimerEnable( TIMER0_BASE, TIMER_A );
-    TimerEnable( TIMER1_BASE, TIMER_A );
-}
-/*-----------------------------------------------------------*/
-
-void Timer0IntHandler( void )
-{
-unsigned long ulDifference;
-volatile unsigned long ulCurrentCount;
-static unsigned long ulMaxDifference = 0, ulLastCount = 0;
-
-	/* We use the timer 1 counter value to measure the clock cycles between
-	the timer 0 interrupts. */
-	ulCurrentCount = timerTIMER_1_COUNT_VALUE;
-
-	TimerIntClear( TIMER0_BASE, TIMER_TIMA_TIMEOUT );
-
-	if( ulCurrentCount < ulLastCount )
-	{
-		/* How many times has timer 1 counted since the last interrupt? */
-		ulDifference = 	ulLastCount - ulCurrentCount;
-
-		/* Is this the largest difference we have measured yet? */
-		if( ulDifference > ulMaxDifference )
-		{
-			ulMaxDifference = ulDifference;
-			ulMaxJitter = ulMaxDifference - timerEXPECTED_DIFFERENCE_VALUE;
-		}
-	}
-
-	ulLastCount = ulCurrentCount;
-
-	/* Keep a count of the total number of 20KHz ticks.  This is used by the
-	run time stats functionality to calculate how much CPU time is used by
-	each task. */
-	ulHighFrequencyTimerTicks++;
-}
-
-
-
-
-
+/*
+ * FreeRTOS Kernel V10.4.1
+ * Copyright (C) 2020 Amazon.com, Inc. or its affiliates.  All Rights Reserved.
+ *
+ * Permission is hereby granted, free of charge, to any person obtaining a copy of
+ * this software and associated documentation files (the "Software"), to deal in
+ * the Software without restriction, including without limitation the rights to
+ * use, copy, modify, merge, publish, distribute, sublicense, and/or sell copies of
+ * the Software, and to permit persons to whom the Software is furnished to do so,
+ * subject to the following conditions:
+ *
+ * The above copyright notice and this permission notice shall be included in all
+ * copies or substantial portions of the Software.
+ *
+ * THE SOFTWARE IS PROVIDED "AS IS", WITHOUT WARRANTY OF ANY KIND, EXPRESS OR
+ * IMPLIED, INCLUDING BUT NOT LIMITED TO THE WARRANTIES OF MERCHANTABILITY, FITNESS
+ * FOR A PARTICULAR PURPOSE AND NONINFRINGEMENT. IN NO EVENT SHALL THE AUTHORS OR
+ * COPYRIGHT HOLDERS BE LIABLE FOR ANY CLAIM, DAMAGES OR OTHER LIABILITY, WHETHER
+ * IN AN ACTION OF CONTRACT, TORT OR OTHERWISE, ARISING FROM, OUT OF OR IN
+ * CONNECTION WITH THE SOFTWARE OR THE USE OR OTHER DEALINGS IN THE SOFTWARE.
+ *
+ * http://www.FreeRTOS.org
+ * http://aws.amazon.com/freertos
+ *
+ * 1 tab == 4 spaces!
+ */
+
+/* High speed timer test as described in main.c. */
+
+/* Scheduler includes. */
+#include "FreeRTOS.h"
+
+/* Library includes. */
+#include "hw_ints.h"
+#include "hw_memmap.h"
+#include "hw_types.h"
+#include "interrupt.h"
+#include "sysctl.h"
+#include "lmi_timer.h"
+
+/* The set frequency of the interrupt.  Deviations from this are measured as
+the jitter. */
+#define timerINTERRUPT_FREQUENCY		( 20000UL )
+
+/* The expected time between each of the timer interrupts - if the jitter was
+zero. */
+#define timerEXPECTED_DIFFERENCE_VALUE	( configCPU_CLOCK_HZ / timerINTERRUPT_FREQUENCY )
+
+/* The highest available interrupt priority. */
+#define timerHIGHEST_PRIORITY			( 0 )
+
+/* Misc defines. */
+#define timerMAX_32BIT_VALUE			( 0xffffffffUL )
+#define timerTIMER_1_COUNT_VALUE		( * ( ( unsigned long * ) ( TIMER1_BASE + 0x48 ) ) )
+
+/*-----------------------------------------------------------*/
+
+/* Interrupt handler in which the jitter is measured. */
+void Timer0IntHandler( void );
+
+/* Stores the value of the maximum recorded jitter between interrupts. */
+volatile unsigned long ulMaxJitter = 0UL;
+
+/* Counts the total number of times that the high frequency timer has 'ticked'.
+This value is used by the run time stats function to work out what percentage
+of CPU time each task is taking. */
+volatile unsigned long ulHighFrequencyTimerTicks = 0UL;
+/*-----------------------------------------------------------*/
+
+void vSetupHighFrequencyTimer( void )
+{
+unsigned long ulFrequency;
+
+	/* Timer zero is used to generate the interrupts, and timer 1 is used
+	to measure the jitter. */
+	SysCtlPeripheralEnable( SYSCTL_PERIPH_TIMER0 );
+    SysCtlPeripheralEnable( SYSCTL_PERIPH_TIMER1 );
+    TimerConfigure( TIMER0_BASE, TIMER_CFG_32_BIT_PER );
+    TimerConfigure( TIMER1_BASE, TIMER_CFG_32_BIT_PER );
+
+	/* Set the timer interrupt to be above the kernel - highest. */
+	IntPrioritySet( INT_TIMER0A, timerHIGHEST_PRIORITY );
+
+	/* Just used to measure time. */
+    TimerLoadSet(TIMER1_BASE, TIMER_A, timerMAX_32BIT_VALUE );
+
+	/* Ensure interrupts do not start until the scheduler is running. */
+	portDISABLE_INTERRUPTS();
+
+	/* The rate at which the timer will interrupt. */
+	ulFrequency = configCPU_CLOCK_HZ / timerINTERRUPT_FREQUENCY;
+    TimerLoadSet( TIMER0_BASE, TIMER_A, ulFrequency );
+    IntEnable( INT_TIMER0A );
+    TimerIntEnable( TIMER0_BASE, TIMER_TIMA_TIMEOUT );
+
+	/* Enable both timers. */
+    TimerEnable( TIMER0_BASE, TIMER_A );
+    TimerEnable( TIMER1_BASE, TIMER_A );
+}
+/*-----------------------------------------------------------*/
+
+void Timer0IntHandler( void )
+{
+unsigned long ulDifference;
+volatile unsigned long ulCurrentCount;
+static unsigned long ulMaxDifference = 0, ulLastCount = 0;
+
+	/* We use the timer 1 counter value to measure the clock cycles between
+	the timer 0 interrupts. */
+	ulCurrentCount = timerTIMER_1_COUNT_VALUE;
+
+	TimerIntClear( TIMER0_BASE, TIMER_TIMA_TIMEOUT );
+
+	if( ulCurrentCount < ulLastCount )
+	{
+		/* How many times has timer 1 counted since the last interrupt? */
+		ulDifference = 	ulLastCount - ulCurrentCount;
+
+		/* Is this the largest difference we have measured yet? */
+		if( ulDifference > ulMaxDifference )
+		{
+			ulMaxDifference = ulDifference;
+			ulMaxJitter = ulMaxDifference - timerEXPECTED_DIFFERENCE_VALUE;
+		}
+	}
+
+	ulLastCount = ulCurrentCount;
+
+	/* Keep a count of the total number of 20KHz ticks.  This is used by the
+	run time stats functionality to calculate how much CPU time is used by
+	each task. */
+	ulHighFrequencyTimerTicks++;
+}
+
+
+
+
+