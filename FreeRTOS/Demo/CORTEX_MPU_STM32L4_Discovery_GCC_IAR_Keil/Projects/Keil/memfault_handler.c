/*
<<<<<<< HEAD
 * FreeRTOS Kernel V10.3.0
=======
 * FreeRTOS Kernel V10.4.1
>>>>>>> 5cc65129
 * Copyright (C) 2020 Amazon.com, Inc. or its affiliates.  All Rights Reserved.
 *
 * Permission is hereby granted, free of charge, to any person obtaining a copy of
 * this software and associated documentation files (the "Software"), to deal in
 * the Software without restriction, including without limitation the rights to
 * use, copy, modify, merge, publish, distribute, sublicense, and/or sell copies of
 * the Software, and to permit persons to whom the Software is furnished to do so,
 * subject to the following conditions:
 *
 * The above copyright notice and this permission notice shall be included in all
 * copies or substantial portions of the Software.
 *
 * THE SOFTWARE IS PROVIDED "AS IS", WITHOUT WARRANTY OF ANY KIND, EXPRESS OR
 * IMPLIED, INCLUDING BUT NOT LIMITED TO THE WARRANTIES OF MERCHANTABILITY, FITNESS
 * FOR A PARTICULAR PURPOSE AND NONINFRINGEMENT. IN NO EVENT SHALL THE AUTHORS OR
 * COPYRIGHT HOLDERS BE LIABLE FOR ANY CLAIM, DAMAGES OR OTHER LIABILITY, WHETHER
 * IN AN ACTION OF CONTRACT, TORT OR OTHERWISE, ARISING FROM, OUT OF OR IN
 * CONNECTION WITH THE SOFTWARE OR THE USE OR OTHER DEALINGS IN THE SOFTWARE.
 *
 * http://www.FreeRTOS.org
 * http://aws.amazon.com/freertos
 *
 * 1 tab == 4 spaces!
 */

#include <stdint.h>

extern uint32_t Image$$ER_IROM_FREERTOS_SYSTEM_CALLS$$Base;
extern uint32_t Image$$ER_IROM_FREERTOS_SYSTEM_CALLS$$Limit;

/* Memory map needed for MPU setup. Must must match the one defined in
 * the scatter-loading file (MPUDemo.sct). */
const uint32_t * __FLASH_segment_start__ = ( uint32_t * ) 0x08000000;
const uint32_t * __FLASH_segment_end__ = ( uint32_t * ) 0x08100000;
const uint32_t * __SRAM_segment_start__ = ( uint32_t * ) 0x20000000;
const uint32_t * __SRAM_segment_end__ = ( uint32_t * ) 0x20018000;

const uint32_t * __privileged_functions_start__ = ( uint32_t * ) 0x08000000;
const uint32_t * __privileged_functions_end__ = ( uint32_t * ) 0x08008000;
const uint32_t * __privileged_data_start__ = ( uint32_t * ) 0x20000000;
const uint32_t * __privileged_data_end__ = ( uint32_t * ) 0x20000400;

const uint32_t * __syscalls_flash_start__ = ( uint32_t * ) &( Image$$ER_IROM_FREERTOS_SYSTEM_CALLS$$Base );
const uint32_t * __syscalls_flash_end__ = ( uint32_t * ) &( Image$$ER_IROM_FREERTOS_SYSTEM_CALLS$$Limit );
/*-----------------------------------------------------------*/

/**
 * @brief Mem fault handler.
 */
void MemManage_Handler( void ) __attribute__ (( naked ));
/*-----------------------------------------------------------*/

void MemManage_Handler( void )
{
	__asm volatile
	(
		" tst lr, #4										\n"
		" ite eq											\n"
		" mrseq r0, msp										\n"
		" mrsne r0, psp										\n"
		" ldr r1, handler_address_const						\n"
		" bx r1												\n"
		"													\n"
		" handler_address_const: .word vHandleMemoryFault	\n"
	);
}
/*-----------------------------------------------------------*/
<|MERGE_RESOLUTION|>--- conflicted
+++ resolved
@@ -1,73 +1,69 @@
-/*
-<<<<<<< HEAD
- * FreeRTOS Kernel V10.3.0
-=======
- * FreeRTOS Kernel V10.4.1
->>>>>>> 5cc65129
- * Copyright (C) 2020 Amazon.com, Inc. or its affiliates.  All Rights Reserved.
- *
- * Permission is hereby granted, free of charge, to any person obtaining a copy of
- * this software and associated documentation files (the "Software"), to deal in
- * the Software without restriction, including without limitation the rights to
- * use, copy, modify, merge, publish, distribute, sublicense, and/or sell copies of
- * the Software, and to permit persons to whom the Software is furnished to do so,
- * subject to the following conditions:
- *
- * The above copyright notice and this permission notice shall be included in all
- * copies or substantial portions of the Software.
- *
- * THE SOFTWARE IS PROVIDED "AS IS", WITHOUT WARRANTY OF ANY KIND, EXPRESS OR
- * IMPLIED, INCLUDING BUT NOT LIMITED TO THE WARRANTIES OF MERCHANTABILITY, FITNESS
- * FOR A PARTICULAR PURPOSE AND NONINFRINGEMENT. IN NO EVENT SHALL THE AUTHORS OR
- * COPYRIGHT HOLDERS BE LIABLE FOR ANY CLAIM, DAMAGES OR OTHER LIABILITY, WHETHER
- * IN AN ACTION OF CONTRACT, TORT OR OTHERWISE, ARISING FROM, OUT OF OR IN
- * CONNECTION WITH THE SOFTWARE OR THE USE OR OTHER DEALINGS IN THE SOFTWARE.
- *
- * http://www.FreeRTOS.org
- * http://aws.amazon.com/freertos
- *
- * 1 tab == 4 spaces!
- */
-
-#include <stdint.h>
-
-extern uint32_t Image$$ER_IROM_FREERTOS_SYSTEM_CALLS$$Base;
-extern uint32_t Image$$ER_IROM_FREERTOS_SYSTEM_CALLS$$Limit;
-
-/* Memory map needed for MPU setup. Must must match the one defined in
- * the scatter-loading file (MPUDemo.sct). */
-const uint32_t * __FLASH_segment_start__ = ( uint32_t * ) 0x08000000;
-const uint32_t * __FLASH_segment_end__ = ( uint32_t * ) 0x08100000;
-const uint32_t * __SRAM_segment_start__ = ( uint32_t * ) 0x20000000;
-const uint32_t * __SRAM_segment_end__ = ( uint32_t * ) 0x20018000;
-
-const uint32_t * __privileged_functions_start__ = ( uint32_t * ) 0x08000000;
-const uint32_t * __privileged_functions_end__ = ( uint32_t * ) 0x08008000;
-const uint32_t * __privileged_data_start__ = ( uint32_t * ) 0x20000000;
-const uint32_t * __privileged_data_end__ = ( uint32_t * ) 0x20000400;
-
-const uint32_t * __syscalls_flash_start__ = ( uint32_t * ) &( Image$$ER_IROM_FREERTOS_SYSTEM_CALLS$$Base );
-const uint32_t * __syscalls_flash_end__ = ( uint32_t * ) &( Image$$ER_IROM_FREERTOS_SYSTEM_CALLS$$Limit );
-/*-----------------------------------------------------------*/
-
-/**
- * @brief Mem fault handler.
- */
-void MemManage_Handler( void ) __attribute__ (( naked ));
-/*-----------------------------------------------------------*/
-
-void MemManage_Handler( void )
-{
-	__asm volatile
-	(
-		" tst lr, #4										\n"
-		" ite eq											\n"
-		" mrseq r0, msp										\n"
-		" mrsne r0, psp										\n"
-		" ldr r1, handler_address_const						\n"
-		" bx r1												\n"
-		"													\n"
-		" handler_address_const: .word vHandleMemoryFault	\n"
-	);
-}
-/*-----------------------------------------------------------*/
+/*
+ * FreeRTOS Kernel V10.4.1
+ * Copyright (C) 2020 Amazon.com, Inc. or its affiliates.  All Rights Reserved.
+ *
+ * Permission is hereby granted, free of charge, to any person obtaining a copy of
+ * this software and associated documentation files (the "Software"), to deal in
+ * the Software without restriction, including without limitation the rights to
+ * use, copy, modify, merge, publish, distribute, sublicense, and/or sell copies of
+ * the Software, and to permit persons to whom the Software is furnished to do so,
+ * subject to the following conditions:
+ *
+ * The above copyright notice and this permission notice shall be included in all
+ * copies or substantial portions of the Software.
+ *
+ * THE SOFTWARE IS PROVIDED "AS IS", WITHOUT WARRANTY OF ANY KIND, EXPRESS OR
+ * IMPLIED, INCLUDING BUT NOT LIMITED TO THE WARRANTIES OF MERCHANTABILITY, FITNESS
+ * FOR A PARTICULAR PURPOSE AND NONINFRINGEMENT. IN NO EVENT SHALL THE AUTHORS OR
+ * COPYRIGHT HOLDERS BE LIABLE FOR ANY CLAIM, DAMAGES OR OTHER LIABILITY, WHETHER
+ * IN AN ACTION OF CONTRACT, TORT OR OTHERWISE, ARISING FROM, OUT OF OR IN
+ * CONNECTION WITH THE SOFTWARE OR THE USE OR OTHER DEALINGS IN THE SOFTWARE.
+ *
+ * http://www.FreeRTOS.org
+ * http://aws.amazon.com/freertos
+ *
+ * 1 tab == 4 spaces!
+ */
+
+#include <stdint.h>
+
+extern uint32_t Image$$ER_IROM_FREERTOS_SYSTEM_CALLS$$Base;
+extern uint32_t Image$$ER_IROM_FREERTOS_SYSTEM_CALLS$$Limit;
+
+/* Memory map needed for MPU setup. Must must match the one defined in
+ * the scatter-loading file (MPUDemo.sct). */
+const uint32_t * __FLASH_segment_start__ = ( uint32_t * ) 0x08000000;
+const uint32_t * __FLASH_segment_end__ = ( uint32_t * ) 0x08100000;
+const uint32_t * __SRAM_segment_start__ = ( uint32_t * ) 0x20000000;
+const uint32_t * __SRAM_segment_end__ = ( uint32_t * ) 0x20018000;
+
+const uint32_t * __privileged_functions_start__ = ( uint32_t * ) 0x08000000;
+const uint32_t * __privileged_functions_end__ = ( uint32_t * ) 0x08008000;
+const uint32_t * __privileged_data_start__ = ( uint32_t * ) 0x20000000;
+const uint32_t * __privileged_data_end__ = ( uint32_t * ) 0x20000400;
+
+const uint32_t * __syscalls_flash_start__ = ( uint32_t * ) &( Image$$ER_IROM_FREERTOS_SYSTEM_CALLS$$Base );
+const uint32_t * __syscalls_flash_end__ = ( uint32_t * ) &( Image$$ER_IROM_FREERTOS_SYSTEM_CALLS$$Limit );
+/*-----------------------------------------------------------*/
+
+/**
+ * @brief Mem fault handler.
+ */
+void MemManage_Handler( void ) __attribute__ (( naked ));
+/*-----------------------------------------------------------*/
+
+void MemManage_Handler( void )
+{
+	__asm volatile
+	(
+		" tst lr, #4										\n"
+		" ite eq											\n"
+		" mrseq r0, msp										\n"
+		" mrsne r0, psp										\n"
+		" ldr r1, handler_address_const						\n"
+		" bx r1												\n"
+		"													\n"
+		" handler_address_const: .word vHandleMemoryFault	\n"
+	);
+}
+/*-----------------------------------------------------------*/