--- conflicted
+++ resolved
@@ -1,392 +1,388 @@
-/*
-<<<<<<< HEAD
- * FreeRTOS Kernel V10.3.0
-=======
- * FreeRTOS Kernel V10.4.1
->>>>>>> 5cc65129
- * Copyright (C) 2020 Amazon.com, Inc. or its affiliates.  All Rights Reserved.
- *
- * Permission is hereby granted, free of charge, to any person obtaining a copy of
- * this software and associated documentation files (the "Software"), to deal in
- * the Software without restriction, including without limitation the rights to
- * use, copy, modify, merge, publish, distribute, sublicense, and/or sell copies of
- * the Software, and to permit persons to whom the Software is furnished to do so,
- * subject to the following conditions:
- *
- * The above copyright notice and this permission notice shall be included in all
- * copies or substantial portions of the Software.
- *
- * THE SOFTWARE IS PROVIDED "AS IS", WITHOUT WARRANTY OF ANY KIND, EXPRESS OR
- * IMPLIED, INCLUDING BUT NOT LIMITED TO THE WARRANTIES OF MERCHANTABILITY, FITNESS
- * FOR A PARTICULAR PURPOSE AND NONINFRINGEMENT. IN NO EVENT SHALL THE AUTHORS OR
- * COPYRIGHT HOLDERS BE LIABLE FOR ANY CLAIM, DAMAGES OR OTHER LIABILITY, WHETHER
- * IN AN ACTION OF CONTRACT, TORT OR OTHERWISE, ARISING FROM, OUT OF OR IN
- * CONNECTION WITH THE SOFTWARE OR THE USE OR OTHER DEALINGS IN THE SOFTWARE.
- *
- * http://www.FreeRTOS.org
- * http://aws.amazon.com/freertos
- *
- * 1 tab == 4 spaces!
- */
-
-/******************************************************************************
- * NOTE 1:  This project provides two demo applications.  A simple blinky style
- * project, and a more comprehensive test and demo application.  The
- * mainCREATE_SIMPLE_BLINKY_DEMO_ONLY setting in main.c is used to select
- * between the two.  See the notes on using mainCREATE_SIMPLE_BLINKY_DEMO_ONLY
- * in main.c.  This file implements the comprehensive test and demo version.
- *
- * NOTE 2:  This file only contains the source code that is specific to the
- * full demo.  Generic functions, such FreeRTOS hook functions, and functions
- * required to configure the hardware, are defined in main.c.
- *
- ******************************************************************************
- *
- * main_full() creates all the demo application tasks and software timers, then
- * starts the scheduler.  The web documentation provides more details of the
- * standard demo application tasks, which provide no particular functionality,
- * but do provide a good example of how to use the FreeRTOS API.
- *
- * In addition to the standard demo tasks, the following tasks and tests are
- * defined and/or created within this file:
- *
- * "Reg test" tasks - These fill both the core and floating point registers with
- * known values, then check that each register maintains its expected value for
- * the lifetime of the task.  Each task uses a different set of values.  The reg
- * test tasks execute with a very low priority, so get preempted very
- * frequently.  A register containing an unexpected value is indicative of an
- * error in the context switching mechanism.
- *
- * "Check" task - The check task period is initially set to three seconds.  The
- * task checks that all the standard demo tasks, and the register check tasks,
- * are not only still executing, but are executing without reporting any errors.
- * If the check task discovers that a task has either stalled, or reported an
- * error, then it changes its own execution period from the initial three
- * seconds, to just 200ms.  The check task also toggles an LED each time it is
- * called.  This provides a visual indication of the system status:  If the LED
- * toggles every three seconds, then no issues have been discovered.  If the LED
- * toggles every 200ms, then an issue has been discovered with at least one
- * task.
- */
-
-/* Standard includes. */
-#include <stdio.h>
-
-/* Kernel includes. */
-#include "FreeRTOS.h"
-#include "task.h"
-#include "timers.h"
-#include "semphr.h"
-
-/* Standard demo application includes. */
-#include "flop.h"
-#include "semtest.h"
-#include "dynamic.h"
-#include "BlockQ.h"
-#include "blocktim.h"
-#include "countsem.h"
-#include "GenQTest.h"
-#include "recmutex.h"
-#include "death.h"
-#include "partest.h"
-#include "comtest2.h"
-#include "serial.h"
-#include "TimerDemo.h"
-#include "QueueOverwrite.h"
-#include "IntQueue.h"
-#include "EventGroupsDemo.h"
-#include "IntSemTest.h"
-#include "TaskNotify.h"
-
-/* Priorities for the demo application tasks. */
-#define mainSEM_TEST_PRIORITY				( tskIDLE_PRIORITY + 1UL )
-#define mainBLOCK_Q_PRIORITY				( tskIDLE_PRIORITY + 2UL )
-#define mainCREATOR_TASK_PRIORITY			( tskIDLE_PRIORITY + 3UL )
-#define mainFLOP_TASK_PRIORITY				( tskIDLE_PRIORITY )
-#define mainCDC_COMMAND_CONSOLE_STACK_SIZE	( configMINIMAL_STACK_SIZE * 2UL )
-#define mainCOM_TEST_TASK_PRIORITY			( tskIDLE_PRIORITY + 2 )
-#define mainCHECK_TASK_PRIORITY				( configMAX_PRIORITIES - 1 )
-#define mainQUEUE_OVERWRITE_PRIORITY		( tskIDLE_PRIORITY )
-
-/* The initial priority used by the UART command console task. */
-#define mainUART_COMMAND_CONSOLE_TASK_PRIORITY	( configMAX_PRIORITIES - 2 )
-
-/* The LED used by the check task. */
-#define mainCHECK_LED						( 0 )
-
-/* A block time of zero simply means "don't block". */
-#define mainDONT_BLOCK						( 0UL )
-
-/* The period of the check task, in ms, provided no errors have been reported by
-any of the standard demo tasks.  ms are converted to the equivalent in ticks
-using the pdMS_TO_TICKS() macro constant. */
-#define mainNO_ERROR_CHECK_TASK_PERIOD		pdMS_TO_TICKS( 3000UL )
-
-/* The period of the check task, in ms, if an error has been reported in one of
-the standard demo tasks.  ms are converted to the equivalent in ticks using the
-pdMS_TO_TICKS() macro. */
-#define mainERROR_CHECK_TASK_PERIOD 		pdMS_TO_TICKS( 200UL )
-
-/* Parameters that are passed into the register check tasks solely for the
-purpose of ensuring parameters are passed into tasks correctly. */
-#define mainREG_TEST_TASK_1_PARAMETER		( ( void * ) 0x12345678 )
-#define mainREG_TEST_TASK_2_PARAMETER		( ( void * ) 0x87654321 )
-
-/* The base period used by the timer test tasks. */
-#define mainTIMER_TEST_PERIOD				( 50 )
-
-/*-----------------------------------------------------------*/
-
-/*
- * Called by main() to run the full demo (as opposed to the blinky demo) when
- * mainCREATE_SIMPLE_BLINKY_DEMO_ONLY is set to 0.
- */
-void main_full( void );
-
-/*
- * The check task, as described at the top of this file.
- */
-static void prvCheckTask( void *pvParameters );
-
-/*
- * Register check tasks, and the tasks used to write over and check the contents
- * of the FPU registers, as described at the top of this file.  The nature of
- * these files necessitates that they are written in an assembly file, but the
- * entry points are kept in the C file for the convenience of checking the task
- * parameter.
- */
-static void prvRegTestTaskEntry1( void *pvParameters );
-extern void vRegTest1Implementation( void );
-static void prvRegTestTaskEntry2( void *pvParameters );
-extern void vRegTest2Implementation( void );
-
-/*-----------------------------------------------------------*/
-
-/* The following two variables are used to communicate the status of the
-register check tasks to the check task.  If the variables keep incrementing,
-then the register check tasks have not discovered any errors.  If a variable
-stops incrementing, then an error has been found. */
-volatile unsigned long ulRegTest1LoopCounter = 0UL, ulRegTest2LoopCounter = 0UL;
-
-/*-----------------------------------------------------------*/
-
-void main_full( void )
-{
-	/* Start all the other standard demo/test tasks.  They have no particular
-	functionality, but do demonstrate how to use the FreeRTOS API and test the
-	kernel port. */
-	vStartInterruptQueueTasks();
-	vStartDynamicPriorityTasks();
-	vStartBlockingQueueTasks( mainBLOCK_Q_PRIORITY );
-	vCreateBlockTimeTasks();
-	vStartCountingSemaphoreTasks();
-	vStartGenericQueueTasks( tskIDLE_PRIORITY );
-	vStartRecursiveMutexTasks();
-	vStartSemaphoreTasks( mainSEM_TEST_PRIORITY );
-	vStartMathTasks( mainFLOP_TASK_PRIORITY );
-	vStartTimerDemoTask( mainTIMER_TEST_PERIOD );
-	vStartQueueOverwriteTask( mainQUEUE_OVERWRITE_PRIORITY );
-	vStartEventGroupTasks();
-	vStartInterruptSemaphoreTasks();
-	vStartTaskNotifyTask();
-
-	/* Create the register check tasks, as described at the top of this	file */
-	xTaskCreate( prvRegTestTaskEntry1, "Reg1", configMINIMAL_STACK_SIZE, mainREG_TEST_TASK_1_PARAMETER, tskIDLE_PRIORITY, NULL );
-	xTaskCreate( prvRegTestTaskEntry2, "Reg2", configMINIMAL_STACK_SIZE, mainREG_TEST_TASK_2_PARAMETER, tskIDLE_PRIORITY, NULL );
-
-	/* Create the task that performs the 'check' functionality,	as described at
-	the top of this file. */
-	xTaskCreate( prvCheckTask, "Check", configMINIMAL_STACK_SIZE, NULL, mainCHECK_TASK_PRIORITY, NULL );
-
-	/* The set of tasks created by the following function call have to be
-	created last as they keep account of the number of tasks they expect to see
-	running. */
-	vCreateSuicidalTasks( mainCREATOR_TASK_PRIORITY );
-
-	/* Start the scheduler. */
-	vTaskStartScheduler();
-
-	/* If all is well, the scheduler will now be running, and the following
-	line will never be reached.  If the following line does execute, then
-	there was insufficient FreeRTOS heap memory available for the Idle and/or
-	timer tasks to be created.  See the memory management section on the
-	FreeRTOS web site for more details on the FreeRTOS heap
-	http://www.freertos.org/a00111.html. */
-	for( ;; );
-}
-/*-----------------------------------------------------------*/
-
-static void prvCheckTask( void *pvParameters )
-{
-TickType_t xDelayPeriod = mainNO_ERROR_CHECK_TASK_PERIOD;
-TickType_t xLastExecutionTime;
-static unsigned long ulLastRegTest1Value = 0, ulLastRegTest2Value = 0;
-unsigned long ulErrorFound = pdFALSE;
-
-	/* Just to stop compiler warnings. */
-	( void ) pvParameters;
-
-	/* Initialise xLastExecutionTime so the first call to vTaskDelayUntil()
-	works correctly. */
-	xLastExecutionTime = xTaskGetTickCount();
-
-	/* Cycle for ever, delaying then checking all the other tasks are still
-	operating without error.  The onboard LED is toggled on each iteration.
-	If an error is detected then the delay period is decreased from
-	mainNO_ERROR_CHECK_TASK_PERIOD to mainERROR_CHECK_TASK_PERIOD.  This has the
-	effect of increasing the rate at which the onboard LED toggles, and in so
-	doing gives visual feedback of the system status. */
-	for( ;; )
-	{
-		/* Delay until it is time to execute again. */
-		vTaskDelayUntil( &xLastExecutionTime, xDelayPeriod );
-
-		/* Check all the demo tasks (other than the flash tasks) to ensure
-		that they are all still running, and that none have detected an error. */
-		if( xAreIntQueueTasksStillRunning() != pdTRUE )
-		{
-			ulErrorFound = 1UL << 0UL;
-		}
-
-		if( xAreMathsTaskStillRunning() != pdTRUE )
-		{
-			ulErrorFound = 1UL << 1UL;
-		}
-
-		if( xAreDynamicPriorityTasksStillRunning() != pdTRUE )
-		{
-			ulErrorFound = 1UL << 2UL;
-		}
-
-		if( xAreBlockingQueuesStillRunning() != pdTRUE )
-		{
-			ulErrorFound = 1UL << 3UL;
-		}
-
-		if ( xAreBlockTimeTestTasksStillRunning() != pdTRUE )
-		{
-			ulErrorFound = 1UL << 4UL;
-		}
-
-		if ( xAreGenericQueueTasksStillRunning() != pdTRUE )
-		{
-			ulErrorFound = 1UL << 5UL;
-		}
-
-		if ( xAreRecursiveMutexTasksStillRunning() != pdTRUE )
-		{
-			ulErrorFound = 1UL << 6UL;
-		}
-
-		if( xIsCreateTaskStillRunning() != pdTRUE )
-		{
-			ulErrorFound = 1UL << 7UL;
-		}
-
-		if( xAreSemaphoreTasksStillRunning() != pdTRUE )
-		{
-			ulErrorFound = 1UL << 8UL;
-		}
-
-		if( xAreTimerDemoTasksStillRunning( ( TickType_t ) xDelayPeriod ) != pdPASS )
-		{
-			ulErrorFound = 1UL << 9UL;
-		}
-
-		if( xAreCountingSemaphoreTasksStillRunning() != pdTRUE )
-		{
-			ulErrorFound = 1UL << 10UL;
-		}
-
-		if( xIsQueueOverwriteTaskStillRunning() != pdPASS )
-		{
-			ulErrorFound = 1UL << 11UL;
-		}
-
-		if( xAreEventGroupTasksStillRunning() != pdPASS )
-		{
-			ulErrorFound = 1UL << 12UL;
-		}
-
-		if( xAreInterruptSemaphoreTasksStillRunning() != pdPASS )
-		{
-			ulErrorFound = 1UL << 13UL;
-		}
-
-		if( xAreTaskNotificationTasksStillRunning() != pdPASS )
-		{
-			ulErrorFound = 1UL << 14UL;
-		}
-
-		/* Check that the register test 1 task is still running. */
-		if( ulLastRegTest1Value == ulRegTest1LoopCounter )
-		{
-			ulErrorFound = 1UL << 15UL;
-		}
-		ulLastRegTest1Value = ulRegTest1LoopCounter;
-
-		/* Check that the register test 2 task is still running. */
-		if( ulLastRegTest2Value == ulRegTest2LoopCounter )
-		{
-			ulErrorFound = 1UL << 16UL;
-		}
-		ulLastRegTest2Value = ulRegTest2LoopCounter;
-
-		/* Toggle the check LED to give an indication of the system status.  If
-		the LED toggles every mainNO_ERROR_CHECK_TASK_PERIOD milliseconds then
-		everything is ok.  A faster toggle indicates an error. */
-		LED_Toggle( mainCHECK_LED );
-
-		if( ulErrorFound != pdFALSE )
-		{
-			/* An error has been detected in one of the tasks - flash the LED
-			at a higher frequency to give visible feedback that something has
-			gone wrong (it might just be that the loop back connector required
-			by the comtest tasks has not been fitted). */
-			xDelayPeriod = mainERROR_CHECK_TASK_PERIOD;
-		}
-	}
-}
-/*-----------------------------------------------------------*/
-
-static void prvRegTestTaskEntry1( void *pvParameters )
-{
-	/* Although the regtest task is written in assembler, its entry point is
-	written in C for convenience of checking the task parameter is being passed
-	in correctly. */
-	if( pvParameters == mainREG_TEST_TASK_1_PARAMETER )
-	{
-		/* Start the part of the test that is written in assembler. */
-		vRegTest1Implementation();
-	}
-
-	/* The following line will only execute if the task parameter is found to
-	be incorrect.  The check task will detect that the regtest loop counter is
-	not being incremented and flag an error. */
-	vTaskDelete( NULL );
-}
-/*-----------------------------------------------------------*/
-
-static void prvRegTestTaskEntry2( void *pvParameters )
-{
-	/* Although the regtest task is written in assembler, its entry point is
-	written in C for convenience of checking the task parameter is being passed
-	in correctly. */
-	if( pvParameters == mainREG_TEST_TASK_2_PARAMETER )
-	{
-		/* Start the part of the test that is written in assembler. */
-		vRegTest2Implementation();
-	}
-
-	/* The following line will only execute if the task parameter is found to
-	be incorrect.  The check task will detect that the regtest loop counter is
-	not being incremented and flag an error. */
-	vTaskDelete( NULL );
-}
-/*-----------------------------------------------------------*/
-
-
-
-
-
-
+/*
+ * FreeRTOS Kernel V10.4.1
+ * Copyright (C) 2020 Amazon.com, Inc. or its affiliates.  All Rights Reserved.
+ *
+ * Permission is hereby granted, free of charge, to any person obtaining a copy of
+ * this software and associated documentation files (the "Software"), to deal in
+ * the Software without restriction, including without limitation the rights to
+ * use, copy, modify, merge, publish, distribute, sublicense, and/or sell copies of
+ * the Software, and to permit persons to whom the Software is furnished to do so,
+ * subject to the following conditions:
+ *
+ * The above copyright notice and this permission notice shall be included in all
+ * copies or substantial portions of the Software.
+ *
+ * THE SOFTWARE IS PROVIDED "AS IS", WITHOUT WARRANTY OF ANY KIND, EXPRESS OR
+ * IMPLIED, INCLUDING BUT NOT LIMITED TO THE WARRANTIES OF MERCHANTABILITY, FITNESS
+ * FOR A PARTICULAR PURPOSE AND NONINFRINGEMENT. IN NO EVENT SHALL THE AUTHORS OR
+ * COPYRIGHT HOLDERS BE LIABLE FOR ANY CLAIM, DAMAGES OR OTHER LIABILITY, WHETHER
+ * IN AN ACTION OF CONTRACT, TORT OR OTHERWISE, ARISING FROM, OUT OF OR IN
+ * CONNECTION WITH THE SOFTWARE OR THE USE OR OTHER DEALINGS IN THE SOFTWARE.
+ *
+ * http://www.FreeRTOS.org
+ * http://aws.amazon.com/freertos
+ *
+ * 1 tab == 4 spaces!
+ */
+
+/******************************************************************************
+ * NOTE 1:  This project provides two demo applications.  A simple blinky style
+ * project, and a more comprehensive test and demo application.  The
+ * mainCREATE_SIMPLE_BLINKY_DEMO_ONLY setting in main.c is used to select
+ * between the two.  See the notes on using mainCREATE_SIMPLE_BLINKY_DEMO_ONLY
+ * in main.c.  This file implements the comprehensive test and demo version.
+ *
+ * NOTE 2:  This file only contains the source code that is specific to the
+ * full demo.  Generic functions, such FreeRTOS hook functions, and functions
+ * required to configure the hardware, are defined in main.c.
+ *
+ ******************************************************************************
+ *
+ * main_full() creates all the demo application tasks and software timers, then
+ * starts the scheduler.  The web documentation provides more details of the
+ * standard demo application tasks, which provide no particular functionality,
+ * but do provide a good example of how to use the FreeRTOS API.
+ *
+ * In addition to the standard demo tasks, the following tasks and tests are
+ * defined and/or created within this file:
+ *
+ * "Reg test" tasks - These fill both the core and floating point registers with
+ * known values, then check that each register maintains its expected value for
+ * the lifetime of the task.  Each task uses a different set of values.  The reg
+ * test tasks execute with a very low priority, so get preempted very
+ * frequently.  A register containing an unexpected value is indicative of an
+ * error in the context switching mechanism.
+ *
+ * "Check" task - The check task period is initially set to three seconds.  The
+ * task checks that all the standard demo tasks, and the register check tasks,
+ * are not only still executing, but are executing without reporting any errors.
+ * If the check task discovers that a task has either stalled, or reported an
+ * error, then it changes its own execution period from the initial three
+ * seconds, to just 200ms.  The check task also toggles an LED each time it is
+ * called.  This provides a visual indication of the system status:  If the LED
+ * toggles every three seconds, then no issues have been discovered.  If the LED
+ * toggles every 200ms, then an issue has been discovered with at least one
+ * task.
+ */
+
+/* Standard includes. */
+#include <stdio.h>
+
+/* Kernel includes. */
+#include "FreeRTOS.h"
+#include "task.h"
+#include "timers.h"
+#include "semphr.h"
+
+/* Standard demo application includes. */
+#include "flop.h"
+#include "semtest.h"
+#include "dynamic.h"
+#include "BlockQ.h"
+#include "blocktim.h"
+#include "countsem.h"
+#include "GenQTest.h"
+#include "recmutex.h"
+#include "death.h"
+#include "partest.h"
+#include "comtest2.h"
+#include "serial.h"
+#include "TimerDemo.h"
+#include "QueueOverwrite.h"
+#include "IntQueue.h"
+#include "EventGroupsDemo.h"
+#include "IntSemTest.h"
+#include "TaskNotify.h"
+
+/* Priorities for the demo application tasks. */
+#define mainSEM_TEST_PRIORITY				( tskIDLE_PRIORITY + 1UL )
+#define mainBLOCK_Q_PRIORITY				( tskIDLE_PRIORITY + 2UL )
+#define mainCREATOR_TASK_PRIORITY			( tskIDLE_PRIORITY + 3UL )
+#define mainFLOP_TASK_PRIORITY				( tskIDLE_PRIORITY )
+#define mainCDC_COMMAND_CONSOLE_STACK_SIZE	( configMINIMAL_STACK_SIZE * 2UL )
+#define mainCOM_TEST_TASK_PRIORITY			( tskIDLE_PRIORITY + 2 )
+#define mainCHECK_TASK_PRIORITY				( configMAX_PRIORITIES - 1 )
+#define mainQUEUE_OVERWRITE_PRIORITY		( tskIDLE_PRIORITY )
+
+/* The initial priority used by the UART command console task. */
+#define mainUART_COMMAND_CONSOLE_TASK_PRIORITY	( configMAX_PRIORITIES - 2 )
+
+/* The LED used by the check task. */
+#define mainCHECK_LED						( 0 )
+
+/* A block time of zero simply means "don't block". */
+#define mainDONT_BLOCK						( 0UL )
+
+/* The period of the check task, in ms, provided no errors have been reported by
+any of the standard demo tasks.  ms are converted to the equivalent in ticks
+using the pdMS_TO_TICKS() macro constant. */
+#define mainNO_ERROR_CHECK_TASK_PERIOD		pdMS_TO_TICKS( 3000UL )
+
+/* The period of the check task, in ms, if an error has been reported in one of
+the standard demo tasks.  ms are converted to the equivalent in ticks using the
+pdMS_TO_TICKS() macro. */
+#define mainERROR_CHECK_TASK_PERIOD 		pdMS_TO_TICKS( 200UL )
+
+/* Parameters that are passed into the register check tasks solely for the
+purpose of ensuring parameters are passed into tasks correctly. */
+#define mainREG_TEST_TASK_1_PARAMETER		( ( void * ) 0x12345678 )
+#define mainREG_TEST_TASK_2_PARAMETER		( ( void * ) 0x87654321 )
+
+/* The base period used by the timer test tasks. */
+#define mainTIMER_TEST_PERIOD				( 50 )
+
+/*-----------------------------------------------------------*/
+
+/*
+ * Called by main() to run the full demo (as opposed to the blinky demo) when
+ * mainCREATE_SIMPLE_BLINKY_DEMO_ONLY is set to 0.
+ */
+void main_full( void );
+
+/*
+ * The check task, as described at the top of this file.
+ */
+static void prvCheckTask( void *pvParameters );
+
+/*
+ * Register check tasks, and the tasks used to write over and check the contents
+ * of the FPU registers, as described at the top of this file.  The nature of
+ * these files necessitates that they are written in an assembly file, but the
+ * entry points are kept in the C file for the convenience of checking the task
+ * parameter.
+ */
+static void prvRegTestTaskEntry1( void *pvParameters );
+extern void vRegTest1Implementation( void );
+static void prvRegTestTaskEntry2( void *pvParameters );
+extern void vRegTest2Implementation( void );
+
+/*-----------------------------------------------------------*/
+
+/* The following two variables are used to communicate the status of the
+register check tasks to the check task.  If the variables keep incrementing,
+then the register check tasks have not discovered any errors.  If a variable
+stops incrementing, then an error has been found. */
+volatile unsigned long ulRegTest1LoopCounter = 0UL, ulRegTest2LoopCounter = 0UL;
+
+/*-----------------------------------------------------------*/
+
+void main_full( void )
+{
+	/* Start all the other standard demo/test tasks.  They have no particular
+	functionality, but do demonstrate how to use the FreeRTOS API and test the
+	kernel port. */
+	vStartInterruptQueueTasks();
+	vStartDynamicPriorityTasks();
+	vStartBlockingQueueTasks( mainBLOCK_Q_PRIORITY );
+	vCreateBlockTimeTasks();
+	vStartCountingSemaphoreTasks();
+	vStartGenericQueueTasks( tskIDLE_PRIORITY );
+	vStartRecursiveMutexTasks();
+	vStartSemaphoreTasks( mainSEM_TEST_PRIORITY );
+	vStartMathTasks( mainFLOP_TASK_PRIORITY );
+	vStartTimerDemoTask( mainTIMER_TEST_PERIOD );
+	vStartQueueOverwriteTask( mainQUEUE_OVERWRITE_PRIORITY );
+	vStartEventGroupTasks();
+	vStartInterruptSemaphoreTasks();
+	vStartTaskNotifyTask();
+
+	/* Create the register check tasks, as described at the top of this	file */
+	xTaskCreate( prvRegTestTaskEntry1, "Reg1", configMINIMAL_STACK_SIZE, mainREG_TEST_TASK_1_PARAMETER, tskIDLE_PRIORITY, NULL );
+	xTaskCreate( prvRegTestTaskEntry2, "Reg2", configMINIMAL_STACK_SIZE, mainREG_TEST_TASK_2_PARAMETER, tskIDLE_PRIORITY, NULL );
+
+	/* Create the task that performs the 'check' functionality,	as described at
+	the top of this file. */
+	xTaskCreate( prvCheckTask, "Check", configMINIMAL_STACK_SIZE, NULL, mainCHECK_TASK_PRIORITY, NULL );
+
+	/* The set of tasks created by the following function call have to be
+	created last as they keep account of the number of tasks they expect to see
+	running. */
+	vCreateSuicidalTasks( mainCREATOR_TASK_PRIORITY );
+
+	/* Start the scheduler. */
+	vTaskStartScheduler();
+
+	/* If all is well, the scheduler will now be running, and the following
+	line will never be reached.  If the following line does execute, then
+	there was insufficient FreeRTOS heap memory available for the Idle and/or
+	timer tasks to be created.  See the memory management section on the
+	FreeRTOS web site for more details on the FreeRTOS heap
+	http://www.freertos.org/a00111.html. */
+	for( ;; );
+}
+/*-----------------------------------------------------------*/
+
+static void prvCheckTask( void *pvParameters )
+{
+TickType_t xDelayPeriod = mainNO_ERROR_CHECK_TASK_PERIOD;
+TickType_t xLastExecutionTime;
+static unsigned long ulLastRegTest1Value = 0, ulLastRegTest2Value = 0;
+unsigned long ulErrorFound = pdFALSE;
+
+	/* Just to stop compiler warnings. */
+	( void ) pvParameters;
+
+	/* Initialise xLastExecutionTime so the first call to vTaskDelayUntil()
+	works correctly. */
+	xLastExecutionTime = xTaskGetTickCount();
+
+	/* Cycle for ever, delaying then checking all the other tasks are still
+	operating without error.  The onboard LED is toggled on each iteration.
+	If an error is detected then the delay period is decreased from
+	mainNO_ERROR_CHECK_TASK_PERIOD to mainERROR_CHECK_TASK_PERIOD.  This has the
+	effect of increasing the rate at which the onboard LED toggles, and in so
+	doing gives visual feedback of the system status. */
+	for( ;; )
+	{
+		/* Delay until it is time to execute again. */
+		vTaskDelayUntil( &xLastExecutionTime, xDelayPeriod );
+
+		/* Check all the demo tasks (other than the flash tasks) to ensure
+		that they are all still running, and that none have detected an error. */
+		if( xAreIntQueueTasksStillRunning() != pdTRUE )
+		{
+			ulErrorFound = 1UL << 0UL;
+		}
+
+		if( xAreMathsTaskStillRunning() != pdTRUE )
+		{
+			ulErrorFound = 1UL << 1UL;
+		}
+
+		if( xAreDynamicPriorityTasksStillRunning() != pdTRUE )
+		{
+			ulErrorFound = 1UL << 2UL;
+		}
+
+		if( xAreBlockingQueuesStillRunning() != pdTRUE )
+		{
+			ulErrorFound = 1UL << 3UL;
+		}
+
+		if ( xAreBlockTimeTestTasksStillRunning() != pdTRUE )
+		{
+			ulErrorFound = 1UL << 4UL;
+		}
+
+		if ( xAreGenericQueueTasksStillRunning() != pdTRUE )
+		{
+			ulErrorFound = 1UL << 5UL;
+		}
+
+		if ( xAreRecursiveMutexTasksStillRunning() != pdTRUE )
+		{
+			ulErrorFound = 1UL << 6UL;
+		}
+
+		if( xIsCreateTaskStillRunning() != pdTRUE )
+		{
+			ulErrorFound = 1UL << 7UL;
+		}
+
+		if( xAreSemaphoreTasksStillRunning() != pdTRUE )
+		{
+			ulErrorFound = 1UL << 8UL;
+		}
+
+		if( xAreTimerDemoTasksStillRunning( ( TickType_t ) xDelayPeriod ) != pdPASS )
+		{
+			ulErrorFound = 1UL << 9UL;
+		}
+
+		if( xAreCountingSemaphoreTasksStillRunning() != pdTRUE )
+		{
+			ulErrorFound = 1UL << 10UL;
+		}
+
+		if( xIsQueueOverwriteTaskStillRunning() != pdPASS )
+		{
+			ulErrorFound = 1UL << 11UL;
+		}
+
+		if( xAreEventGroupTasksStillRunning() != pdPASS )
+		{
+			ulErrorFound = 1UL << 12UL;
+		}
+
+		if( xAreInterruptSemaphoreTasksStillRunning() != pdPASS )
+		{
+			ulErrorFound = 1UL << 13UL;
+		}
+
+		if( xAreTaskNotificationTasksStillRunning() != pdPASS )
+		{
+			ulErrorFound = 1UL << 14UL;
+		}
+
+		/* Check that the register test 1 task is still running. */
+		if( ulLastRegTest1Value == ulRegTest1LoopCounter )
+		{
+			ulErrorFound = 1UL << 15UL;
+		}
+		ulLastRegTest1Value = ulRegTest1LoopCounter;
+
+		/* Check that the register test 2 task is still running. */
+		if( ulLastRegTest2Value == ulRegTest2LoopCounter )
+		{
+			ulErrorFound = 1UL << 16UL;
+		}
+		ulLastRegTest2Value = ulRegTest2LoopCounter;
+
+		/* Toggle the check LED to give an indication of the system status.  If
+		the LED toggles every mainNO_ERROR_CHECK_TASK_PERIOD milliseconds then
+		everything is ok.  A faster toggle indicates an error. */
+		LED_Toggle( mainCHECK_LED );
+
+		if( ulErrorFound != pdFALSE )
+		{
+			/* An error has been detected in one of the tasks - flash the LED
+			at a higher frequency to give visible feedback that something has
+			gone wrong (it might just be that the loop back connector required
+			by the comtest tasks has not been fitted). */
+			xDelayPeriod = mainERROR_CHECK_TASK_PERIOD;
+		}
+	}
+}
+/*-----------------------------------------------------------*/
+
+static void prvRegTestTaskEntry1( void *pvParameters )
+{
+	/* Although the regtest task is written in assembler, its entry point is
+	written in C for convenience of checking the task parameter is being passed
+	in correctly. */
+	if( pvParameters == mainREG_TEST_TASK_1_PARAMETER )
+	{
+		/* Start the part of the test that is written in assembler. */
+		vRegTest1Implementation();
+	}
+
+	/* The following line will only execute if the task parameter is found to
+	be incorrect.  The check task will detect that the regtest loop counter is
+	not being incremented and flag an error. */
+	vTaskDelete( NULL );
+}
+/*-----------------------------------------------------------*/
+
+static void prvRegTestTaskEntry2( void *pvParameters )
+{
+	/* Although the regtest task is written in assembler, its entry point is
+	written in C for convenience of checking the task parameter is being passed
+	in correctly. */
+	if( pvParameters == mainREG_TEST_TASK_2_PARAMETER )
+	{
+		/* Start the part of the test that is written in assembler. */
+		vRegTest2Implementation();
+	}
+
+	/* The following line will only execute if the task parameter is found to
+	be incorrect.  The check task will detect that the regtest loop counter is
+	not being incremented and flag an error. */
+	vTaskDelete( NULL );
+}
+/*-----------------------------------------------------------*/
+
+
+
+
+
+