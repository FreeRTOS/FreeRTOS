--- conflicted
+++ resolved
@@ -1,371 +1,367 @@
-/*
-<<<<<<< HEAD
- * FreeRTOS Kernel V10.3.0
-=======
- * FreeRTOS Kernel V10.4.1
->>>>>>> 5cc65129
- * Copyright (C) 2020 Amazon.com, Inc. or its affiliates.  All Rights Reserved.
- *
- * Permission is hereby granted, free of charge, to any person obtaining a copy of
- * this software and associated documentation files (the "Software"), to deal in
- * the Software without restriction, including without limitation the rights to
- * use, copy, modify, merge, publish, distribute, sublicense, and/or sell copies of
- * the Software, and to permit persons to whom the Software is furnished to do so,
- * subject to the following conditions:
- *
- * The above copyright notice and this permission notice shall be included in all
- * copies or substantial portions of the Software.
- *
- * THE SOFTWARE IS PROVIDED "AS IS", WITHOUT WARRANTY OF ANY KIND, EXPRESS OR
- * IMPLIED, INCLUDING BUT NOT LIMITED TO THE WARRANTIES OF MERCHANTABILITY, FITNESS
- * FOR A PARTICULAR PURPOSE AND NONINFRINGEMENT. IN NO EVENT SHALL THE AUTHORS OR
- * COPYRIGHT HOLDERS BE LIABLE FOR ANY CLAIM, DAMAGES OR OTHER LIABILITY, WHETHER
- * IN AN ACTION OF CONTRACT, TORT OR OTHERWISE, ARISING FROM, OUT OF OR IN
- * CONNECTION WITH THE SOFTWARE OR THE USE OR OTHER DEALINGS IN THE SOFTWARE.
- *
- * http://www.FreeRTOS.org
- * http://aws.amazon.com/freertos
- *
- * 1 tab == 4 spaces!
- */
-
-/*
- * Creates all the demo application tasks, then starts the scheduler.  The WEB
- * documentation provides more details of the demo application tasks.
- *
- * Main.c also creates a task called "Check".  This only executes every three
- * seconds but has the highest priority so is guaranteed to get processor time.
- * Its main function is to check that all the other tasks are still operational.
- * Each task (other than the "flash" tasks) maintains a unique count that is
- * incremented each time the task successfully completes its function.  Should
- * any error occur within such a task the count is permanently halted.  The
- * check task inspects the count of each task to ensure it has changed since
- * the last time the check task executed.  If all the count variables have
- * changed all the tasks are still executing error free, and the check task
- * toggles the onboard LED.  Should any task contain an error at any time
- * the LED toggle rate will change from 3 seconds to 500ms.
- *
- * To check the operation of the memory allocator the check task also
- * dynamically creates a task before delaying, and deletes it again when it
- * wakes.  If memory cannot be allocated for the new task the call to xTaskCreate
- * will fail and an error is signalled.  The dynamically created task itself
- * allocates and frees memory just to give the allocator a bit more exercise.
- *
- */
-
-/* Standard includes. */
-#include <stdlib.h>
-#include <string.h>
-
-/* Scheduler include files. */
-#include "FreeRTOS.h"
-#include "task.h"
-
-/* Demo application file headers. */
-#include "flash.h"
-#include "integer.h"
-#include "PollQ.h"
-#include "comtest2.h"
-#include "semtest.h"
-#include "flop.h"
-#include "dynamic.h"
-#include "BlockQ.h"
-#include "serial.h"
-#include "partest.h"
-
-/* Priority definitions for most of the tasks in the demo application.  Some
-tasks just use the idle priority. */
-#define mainLED_TASK_PRIORITY			( tskIDLE_PRIORITY + 1 )
-#define mainCOM_TEST_PRIORITY			( tskIDLE_PRIORITY + 2 )
-#define mainQUEUE_POLL_PRIORITY			( tskIDLE_PRIORITY + 2 )
-#define mainCHECK_TASK_PRIORITY			( tskIDLE_PRIORITY + 3 )
-#define mainSEM_TEST_PRIORITY			( tskIDLE_PRIORITY + 1 )
-#define mainBLOCK_Q_PRIORITY			( tskIDLE_PRIORITY + 2 )
-
-/* Baud rate used by the serial port tasks (ComTest tasks). */
-#define mainCOM_TEST_BAUD_RATE			( ( unsigned long ) 115200 )
-
-/* LED used by the serial port tasks.  This is toggled on each character Tx,
-and mainCOM_TEST_LED + 1 is toggles on each character Rx. */
-#define mainCOM_TEST_LED				( 3 )
-
-/* LED that is toggled by the check task.  The check task periodically checks
-that all the other tasks are operating without error.  If no errors are found
-the LED is toggled with mainCHECK_PERIOD frequency.  If an error is found
-the the toggle rate increases to mainERROR_CHECK_PERIOD. */
-#define mainCHECK_TASK_LED				( 5 )
-#define mainCHECK_PERIOD				( ( TickType_t ) 3000 / portTICK_PERIOD_MS  )
-#define mainERROR_CHECK_PERIOD			( ( TickType_t ) 500 / portTICK_PERIOD_MS )
-
-/* Constants used by the vMemCheckTask() task. */
-#define mainCOUNT_INITIAL_VALUE		( ( unsigned long ) 0 )
-#define mainNO_TASK					( 0 )
-
-/* The size of the memory blocks allocated by the vMemCheckTask() task. */
-#define mainMEM_CHECK_SIZE_1		( ( size_t ) 51 )
-#define mainMEM_CHECK_SIZE_2		( ( size_t ) 52 )
-#define mainMEM_CHECK_SIZE_3		( ( size_t ) 151 )
-
-/*
- * The 'Check' task.
- */
-static void vErrorChecks( void *pvParameters );
-
-/*
- * Checks the unique counts of other tasks to ensure they are still operational.
- */
-static long prvCheckOtherTasksAreStillRunning( unsigned long ulMemCheckTaskCount );
-
-/*
- * Dynamically created and deleted during each cycle of the vErrorChecks()
- * task.  This is done to check the operation of the memory allocator.
- * See the top of vErrorChecks for more details.
- */
-static void vMemCheckTask( void *pvParameters );
-
-/*-----------------------------------------------------------*/
-
-/*
- * Start all the tasks then start the scheduler.
- */
-int main( void )
-{
-	/* Setup the LED's for output. */
-	vParTestInitialise();
-
-	/* Start the various standard demo application tasks. */
-	vStartIntegerMathTasks( tskIDLE_PRIORITY );
-	vAltStartComTestTasks( mainCOM_TEST_PRIORITY, mainCOM_TEST_BAUD_RATE, mainCOM_TEST_LED );
-	vStartLEDFlashTasks( mainLED_TASK_PRIORITY );
-	vStartPolledQueueTasks( mainQUEUE_POLL_PRIORITY );
-	vStartMathTasks( tskIDLE_PRIORITY );
-	vStartSemaphoreTasks( mainSEM_TEST_PRIORITY );
-	vStartDynamicPriorityTasks();
-	vStartBlockingQueueTasks( mainBLOCK_Q_PRIORITY );
-
-	/* Start the 'Check' task. */
-	xTaskCreate( vErrorChecks, "Check", configMINIMAL_STACK_SIZE, NULL, mainCHECK_TASK_PRIORITY, NULL );
-
-	/* In this port, to use preemptive scheduler define configUSE_PREEMPTION
-	as 1 in portmacro.h.  To use the cooperative scheduler define
-	configUSE_PREEMPTION as 0. */
-	vTaskStartScheduler();
-
-	/* Should never get here! */
-	return 0;
-}
-/*-----------------------------------------------------------*/
-
-/*
- * Cycle for ever, delaying then checking all the other tasks are still
- * operating without error.  If an error is detected then the delay period
- * is decreased from mainCHECK_PERIOD to mainERROR_CHECK_PERIOD so
- * the on board LED flash rate will increase.
- *
- * In addition to the standard tests the memory allocator is tested through
- * the dynamic creation and deletion of a task each cycle.  Each time the
- * task is created memory must be allocated for its stack.  When the task is
- * deleted this memory is returned to the heap.  If the task cannot be created
- * then it is likely that the memory allocation failed.   In addition the
- * dynamically created task allocates and frees memory while it runs.
- */
-static void vErrorChecks( void *pvParameters )
-{
-TickType_t xDelayPeriod = mainCHECK_PERIOD;
-volatile unsigned long ulMemCheckTaskRunningCount;
-TaskHandle_t xCreatedTask;
-TickType_t xLastWakeTime;
-
-	/* Initialise xLastWakeTime to ensure the first call to vTaskDelayUntil()
-	functions correctly. */
-	xLastWakeTime = xTaskGetTickCount();
-
-	for( ;; )
-	{
-		/* Set ulMemCheckTaskRunningCount to a known value so we can check
-		later that it has changed. */
-		ulMemCheckTaskRunningCount = mainCOUNT_INITIAL_VALUE;
-
-		/* Dynamically create a task - passing ulMemCheckTaskRunningCount as a
-		parameter. */
-		xCreatedTask = mainNO_TASK;
-		if( xTaskCreate( vMemCheckTask, "MEM_CHECK", configMINIMAL_STACK_SIZE, ( void * ) &ulMemCheckTaskRunningCount, tskIDLE_PRIORITY, &xCreatedTask ) != pdPASS )
-		{
-			/* Could not create the task - we have probably run out of heap. */
-			xDelayPeriod = mainERROR_CHECK_PERIOD;
-		}
-
-
-		/* Delay until it is time to execute again.  The delay period is
-		shorter following an error. */
-		vTaskDelayUntil( &xLastWakeTime, xDelayPeriod );
-
-
-		/* Delete the dynamically created task. */
-		if( xCreatedTask != mainNO_TASK )
-		{
-			vTaskDelete( xCreatedTask );
-		}
-
-		/* Check all the standard demo application tasks are executing without
-		error.  ulMemCheckTaskRunningCount is checked to ensure it was
-		modified by the task just deleted. */
-		if( prvCheckOtherTasksAreStillRunning( ulMemCheckTaskRunningCount ) != pdPASS )
-		{
-			/* An error has been detected in one of the tasks - flash faster. */
-			xDelayPeriod = mainERROR_CHECK_PERIOD;
-		}
-
-		vParTestToggleLED( mainCHECK_TASK_LED );
-	}
-}
-/*-----------------------------------------------------------*/
-
-/*
- * 	Check each set of tasks in turn to see if they have experienced any
- *	error conditions.
- */
-static long prvCheckOtherTasksAreStillRunning( unsigned long ulMemCheckTaskCount )
-{
-long lNoErrorsDiscovered = ( long ) pdTRUE;
-
-	if( xAreIntegerMathsTaskStillRunning() != pdTRUE )
-	{
-		lNoErrorsDiscovered = pdFALSE;
-	}
-
-	if( xAreComTestTasksStillRunning() != pdTRUE )
-	{
-		lNoErrorsDiscovered = pdFALSE;
-	}
-
-	if( xArePollingQueuesStillRunning() != pdTRUE )
-	{
-		lNoErrorsDiscovered = pdFALSE;
-	}
-
-	if( xAreMathsTaskStillRunning() != pdTRUE )
-	{
-		lNoErrorsDiscovered = pdFALSE;
-	}
-
-	if( xAreSemaphoreTasksStillRunning() != pdTRUE )
-	{
-		lNoErrorsDiscovered = pdFALSE;
-	}
-
-	if( xAreDynamicPriorityTasksStillRunning() != pdTRUE )
-	{
-		lNoErrorsDiscovered = pdFALSE;
-	}
-
-	if( xAreBlockingQueuesStillRunning() != pdTRUE )
-	{
-		lNoErrorsDiscovered = pdFALSE;
-	}
-
-	if( ulMemCheckTaskCount == mainCOUNT_INITIAL_VALUE )
-	{
-		/* The vMemCheckTask task did not increment the counter - it must
-		have failed. */
-		lNoErrorsDiscovered = pdFALSE;
-	}
-
-	return lNoErrorsDiscovered;
-}
-/*-----------------------------------------------------------*/
-
-static void vMemCheckTask( void *pvParameters )
-{
-unsigned long *pulMemCheckTaskRunningCounter;
-void *pvMem1, *pvMem2, *pvMem3;
-static long lErrorOccurred = pdFALSE;
-
-	/* This task is dynamically created then deleted during each cycle of the
-	vErrorChecks task to check the operation of the memory allocator.  Each time
-	the task is created memory is allocated for the stack and TCB.  Each time
-	the task is deleted this memory is returned to the heap.  This task itself
-	exercises the allocator by allocating and freeing blocks.
-
-	The task executes at the idle priority so does not require a delay.
-
-	pulMemCheckTaskRunningCounter is incremented each cycle to indicate to the
-	vErrorChecks() task that this task is still executing without error. */
-
-	pulMemCheckTaskRunningCounter = ( unsigned long * ) pvParameters;
-
-	for( ;; )
-	{
-		if( lErrorOccurred == pdFALSE )
-		{
-			/* We have never seen an error so increment the counter. */
-			( *pulMemCheckTaskRunningCounter )++;
-		}
-		else
-		{
-			/* Reset the count so an error is detected by the
-			prvCheckOtherTasksAreStillRunning() function. */
-			*pulMemCheckTaskRunningCounter = mainCOUNT_INITIAL_VALUE;
-		}
-
-		/* Allocate some memory - just to give the allocator some extra
-		exercise.  This has to be in a critical section to ensure the
-		task does not get deleted while it has memory allocated. */
-		vTaskSuspendAll();
-		{
-			pvMem1 = pvPortMalloc( mainMEM_CHECK_SIZE_1 );
-			if( pvMem1 == NULL )
-			{
-				lErrorOccurred = pdTRUE;
-			}
-			else
-			{
-				memset( pvMem1, 0xaa, mainMEM_CHECK_SIZE_1 );
-				vPortFree( pvMem1 );
-			}
-		}
-		xTaskResumeAll();
-
-		/* Again - with a different size block. */
-		vTaskSuspendAll();
-		{
-			pvMem2 = pvPortMalloc( mainMEM_CHECK_SIZE_2 );
-			if( pvMem2 == NULL )
-			{
-				lErrorOccurred = pdTRUE;
-			}
-			else
-			{
-				memset( pvMem2, 0xaa, mainMEM_CHECK_SIZE_2 );
-				vPortFree( pvMem2 );
-			}
-		}
-		xTaskResumeAll();
-
-		/* Again - with a different size block. */
-		vTaskSuspendAll();
-		{
-			pvMem3 = pvPortMalloc( mainMEM_CHECK_SIZE_3 );
-			if( pvMem3 == NULL )
-			{
-				lErrorOccurred = pdTRUE;
-			}
-			else
-			{
-				memset( pvMem3, 0xaa, mainMEM_CHECK_SIZE_3 );
-				vPortFree( pvMem3 );
-			}
-		}
-		xTaskResumeAll();
-	}
-}
-/*-----------------------------------------------------------*/
-
-/*
- * Called by the startup code.  Initial processor setup can be placed in this
- * function.
- */
-void hw_initialise (void)
-{
-}
-
+/*
+ * FreeRTOS Kernel V10.4.1
+ * Copyright (C) 2020 Amazon.com, Inc. or its affiliates.  All Rights Reserved.
+ *
+ * Permission is hereby granted, free of charge, to any person obtaining a copy of
+ * this software and associated documentation files (the "Software"), to deal in
+ * the Software without restriction, including without limitation the rights to
+ * use, copy, modify, merge, publish, distribute, sublicense, and/or sell copies of
+ * the Software, and to permit persons to whom the Software is furnished to do so,
+ * subject to the following conditions:
+ *
+ * The above copyright notice and this permission notice shall be included in all
+ * copies or substantial portions of the Software.
+ *
+ * THE SOFTWARE IS PROVIDED "AS IS", WITHOUT WARRANTY OF ANY KIND, EXPRESS OR
+ * IMPLIED, INCLUDING BUT NOT LIMITED TO THE WARRANTIES OF MERCHANTABILITY, FITNESS
+ * FOR A PARTICULAR PURPOSE AND NONINFRINGEMENT. IN NO EVENT SHALL THE AUTHORS OR
+ * COPYRIGHT HOLDERS BE LIABLE FOR ANY CLAIM, DAMAGES OR OTHER LIABILITY, WHETHER
+ * IN AN ACTION OF CONTRACT, TORT OR OTHERWISE, ARISING FROM, OUT OF OR IN
+ * CONNECTION WITH THE SOFTWARE OR THE USE OR OTHER DEALINGS IN THE SOFTWARE.
+ *
+ * http://www.FreeRTOS.org
+ * http://aws.amazon.com/freertos
+ *
+ * 1 tab == 4 spaces!
+ */
+
+/*
+ * Creates all the demo application tasks, then starts the scheduler.  The WEB
+ * documentation provides more details of the demo application tasks.
+ *
+ * Main.c also creates a task called "Check".  This only executes every three
+ * seconds but has the highest priority so is guaranteed to get processor time.
+ * Its main function is to check that all the other tasks are still operational.
+ * Each task (other than the "flash" tasks) maintains a unique count that is
+ * incremented each time the task successfully completes its function.  Should
+ * any error occur within such a task the count is permanently halted.  The
+ * check task inspects the count of each task to ensure it has changed since
+ * the last time the check task executed.  If all the count variables have
+ * changed all the tasks are still executing error free, and the check task
+ * toggles the onboard LED.  Should any task contain an error at any time
+ * the LED toggle rate will change from 3 seconds to 500ms.
+ *
+ * To check the operation of the memory allocator the check task also
+ * dynamically creates a task before delaying, and deletes it again when it
+ * wakes.  If memory cannot be allocated for the new task the call to xTaskCreate
+ * will fail and an error is signalled.  The dynamically created task itself
+ * allocates and frees memory just to give the allocator a bit more exercise.
+ *
+ */
+
+/* Standard includes. */
+#include <stdlib.h>
+#include <string.h>
+
+/* Scheduler include files. */
+#include "FreeRTOS.h"
+#include "task.h"
+
+/* Demo application file headers. */
+#include "flash.h"
+#include "integer.h"
+#include "PollQ.h"
+#include "comtest2.h"
+#include "semtest.h"
+#include "flop.h"
+#include "dynamic.h"
+#include "BlockQ.h"
+#include "serial.h"
+#include "partest.h"
+
+/* Priority definitions for most of the tasks in the demo application.  Some
+tasks just use the idle priority. */
+#define mainLED_TASK_PRIORITY			( tskIDLE_PRIORITY + 1 )
+#define mainCOM_TEST_PRIORITY			( tskIDLE_PRIORITY + 2 )
+#define mainQUEUE_POLL_PRIORITY			( tskIDLE_PRIORITY + 2 )
+#define mainCHECK_TASK_PRIORITY			( tskIDLE_PRIORITY + 3 )
+#define mainSEM_TEST_PRIORITY			( tskIDLE_PRIORITY + 1 )
+#define mainBLOCK_Q_PRIORITY			( tskIDLE_PRIORITY + 2 )
+
+/* Baud rate used by the serial port tasks (ComTest tasks). */
+#define mainCOM_TEST_BAUD_RATE			( ( unsigned long ) 115200 )
+
+/* LED used by the serial port tasks.  This is toggled on each character Tx,
+and mainCOM_TEST_LED + 1 is toggles on each character Rx. */
+#define mainCOM_TEST_LED				( 3 )
+
+/* LED that is toggled by the check task.  The check task periodically checks
+that all the other tasks are operating without error.  If no errors are found
+the LED is toggled with mainCHECK_PERIOD frequency.  If an error is found
+the the toggle rate increases to mainERROR_CHECK_PERIOD. */
+#define mainCHECK_TASK_LED				( 5 )
+#define mainCHECK_PERIOD				( ( TickType_t ) 3000 / portTICK_PERIOD_MS  )
+#define mainERROR_CHECK_PERIOD			( ( TickType_t ) 500 / portTICK_PERIOD_MS )
+
+/* Constants used by the vMemCheckTask() task. */
+#define mainCOUNT_INITIAL_VALUE		( ( unsigned long ) 0 )
+#define mainNO_TASK					( 0 )
+
+/* The size of the memory blocks allocated by the vMemCheckTask() task. */
+#define mainMEM_CHECK_SIZE_1		( ( size_t ) 51 )
+#define mainMEM_CHECK_SIZE_2		( ( size_t ) 52 )
+#define mainMEM_CHECK_SIZE_3		( ( size_t ) 151 )
+
+/*
+ * The 'Check' task.
+ */
+static void vErrorChecks( void *pvParameters );
+
+/*
+ * Checks the unique counts of other tasks to ensure they are still operational.
+ */
+static long prvCheckOtherTasksAreStillRunning( unsigned long ulMemCheckTaskCount );
+
+/*
+ * Dynamically created and deleted during each cycle of the vErrorChecks()
+ * task.  This is done to check the operation of the memory allocator.
+ * See the top of vErrorChecks for more details.
+ */
+static void vMemCheckTask( void *pvParameters );
+
+/*-----------------------------------------------------------*/
+
+/*
+ * Start all the tasks then start the scheduler.
+ */
+int main( void )
+{
+	/* Setup the LED's for output. */
+	vParTestInitialise();
+
+	/* Start the various standard demo application tasks. */
+	vStartIntegerMathTasks( tskIDLE_PRIORITY );
+	vAltStartComTestTasks( mainCOM_TEST_PRIORITY, mainCOM_TEST_BAUD_RATE, mainCOM_TEST_LED );
+	vStartLEDFlashTasks( mainLED_TASK_PRIORITY );
+	vStartPolledQueueTasks( mainQUEUE_POLL_PRIORITY );
+	vStartMathTasks( tskIDLE_PRIORITY );
+	vStartSemaphoreTasks( mainSEM_TEST_PRIORITY );
+	vStartDynamicPriorityTasks();
+	vStartBlockingQueueTasks( mainBLOCK_Q_PRIORITY );
+
+	/* Start the 'Check' task. */
+	xTaskCreate( vErrorChecks, "Check", configMINIMAL_STACK_SIZE, NULL, mainCHECK_TASK_PRIORITY, NULL );
+
+	/* In this port, to use preemptive scheduler define configUSE_PREEMPTION
+	as 1 in portmacro.h.  To use the cooperative scheduler define
+	configUSE_PREEMPTION as 0. */
+	vTaskStartScheduler();
+
+	/* Should never get here! */
+	return 0;
+}
+/*-----------------------------------------------------------*/
+
+/*
+ * Cycle for ever, delaying then checking all the other tasks are still
+ * operating without error.  If an error is detected then the delay period
+ * is decreased from mainCHECK_PERIOD to mainERROR_CHECK_PERIOD so
+ * the on board LED flash rate will increase.
+ *
+ * In addition to the standard tests the memory allocator is tested through
+ * the dynamic creation and deletion of a task each cycle.  Each time the
+ * task is created memory must be allocated for its stack.  When the task is
+ * deleted this memory is returned to the heap.  If the task cannot be created
+ * then it is likely that the memory allocation failed.   In addition the
+ * dynamically created task allocates and frees memory while it runs.
+ */
+static void vErrorChecks( void *pvParameters )
+{
+TickType_t xDelayPeriod = mainCHECK_PERIOD;
+volatile unsigned long ulMemCheckTaskRunningCount;
+TaskHandle_t xCreatedTask;
+TickType_t xLastWakeTime;
+
+	/* Initialise xLastWakeTime to ensure the first call to vTaskDelayUntil()
+	functions correctly. */
+	xLastWakeTime = xTaskGetTickCount();
+
+	for( ;; )
+	{
+		/* Set ulMemCheckTaskRunningCount to a known value so we can check
+		later that it has changed. */
+		ulMemCheckTaskRunningCount = mainCOUNT_INITIAL_VALUE;
+
+		/* Dynamically create a task - passing ulMemCheckTaskRunningCount as a
+		parameter. */
+		xCreatedTask = mainNO_TASK;
+		if( xTaskCreate( vMemCheckTask, "MEM_CHECK", configMINIMAL_STACK_SIZE, ( void * ) &ulMemCheckTaskRunningCount, tskIDLE_PRIORITY, &xCreatedTask ) != pdPASS )
+		{
+			/* Could not create the task - we have probably run out of heap. */
+			xDelayPeriod = mainERROR_CHECK_PERIOD;
+		}
+
+
+		/* Delay until it is time to execute again.  The delay period is
+		shorter following an error. */
+		vTaskDelayUntil( &xLastWakeTime, xDelayPeriod );
+
+
+		/* Delete the dynamically created task. */
+		if( xCreatedTask != mainNO_TASK )
+		{
+			vTaskDelete( xCreatedTask );
+		}
+
+		/* Check all the standard demo application tasks are executing without
+		error.  ulMemCheckTaskRunningCount is checked to ensure it was
+		modified by the task just deleted. */
+		if( prvCheckOtherTasksAreStillRunning( ulMemCheckTaskRunningCount ) != pdPASS )
+		{
+			/* An error has been detected in one of the tasks - flash faster. */
+			xDelayPeriod = mainERROR_CHECK_PERIOD;
+		}
+
+		vParTestToggleLED( mainCHECK_TASK_LED );
+	}
+}
+/*-----------------------------------------------------------*/
+
+/*
+ * 	Check each set of tasks in turn to see if they have experienced any
+ *	error conditions.
+ */
+static long prvCheckOtherTasksAreStillRunning( unsigned long ulMemCheckTaskCount )
+{
+long lNoErrorsDiscovered = ( long ) pdTRUE;
+
+	if( xAreIntegerMathsTaskStillRunning() != pdTRUE )
+	{
+		lNoErrorsDiscovered = pdFALSE;
+	}
+
+	if( xAreComTestTasksStillRunning() != pdTRUE )
+	{
+		lNoErrorsDiscovered = pdFALSE;
+	}
+
+	if( xArePollingQueuesStillRunning() != pdTRUE )
+	{
+		lNoErrorsDiscovered = pdFALSE;
+	}
+
+	if( xAreMathsTaskStillRunning() != pdTRUE )
+	{
+		lNoErrorsDiscovered = pdFALSE;
+	}
+
+	if( xAreSemaphoreTasksStillRunning() != pdTRUE )
+	{
+		lNoErrorsDiscovered = pdFALSE;
+	}
+
+	if( xAreDynamicPriorityTasksStillRunning() != pdTRUE )
+	{
+		lNoErrorsDiscovered = pdFALSE;
+	}
+
+	if( xAreBlockingQueuesStillRunning() != pdTRUE )
+	{
+		lNoErrorsDiscovered = pdFALSE;
+	}
+
+	if( ulMemCheckTaskCount == mainCOUNT_INITIAL_VALUE )
+	{
+		/* The vMemCheckTask task did not increment the counter - it must
+		have failed. */
+		lNoErrorsDiscovered = pdFALSE;
+	}
+
+	return lNoErrorsDiscovered;
+}
+/*-----------------------------------------------------------*/
+
+static void vMemCheckTask( void *pvParameters )
+{
+unsigned long *pulMemCheckTaskRunningCounter;
+void *pvMem1, *pvMem2, *pvMem3;
+static long lErrorOccurred = pdFALSE;
+
+	/* This task is dynamically created then deleted during each cycle of the
+	vErrorChecks task to check the operation of the memory allocator.  Each time
+	the task is created memory is allocated for the stack and TCB.  Each time
+	the task is deleted this memory is returned to the heap.  This task itself
+	exercises the allocator by allocating and freeing blocks.
+
+	The task executes at the idle priority so does not require a delay.
+
+	pulMemCheckTaskRunningCounter is incremented each cycle to indicate to the
+	vErrorChecks() task that this task is still executing without error. */
+
+	pulMemCheckTaskRunningCounter = ( unsigned long * ) pvParameters;
+
+	for( ;; )
+	{
+		if( lErrorOccurred == pdFALSE )
+		{
+			/* We have never seen an error so increment the counter. */
+			( *pulMemCheckTaskRunningCounter )++;
+		}
+		else
+		{
+			/* Reset the count so an error is detected by the
+			prvCheckOtherTasksAreStillRunning() function. */
+			*pulMemCheckTaskRunningCounter = mainCOUNT_INITIAL_VALUE;
+		}
+
+		/* Allocate some memory - just to give the allocator some extra
+		exercise.  This has to be in a critical section to ensure the
+		task does not get deleted while it has memory allocated. */
+		vTaskSuspendAll();
+		{
+			pvMem1 = pvPortMalloc( mainMEM_CHECK_SIZE_1 );
+			if( pvMem1 == NULL )
+			{
+				lErrorOccurred = pdTRUE;
+			}
+			else
+			{
+				memset( pvMem1, 0xaa, mainMEM_CHECK_SIZE_1 );
+				vPortFree( pvMem1 );
+			}
+		}
+		xTaskResumeAll();
+
+		/* Again - with a different size block. */
+		vTaskSuspendAll();
+		{
+			pvMem2 = pvPortMalloc( mainMEM_CHECK_SIZE_2 );
+			if( pvMem2 == NULL )
+			{
+				lErrorOccurred = pdTRUE;
+			}
+			else
+			{
+				memset( pvMem2, 0xaa, mainMEM_CHECK_SIZE_2 );
+				vPortFree( pvMem2 );
+			}
+		}
+		xTaskResumeAll();
+
+		/* Again - with a different size block. */
+		vTaskSuspendAll();
+		{
+			pvMem3 = pvPortMalloc( mainMEM_CHECK_SIZE_3 );
+			if( pvMem3 == NULL )
+			{
+				lErrorOccurred = pdTRUE;
+			}
+			else
+			{
+				memset( pvMem3, 0xaa, mainMEM_CHECK_SIZE_3 );
+				vPortFree( pvMem3 );
+			}
+		}
+		xTaskResumeAll();
+	}
+}
+/*-----------------------------------------------------------*/
+
+/*
+ * Called by the startup code.  Initial processor setup can be placed in this
+ * function.
+ */
+void hw_initialise (void)
+{
+}
+