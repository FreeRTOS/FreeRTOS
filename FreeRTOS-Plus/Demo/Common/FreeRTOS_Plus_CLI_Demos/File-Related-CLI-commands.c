/*
<<<<<<< HEAD
 * FreeRTOS Kernel V10.3.0
=======
 * FreeRTOS Kernel V10.4.1
>>>>>>> 5cc65129
 * Copyright (C) 2017 Amazon.com, Inc. or its affiliates.  All Rights Reserved.
 *
 * Permission is hereby granted, free of charge, to any person obtaining a copy of
 * this software and associated documentation files (the "Software"), to deal in
 * the Software without restriction, including without limitation the rights to
 * use, copy, modify, merge, publish, distribute, sublicense, and/or sell copies of
 * the Software, and to permit persons to whom the Software is furnished to do so,
 * subject to the following conditions:
 *
 * The above copyright notice and this permission notice shall be included in all
 * copies or substantial portions of the Software.
 *
 * THE SOFTWARE IS PROVIDED "AS IS", WITHOUT WARRANTY OF ANY KIND, EXPRESS OR
 * IMPLIED, INCLUDING BUT NOT LIMITED TO THE WARRANTIES OF MERCHANTABILITY, FITNESS
 * FOR A PARTICULAR PURPOSE AND NONINFRINGEMENT. IN NO EVENT SHALL THE AUTHORS OR
 * COPYRIGHT HOLDERS BE LIABLE FOR ANY CLAIM, DAMAGES OR OTHER LIABILITY, WHETHER
 * IN AN ACTION OF CONTRACT, TORT OR OTHERWISE, ARISING FROM, OUT OF OR IN
 * CONNECTION WITH THE SOFTWARE OR THE USE OR OTHER DEALINGS IN THE SOFTWARE.
 *
 * http://www.FreeRTOS.org
 * http://aws.amazon.com/freertos
 *
 * 1 tab == 4 spaces!
 */


/* FreeRTOS includes. */
#include "FreeRTOS.h"
#include "task.h"

/* Standard includes. */
#include <stdint.h>
#include <stdio.h>
#include <stdlib.h>
#include <string.h>

/* FreeRTOS+CLI includes. */
#include "FreeRTOS_CLI.h"

/* File system includes. */
#include "fat_sl.h"
#include "api_mdriver_ram.h"

#ifdef _WINDOWS_
	#define snprintf _snprintf
#endif

#define cliNEW_LINE		"\r\n"

/*******************************************************************************
 * See the URL in the comments within main.c for the location of the online
 * documentation.
 ******************************************************************************/

/*
 * Print out information on a single file.
 */
static void prvCreateFileInfoString( char *pcBuffer, F_FIND *pxFindStruct );

/*
 * Copies an existing file into a newly created file.
 */
static BaseType_t prvPerformCopy( const char *pcSourceFile,
									int32_t lSourceFileLength,
									const char *pcDestinationFile,
									char *pxWriteBuffer,
									size_t xWriteBufferLen );

/*
 * Implements the DIR command.
 */
static BaseType_t prvDIRCommand( char *pcWriteBuffer, size_t xWriteBufferLen, const char *pcCommandString );

/*
 * Implements the CD command.
 */
static BaseType_t prvCDCommand( char *pcWriteBuffer, size_t xWriteBufferLen, const char *pcCommandString );

/*
 * Implements the DEL command.
 */
static BaseType_t prvDELCommand( char *pcWriteBuffer, size_t xWriteBufferLen, const char *pcCommandString );

/*
 * Implements the TYPE command.
 */
static BaseType_t prvTYPECommand( char *pcWriteBuffer, size_t xWriteBufferLen, const char *pcCommandString );

/*
 * Implements the COPY command.
 */
static BaseType_t prvCOPYCommand( char *pcWriteBuffer, size_t xWriteBufferLen, const char *pcCommandString );

/* Structure that defines the DIR command line command, which lists all the
files in the current directory. */
static const CLI_Command_Definition_t xDIR =
{
	"dir", /* The command string to type. */
	"\r\ndir:\r\n Lists the files in the current directory\r\n",
	prvDIRCommand, /* The function to run. */
	0 /* No parameters are expected. */
};

/* Structure that defines the CD command line command, which changes the
working directory. */
static const CLI_Command_Definition_t xCD =
{
	"cd", /* The command string to type. */
	"\r\ncd <dir name>:\r\n Changes the working directory\r\n",
	prvCDCommand, /* The function to run. */
	1 /* One parameter is expected. */
};

/* Structure that defines the TYPE command line command, which prints the
contents of a file to the console. */
static const CLI_Command_Definition_t xTYPE =
{
	"type", /* The command string to type. */
	"\r\ntype <filename>:\r\n Prints file contents to the terminal\r\n",
	prvTYPECommand, /* The function to run. */
	1 /* One parameter is expected. */
};

/* Structure that defines the DEL command line command, which deletes a file. */
static const CLI_Command_Definition_t xDEL =
{
	"del", /* The command string to type. */
	"\r\ndel <filename>:\r\n deletes a file or directory\r\n",
	prvDELCommand, /* The function to run. */
	1 /* One parameter is expected. */
};

/* Structure that defines the COPY command line command, which deletes a file. */
static const CLI_Command_Definition_t xCOPY =
{
	"copy", /* The command string to type. */
	"\r\ncopy <source file> <dest file>:\r\n Copies <source file> to <dest file>\r\n",
	prvCOPYCommand, /* The function to run. */
	2 /* Two parameters are expected. */
};


/*-----------------------------------------------------------*/

void vRegisterFileSystemCLICommands( void )
{
	/* Register all the command line commands defined immediately above. */
	FreeRTOS_CLIRegisterCommand( &xDIR );
	FreeRTOS_CLIRegisterCommand( &xCD );
	FreeRTOS_CLIRegisterCommand( &xTYPE );
	FreeRTOS_CLIRegisterCommand( &xDEL );
	FreeRTOS_CLIRegisterCommand( &xCOPY );
}
/*-----------------------------------------------------------*/

static BaseType_t prvTYPECommand( char *pcWriteBuffer, size_t xWriteBufferLen, const char *pcCommandString )
{
const char *pcParameter;
BaseType_t xParameterStringLength, xReturn = pdTRUE;
static F_FILE *pxFile = NULL;
int iChar;
size_t xByte;
size_t xColumns = 50U;

	/* Ensure there is always a null terminator after each character written. */
	memset( pcWriteBuffer, 0x00, xWriteBufferLen );

	/* Ensure the buffer leaves space for the \r\n. */
	configASSERT( xWriteBufferLen > ( strlen( cliNEW_LINE ) * 2 ) );
	xWriteBufferLen -= strlen( cliNEW_LINE );

	if( xWriteBufferLen < xColumns )
	{
		/* Ensure the loop that uses xColumns as an end condition does not
		write off the end of the buffer. */
		xColumns = xWriteBufferLen;
	}

	if( pxFile == NULL )
	{
		/* The file has not been opened yet.  Find the file name. */
		pcParameter = FreeRTOS_CLIGetParameter
						(
							pcCommandString,		/* The command string itself. */
							1,						/* Return the first parameter. */
							&xParameterStringLength	/* Store the parameter string length. */
						);

		/* Sanity check something was returned. */
		configASSERT( pcParameter );

		/* Attempt to open the requested file. */
		pxFile = f_open( pcParameter, "r" );
	}

	if( pxFile != NULL )
	{
		/* Read the next chunk of data from the file. */
		for( xByte = 0; xByte < xColumns; xByte++ )
		{
			iChar = f_getc( pxFile );

			if( iChar == -1 )
			{
				/* No more characters to return. */
				f_close( pxFile );
				pxFile = NULL;
				break;
			}
			else
			{
				pcWriteBuffer[ xByte ] = ( char ) iChar;
			}
		}
	}

	if( pxFile == NULL )
	{
		/* Either the file was not opened, or all the data from the file has
		been returned and the file is now closed. */
		xReturn = pdFALSE;
	}

	strcat( pcWriteBuffer, cliNEW_LINE );

	return xReturn;
}
/*-----------------------------------------------------------*/

static BaseType_t prvCDCommand( char *pcWriteBuffer, size_t xWriteBufferLen, const char *pcCommandString )
{
const char *pcParameter;
BaseType_t xParameterStringLength;
unsigned char ucReturned;
size_t xStringLength;

	/* Obtain the parameter string. */
	pcParameter = FreeRTOS_CLIGetParameter
					(
						pcCommandString,		/* The command string itself. */
						1,						/* Return the first parameter. */
						&xParameterStringLength	/* Store the parameter string length. */
					);

	/* Sanity check something was returned. */
	configASSERT( pcParameter );

	/* Attempt to move to the requested directory. */
	ucReturned = f_chdir( pcParameter );

	if( ucReturned == F_NO_ERROR )
	{
		sprintf( pcWriteBuffer, "In: " );
		xStringLength = strlen( pcWriteBuffer );
		f_getcwd( &( pcWriteBuffer[ xStringLength ] ), ( unsigned char ) ( xWriteBufferLen - xStringLength ) );
	}
	else
	{
		sprintf( pcWriteBuffer, "Error" );
	}

	strcat( pcWriteBuffer, cliNEW_LINE );

	return pdFALSE;
}
/*-----------------------------------------------------------*/

static BaseType_t prvDIRCommand( char *pcWriteBuffer, size_t xWriteBufferLen, const char *pcCommandString )
{
static F_FIND *pxFindStruct = NULL;
unsigned char ucReturned;
BaseType_t xReturn = pdFALSE;

	/* This assumes pcWriteBuffer is long enough. */
	( void ) pcCommandString;

	/* Ensure the buffer leaves space for the \r\n. */
	configASSERT( xWriteBufferLen > ( strlen( cliNEW_LINE ) * 2 ) );
	xWriteBufferLen -= strlen( cliNEW_LINE );

	if( pxFindStruct == NULL )
	{
		/* This is the first time this function has been executed since the Dir
		command was run.  Create the find structure. */
		pxFindStruct = ( F_FIND * ) pvPortMalloc( sizeof( F_FIND ) );

		if( pxFindStruct != NULL )
		{
			ucReturned = f_findfirst( "*.*", pxFindStruct );

			if( ucReturned == F_NO_ERROR )
			{
				prvCreateFileInfoString( pcWriteBuffer, pxFindStruct );
				xReturn = pdPASS;
			}
			else
			{
				snprintf( pcWriteBuffer, xWriteBufferLen, "Error: f_findfirst() failed." );
			}
		}
		else
		{
			snprintf( pcWriteBuffer, xWriteBufferLen, "Failed to allocate RAM (using heap_4.c will prevent fragmentation)." );
		}
	}
	else
	{
		/* The find struct has already been created.  Find the next file in
		the directory. */
		ucReturned = f_findnext( pxFindStruct );

		if( ucReturned == F_NO_ERROR )
		{
			prvCreateFileInfoString( pcWriteBuffer, pxFindStruct );
			xReturn = pdPASS;
		}
		else
		{
			/* There are no more files.  Free the find structure. */
			vPortFree( pxFindStruct );
			pxFindStruct = NULL;

			/* No string to return. */
			pcWriteBuffer[ 0 ] = 0x00;
		}
	}

	strcat( pcWriteBuffer, cliNEW_LINE );

	return xReturn;
}
/*-----------------------------------------------------------*/

static BaseType_t prvDELCommand( char *pcWriteBuffer, size_t xWriteBufferLen, const char *pcCommandString )
{
const char *pcParameter;
BaseType_t xParameterStringLength;
unsigned char ucReturned;

	/* This function assumes xWriteBufferLen is large enough! */
	( void ) xWriteBufferLen;

	/* Obtain the parameter string. */
	pcParameter = FreeRTOS_CLIGetParameter
					(
						pcCommandString,		/* The command string itself. */
						1,						/* Return the first parameter. */
						&xParameterStringLength	/* Store the parameter string length. */
					);

	/* Sanity check something was returned. */
	configASSERT( pcParameter );

	/* Attempt to delete the file. */
	ucReturned = f_delete( pcParameter );

	if( ucReturned == F_NO_ERROR )
	{
		sprintf( pcWriteBuffer, "%s was deleted", pcParameter );
	}
	else
	{
		sprintf( pcWriteBuffer, "Error" );
	}

	strcat( pcWriteBuffer, cliNEW_LINE );

	return pdFALSE;
}
/*-----------------------------------------------------------*/

static BaseType_t prvCOPYCommand( char *pcWriteBuffer, size_t xWriteBufferLen, const char *pcCommandString )
{
char *pcSourceFile, *pcDestinationFile;
BaseType_t xParameterStringLength;
long lSourceLength, lDestinationLength = 0;

	/* Obtain the name of the destination file. */
	pcDestinationFile = ( char * ) FreeRTOS_CLIGetParameter
									(
										pcCommandString,		/* The command string itself. */
										2,						/* Return the second parameter. */
										&xParameterStringLength	/* Store the parameter string length. */
									);

	/* Sanity check something was returned. */
	configASSERT( pcDestinationFile );

	/* Obtain the name of the source file. */
	pcSourceFile = ( char * ) FreeRTOS_CLIGetParameter
								(
									pcCommandString,		/* The command string itself. */
									1,						/* Return the first parameter. */
									&xParameterStringLength	/* Store the parameter string length. */
								);

	/* Sanity check something was returned. */
	configASSERT( pcSourceFile );

	/* Terminate the string. */
	pcSourceFile[ xParameterStringLength ] = 0x00;

	/* See if the source file exists, obtain its length if it does. */
	lSourceLength = f_filelength( pcSourceFile );

	if( lSourceLength == 0 )
	{
		sprintf( pcWriteBuffer, "Source file does not exist" );
	}
	else
	{
		/* See if the destination file exists. */
		lDestinationLength = f_filelength( pcDestinationFile );

		if( lDestinationLength != 0 )
		{
			sprintf( pcWriteBuffer, "Error: Destination file already exists" );
		}
	}

	/* Continue only if the source file exists and the destination file does
	not exist. */
	if( ( lSourceLength != 0 ) && ( lDestinationLength == 0 ) )
	{
		if( prvPerformCopy( pcSourceFile, lSourceLength, pcDestinationFile, pcWriteBuffer, xWriteBufferLen ) == pdPASS )
		{
			sprintf( pcWriteBuffer, "Copy made" );
		}
		else
		{
			sprintf( pcWriteBuffer, "Error during copy" );
		}
	}

	strcat( pcWriteBuffer, cliNEW_LINE );

	return pdFALSE;
}
/*-----------------------------------------------------------*/

static BaseType_t prvPerformCopy( const char *pcSourceFile,
									int32_t lSourceFileLength,
									const char *pcDestinationFile,
									char *pxWriteBuffer,
									size_t xWriteBufferLen )
{
int32_t lBytesRead = 0, lBytesToRead, lBytesRemaining;
F_FILE *pxFile;
BaseType_t xReturn = pdPASS;

	/* NOTE:  Error handling has been omitted for clarity. */

	while( lBytesRead < lSourceFileLength )
	{
		/* How many bytes are left? */
		lBytesRemaining = lSourceFileLength - lBytesRead;

		/* How many bytes should be read this time around the loop.  Can't
		read more bytes than will fit into the buffer. */
		if( lBytesRemaining > ( long ) xWriteBufferLen )
		{
			lBytesToRead = ( long ) xWriteBufferLen;
		}
		else
		{
			lBytesToRead = lBytesRemaining;
		}

		/* Open the source file, seek past the data that has already been
		read from the file, read the next block of data, then close the
		file again so the destination file can be opened. */
		pxFile = f_open( pcSourceFile, "r" );
		if( pxFile != NULL )
		{
			f_seek( pxFile, lBytesRead, F_SEEK_SET );
			f_read( pxWriteBuffer, lBytesToRead, 1, pxFile );
			f_close( pxFile );
		}
		else
		{
			xReturn = pdFAIL;
			break;
		}

		/* Open the destination file and write the block of data to the end of
		the file. */
		pxFile = f_open( pcDestinationFile, "a" );
		if( pxFile != NULL )
		{
			f_write( pxWriteBuffer, lBytesToRead, 1, pxFile );
			f_close( pxFile );
		}
		else
		{
			xReturn = pdFAIL;
			break;
		}

		lBytesRead += lBytesToRead;
	}

	return xReturn;
}
/*-----------------------------------------------------------*/

static void prvCreateFileInfoString( char *pcBuffer, F_FIND *pxFindStruct )
{
const char *pcWritableFile = "writable file", *pcReadOnlyFile = "read only file", *pcDirectory = "directory";
const char * pcAttrib;

	/* Point pcAttrib to a string that describes the file. */
	if( ( pxFindStruct->attr & F_ATTR_DIR ) != 0 )
	{
		pcAttrib = pcDirectory;
	}
	else if( pxFindStruct->attr & F_ATTR_READONLY )
	{
		pcAttrib = pcReadOnlyFile;
	}
	else
	{
		pcAttrib = pcWritableFile;
	}

	/* Create a string that includes the file name, the file size and the
	attributes string. */
	sprintf( pcBuffer, "%s [%s] [size=%d]", pxFindStruct->filename, pcAttrib, ( int ) pxFindStruct->filesize );
}
<|MERGE_RESOLUTION|>--- conflicted
+++ resolved
@@ -1,534 +1,530 @@
-/*
-<<<<<<< HEAD
- * FreeRTOS Kernel V10.3.0
-=======
- * FreeRTOS Kernel V10.4.1
->>>>>>> 5cc65129
- * Copyright (C) 2017 Amazon.com, Inc. or its affiliates.  All Rights Reserved.
- *
- * Permission is hereby granted, free of charge, to any person obtaining a copy of
- * this software and associated documentation files (the "Software"), to deal in
- * the Software without restriction, including without limitation the rights to
- * use, copy, modify, merge, publish, distribute, sublicense, and/or sell copies of
- * the Software, and to permit persons to whom the Software is furnished to do so,
- * subject to the following conditions:
- *
- * The above copyright notice and this permission notice shall be included in all
- * copies or substantial portions of the Software.
- *
- * THE SOFTWARE IS PROVIDED "AS IS", WITHOUT WARRANTY OF ANY KIND, EXPRESS OR
- * IMPLIED, INCLUDING BUT NOT LIMITED TO THE WARRANTIES OF MERCHANTABILITY, FITNESS
- * FOR A PARTICULAR PURPOSE AND NONINFRINGEMENT. IN NO EVENT SHALL THE AUTHORS OR
- * COPYRIGHT HOLDERS BE LIABLE FOR ANY CLAIM, DAMAGES OR OTHER LIABILITY, WHETHER
- * IN AN ACTION OF CONTRACT, TORT OR OTHERWISE, ARISING FROM, OUT OF OR IN
- * CONNECTION WITH THE SOFTWARE OR THE USE OR OTHER DEALINGS IN THE SOFTWARE.
- *
- * http://www.FreeRTOS.org
- * http://aws.amazon.com/freertos
- *
- * 1 tab == 4 spaces!
- */
-
-
-/* FreeRTOS includes. */
-#include "FreeRTOS.h"
-#include "task.h"
-
-/* Standard includes. */
-#include <stdint.h>
-#include <stdio.h>
-#include <stdlib.h>
-#include <string.h>
-
-/* FreeRTOS+CLI includes. */
-#include "FreeRTOS_CLI.h"
-
-/* File system includes. */
-#include "fat_sl.h"
-#include "api_mdriver_ram.h"
-
-#ifdef _WINDOWS_
-	#define snprintf _snprintf
-#endif
-
-#define cliNEW_LINE		"\r\n"
-
-/*******************************************************************************
- * See the URL in the comments within main.c for the location of the online
- * documentation.
- ******************************************************************************/
-
-/*
- * Print out information on a single file.
- */
-static void prvCreateFileInfoString( char *pcBuffer, F_FIND *pxFindStruct );
-
-/*
- * Copies an existing file into a newly created file.
- */
-static BaseType_t prvPerformCopy( const char *pcSourceFile,
-									int32_t lSourceFileLength,
-									const char *pcDestinationFile,
-									char *pxWriteBuffer,
-									size_t xWriteBufferLen );
-
-/*
- * Implements the DIR command.
- */
-static BaseType_t prvDIRCommand( char *pcWriteBuffer, size_t xWriteBufferLen, const char *pcCommandString );
-
-/*
- * Implements the CD command.
- */
-static BaseType_t prvCDCommand( char *pcWriteBuffer, size_t xWriteBufferLen, const char *pcCommandString );
-
-/*
- * Implements the DEL command.
- */
-static BaseType_t prvDELCommand( char *pcWriteBuffer, size_t xWriteBufferLen, const char *pcCommandString );
-
-/*
- * Implements the TYPE command.
- */
-static BaseType_t prvTYPECommand( char *pcWriteBuffer, size_t xWriteBufferLen, const char *pcCommandString );
-
-/*
- * Implements the COPY command.
- */
-static BaseType_t prvCOPYCommand( char *pcWriteBuffer, size_t xWriteBufferLen, const char *pcCommandString );
-
-/* Structure that defines the DIR command line command, which lists all the
-files in the current directory. */
-static const CLI_Command_Definition_t xDIR =
-{
-	"dir", /* The command string to type. */
-	"\r\ndir:\r\n Lists the files in the current directory\r\n",
-	prvDIRCommand, /* The function to run. */
-	0 /* No parameters are expected. */
-};
-
-/* Structure that defines the CD command line command, which changes the
-working directory. */
-static const CLI_Command_Definition_t xCD =
-{
-	"cd", /* The command string to type. */
-	"\r\ncd <dir name>:\r\n Changes the working directory\r\n",
-	prvCDCommand, /* The function to run. */
-	1 /* One parameter is expected. */
-};
-
-/* Structure that defines the TYPE command line command, which prints the
-contents of a file to the console. */
-static const CLI_Command_Definition_t xTYPE =
-{
-	"type", /* The command string to type. */
-	"\r\ntype <filename>:\r\n Prints file contents to the terminal\r\n",
-	prvTYPECommand, /* The function to run. */
-	1 /* One parameter is expected. */
-};
-
-/* Structure that defines the DEL command line command, which deletes a file. */
-static const CLI_Command_Definition_t xDEL =
-{
-	"del", /* The command string to type. */
-	"\r\ndel <filename>:\r\n deletes a file or directory\r\n",
-	prvDELCommand, /* The function to run. */
-	1 /* One parameter is expected. */
-};
-
-/* Structure that defines the COPY command line command, which deletes a file. */
-static const CLI_Command_Definition_t xCOPY =
-{
-	"copy", /* The command string to type. */
-	"\r\ncopy <source file> <dest file>:\r\n Copies <source file> to <dest file>\r\n",
-	prvCOPYCommand, /* The function to run. */
-	2 /* Two parameters are expected. */
-};
-
-
-/*-----------------------------------------------------------*/
-
-void vRegisterFileSystemCLICommands( void )
-{
-	/* Register all the command line commands defined immediately above. */
-	FreeRTOS_CLIRegisterCommand( &xDIR );
-	FreeRTOS_CLIRegisterCommand( &xCD );
-	FreeRTOS_CLIRegisterCommand( &xTYPE );
-	FreeRTOS_CLIRegisterCommand( &xDEL );
-	FreeRTOS_CLIRegisterCommand( &xCOPY );
-}
-/*-----------------------------------------------------------*/
-
-static BaseType_t prvTYPECommand( char *pcWriteBuffer, size_t xWriteBufferLen, const char *pcCommandString )
-{
-const char *pcParameter;
-BaseType_t xParameterStringLength, xReturn = pdTRUE;
-static F_FILE *pxFile = NULL;
-int iChar;
-size_t xByte;
-size_t xColumns = 50U;
-
-	/* Ensure there is always a null terminator after each character written. */
-	memset( pcWriteBuffer, 0x00, xWriteBufferLen );
-
-	/* Ensure the buffer leaves space for the \r\n. */
-	configASSERT( xWriteBufferLen > ( strlen( cliNEW_LINE ) * 2 ) );
-	xWriteBufferLen -= strlen( cliNEW_LINE );
-
-	if( xWriteBufferLen < xColumns )
-	{
-		/* Ensure the loop that uses xColumns as an end condition does not
-		write off the end of the buffer. */
-		xColumns = xWriteBufferLen;
-	}
-
-	if( pxFile == NULL )
-	{
-		/* The file has not been opened yet.  Find the file name. */
-		pcParameter = FreeRTOS_CLIGetParameter
-						(
-							pcCommandString,		/* The command string itself. */
-							1,						/* Return the first parameter. */
-							&xParameterStringLength	/* Store the parameter string length. */
-						);
-
-		/* Sanity check something was returned. */
-		configASSERT( pcParameter );
-
-		/* Attempt to open the requested file. */
-		pxFile = f_open( pcParameter, "r" );
-	}
-
-	if( pxFile != NULL )
-	{
-		/* Read the next chunk of data from the file. */
-		for( xByte = 0; xByte < xColumns; xByte++ )
-		{
-			iChar = f_getc( pxFile );
-
-			if( iChar == -1 )
-			{
-				/* No more characters to return. */
-				f_close( pxFile );
-				pxFile = NULL;
-				break;
-			}
-			else
-			{
-				pcWriteBuffer[ xByte ] = ( char ) iChar;
-			}
-		}
-	}
-
-	if( pxFile == NULL )
-	{
-		/* Either the file was not opened, or all the data from the file has
-		been returned and the file is now closed. */
-		xReturn = pdFALSE;
-	}
-
-	strcat( pcWriteBuffer, cliNEW_LINE );
-
-	return xReturn;
-}
-/*-----------------------------------------------------------*/
-
-static BaseType_t prvCDCommand( char *pcWriteBuffer, size_t xWriteBufferLen, const char *pcCommandString )
-{
-const char *pcParameter;
-BaseType_t xParameterStringLength;
-unsigned char ucReturned;
-size_t xStringLength;
-
-	/* Obtain the parameter string. */
-	pcParameter = FreeRTOS_CLIGetParameter
-					(
-						pcCommandString,		/* The command string itself. */
-						1,						/* Return the first parameter. */
-						&xParameterStringLength	/* Store the parameter string length. */
-					);
-
-	/* Sanity check something was returned. */
-	configASSERT( pcParameter );
-
-	/* Attempt to move to the requested directory. */
-	ucReturned = f_chdir( pcParameter );
-
-	if( ucReturned == F_NO_ERROR )
-	{
-		sprintf( pcWriteBuffer, "In: " );
-		xStringLength = strlen( pcWriteBuffer );
-		f_getcwd( &( pcWriteBuffer[ xStringLength ] ), ( unsigned char ) ( xWriteBufferLen - xStringLength ) );
-	}
-	else
-	{
-		sprintf( pcWriteBuffer, "Error" );
-	}
-
-	strcat( pcWriteBuffer, cliNEW_LINE );
-
-	return pdFALSE;
-}
-/*-----------------------------------------------------------*/
-
-static BaseType_t prvDIRCommand( char *pcWriteBuffer, size_t xWriteBufferLen, const char *pcCommandString )
-{
-static F_FIND *pxFindStruct = NULL;
-unsigned char ucReturned;
-BaseType_t xReturn = pdFALSE;
-
-	/* This assumes pcWriteBuffer is long enough. */
-	( void ) pcCommandString;
-
-	/* Ensure the buffer leaves space for the \r\n. */
-	configASSERT( xWriteBufferLen > ( strlen( cliNEW_LINE ) * 2 ) );
-	xWriteBufferLen -= strlen( cliNEW_LINE );
-
-	if( pxFindStruct == NULL )
-	{
-		/* This is the first time this function has been executed since the Dir
-		command was run.  Create the find structure. */
-		pxFindStruct = ( F_FIND * ) pvPortMalloc( sizeof( F_FIND ) );
-
-		if( pxFindStruct != NULL )
-		{
-			ucReturned = f_findfirst( "*.*", pxFindStruct );
-
-			if( ucReturned == F_NO_ERROR )
-			{
-				prvCreateFileInfoString( pcWriteBuffer, pxFindStruct );
-				xReturn = pdPASS;
-			}
-			else
-			{
-				snprintf( pcWriteBuffer, xWriteBufferLen, "Error: f_findfirst() failed." );
-			}
-		}
-		else
-		{
-			snprintf( pcWriteBuffer, xWriteBufferLen, "Failed to allocate RAM (using heap_4.c will prevent fragmentation)." );
-		}
-	}
-	else
-	{
-		/* The find struct has already been created.  Find the next file in
-		the directory. */
-		ucReturned = f_findnext( pxFindStruct );
-
-		if( ucReturned == F_NO_ERROR )
-		{
-			prvCreateFileInfoString( pcWriteBuffer, pxFindStruct );
-			xReturn = pdPASS;
-		}
-		else
-		{
-			/* There are no more files.  Free the find structure. */
-			vPortFree( pxFindStruct );
-			pxFindStruct = NULL;
-
-			/* No string to return. */
-			pcWriteBuffer[ 0 ] = 0x00;
-		}
-	}
-
-	strcat( pcWriteBuffer, cliNEW_LINE );
-
-	return xReturn;
-}
-/*-----------------------------------------------------------*/
-
-static BaseType_t prvDELCommand( char *pcWriteBuffer, size_t xWriteBufferLen, const char *pcCommandString )
-{
-const char *pcParameter;
-BaseType_t xParameterStringLength;
-unsigned char ucReturned;
-
-	/* This function assumes xWriteBufferLen is large enough! */
-	( void ) xWriteBufferLen;
-
-	/* Obtain the parameter string. */
-	pcParameter = FreeRTOS_CLIGetParameter
-					(
-						pcCommandString,		/* The command string itself. */
-						1,						/* Return the first parameter. */
-						&xParameterStringLength	/* Store the parameter string length. */
-					);
-
-	/* Sanity check something was returned. */
-	configASSERT( pcParameter );
-
-	/* Attempt to delete the file. */
-	ucReturned = f_delete( pcParameter );
-
-	if( ucReturned == F_NO_ERROR )
-	{
-		sprintf( pcWriteBuffer, "%s was deleted", pcParameter );
-	}
-	else
-	{
-		sprintf( pcWriteBuffer, "Error" );
-	}
-
-	strcat( pcWriteBuffer, cliNEW_LINE );
-
-	return pdFALSE;
-}
-/*-----------------------------------------------------------*/
-
-static BaseType_t prvCOPYCommand( char *pcWriteBuffer, size_t xWriteBufferLen, const char *pcCommandString )
-{
-char *pcSourceFile, *pcDestinationFile;
-BaseType_t xParameterStringLength;
-long lSourceLength, lDestinationLength = 0;
-
-	/* Obtain the name of the destination file. */
-	pcDestinationFile = ( char * ) FreeRTOS_CLIGetParameter
-									(
-										pcCommandString,		/* The command string itself. */
-										2,						/* Return the second parameter. */
-										&xParameterStringLength	/* Store the parameter string length. */
-									);
-
-	/* Sanity check something was returned. */
-	configASSERT( pcDestinationFile );
-
-	/* Obtain the name of the source file. */
-	pcSourceFile = ( char * ) FreeRTOS_CLIGetParameter
-								(
-									pcCommandString,		/* The command string itself. */
-									1,						/* Return the first parameter. */
-									&xParameterStringLength	/* Store the parameter string length. */
-								);
-
-	/* Sanity check something was returned. */
-	configASSERT( pcSourceFile );
-
-	/* Terminate the string. */
-	pcSourceFile[ xParameterStringLength ] = 0x00;
-
-	/* See if the source file exists, obtain its length if it does. */
-	lSourceLength = f_filelength( pcSourceFile );
-
-	if( lSourceLength == 0 )
-	{
-		sprintf( pcWriteBuffer, "Source file does not exist" );
-	}
-	else
-	{
-		/* See if the destination file exists. */
-		lDestinationLength = f_filelength( pcDestinationFile );
-
-		if( lDestinationLength != 0 )
-		{
-			sprintf( pcWriteBuffer, "Error: Destination file already exists" );
-		}
-	}
-
-	/* Continue only if the source file exists and the destination file does
-	not exist. */
-	if( ( lSourceLength != 0 ) && ( lDestinationLength == 0 ) )
-	{
-		if( prvPerformCopy( pcSourceFile, lSourceLength, pcDestinationFile, pcWriteBuffer, xWriteBufferLen ) == pdPASS )
-		{
-			sprintf( pcWriteBuffer, "Copy made" );
-		}
-		else
-		{
-			sprintf( pcWriteBuffer, "Error during copy" );
-		}
-	}
-
-	strcat( pcWriteBuffer, cliNEW_LINE );
-
-	return pdFALSE;
-}
-/*-----------------------------------------------------------*/
-
-static BaseType_t prvPerformCopy( const char *pcSourceFile,
-									int32_t lSourceFileLength,
-									const char *pcDestinationFile,
-									char *pxWriteBuffer,
-									size_t xWriteBufferLen )
-{
-int32_t lBytesRead = 0, lBytesToRead, lBytesRemaining;
-F_FILE *pxFile;
-BaseType_t xReturn = pdPASS;
-
-	/* NOTE:  Error handling has been omitted for clarity. */
-
-	while( lBytesRead < lSourceFileLength )
-	{
-		/* How many bytes are left? */
-		lBytesRemaining = lSourceFileLength - lBytesRead;
-
-		/* How many bytes should be read this time around the loop.  Can't
-		read more bytes than will fit into the buffer. */
-		if( lBytesRemaining > ( long ) xWriteBufferLen )
-		{
-			lBytesToRead = ( long ) xWriteBufferLen;
-		}
-		else
-		{
-			lBytesToRead = lBytesRemaining;
-		}
-
-		/* Open the source file, seek past the data that has already been
-		read from the file, read the next block of data, then close the
-		file again so the destination file can be opened. */
-		pxFile = f_open( pcSourceFile, "r" );
-		if( pxFile != NULL )
-		{
-			f_seek( pxFile, lBytesRead, F_SEEK_SET );
-			f_read( pxWriteBuffer, lBytesToRead, 1, pxFile );
-			f_close( pxFile );
-		}
-		else
-		{
-			xReturn = pdFAIL;
-			break;
-		}
-
-		/* Open the destination file and write the block of data to the end of
-		the file. */
-		pxFile = f_open( pcDestinationFile, "a" );
-		if( pxFile != NULL )
-		{
-			f_write( pxWriteBuffer, lBytesToRead, 1, pxFile );
-			f_close( pxFile );
-		}
-		else
-		{
-			xReturn = pdFAIL;
-			break;
-		}
-
-		lBytesRead += lBytesToRead;
-	}
-
-	return xReturn;
-}
-/*-----------------------------------------------------------*/
-
-static void prvCreateFileInfoString( char *pcBuffer, F_FIND *pxFindStruct )
-{
-const char *pcWritableFile = "writable file", *pcReadOnlyFile = "read only file", *pcDirectory = "directory";
-const char * pcAttrib;
-
-	/* Point pcAttrib to a string that describes the file. */
-	if( ( pxFindStruct->attr & F_ATTR_DIR ) != 0 )
-	{
-		pcAttrib = pcDirectory;
-	}
-	else if( pxFindStruct->attr & F_ATTR_READONLY )
-	{
-		pcAttrib = pcReadOnlyFile;
-	}
-	else
-	{
-		pcAttrib = pcWritableFile;
-	}
-
-	/* Create a string that includes the file name, the file size and the
-	attributes string. */
-	sprintf( pcBuffer, "%s [%s] [size=%d]", pxFindStruct->filename, pcAttrib, ( int ) pxFindStruct->filesize );
-}
+/*
+ * FreeRTOS Kernel V10.4.1
+ * Copyright (C) 2017 Amazon.com, Inc. or its affiliates.  All Rights Reserved.
+ *
+ * Permission is hereby granted, free of charge, to any person obtaining a copy of
+ * this software and associated documentation files (the "Software"), to deal in
+ * the Software without restriction, including without limitation the rights to
+ * use, copy, modify, merge, publish, distribute, sublicense, and/or sell copies of
+ * the Software, and to permit persons to whom the Software is furnished to do so,
+ * subject to the following conditions:
+ *
+ * The above copyright notice and this permission notice shall be included in all
+ * copies or substantial portions of the Software.
+ *
+ * THE SOFTWARE IS PROVIDED "AS IS", WITHOUT WARRANTY OF ANY KIND, EXPRESS OR
+ * IMPLIED, INCLUDING BUT NOT LIMITED TO THE WARRANTIES OF MERCHANTABILITY, FITNESS
+ * FOR A PARTICULAR PURPOSE AND NONINFRINGEMENT. IN NO EVENT SHALL THE AUTHORS OR
+ * COPYRIGHT HOLDERS BE LIABLE FOR ANY CLAIM, DAMAGES OR OTHER LIABILITY, WHETHER
+ * IN AN ACTION OF CONTRACT, TORT OR OTHERWISE, ARISING FROM, OUT OF OR IN
+ * CONNECTION WITH THE SOFTWARE OR THE USE OR OTHER DEALINGS IN THE SOFTWARE.
+ *
+ * http://www.FreeRTOS.org
+ * http://aws.amazon.com/freertos
+ *
+ * 1 tab == 4 spaces!
+ */
+
+
+/* FreeRTOS includes. */
+#include "FreeRTOS.h"
+#include "task.h"
+
+/* Standard includes. */
+#include <stdint.h>
+#include <stdio.h>
+#include <stdlib.h>
+#include <string.h>
+
+/* FreeRTOS+CLI includes. */
+#include "FreeRTOS_CLI.h"
+
+/* File system includes. */
+#include "fat_sl.h"
+#include "api_mdriver_ram.h"
+
+#ifdef _WINDOWS_
+	#define snprintf _snprintf
+#endif
+
+#define cliNEW_LINE		"\r\n"
+
+/*******************************************************************************
+ * See the URL in the comments within main.c for the location of the online
+ * documentation.
+ ******************************************************************************/
+
+/*
+ * Print out information on a single file.
+ */
+static void prvCreateFileInfoString( char *pcBuffer, F_FIND *pxFindStruct );
+
+/*
+ * Copies an existing file into a newly created file.
+ */
+static BaseType_t prvPerformCopy( const char *pcSourceFile,
+									int32_t lSourceFileLength,
+									const char *pcDestinationFile,
+									char *pxWriteBuffer,
+									size_t xWriteBufferLen );
+
+/*
+ * Implements the DIR command.
+ */
+static BaseType_t prvDIRCommand( char *pcWriteBuffer, size_t xWriteBufferLen, const char *pcCommandString );
+
+/*
+ * Implements the CD command.
+ */
+static BaseType_t prvCDCommand( char *pcWriteBuffer, size_t xWriteBufferLen, const char *pcCommandString );
+
+/*
+ * Implements the DEL command.
+ */
+static BaseType_t prvDELCommand( char *pcWriteBuffer, size_t xWriteBufferLen, const char *pcCommandString );
+
+/*
+ * Implements the TYPE command.
+ */
+static BaseType_t prvTYPECommand( char *pcWriteBuffer, size_t xWriteBufferLen, const char *pcCommandString );
+
+/*
+ * Implements the COPY command.
+ */
+static BaseType_t prvCOPYCommand( char *pcWriteBuffer, size_t xWriteBufferLen, const char *pcCommandString );
+
+/* Structure that defines the DIR command line command, which lists all the
+files in the current directory. */
+static const CLI_Command_Definition_t xDIR =
+{
+	"dir", /* The command string to type. */
+	"\r\ndir:\r\n Lists the files in the current directory\r\n",
+	prvDIRCommand, /* The function to run. */
+	0 /* No parameters are expected. */
+};
+
+/* Structure that defines the CD command line command, which changes the
+working directory. */
+static const CLI_Command_Definition_t xCD =
+{
+	"cd", /* The command string to type. */
+	"\r\ncd <dir name>:\r\n Changes the working directory\r\n",
+	prvCDCommand, /* The function to run. */
+	1 /* One parameter is expected. */
+};
+
+/* Structure that defines the TYPE command line command, which prints the
+contents of a file to the console. */
+static const CLI_Command_Definition_t xTYPE =
+{
+	"type", /* The command string to type. */
+	"\r\ntype <filename>:\r\n Prints file contents to the terminal\r\n",
+	prvTYPECommand, /* The function to run. */
+	1 /* One parameter is expected. */
+};
+
+/* Structure that defines the DEL command line command, which deletes a file. */
+static const CLI_Command_Definition_t xDEL =
+{
+	"del", /* The command string to type. */
+	"\r\ndel <filename>:\r\n deletes a file or directory\r\n",
+	prvDELCommand, /* The function to run. */
+	1 /* One parameter is expected. */
+};
+
+/* Structure that defines the COPY command line command, which deletes a file. */
+static const CLI_Command_Definition_t xCOPY =
+{
+	"copy", /* The command string to type. */
+	"\r\ncopy <source file> <dest file>:\r\n Copies <source file> to <dest file>\r\n",
+	prvCOPYCommand, /* The function to run. */
+	2 /* Two parameters are expected. */
+};
+
+
+/*-----------------------------------------------------------*/
+
+void vRegisterFileSystemCLICommands( void )
+{
+	/* Register all the command line commands defined immediately above. */
+	FreeRTOS_CLIRegisterCommand( &xDIR );
+	FreeRTOS_CLIRegisterCommand( &xCD );
+	FreeRTOS_CLIRegisterCommand( &xTYPE );
+	FreeRTOS_CLIRegisterCommand( &xDEL );
+	FreeRTOS_CLIRegisterCommand( &xCOPY );
+}
+/*-----------------------------------------------------------*/
+
+static BaseType_t prvTYPECommand( char *pcWriteBuffer, size_t xWriteBufferLen, const char *pcCommandString )
+{
+const char *pcParameter;
+BaseType_t xParameterStringLength, xReturn = pdTRUE;
+static F_FILE *pxFile = NULL;
+int iChar;
+size_t xByte;
+size_t xColumns = 50U;
+
+	/* Ensure there is always a null terminator after each character written. */
+	memset( pcWriteBuffer, 0x00, xWriteBufferLen );
+
+	/* Ensure the buffer leaves space for the \r\n. */
+	configASSERT( xWriteBufferLen > ( strlen( cliNEW_LINE ) * 2 ) );
+	xWriteBufferLen -= strlen( cliNEW_LINE );
+
+	if( xWriteBufferLen < xColumns )
+	{
+		/* Ensure the loop that uses xColumns as an end condition does not
+		write off the end of the buffer. */
+		xColumns = xWriteBufferLen;
+	}
+
+	if( pxFile == NULL )
+	{
+		/* The file has not been opened yet.  Find the file name. */
+		pcParameter = FreeRTOS_CLIGetParameter
+						(
+							pcCommandString,		/* The command string itself. */
+							1,						/* Return the first parameter. */
+							&xParameterStringLength	/* Store the parameter string length. */
+						);
+
+		/* Sanity check something was returned. */
+		configASSERT( pcParameter );
+
+		/* Attempt to open the requested file. */
+		pxFile = f_open( pcParameter, "r" );
+	}
+
+	if( pxFile != NULL )
+	{
+		/* Read the next chunk of data from the file. */
+		for( xByte = 0; xByte < xColumns; xByte++ )
+		{
+			iChar = f_getc( pxFile );
+
+			if( iChar == -1 )
+			{
+				/* No more characters to return. */
+				f_close( pxFile );
+				pxFile = NULL;
+				break;
+			}
+			else
+			{
+				pcWriteBuffer[ xByte ] = ( char ) iChar;
+			}
+		}
+	}
+
+	if( pxFile == NULL )
+	{
+		/* Either the file was not opened, or all the data from the file has
+		been returned and the file is now closed. */
+		xReturn = pdFALSE;
+	}
+
+	strcat( pcWriteBuffer, cliNEW_LINE );
+
+	return xReturn;
+}
+/*-----------------------------------------------------------*/
+
+static BaseType_t prvCDCommand( char *pcWriteBuffer, size_t xWriteBufferLen, const char *pcCommandString )
+{
+const char *pcParameter;
+BaseType_t xParameterStringLength;
+unsigned char ucReturned;
+size_t xStringLength;
+
+	/* Obtain the parameter string. */
+	pcParameter = FreeRTOS_CLIGetParameter
+					(
+						pcCommandString,		/* The command string itself. */
+						1,						/* Return the first parameter. */
+						&xParameterStringLength	/* Store the parameter string length. */
+					);
+
+	/* Sanity check something was returned. */
+	configASSERT( pcParameter );
+
+	/* Attempt to move to the requested directory. */
+	ucReturned = f_chdir( pcParameter );
+
+	if( ucReturned == F_NO_ERROR )
+	{
+		sprintf( pcWriteBuffer, "In: " );
+		xStringLength = strlen( pcWriteBuffer );
+		f_getcwd( &( pcWriteBuffer[ xStringLength ] ), ( unsigned char ) ( xWriteBufferLen - xStringLength ) );
+	}
+	else
+	{
+		sprintf( pcWriteBuffer, "Error" );
+	}
+
+	strcat( pcWriteBuffer, cliNEW_LINE );
+
+	return pdFALSE;
+}
+/*-----------------------------------------------------------*/
+
+static BaseType_t prvDIRCommand( char *pcWriteBuffer, size_t xWriteBufferLen, const char *pcCommandString )
+{
+static F_FIND *pxFindStruct = NULL;
+unsigned char ucReturned;
+BaseType_t xReturn = pdFALSE;
+
+	/* This assumes pcWriteBuffer is long enough. */
+	( void ) pcCommandString;
+
+	/* Ensure the buffer leaves space for the \r\n. */
+	configASSERT( xWriteBufferLen > ( strlen( cliNEW_LINE ) * 2 ) );
+	xWriteBufferLen -= strlen( cliNEW_LINE );
+
+	if( pxFindStruct == NULL )
+	{
+		/* This is the first time this function has been executed since the Dir
+		command was run.  Create the find structure. */
+		pxFindStruct = ( F_FIND * ) pvPortMalloc( sizeof( F_FIND ) );
+
+		if( pxFindStruct != NULL )
+		{
+			ucReturned = f_findfirst( "*.*", pxFindStruct );
+
+			if( ucReturned == F_NO_ERROR )
+			{
+				prvCreateFileInfoString( pcWriteBuffer, pxFindStruct );
+				xReturn = pdPASS;
+			}
+			else
+			{
+				snprintf( pcWriteBuffer, xWriteBufferLen, "Error: f_findfirst() failed." );
+			}
+		}
+		else
+		{
+			snprintf( pcWriteBuffer, xWriteBufferLen, "Failed to allocate RAM (using heap_4.c will prevent fragmentation)." );
+		}
+	}
+	else
+	{
+		/* The find struct has already been created.  Find the next file in
+		the directory. */
+		ucReturned = f_findnext( pxFindStruct );
+
+		if( ucReturned == F_NO_ERROR )
+		{
+			prvCreateFileInfoString( pcWriteBuffer, pxFindStruct );
+			xReturn = pdPASS;
+		}
+		else
+		{
+			/* There are no more files.  Free the find structure. */
+			vPortFree( pxFindStruct );
+			pxFindStruct = NULL;
+
+			/* No string to return. */
+			pcWriteBuffer[ 0 ] = 0x00;
+		}
+	}
+
+	strcat( pcWriteBuffer, cliNEW_LINE );
+
+	return xReturn;
+}
+/*-----------------------------------------------------------*/
+
+static BaseType_t prvDELCommand( char *pcWriteBuffer, size_t xWriteBufferLen, const char *pcCommandString )
+{
+const char *pcParameter;
+BaseType_t xParameterStringLength;
+unsigned char ucReturned;
+
+	/* This function assumes xWriteBufferLen is large enough! */
+	( void ) xWriteBufferLen;
+
+	/* Obtain the parameter string. */
+	pcParameter = FreeRTOS_CLIGetParameter
+					(
+						pcCommandString,		/* The command string itself. */
+						1,						/* Return the first parameter. */
+						&xParameterStringLength	/* Store the parameter string length. */
+					);
+
+	/* Sanity check something was returned. */
+	configASSERT( pcParameter );
+
+	/* Attempt to delete the file. */
+	ucReturned = f_delete( pcParameter );
+
+	if( ucReturned == F_NO_ERROR )
+	{
+		sprintf( pcWriteBuffer, "%s was deleted", pcParameter );
+	}
+	else
+	{
+		sprintf( pcWriteBuffer, "Error" );
+	}
+
+	strcat( pcWriteBuffer, cliNEW_LINE );
+
+	return pdFALSE;
+}
+/*-----------------------------------------------------------*/
+
+static BaseType_t prvCOPYCommand( char *pcWriteBuffer, size_t xWriteBufferLen, const char *pcCommandString )
+{
+char *pcSourceFile, *pcDestinationFile;
+BaseType_t xParameterStringLength;
+long lSourceLength, lDestinationLength = 0;
+
+	/* Obtain the name of the destination file. */
+	pcDestinationFile = ( char * ) FreeRTOS_CLIGetParameter
+									(
+										pcCommandString,		/* The command string itself. */
+										2,						/* Return the second parameter. */
+										&xParameterStringLength	/* Store the parameter string length. */
+									);
+
+	/* Sanity check something was returned. */
+	configASSERT( pcDestinationFile );
+
+	/* Obtain the name of the source file. */
+	pcSourceFile = ( char * ) FreeRTOS_CLIGetParameter
+								(
+									pcCommandString,		/* The command string itself. */
+									1,						/* Return the first parameter. */
+									&xParameterStringLength	/* Store the parameter string length. */
+								);
+
+	/* Sanity check something was returned. */
+	configASSERT( pcSourceFile );
+
+	/* Terminate the string. */
+	pcSourceFile[ xParameterStringLength ] = 0x00;
+
+	/* See if the source file exists, obtain its length if it does. */
+	lSourceLength = f_filelength( pcSourceFile );
+
+	if( lSourceLength == 0 )
+	{
+		sprintf( pcWriteBuffer, "Source file does not exist" );
+	}
+	else
+	{
+		/* See if the destination file exists. */
+		lDestinationLength = f_filelength( pcDestinationFile );
+
+		if( lDestinationLength != 0 )
+		{
+			sprintf( pcWriteBuffer, "Error: Destination file already exists" );
+		}
+	}
+
+	/* Continue only if the source file exists and the destination file does
+	not exist. */
+	if( ( lSourceLength != 0 ) && ( lDestinationLength == 0 ) )
+	{
+		if( prvPerformCopy( pcSourceFile, lSourceLength, pcDestinationFile, pcWriteBuffer, xWriteBufferLen ) == pdPASS )
+		{
+			sprintf( pcWriteBuffer, "Copy made" );
+		}
+		else
+		{
+			sprintf( pcWriteBuffer, "Error during copy" );
+		}
+	}
+
+	strcat( pcWriteBuffer, cliNEW_LINE );
+
+	return pdFALSE;
+}
+/*-----------------------------------------------------------*/
+
+static BaseType_t prvPerformCopy( const char *pcSourceFile,
+									int32_t lSourceFileLength,
+									const char *pcDestinationFile,
+									char *pxWriteBuffer,
+									size_t xWriteBufferLen )
+{
+int32_t lBytesRead = 0, lBytesToRead, lBytesRemaining;
+F_FILE *pxFile;
+BaseType_t xReturn = pdPASS;
+
+	/* NOTE:  Error handling has been omitted for clarity. */
+
+	while( lBytesRead < lSourceFileLength )
+	{
+		/* How many bytes are left? */
+		lBytesRemaining = lSourceFileLength - lBytesRead;
+
+		/* How many bytes should be read this time around the loop.  Can't
+		read more bytes than will fit into the buffer. */
+		if( lBytesRemaining > ( long ) xWriteBufferLen )
+		{
+			lBytesToRead = ( long ) xWriteBufferLen;
+		}
+		else
+		{
+			lBytesToRead = lBytesRemaining;
+		}
+
+		/* Open the source file, seek past the data that has already been
+		read from the file, read the next block of data, then close the
+		file again so the destination file can be opened. */
+		pxFile = f_open( pcSourceFile, "r" );
+		if( pxFile != NULL )
+		{
+			f_seek( pxFile, lBytesRead, F_SEEK_SET );
+			f_read( pxWriteBuffer, lBytesToRead, 1, pxFile );
+			f_close( pxFile );
+		}
+		else
+		{
+			xReturn = pdFAIL;
+			break;
+		}
+
+		/* Open the destination file and write the block of data to the end of
+		the file. */
+		pxFile = f_open( pcDestinationFile, "a" );
+		if( pxFile != NULL )
+		{
+			f_write( pxWriteBuffer, lBytesToRead, 1, pxFile );
+			f_close( pxFile );
+		}
+		else
+		{
+			xReturn = pdFAIL;
+			break;
+		}
+
+		lBytesRead += lBytesToRead;
+	}
+
+	return xReturn;
+}
+/*-----------------------------------------------------------*/
+
+static void prvCreateFileInfoString( char *pcBuffer, F_FIND *pxFindStruct )
+{
+const char *pcWritableFile = "writable file", *pcReadOnlyFile = "read only file", *pcDirectory = "directory";
+const char * pcAttrib;
+
+	/* Point pcAttrib to a string that describes the file. */
+	if( ( pxFindStruct->attr & F_ATTR_DIR ) != 0 )
+	{
+		pcAttrib = pcDirectory;
+	}
+	else if( pxFindStruct->attr & F_ATTR_READONLY )
+	{
+		pcAttrib = pcReadOnlyFile;
+	}
+	else
+	{
+		pcAttrib = pcWritableFile;
+	}
+
+	/* Create a string that includes the file name, the file size and the
+	attributes string. */
+	sprintf( pcBuffer, "%s [%s] [size=%d]", pxFindStruct->filename, pcAttrib, ( int ) pxFindStruct->filesize );
+}