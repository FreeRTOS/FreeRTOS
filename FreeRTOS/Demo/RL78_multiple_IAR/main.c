/*
<<<<<<< HEAD
 * FreeRTOS Kernel V10.3.0
=======
 * FreeRTOS Kernel V10.4.1
>>>>>>> 5cc65129
 * Copyright (C) 2020 Amazon.com, Inc. or its affiliates.  All Rights Reserved.
 *
 * Permission is hereby granted, free of charge, to any person obtaining a copy of
 * this software and associated documentation files (the "Software"), to deal in
 * the Software without restriction, including without limitation the rights to
 * use, copy, modify, merge, publish, distribute, sublicense, and/or sell copies of
 * the Software, and to permit persons to whom the Software is furnished to do so,
 * subject to the following conditions:
 *
 * The above copyright notice and this permission notice shall be included in all
 * copies or substantial portions of the Software.
 *
 * THE SOFTWARE IS PROVIDED "AS IS", WITHOUT WARRANTY OF ANY KIND, EXPRESS OR
 * IMPLIED, INCLUDING BUT NOT LIMITED TO THE WARRANTIES OF MERCHANTABILITY, FITNESS
 * FOR A PARTICULAR PURPOSE AND NONINFRINGEMENT. IN NO EVENT SHALL THE AUTHORS OR
 * COPYRIGHT HOLDERS BE LIABLE FOR ANY CLAIM, DAMAGES OR OTHER LIABILITY, WHETHER
 * IN AN ACTION OF CONTRACT, TORT OR OTHERWISE, ARISING FROM, OUT OF OR IN
 * CONNECTION WITH THE SOFTWARE OR THE USE OR OTHER DEALINGS IN THE SOFTWARE.
 *
 * http://www.FreeRTOS.org
 * http://aws.amazon.com/freertos
 *
 * 1 tab == 4 spaces!
 */

/******************************************************************************
 * This project provides two demo applications.  A simple blinky style project,
 * and a more comprehensive test and demo application.  The
 * mainCREATE_SIMPLE_BLINKY_DEMO_ONLY setting (defined in this file) is used to
 * select between the two.  The simply blinky demo is implemented and described
 * in main_blinky.c.  The more comprehensive test and demo application is
 * implemented and described in main_full.c.
 *
 * This file implements the code that is not demo specific, including the
 * hardware setup and FreeRTOS hook functions.
 *
 * This project does not provide an example of how to write an RTOS compatible
 * interrupt service routine (other than the tick interrupt itself), so this
 * file contains the function vAnExampleISR_C_Handler() as a dummy example (that
 * is not actually installed) that can be used as a reference.  Also see the
 * file ExampleISR.s87, and the documentation page for this demo on the
 * FreeRTOS.org website for full instructions.
 *
 * ENSURE TO READ THE DOCUMENTATION PAGE FOR THIS PORT AND DEMO APPLICATION ON
 * THE http://www.FreeRTOS.org WEB SITE FOR FULL INFORMATION ON USING THIS DEMO
 * APPLICATION, AND ITS ASSOCIATE FreeRTOS ARCHITECTURE PORT!
 *
 */

/* Scheduler include files. */
#include "FreeRTOS.h"
#include "task.h"
#include "semphr.h"

/* Hardware includes. */
#include "demo_specific_io.h"

/* Set mainCREATE_SIMPLE_BLINKY_DEMO_ONLY to one to run the simple blinky demo,
or 0 to run the more comprehensive test and demo application. */
#define mainCREATE_SIMPLE_BLINKY_DEMO_ONLY	0

/*-----------------------------------------------------------*/

/*
 * main_blinky() is used when mainCREATE_SIMPLE_BLINKY_DEMO_ONLY is set to 1.
 * main_full() is used when mainCREATE_SIMPLE_BLINKY_DEMO_ONLY is set to 0.
 */
extern void main_blinky( void );
extern void main_full( void );

/*
 * This function is called from the C startup routine to setup the processor -
 * in particular the clock source.
 */
int __low_level_init(void);

/* Prototypes for the standard FreeRTOS callback/hook functions implemented
within this file. */
void vApplicationMallocFailedHook( void );
void vApplicationIdleHook( void );
void vApplicationStackOverflowHook( TaskHandle_t pxTask, char *pcTaskName );
void vApplicationTickHook( void );

/*-----------------------------------------------------------*/

/* This variable is not actually used, but provided to allow an example of how
to write an ISR to be included in this file. */
static SemaphoreHandle_t xSemaphore = NULL;

/* RL78 Option Byte Definition. Watchdog disabled, LVI enabled, OCD interface
enabled. */
__root __far const unsigned char OptionByte[] @ 0x00C0 =
{
	0x6eU, 0xffU, 0xe8U, 0x85U
};

/* Security byte definition */
__root __far const unsigned char ucSecurityCode[]  @ 0x00C4 =
{
	0x00, 0x00, 0x00, 0x00, 0x00, 0x00, 0x00, 0x00, 0x00, 0x00
};

/*-----------------------------------------------------------*/

void main( void )
{
	/* The mainCREATE_SIMPLE_BLINKY_DEMO_ONLY setting is described at the top
	of this file. */
	#if mainCREATE_SIMPLE_BLINKY_DEMO_ONLY == 1
	{
		main_blinky();
	}
	#else
	{
		main_full();
	}
	#endif
}
/*-----------------------------------------------------------*/

void vAnExampleISR_C_Handler( void )
{
	/*
	 * This demo does not include a functional interrupt service routine - so
	 * this dummy handler (which is not actually installed) is provided as an
	 * example of how an ISR that needs to cause a context switch needs to be
	 * implemented.  ISRs that do not cause a context switch have no special
	 * requirements and can be written as per the compiler documentation.
	 *
	 * This C function is called from a wrapper function that is implemented
	 * in assembly code.  See vANExampleISR_ASM_Wrapper() in ExampleISR.s87.
	 * Also see the documentation page for this demo on the FreeRTOS.org website
	 * for full instructions.
	 */
short sHigherPriorityTaskWoken = pdFALSE;

	/* Handler code goes here...*/

	/* For purposes of demonstration, assume at some point the hander calls
	xSemaphoreGiveFromISR().*/
	xSemaphoreGiveFromISR( xSemaphore, &sHigherPriorityTaskWoken );

	/* If giving the semaphore unblocked a task, and the unblocked task has a
	priority higher than or equal to the currently running task, then
	sHigherPriorityTaskWoken will have been set to pdTRUE internally within the
	xSemaphoreGiveFromISR() function.  Passing a pdTRUE	value to
	portYIELD_FROM_ISR() will cause this interrupt to return directly to the
	higher priority unblocked task. */
	portYIELD_FROM_ISR( sHigherPriorityTaskWoken );
}
/*-----------------------------------------------------------*/

int __low_level_init(void)
{
	portDISABLE_INTERRUPTS();

	/* Set fMX */
	CMC = 0x00;
	MSTOP = 1U;

	/* Set fMAIN */
	MCM0 = 0U;

	/* Set fSUB */
	XTSTOP = 1U;
	OSMC = 0x10;

	/* Set fCLK */
	CSS = 0U;

	/* Set fIH */
	HIOSTOP = 0U;

	/* LED port initialization. */
	LED_INIT();

	return pdTRUE;
}
/*-----------------------------------------------------------*/

void vApplicationMallocFailedHook( void )
{
	/* Called if a call to pvPortMalloc() fails because there is insufficient
	free memory available in the FreeRTOS heap.  pvPortMalloc() is called
	internally by FreeRTOS API functions that create tasks, queues, software
	timers, and semaphores.  The size of the FreeRTOS heap is set by the
	configTOTAL_HEAP_SIZE configuration constant in FreeRTOSConfig.h. */
	taskDISABLE_INTERRUPTS();
	for( ;; );
}
/*-----------------------------------------------------------*/

void vApplicationStackOverflowHook( TaskHandle_t pxTask, char *pcTaskName )
{
	( void ) pcTaskName;
	( void ) pxTask;

	/* Run time stack overflow checking is performed if
	configCHECK_FOR_STACK_OVERFLOW is defined to 1 or 2.  This hook
	function is called if a stack overflow is detected. */
	taskDISABLE_INTERRUPTS();
	for( ;; );
}
/*-----------------------------------------------------------*/

void vApplicationIdleHook( void )
{
volatile size_t xFreeHeapSpace;

	/* This is just a trivial example of an idle hook.  It is called on each
	cycle of the idle task.  It must *NOT* attempt to block.  In this case the
	idle task just queries the amount of FreeRTOS heap that remains.  See the
	memory management section on the http://www.FreeRTOS.org web site for memory
	management options.  If there is a lot of heap memory free then the
	configTOTAL_HEAP_SIZE value in FreeRTOSConfig.h can be reduced to free up
	RAM. */
	xFreeHeapSpace = xPortGetFreeHeapSize();

	/* Remove compiler warning about xFreeHeapSpace being set but never used. */
	( void ) xFreeHeapSpace;
}


<|MERGE_RESOLUTION|>--- conflicted
+++ resolved
@@ -1,229 +1,225 @@
-/*
-<<<<<<< HEAD
- * FreeRTOS Kernel V10.3.0
-=======
- * FreeRTOS Kernel V10.4.1
->>>>>>> 5cc65129
- * Copyright (C) 2020 Amazon.com, Inc. or its affiliates.  All Rights Reserved.
- *
- * Permission is hereby granted, free of charge, to any person obtaining a copy of
- * this software and associated documentation files (the "Software"), to deal in
- * the Software without restriction, including without limitation the rights to
- * use, copy, modify, merge, publish, distribute, sublicense, and/or sell copies of
- * the Software, and to permit persons to whom the Software is furnished to do so,
- * subject to the following conditions:
- *
- * The above copyright notice and this permission notice shall be included in all
- * copies or substantial portions of the Software.
- *
- * THE SOFTWARE IS PROVIDED "AS IS", WITHOUT WARRANTY OF ANY KIND, EXPRESS OR
- * IMPLIED, INCLUDING BUT NOT LIMITED TO THE WARRANTIES OF MERCHANTABILITY, FITNESS
- * FOR A PARTICULAR PURPOSE AND NONINFRINGEMENT. IN NO EVENT SHALL THE AUTHORS OR
- * COPYRIGHT HOLDERS BE LIABLE FOR ANY CLAIM, DAMAGES OR OTHER LIABILITY, WHETHER
- * IN AN ACTION OF CONTRACT, TORT OR OTHERWISE, ARISING FROM, OUT OF OR IN
- * CONNECTION WITH THE SOFTWARE OR THE USE OR OTHER DEALINGS IN THE SOFTWARE.
- *
- * http://www.FreeRTOS.org
- * http://aws.amazon.com/freertos
- *
- * 1 tab == 4 spaces!
- */
-
-/******************************************************************************
- * This project provides two demo applications.  A simple blinky style project,
- * and a more comprehensive test and demo application.  The
- * mainCREATE_SIMPLE_BLINKY_DEMO_ONLY setting (defined in this file) is used to
- * select between the two.  The simply blinky demo is implemented and described
- * in main_blinky.c.  The more comprehensive test and demo application is
- * implemented and described in main_full.c.
- *
- * This file implements the code that is not demo specific, including the
- * hardware setup and FreeRTOS hook functions.
- *
- * This project does not provide an example of how to write an RTOS compatible
- * interrupt service routine (other than the tick interrupt itself), so this
- * file contains the function vAnExampleISR_C_Handler() as a dummy example (that
- * is not actually installed) that can be used as a reference.  Also see the
- * file ExampleISR.s87, and the documentation page for this demo on the
- * FreeRTOS.org website for full instructions.
- *
- * ENSURE TO READ THE DOCUMENTATION PAGE FOR THIS PORT AND DEMO APPLICATION ON
- * THE http://www.FreeRTOS.org WEB SITE FOR FULL INFORMATION ON USING THIS DEMO
- * APPLICATION, AND ITS ASSOCIATE FreeRTOS ARCHITECTURE PORT!
- *
- */
-
-/* Scheduler include files. */
-#include "FreeRTOS.h"
-#include "task.h"
-#include "semphr.h"
-
-/* Hardware includes. */
-#include "demo_specific_io.h"
-
-/* Set mainCREATE_SIMPLE_BLINKY_DEMO_ONLY to one to run the simple blinky demo,
-or 0 to run the more comprehensive test and demo application. */
-#define mainCREATE_SIMPLE_BLINKY_DEMO_ONLY	0
-
-/*-----------------------------------------------------------*/
-
-/*
- * main_blinky() is used when mainCREATE_SIMPLE_BLINKY_DEMO_ONLY is set to 1.
- * main_full() is used when mainCREATE_SIMPLE_BLINKY_DEMO_ONLY is set to 0.
- */
-extern void main_blinky( void );
-extern void main_full( void );
-
-/*
- * This function is called from the C startup routine to setup the processor -
- * in particular the clock source.
- */
-int __low_level_init(void);
-
-/* Prototypes for the standard FreeRTOS callback/hook functions implemented
-within this file. */
-void vApplicationMallocFailedHook( void );
-void vApplicationIdleHook( void );
-void vApplicationStackOverflowHook( TaskHandle_t pxTask, char *pcTaskName );
-void vApplicationTickHook( void );
-
-/*-----------------------------------------------------------*/
-
-/* This variable is not actually used, but provided to allow an example of how
-to write an ISR to be included in this file. */
-static SemaphoreHandle_t xSemaphore = NULL;
-
-/* RL78 Option Byte Definition. Watchdog disabled, LVI enabled, OCD interface
-enabled. */
-__root __far const unsigned char OptionByte[] @ 0x00C0 =
-{
-	0x6eU, 0xffU, 0xe8U, 0x85U
-};
-
-/* Security byte definition */
-__root __far const unsigned char ucSecurityCode[]  @ 0x00C4 =
-{
-	0x00, 0x00, 0x00, 0x00, 0x00, 0x00, 0x00, 0x00, 0x00, 0x00
-};
-
-/*-----------------------------------------------------------*/
-
-void main( void )
-{
-	/* The mainCREATE_SIMPLE_BLINKY_DEMO_ONLY setting is described at the top
-	of this file. */
-	#if mainCREATE_SIMPLE_BLINKY_DEMO_ONLY == 1
-	{
-		main_blinky();
-	}
-	#else
-	{
-		main_full();
-	}
-	#endif
-}
-/*-----------------------------------------------------------*/
-
-void vAnExampleISR_C_Handler( void )
-{
-	/*
-	 * This demo does not include a functional interrupt service routine - so
-	 * this dummy handler (which is not actually installed) is provided as an
-	 * example of how an ISR that needs to cause a context switch needs to be
-	 * implemented.  ISRs that do not cause a context switch have no special
-	 * requirements and can be written as per the compiler documentation.
-	 *
-	 * This C function is called from a wrapper function that is implemented
-	 * in assembly code.  See vANExampleISR_ASM_Wrapper() in ExampleISR.s87.
-	 * Also see the documentation page for this demo on the FreeRTOS.org website
-	 * for full instructions.
-	 */
-short sHigherPriorityTaskWoken = pdFALSE;
-
-	/* Handler code goes here...*/
-
-	/* For purposes of demonstration, assume at some point the hander calls
-	xSemaphoreGiveFromISR().*/
-	xSemaphoreGiveFromISR( xSemaphore, &sHigherPriorityTaskWoken );
-
-	/* If giving the semaphore unblocked a task, and the unblocked task has a
-	priority higher than or equal to the currently running task, then
-	sHigherPriorityTaskWoken will have been set to pdTRUE internally within the
-	xSemaphoreGiveFromISR() function.  Passing a pdTRUE	value to
-	portYIELD_FROM_ISR() will cause this interrupt to return directly to the
-	higher priority unblocked task. */
-	portYIELD_FROM_ISR( sHigherPriorityTaskWoken );
-}
-/*-----------------------------------------------------------*/
-
-int __low_level_init(void)
-{
-	portDISABLE_INTERRUPTS();
-
-	/* Set fMX */
-	CMC = 0x00;
-	MSTOP = 1U;
-
-	/* Set fMAIN */
-	MCM0 = 0U;
-
-	/* Set fSUB */
-	XTSTOP = 1U;
-	OSMC = 0x10;
-
-	/* Set fCLK */
-	CSS = 0U;
-
-	/* Set fIH */
-	HIOSTOP = 0U;
-
-	/* LED port initialization. */
-	LED_INIT();
-
-	return pdTRUE;
-}
-/*-----------------------------------------------------------*/
-
-void vApplicationMallocFailedHook( void )
-{
-	/* Called if a call to pvPortMalloc() fails because there is insufficient
-	free memory available in the FreeRTOS heap.  pvPortMalloc() is called
-	internally by FreeRTOS API functions that create tasks, queues, software
-	timers, and semaphores.  The size of the FreeRTOS heap is set by the
-	configTOTAL_HEAP_SIZE configuration constant in FreeRTOSConfig.h. */
-	taskDISABLE_INTERRUPTS();
-	for( ;; );
-}
-/*-----------------------------------------------------------*/
-
-void vApplicationStackOverflowHook( TaskHandle_t pxTask, char *pcTaskName )
-{
-	( void ) pcTaskName;
-	( void ) pxTask;
-
-	/* Run time stack overflow checking is performed if
-	configCHECK_FOR_STACK_OVERFLOW is defined to 1 or 2.  This hook
-	function is called if a stack overflow is detected. */
-	taskDISABLE_INTERRUPTS();
-	for( ;; );
-}
-/*-----------------------------------------------------------*/
-
-void vApplicationIdleHook( void )
-{
-volatile size_t xFreeHeapSpace;
-
-	/* This is just a trivial example of an idle hook.  It is called on each
-	cycle of the idle task.  It must *NOT* attempt to block.  In this case the
-	idle task just queries the amount of FreeRTOS heap that remains.  See the
-	memory management section on the http://www.FreeRTOS.org web site for memory
-	management options.  If there is a lot of heap memory free then the
-	configTOTAL_HEAP_SIZE value in FreeRTOSConfig.h can be reduced to free up
-	RAM. */
-	xFreeHeapSpace = xPortGetFreeHeapSize();
-
-	/* Remove compiler warning about xFreeHeapSpace being set but never used. */
-	( void ) xFreeHeapSpace;
-}
-
-
+/*
+ * FreeRTOS Kernel V10.4.1
+ * Copyright (C) 2020 Amazon.com, Inc. or its affiliates.  All Rights Reserved.
+ *
+ * Permission is hereby granted, free of charge, to any person obtaining a copy of
+ * this software and associated documentation files (the "Software"), to deal in
+ * the Software without restriction, including without limitation the rights to
+ * use, copy, modify, merge, publish, distribute, sublicense, and/or sell copies of
+ * the Software, and to permit persons to whom the Software is furnished to do so,
+ * subject to the following conditions:
+ *
+ * The above copyright notice and this permission notice shall be included in all
+ * copies or substantial portions of the Software.
+ *
+ * THE SOFTWARE IS PROVIDED "AS IS", WITHOUT WARRANTY OF ANY KIND, EXPRESS OR
+ * IMPLIED, INCLUDING BUT NOT LIMITED TO THE WARRANTIES OF MERCHANTABILITY, FITNESS
+ * FOR A PARTICULAR PURPOSE AND NONINFRINGEMENT. IN NO EVENT SHALL THE AUTHORS OR
+ * COPYRIGHT HOLDERS BE LIABLE FOR ANY CLAIM, DAMAGES OR OTHER LIABILITY, WHETHER
+ * IN AN ACTION OF CONTRACT, TORT OR OTHERWISE, ARISING FROM, OUT OF OR IN
+ * CONNECTION WITH THE SOFTWARE OR THE USE OR OTHER DEALINGS IN THE SOFTWARE.
+ *
+ * http://www.FreeRTOS.org
+ * http://aws.amazon.com/freertos
+ *
+ * 1 tab == 4 spaces!
+ */
+
+/******************************************************************************
+ * This project provides two demo applications.  A simple blinky style project,
+ * and a more comprehensive test and demo application.  The
+ * mainCREATE_SIMPLE_BLINKY_DEMO_ONLY setting (defined in this file) is used to
+ * select between the two.  The simply blinky demo is implemented and described
+ * in main_blinky.c.  The more comprehensive test and demo application is
+ * implemented and described in main_full.c.
+ *
+ * This file implements the code that is not demo specific, including the
+ * hardware setup and FreeRTOS hook functions.
+ *
+ * This project does not provide an example of how to write an RTOS compatible
+ * interrupt service routine (other than the tick interrupt itself), so this
+ * file contains the function vAnExampleISR_C_Handler() as a dummy example (that
+ * is not actually installed) that can be used as a reference.  Also see the
+ * file ExampleISR.s87, and the documentation page for this demo on the
+ * FreeRTOS.org website for full instructions.
+ *
+ * ENSURE TO READ THE DOCUMENTATION PAGE FOR THIS PORT AND DEMO APPLICATION ON
+ * THE http://www.FreeRTOS.org WEB SITE FOR FULL INFORMATION ON USING THIS DEMO
+ * APPLICATION, AND ITS ASSOCIATE FreeRTOS ARCHITECTURE PORT!
+ *
+ */
+
+/* Scheduler include files. */
+#include "FreeRTOS.h"
+#include "task.h"
+#include "semphr.h"
+
+/* Hardware includes. */
+#include "demo_specific_io.h"
+
+/* Set mainCREATE_SIMPLE_BLINKY_DEMO_ONLY to one to run the simple blinky demo,
+or 0 to run the more comprehensive test and demo application. */
+#define mainCREATE_SIMPLE_BLINKY_DEMO_ONLY	0
+
+/*-----------------------------------------------------------*/
+
+/*
+ * main_blinky() is used when mainCREATE_SIMPLE_BLINKY_DEMO_ONLY is set to 1.
+ * main_full() is used when mainCREATE_SIMPLE_BLINKY_DEMO_ONLY is set to 0.
+ */
+extern void main_blinky( void );
+extern void main_full( void );
+
+/*
+ * This function is called from the C startup routine to setup the processor -
+ * in particular the clock source.
+ */
+int __low_level_init(void);
+
+/* Prototypes for the standard FreeRTOS callback/hook functions implemented
+within this file. */
+void vApplicationMallocFailedHook( void );
+void vApplicationIdleHook( void );
+void vApplicationStackOverflowHook( TaskHandle_t pxTask, char *pcTaskName );
+void vApplicationTickHook( void );
+
+/*-----------------------------------------------------------*/
+
+/* This variable is not actually used, but provided to allow an example of how
+to write an ISR to be included in this file. */
+static SemaphoreHandle_t xSemaphore = NULL;
+
+/* RL78 Option Byte Definition. Watchdog disabled, LVI enabled, OCD interface
+enabled. */
+__root __far const unsigned char OptionByte[] @ 0x00C0 =
+{
+	0x6eU, 0xffU, 0xe8U, 0x85U
+};
+
+/* Security byte definition */
+__root __far const unsigned char ucSecurityCode[]  @ 0x00C4 =
+{
+	0x00, 0x00, 0x00, 0x00, 0x00, 0x00, 0x00, 0x00, 0x00, 0x00
+};
+
+/*-----------------------------------------------------------*/
+
+void main( void )
+{
+	/* The mainCREATE_SIMPLE_BLINKY_DEMO_ONLY setting is described at the top
+	of this file. */
+	#if mainCREATE_SIMPLE_BLINKY_DEMO_ONLY == 1
+	{
+		main_blinky();
+	}
+	#else
+	{
+		main_full();
+	}
+	#endif
+}
+/*-----------------------------------------------------------*/
+
+void vAnExampleISR_C_Handler( void )
+{
+	/*
+	 * This demo does not include a functional interrupt service routine - so
+	 * this dummy handler (which is not actually installed) is provided as an
+	 * example of how an ISR that needs to cause a context switch needs to be
+	 * implemented.  ISRs that do not cause a context switch have no special
+	 * requirements and can be written as per the compiler documentation.
+	 *
+	 * This C function is called from a wrapper function that is implemented
+	 * in assembly code.  See vANExampleISR_ASM_Wrapper() in ExampleISR.s87.
+	 * Also see the documentation page for this demo on the FreeRTOS.org website
+	 * for full instructions.
+	 */
+short sHigherPriorityTaskWoken = pdFALSE;
+
+	/* Handler code goes here...*/
+
+	/* For purposes of demonstration, assume at some point the hander calls
+	xSemaphoreGiveFromISR().*/
+	xSemaphoreGiveFromISR( xSemaphore, &sHigherPriorityTaskWoken );
+
+	/* If giving the semaphore unblocked a task, and the unblocked task has a
+	priority higher than or equal to the currently running task, then
+	sHigherPriorityTaskWoken will have been set to pdTRUE internally within the
+	xSemaphoreGiveFromISR() function.  Passing a pdTRUE	value to
+	portYIELD_FROM_ISR() will cause this interrupt to return directly to the
+	higher priority unblocked task. */
+	portYIELD_FROM_ISR( sHigherPriorityTaskWoken );
+}
+/*-----------------------------------------------------------*/
+
+int __low_level_init(void)
+{
+	portDISABLE_INTERRUPTS();
+
+	/* Set fMX */
+	CMC = 0x00;
+	MSTOP = 1U;
+
+	/* Set fMAIN */
+	MCM0 = 0U;
+
+	/* Set fSUB */
+	XTSTOP = 1U;
+	OSMC = 0x10;
+
+	/* Set fCLK */
+	CSS = 0U;
+
+	/* Set fIH */
+	HIOSTOP = 0U;
+
+	/* LED port initialization. */
+	LED_INIT();
+
+	return pdTRUE;
+}
+/*-----------------------------------------------------------*/
+
+void vApplicationMallocFailedHook( void )
+{
+	/* Called if a call to pvPortMalloc() fails because there is insufficient
+	free memory available in the FreeRTOS heap.  pvPortMalloc() is called
+	internally by FreeRTOS API functions that create tasks, queues, software
+	timers, and semaphores.  The size of the FreeRTOS heap is set by the
+	configTOTAL_HEAP_SIZE configuration constant in FreeRTOSConfig.h. */
+	taskDISABLE_INTERRUPTS();
+	for( ;; );
+}
+/*-----------------------------------------------------------*/
+
+void vApplicationStackOverflowHook( TaskHandle_t pxTask, char *pcTaskName )
+{
+	( void ) pcTaskName;
+	( void ) pxTask;
+
+	/* Run time stack overflow checking is performed if
+	configCHECK_FOR_STACK_OVERFLOW is defined to 1 or 2.  This hook
+	function is called if a stack overflow is detected. */
+	taskDISABLE_INTERRUPTS();
+	for( ;; );
+}
+/*-----------------------------------------------------------*/
+
+void vApplicationIdleHook( void )
+{
+volatile size_t xFreeHeapSpace;
+
+	/* This is just a trivial example of an idle hook.  It is called on each
+	cycle of the idle task.  It must *NOT* attempt to block.  In this case the
+	idle task just queries the amount of FreeRTOS heap that remains.  See the
+	memory management section on the http://www.FreeRTOS.org web site for memory
+	management options.  If there is a lot of heap memory free then the
+	configTOTAL_HEAP_SIZE value in FreeRTOSConfig.h can be reduced to free up
+	RAM. */
+	xFreeHeapSpace = xPortGetFreeHeapSize();
+
+	/* Remove compiler warning about xFreeHeapSpace being set but never used. */
+	( void ) xFreeHeapSpace;
+}
+
+