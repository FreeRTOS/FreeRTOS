--- conflicted
+++ resolved
@@ -1,94 +1,90 @@
-/*
-<<<<<<< HEAD
- * FreeRTOS Kernel V10.3.0
-=======
- * FreeRTOS Kernel V10.4.1
->>>>>>> 5cc65129
- * Copyright (C) 2020 Amazon.com, Inc. or its affiliates.  All Rights Reserved.
- *
- * Permission is hereby granted, free of charge, to any person obtaining a copy of
- * this software and associated documentation files (the "Software"), to deal in
- * the Software without restriction, including without limitation the rights to
- * use, copy, modify, merge, publish, distribute, sublicense, and/or sell copies of
- * the Software, and to permit persons to whom the Software is furnished to do so,
- * subject to the following conditions:
- *
- * The above copyright notice and this permission notice shall be included in all
- * copies or substantial portions of the Software.
- *
- * THE SOFTWARE IS PROVIDED "AS IS", WITHOUT WARRANTY OF ANY KIND, EXPRESS OR
- * IMPLIED, INCLUDING BUT NOT LIMITED TO THE WARRANTIES OF MERCHANTABILITY, FITNESS
- * FOR A PARTICULAR PURPOSE AND NONINFRINGEMENT. IN NO EVENT SHALL THE AUTHORS OR
- * COPYRIGHT HOLDERS BE LIABLE FOR ANY CLAIM, DAMAGES OR OTHER LIABILITY, WHETHER
- * IN AN ACTION OF CONTRACT, TORT OR OTHERWISE, ARISING FROM, OUT OF OR IN
- * CONNECTION WITH THE SOFTWARE OR THE USE OR OTHER DEALINGS IN THE SOFTWARE.
- *
- * http://www.FreeRTOS.org
- * http://aws.amazon.com/freertos
- *
- * 1 tab == 4 spaces!
- */
-
-/* Scheduler include files. */
-#include "FreeRTOS.h"
-#include "task.h"
-#include "queue.h"
-
-/* Constants required for interrupt management. */
-#define tcpCLEAR_VIC_INTERRUPT	( 0 )
-#define tcpEINT0_VIC_CHANNEL_BIT	( ( unsigned long ) 0x4000 )
-
-/* EINT0 interrupt handler.  This processes interrupts from the WIZnet device. */
-void vEINT0_ISR_Wrapper( void ) __attribute__((naked));
-
-/* The handler that goes with the EINT0 wrapper. */
-void vEINT0_ISR_Handler( void );
-
-/* Variable is required for its address, but does not otherwise get used. */
-static long lDummyVariable;
-
-/*
- * When the WIZnet device asserts an interrupt we send an (empty) message to
- * the TCP task.  This wakes the task so the interrupt can be processed.  The
- * source of the interrupt has to be ascertained by the TCP task as this 
- * requires an I2C transaction which cannot be performed from this ISR.
- * Note this code predates the introduction of semaphores, a semaphore should
- * be used in place of the empty queue message.
- */
-void vEINT0_ISR_Handler( void )
-{
-extern QueueHandle_t xTCPISRQueue;
-portBASE_TYPE xHigherPriorityTaskWoken = pdFALSE;
-
-	/* Just wake the TCP task so it knows an ISR has occurred. */
-	xQueueSendFromISR( xTCPISRQueue, ( void * ) &lDummyVariable, &xHigherPriorityTaskWoken );	
-
-	/* We cannot carry on processing interrupts until the TCP task has 
-	processed this one - so for now interrupts are disabled.  The TCP task will
-	re-enable it. */
-	VICIntEnClear |= tcpEINT0_VIC_CHANNEL_BIT;
-
-	/* Clear the interrupt bit. */	
-	VICVectAddr = tcpCLEAR_VIC_INTERRUPT;
-
-	if( xHigherPriorityTaskWoken )
-	{
-		portYIELD_FROM_ISR();
-	}
-}
-/*-----------------------------------------------------------*/
-
-void vEINT0_ISR_Wrapper( void )
-{
-	/* Save the context of the interrupted task. */
-	portSAVE_CONTEXT();
-
-	/* The handler must be a separate function from the wrapper to
-	ensure the correct stack frame is set up. */
-	vEINT0_ISR_Handler();
-
-	/* Restore the context of whichever task is going to run next. */
-	portRESTORE_CONTEXT();
-}
-
-
+/*
+ * FreeRTOS Kernel V10.4.1
+ * Copyright (C) 2020 Amazon.com, Inc. or its affiliates.  All Rights Reserved.
+ *
+ * Permission is hereby granted, free of charge, to any person obtaining a copy of
+ * this software and associated documentation files (the "Software"), to deal in
+ * the Software without restriction, including without limitation the rights to
+ * use, copy, modify, merge, publish, distribute, sublicense, and/or sell copies of
+ * the Software, and to permit persons to whom the Software is furnished to do so,
+ * subject to the following conditions:
+ *
+ * The above copyright notice and this permission notice shall be included in all
+ * copies or substantial portions of the Software.
+ *
+ * THE SOFTWARE IS PROVIDED "AS IS", WITHOUT WARRANTY OF ANY KIND, EXPRESS OR
+ * IMPLIED, INCLUDING BUT NOT LIMITED TO THE WARRANTIES OF MERCHANTABILITY, FITNESS
+ * FOR A PARTICULAR PURPOSE AND NONINFRINGEMENT. IN NO EVENT SHALL THE AUTHORS OR
+ * COPYRIGHT HOLDERS BE LIABLE FOR ANY CLAIM, DAMAGES OR OTHER LIABILITY, WHETHER
+ * IN AN ACTION OF CONTRACT, TORT OR OTHERWISE, ARISING FROM, OUT OF OR IN
+ * CONNECTION WITH THE SOFTWARE OR THE USE OR OTHER DEALINGS IN THE SOFTWARE.
+ *
+ * http://www.FreeRTOS.org
+ * http://aws.amazon.com/freertos
+ *
+ * 1 tab == 4 spaces!
+ */
+
+/* Scheduler include files. */
+#include "FreeRTOS.h"
+#include "task.h"
+#include "queue.h"
+
+/* Constants required for interrupt management. */
+#define tcpCLEAR_VIC_INTERRUPT	( 0 )
+#define tcpEINT0_VIC_CHANNEL_BIT	( ( unsigned long ) 0x4000 )
+
+/* EINT0 interrupt handler.  This processes interrupts from the WIZnet device. */
+void vEINT0_ISR_Wrapper( void ) __attribute__((naked));
+
+/* The handler that goes with the EINT0 wrapper. */
+void vEINT0_ISR_Handler( void );
+
+/* Variable is required for its address, but does not otherwise get used. */
+static long lDummyVariable;
+
+/*
+ * When the WIZnet device asserts an interrupt we send an (empty) message to
+ * the TCP task.  This wakes the task so the interrupt can be processed.  The
+ * source of the interrupt has to be ascertained by the TCP task as this 
+ * requires an I2C transaction which cannot be performed from this ISR.
+ * Note this code predates the introduction of semaphores, a semaphore should
+ * be used in place of the empty queue message.
+ */
+void vEINT0_ISR_Handler( void )
+{
+extern QueueHandle_t xTCPISRQueue;
+portBASE_TYPE xHigherPriorityTaskWoken = pdFALSE;
+
+	/* Just wake the TCP task so it knows an ISR has occurred. */
+	xQueueSendFromISR( xTCPISRQueue, ( void * ) &lDummyVariable, &xHigherPriorityTaskWoken );	
+
+	/* We cannot carry on processing interrupts until the TCP task has 
+	processed this one - so for now interrupts are disabled.  The TCP task will
+	re-enable it. */
+	VICIntEnClear |= tcpEINT0_VIC_CHANNEL_BIT;
+
+	/* Clear the interrupt bit. */	
+	VICVectAddr = tcpCLEAR_VIC_INTERRUPT;
+
+	if( xHigherPriorityTaskWoken )
+	{
+		portYIELD_FROM_ISR();
+	}
+}
+/*-----------------------------------------------------------*/
+
+void vEINT0_ISR_Wrapper( void )
+{
+	/* Save the context of the interrupted task. */
+	portSAVE_CONTEXT();
+
+	/* The handler must be a separate function from the wrapper to
+	ensure the correct stack frame is set up. */
+	vEINT0_ISR_Handler();
+
+	/* Restore the context of whichever task is going to run next. */
+	portRESTORE_CONTEXT();
+}
+
+