--- conflicted
+++ resolved
@@ -1,574 +1,570 @@
-/*
-<<<<<<< HEAD
- * FreeRTOS Kernel V10.3.0
-=======
- * FreeRTOS Kernel V10.4.1
->>>>>>> 5cc65129
- * Copyright (C) 2020 Amazon.com, Inc. or its affiliates.  All Rights Reserved.
- *
- * Permission is hereby granted, free of charge, to any person obtaining a copy of
- * this software and associated documentation files (the "Software"), to deal in
- * the Software without restriction, including without limitation the rights to
- * use, copy, modify, merge, publish, distribute, sublicense, and/or sell copies of
- * the Software, and to permit persons to whom the Software is furnished to do so,
- * subject to the following conditions:
- *
- * The above copyright notice and this permission notice shall be included in all
- * copies or substantial portions of the Software.
- *
- * THE SOFTWARE IS PROVIDED "AS IS", WITHOUT WARRANTY OF ANY KIND, EXPRESS OR
- * IMPLIED, INCLUDING BUT NOT LIMITED TO THE WARRANTIES OF MERCHANTABILITY, FITNESS
- * FOR A PARTICULAR PURPOSE AND NONINFRINGEMENT. IN NO EVENT SHALL THE AUTHORS OR
- * COPYRIGHT HOLDERS BE LIABLE FOR ANY CLAIM, DAMAGES OR OTHER LIABILITY, WHETHER
- * IN AN ACTION OF CONTRACT, TORT OR OTHERWISE, ARISING FROM, OUT OF OR IN
- * CONNECTION WITH THE SOFTWARE OR THE USE OR OTHER DEALINGS IN THE SOFTWARE.
- *
- * http://www.FreeRTOS.org
- * http://aws.amazon.com/freertos
- *
- * 1 tab == 4 spaces!
- */
-
-
-/*
- * Creates all the demo application tasks, then starts the scheduler.  The WEB
- * documentation provides more details of the demo application tasks.
- *
- * In addition to the standard demo tasks, the follow demo specific tasks are
- * create:
- *
- * The "Check" task.  This only executes every three seconds but has the highest
- * priority so is guaranteed to get processor time.  Its main function is to
- * check that all the other tasks are still operational.  Most tasks maintain
- * a unique count that is incremented each time the task successfully completes
- * its function.  Should any error occur within such a task the count is
- * permanently halted.  The check task inspects the count of each task to ensure
- * it has changed since the last time the check task executed.  If all the count
- * variables have changed all the tasks are still executing error free, and the
- * check task toggles the onboard LED.  Should any task contain an error at any time
- * the LED toggle rate will change from 3 seconds to 500ms.
- *
- * The "Register Check" tasks.  These tasks fill the CPU registers with known
- * values, then check that each register still contains the expected value 0 the
- * discovery of an unexpected value being indicative of an error in the RTOS
- * context switch mechanism.  The register check tasks operate at low priority
- * so are switched in and out frequently.
- *
- * The "Trace Utility" task.  This can be used to obtain trace and debug
- * information via UART5.
- */
-
-
-/* Hardware specific includes. */
-#include "mb91467d.h"
-#include "vectors.h"
-#include "watchdog.h"
-
-/* Scheduler includes. */
-#include "FreeRTOS.h"
-#include "task.h"
-
-/* Demo app includes. */
-#include "flash.h"
-#include "integer.h"
-#include "comtest2.h"
-#include "semtest.h"
-#include "BlockQ.h"
-#include "dynamic.h"
-#include "flop.h"
-#include "GenQTest.h"
-#include "QPeek.h"
-#include "blocktim.h"
-#include "death.h"
-#include "taskutility.h"
-#include "partest.h"
-#include "crflash.h"
-
-/* Demo task priorities. */
-#define mainWATCHDOG_TASK_PRIORITY		( tskIDLE_PRIORITY + 5 )
-#define mainCHECK_TASK_PRIORITY			( tskIDLE_PRIORITY + 4 )
-#define mainUTILITY_TASK_PRIORITY		( tskIDLE_PRIORITY )
-#define mainSEM_TEST_PRIORITY			( tskIDLE_PRIORITY + 3 )
-#define mainCOM_TEST_PRIORITY			( tskIDLE_PRIORITY + 2 )
-#define mainQUEUE_BLOCK_PRIORITY		( tskIDLE_PRIORITY + 2 )
-#define mainDEATH_PRIORITY 				( tskIDLE_PRIORITY + 1 )
-#define mainLED_TASK_PRIORITY			( tskIDLE_PRIORITY + 1 )
-#define mainGENERIC_QUEUE_PRIORITY		( tskIDLE_PRIORITY )
-
-/* Baud rate used by the COM test tasks. */
-#define mainCOM_TEST_BAUD_RATE			( ( unsigned long ) 19200 )
-
-/* The frequency at which the 'Check' tasks executes.  See the comments at the
-top of the page.  When the system is operating error free the 'Check' task
-toggles an LED every three seconds.  If an error is discovered in any task the
-rate is increased to 500 milliseconds.  [in this case the '*' characters on the
-LCD represent LEDs]*/
-#define mainNO_ERROR_CHECK_DELAY		( ( TickType_t ) 3000 / portTICK_PERIOD_MS  )
-#define mainERROR_CHECK_DELAY			( ( TickType_t ) 500 / portTICK_PERIOD_MS  )
-
-/* The total number of LEDs available. */
-#define mainNO_CO_ROUTINE_LEDs	( 8 )
-
-/* The first LED used by the comtest tasks. */
-#define mainCOM_TEST_LED		( 0x05 )
-
-/* The LED used by the check task. */
-#define mainCHECK_TEST_LED		( 0x07 )
-
-/* The number of interrupt levels to use. */
-#define mainINTERRUPT_LEVELS	( 31 )
-
-/* The number of 'flash' co-routines to create - each toggles a different LED. */
-#define mainNUM_FLASH_CO_ROUTINES	( 8 )
-
-/*---------------------------------------------------------------------------*/
-
-/*
- * The function that implements the Check task.  See the comments at the head
- * of the page for implementation details.
- */
-static void prvErrorChecks( void *pvParameters );
-
-/*
- * Called by the Check task.  Returns pdPASS if all the other tasks are found
- * to be operating without error - otherwise returns pdFAIL.
- */
-static short prvCheckOtherTasksAreStillRunning( void );
-
-/*
- * Setup the microcontroller as used by this demo.
- */
-static void prvSetupHardware( void );
-
-/*
- * Tasks that test the context switch mechanism by filling the CPU registers
- * with known values then checking that each register contains the value
- * expected.  Each of the two tasks use different values, and as low priority
- * tasks, get swapped in and out regularly.
- */
-static void vFirstRegisterTestTask( void *pvParameters );
-static void vSecondRegisterTestTask( void *pvParameters );
-
-/*---------------------------------------------------------------------------*/
-
-/* The variable that is set to true should an error be found in one of the
-register test tasks. */
-unsigned long ulRegTestError = pdFALSE;
-
-/*---------------------------------------------------------------------------*/
-
-/* Start all the demo application tasks, then start the scheduler. */
-void main(void)
-{
-	/* Initialise the hardware ready for the demo. */
-	prvSetupHardware();
-
-	/* Start the standard demo application tasks. */
-	vStartLEDFlashTasks( mainLED_TASK_PRIORITY );
-	vStartIntegerMathTasks( tskIDLE_PRIORITY );
-	vAltStartComTestTasks( mainCOM_TEST_PRIORITY, mainCOM_TEST_BAUD_RATE, mainCOM_TEST_LED - 1 );
-	vStartSemaphoreTasks( mainSEM_TEST_PRIORITY );
-	vStartBlockingQueueTasks ( mainQUEUE_BLOCK_PRIORITY );
-	vStartDynamicPriorityTasks();
-	vStartMathTasks( tskIDLE_PRIORITY );
-	vStartGenericQueueTasks( mainGENERIC_QUEUE_PRIORITY );
-	vStartQueuePeekTasks();
-	vCreateBlockTimeTasks();
-	vStartFlashCoRoutines( mainNUM_FLASH_CO_ROUTINES );
-
-	/* Start the 'Check' task which is defined in this file. */
-	xTaskCreate( prvErrorChecks, "Check", configMINIMAL_STACK_SIZE, NULL, mainCHECK_TASK_PRIORITY, NULL );
-
-	/* Start the 'Register Test' tasks as described at the top of this file. */
-	xTaskCreate( vFirstRegisterTestTask, "Reg1", configMINIMAL_STACK_SIZE, NULL, tskIDLE_PRIORITY, NULL );
-	xTaskCreate( vSecondRegisterTestTask, "Reg2", configMINIMAL_STACK_SIZE, NULL, tskIDLE_PRIORITY, NULL );
-
-	/* Start the task that write trace information to the UART. */
-	vUtilityStartTraceTask( mainUTILITY_TASK_PRIORITY );
-
-	/* If we are going to service the watchdog from within a task, then create
-	the task here. */
-	#if WATCHDOG == WTC_IN_TASK
-		vStartWatchdogTask( mainWATCHDOG_TASK_PRIORITY );
-	#endif
-
-	/* The suicide tasks must be started last as they record the number of other
-	tasks that exist within the system.  The value is then used to ensure at run
-	time the number of tasks that exists is within expected bounds. */
-	vCreateSuicidalTasks( mainDEATH_PRIORITY );
-
-	/* Now start the scheduler.  Following this call the created tasks should
-	be executing. */
-	vTaskStartScheduler( );
-
-	/* vTaskStartScheduler() will only return if an error occurs while the
-	idle task is being created. */
-	for( ;; );
-}
-/*-----------------------------------------------------------*/
-
-static void prvErrorChecks( void *pvParameters )
-{
-TickType_t xDelayPeriod = mainNO_ERROR_CHECK_DELAY, xLastExecutionTime;
-
-	/* Initialise xLastExecutionTime so the first call to vTaskDelayUntil()
-	works correctly. */
-	xLastExecutionTime = xTaskGetTickCount();
-
-	/* Cycle for ever, delaying then checking all the other tasks are still
-	operating without error. */
-	for( ;; )
-	{
-		/* Wait until it is time to check again.  The time we wait here depends
-		on whether an error has been detected or not.  When an error is
-		detected the time is shortened resulting in a faster LED flash rate. */
-		/* Perform this check every mainCHECK_DELAY milliseconds. */
-		vTaskDelayUntil( &xLastExecutionTime, xDelayPeriod );
-
-		/* See if the other tasks are all ok. */
-		if( prvCheckOtherTasksAreStillRunning() != pdPASS )
-		{
-			/* An error occurred in one of the tasks so shorten the delay
-			period - which has the effect of increasing the frequency of the
-			LED toggle. */
-			xDelayPeriod = mainERROR_CHECK_DELAY;
-		}
-
-		/* Flash! */
-		vParTestToggleLED( mainCHECK_TEST_LED );
-	}
-}
-/*-----------------------------------------------------------*/
-
-static short prvCheckOtherTasksAreStillRunning( void )
-{
-portBASE_TYPE lReturn = pdPASS;
-
-	/* The demo tasks maintain a count that increments every cycle of the task
-	provided that the task has never encountered an error.  This function
-	checks the counts maintained by the tasks to ensure they are still being
-	incremented.  A count remaining at the same value between calls therefore
-	indicates that an error has been detected. */
-
-	if( xAreIntegerMathsTaskStillRunning() != pdTRUE )
-	{
-		lReturn = pdFAIL;
-	}
-
-	if( xAreComTestTasksStillRunning() != pdTRUE )
-	{
-		lReturn = pdFAIL;
-	}
-
-	if( xAreSemaphoreTasksStillRunning() != pdTRUE )
-	{
-		lReturn = pdFAIL;
-	}
-
-	if( xAreBlockingQueuesStillRunning() != pdTRUE )
-	{
-		lReturn = pdFAIL;
-	}
-
-	if( xAreDynamicPriorityTasksStillRunning() != pdTRUE )
-	{
-		lReturn = pdFAIL;
-	}
-
-	if( xAreMathsTaskStillRunning() != pdTRUE )
-	{
-		lReturn = pdFAIL;
-	}
-
-	if( xIsCreateTaskStillRunning() != pdTRUE )
-	{
-		lReturn = pdFAIL;
-	}
-
-	if( xAreBlockTimeTestTasksStillRunning() != pdTRUE )
-	{
-		lReturn = pdFAIL;
-	}
-
-	if ( xAreGenericQueueTasksStillRunning() != pdTRUE )
-	{
-		lReturn = pdFAIL;
-	}
-
-	if ( xAreQueuePeekTasksStillRunning() != pdTRUE )
-	{
-		lReturn = pdFAIL;
-	}
-
-	/* Have the register test tasks found any errors? */
-	if( ulRegTestError != pdFALSE )
-	{
-		lReturn = pdFAIL;
-	}
-
-	return lReturn;
-}
-/*-----------------------------------------------------------*/
-
-static void prvSetupHardware( void )
-{
-	/* Allow all interrupt levels. */
-	__set_il( mainINTERRUPT_LEVELS );
-
-	/* Initialise interrupts. */
-	InitIrqLevels();
-
-	/* Initialise the ports used by the LEDs. */
-	vParTestInitialise();
-
-	/* If we are going to use the watchdog, then initialise it now. */
-	#if WATCHDOG != WTC_NONE
-		InitWatchdog();
-	#endif
-}
-/*-----------------------------------------------------------*/
-
-/* Idle hook function. */
-#if configUSE_IDLE_HOOK == 1
-	void vApplicationIdleHook( void )
-	{
-		/* Are we using the idle task to kick the watchdog?  See watchdog.h
-		for watchdog kicking options. Note this is for demonstration only
-		and is not a suggested method of servicing the watchdog in a real
-		application. */
-		#if WATCHDOG == WTC_IN_IDLE
-			Kick_Watchdog();
-		#endif
-
-		vCoRoutineSchedule();
-	}
-#else
-	#if WATCHDOG == WTC_IN_IDLE
-		#error configUSE_IDLE_HOOK must be set to 1 in FreeRTOSConfig.h if the watchdog is being cleared in the idle task hook.
-	#endif
-#endif
-
-/*-----------------------------------------------------------*/
-
-/* Tick hook function. */
-#if configUSE_TICK_HOOK == 1
-	void vApplicationTickHook( void )
-	{
-		/* Are we using the tick to kick the watchdog?  See watchdog.h
-		for watchdog kicking options.  Note this is for demonstration
-		only and is not a suggested method of servicing the watchdog in
-		a real application. */
-		#if WATCHDOG == WTC_IN_TICK
-			Kick_Watchdog();
-		#endif
-	}
-#else
-	#if WATCHDOG == WTC_IN_TICK
-		#error configUSE_TICK_HOOK must be set to 1 in FreeRTOSConfig.h if the watchdog is being cleared in the tick hook.
-	#endif
-#endif
-/*-----------------------------------------------------------*/
-
-static void vFirstRegisterTestTask( void *pvParameters )
-{
-extern volatile unsigned long ulCriticalNesting;
-
-	/* Fills the registers with known values (different to the values
-	used in vSecondRegisterTestTask()), then checks that the registers still
-	all contain the expected value.  This is done to test the context save
-	and restore mechanism as this task is swapped onto and off of the CPU. */
-
-	for( ;; )
-	{
-		#pragma asm
-			;Load known values into each register.
-			LDI	#0x11111111, R0
-			LDI	#0x22222222, R1
-			LDI	#0x33333333, R2
-			LDI #0x44444444, R3
-			LDI	#0x55555555, R4
-			LDI	#0x66666666, R5
-			LDI	#0x77777777, R6
-			LDI	#0x88888888, R7
-			LDI	#0x99999999, R8
-			LDI	#0xaaaaaaaa, R9
-			LDI	#0xbbbbbbbb, R10
-			LDI	#0xcccccccc, R11
-			LDI	#0xdddddddd, R12
-
-			;Check each register still contains the expected value.
-			LDI #0x11111111, R13
-			CMP R13, R0
-			BNE First_Set_Error
-
-			LDI #0x22222222, R13
-			CMP R13, R1
-			BNE First_Set_Error
-
-			LDI #0x33333333, R13
-			CMP R13, R2
-			BNE First_Set_Error
-
-			LDI #0x44444444, R13
-			CMP R13, R3
-			BNE First_Set_Error
-
-			LDI #0x55555555, R13
-			CMP R13, R4
-			BNE First_Set_Error
-
-			LDI #0x66666666, R13
-			CMP R13, R5
-			BNE First_Set_Error
-
-			LDI #0x77777777, R13
-			CMP R13, R6
-			BNE First_Set_Error
-
-			LDI #0x88888888, R13
-			CMP R13, R7
-			BNE First_Set_Error
-
-			LDI #0x99999999, R13
-			CMP R13, R8
-			BNE First_Set_Error
-
-			LDI #0xaaaaaaaa, R13
-			CMP R13, R9
-			BNE First_Set_Error
-
-			LDI #0xbbbbbbbb, R13
-			CMP R13, R10
-			BNE First_Set_Error
-
-			LDI #0xcccccccc, R13
-			CMP R13, R11
-			BNE First_Set_Error
-
-			LDI #0xdddddddd, R13
-			CMP R13, R12
-			BNE First_Set_Error
-
-			BRA First_Start_Next_Loop
-
-		First_Set_Error:
-
-			; Latch that an error has occurred.
-			LDI #_ulRegTestError, R0
-			LDI #0x00000001, R1
-			ST R1, @R0
-
-
-		First_Start_Next_Loop:
-
-
-		#pragma endasm
-	}
-}
-/*-----------------------------------------------------------*/
-
-static void vSecondRegisterTestTask( void *pvParameters )
-{
-extern volatile unsigned long ulCriticalNesting;
-
-	/* Fills the registers with known values (different to the values
-	used in vFirstRegisterTestTask()), then checks that the registers still
-	all contain the expected value.  This is done to test the context save
-	and restore mechanism as this task is swapped onto and off of the CPU. */
-
-	for( ;; )
-	{
-		#pragma asm
-			;Load known values into each register.
-			LDI	#0x11111111, R1
-			LDI	#0x22222222, R2
-			INT #40H
-			LDI	#0x33333333, R3
-			LDI #0x44444444, R4
-			LDI	#0x55555555, R5
-			LDI	#0x66666666, R6
-			LDI	#0x77777777, R7
-			LDI	#0x88888888, R8
-			LDI	#0x99999999, R9
-			INT #40H
-			LDI	#0xaaaaaaaa, R10
-			LDI	#0xbbbbbbbb, R11
-			LDI	#0xcccccccc, R12
-			LDI	#0xdddddddd, R0
-
-			;Check each register still contains the expected value.
-			LDI #0x11111111, R13
-			CMP R13, R1
-			BNE Second_Set_Error
-
-			LDI #0x22222222, R13
-			CMP R13, R2
-			BNE Second_Set_Error
-
-			LDI #0x33333333, R13
-			CMP R13, R3
-			BNE Second_Set_Error
-
-			LDI #0x44444444, R13
-			CMP R13, R4
-			BNE Second_Set_Error
-
-			LDI #0x55555555, R13
-			CMP R13, R5
-			BNE Second_Set_Error
-
-			INT #40H
-
-			LDI #0x66666666, R13
-			CMP R13, R6
-			BNE Second_Set_Error
-
-			LDI #0x77777777, R13
-			CMP R13, R7
-			BNE Second_Set_Error
-
-			LDI #0x88888888, R13
-			CMP R13, R8
-			BNE Second_Set_Error
-
-			LDI #0x99999999, R13
-			CMP R13, R9
-			BNE Second_Set_Error
-
-			INT #40H
-
-			LDI #0xaaaaaaaa, R13
-			CMP R13, R10
-			BNE Second_Set_Error
-
-			LDI #0xbbbbbbbb, R13
-			CMP R13, R11
-			BNE Second_Set_Error
-
-			LDI #0xcccccccc, R13
-			CMP R13, R12
-			BNE Second_Set_Error
-
-			LDI #0xdddddddd, R13
-			CMP R13, R0
-			BNE Second_Set_Error
-
-			BRA Second_Start_Next_Loop
-
-		Second_Set_Error:
-
-			; Latch that an error has occurred.
-			LDI #_ulRegTestError, R0
-			LDI #0x00000001, R1
-			ST R1, @R0
-
-
-		Second_Start_Next_Loop:
-
-
-		#pragma endasm
-	}
-}
-/*-----------------------------------------------------------*/
-
-
+/*
+ * FreeRTOS Kernel V10.4.1
+ * Copyright (C) 2020 Amazon.com, Inc. or its affiliates.  All Rights Reserved.
+ *
+ * Permission is hereby granted, free of charge, to any person obtaining a copy of
+ * this software and associated documentation files (the "Software"), to deal in
+ * the Software without restriction, including without limitation the rights to
+ * use, copy, modify, merge, publish, distribute, sublicense, and/or sell copies of
+ * the Software, and to permit persons to whom the Software is furnished to do so,
+ * subject to the following conditions:
+ *
+ * The above copyright notice and this permission notice shall be included in all
+ * copies or substantial portions of the Software.
+ *
+ * THE SOFTWARE IS PROVIDED "AS IS", WITHOUT WARRANTY OF ANY KIND, EXPRESS OR
+ * IMPLIED, INCLUDING BUT NOT LIMITED TO THE WARRANTIES OF MERCHANTABILITY, FITNESS
+ * FOR A PARTICULAR PURPOSE AND NONINFRINGEMENT. IN NO EVENT SHALL THE AUTHORS OR
+ * COPYRIGHT HOLDERS BE LIABLE FOR ANY CLAIM, DAMAGES OR OTHER LIABILITY, WHETHER
+ * IN AN ACTION OF CONTRACT, TORT OR OTHERWISE, ARISING FROM, OUT OF OR IN
+ * CONNECTION WITH THE SOFTWARE OR THE USE OR OTHER DEALINGS IN THE SOFTWARE.
+ *
+ * http://www.FreeRTOS.org
+ * http://aws.amazon.com/freertos
+ *
+ * 1 tab == 4 spaces!
+ */
+
+
+/*
+ * Creates all the demo application tasks, then starts the scheduler.  The WEB
+ * documentation provides more details of the demo application tasks.
+ *
+ * In addition to the standard demo tasks, the follow demo specific tasks are
+ * create:
+ *
+ * The "Check" task.  This only executes every three seconds but has the highest
+ * priority so is guaranteed to get processor time.  Its main function is to
+ * check that all the other tasks are still operational.  Most tasks maintain
+ * a unique count that is incremented each time the task successfully completes
+ * its function.  Should any error occur within such a task the count is
+ * permanently halted.  The check task inspects the count of each task to ensure
+ * it has changed since the last time the check task executed.  If all the count
+ * variables have changed all the tasks are still executing error free, and the
+ * check task toggles the onboard LED.  Should any task contain an error at any time
+ * the LED toggle rate will change from 3 seconds to 500ms.
+ *
+ * The "Register Check" tasks.  These tasks fill the CPU registers with known
+ * values, then check that each register still contains the expected value 0 the
+ * discovery of an unexpected value being indicative of an error in the RTOS
+ * context switch mechanism.  The register check tasks operate at low priority
+ * so are switched in and out frequently.
+ *
+ * The "Trace Utility" task.  This can be used to obtain trace and debug
+ * information via UART5.
+ */
+
+
+/* Hardware specific includes. */
+#include "mb91467d.h"
+#include "vectors.h"
+#include "watchdog.h"
+
+/* Scheduler includes. */
+#include "FreeRTOS.h"
+#include "task.h"
+
+/* Demo app includes. */
+#include "flash.h"
+#include "integer.h"
+#include "comtest2.h"
+#include "semtest.h"
+#include "BlockQ.h"
+#include "dynamic.h"
+#include "flop.h"
+#include "GenQTest.h"
+#include "QPeek.h"
+#include "blocktim.h"
+#include "death.h"
+#include "taskutility.h"
+#include "partest.h"
+#include "crflash.h"
+
+/* Demo task priorities. */
+#define mainWATCHDOG_TASK_PRIORITY		( tskIDLE_PRIORITY + 5 )
+#define mainCHECK_TASK_PRIORITY			( tskIDLE_PRIORITY + 4 )
+#define mainUTILITY_TASK_PRIORITY		( tskIDLE_PRIORITY )
+#define mainSEM_TEST_PRIORITY			( tskIDLE_PRIORITY + 3 )
+#define mainCOM_TEST_PRIORITY			( tskIDLE_PRIORITY + 2 )
+#define mainQUEUE_BLOCK_PRIORITY		( tskIDLE_PRIORITY + 2 )
+#define mainDEATH_PRIORITY 				( tskIDLE_PRIORITY + 1 )
+#define mainLED_TASK_PRIORITY			( tskIDLE_PRIORITY + 1 )
+#define mainGENERIC_QUEUE_PRIORITY		( tskIDLE_PRIORITY )
+
+/* Baud rate used by the COM test tasks. */
+#define mainCOM_TEST_BAUD_RATE			( ( unsigned long ) 19200 )
+
+/* The frequency at which the 'Check' tasks executes.  See the comments at the
+top of the page.  When the system is operating error free the 'Check' task
+toggles an LED every three seconds.  If an error is discovered in any task the
+rate is increased to 500 milliseconds.  [in this case the '*' characters on the
+LCD represent LEDs]*/
+#define mainNO_ERROR_CHECK_DELAY		( ( TickType_t ) 3000 / portTICK_PERIOD_MS  )
+#define mainERROR_CHECK_DELAY			( ( TickType_t ) 500 / portTICK_PERIOD_MS  )
+
+/* The total number of LEDs available. */
+#define mainNO_CO_ROUTINE_LEDs	( 8 )
+
+/* The first LED used by the comtest tasks. */
+#define mainCOM_TEST_LED		( 0x05 )
+
+/* The LED used by the check task. */
+#define mainCHECK_TEST_LED		( 0x07 )
+
+/* The number of interrupt levels to use. */
+#define mainINTERRUPT_LEVELS	( 31 )
+
+/* The number of 'flash' co-routines to create - each toggles a different LED. */
+#define mainNUM_FLASH_CO_ROUTINES	( 8 )
+
+/*---------------------------------------------------------------------------*/
+
+/*
+ * The function that implements the Check task.  See the comments at the head
+ * of the page for implementation details.
+ */
+static void prvErrorChecks( void *pvParameters );
+
+/*
+ * Called by the Check task.  Returns pdPASS if all the other tasks are found
+ * to be operating without error - otherwise returns pdFAIL.
+ */
+static short prvCheckOtherTasksAreStillRunning( void );
+
+/*
+ * Setup the microcontroller as used by this demo.
+ */
+static void prvSetupHardware( void );
+
+/*
+ * Tasks that test the context switch mechanism by filling the CPU registers
+ * with known values then checking that each register contains the value
+ * expected.  Each of the two tasks use different values, and as low priority
+ * tasks, get swapped in and out regularly.
+ */
+static void vFirstRegisterTestTask( void *pvParameters );
+static void vSecondRegisterTestTask( void *pvParameters );
+
+/*---------------------------------------------------------------------------*/
+
+/* The variable that is set to true should an error be found in one of the
+register test tasks. */
+unsigned long ulRegTestError = pdFALSE;
+
+/*---------------------------------------------------------------------------*/
+
+/* Start all the demo application tasks, then start the scheduler. */
+void main(void)
+{
+	/* Initialise the hardware ready for the demo. */
+	prvSetupHardware();
+
+	/* Start the standard demo application tasks. */
+	vStartLEDFlashTasks( mainLED_TASK_PRIORITY );
+	vStartIntegerMathTasks( tskIDLE_PRIORITY );
+	vAltStartComTestTasks( mainCOM_TEST_PRIORITY, mainCOM_TEST_BAUD_RATE, mainCOM_TEST_LED - 1 );
+	vStartSemaphoreTasks( mainSEM_TEST_PRIORITY );
+	vStartBlockingQueueTasks ( mainQUEUE_BLOCK_PRIORITY );
+	vStartDynamicPriorityTasks();
+	vStartMathTasks( tskIDLE_PRIORITY );
+	vStartGenericQueueTasks( mainGENERIC_QUEUE_PRIORITY );
+	vStartQueuePeekTasks();
+	vCreateBlockTimeTasks();
+	vStartFlashCoRoutines( mainNUM_FLASH_CO_ROUTINES );
+
+	/* Start the 'Check' task which is defined in this file. */
+	xTaskCreate( prvErrorChecks, "Check", configMINIMAL_STACK_SIZE, NULL, mainCHECK_TASK_PRIORITY, NULL );
+
+	/* Start the 'Register Test' tasks as described at the top of this file. */
+	xTaskCreate( vFirstRegisterTestTask, "Reg1", configMINIMAL_STACK_SIZE, NULL, tskIDLE_PRIORITY, NULL );
+	xTaskCreate( vSecondRegisterTestTask, "Reg2", configMINIMAL_STACK_SIZE, NULL, tskIDLE_PRIORITY, NULL );
+
+	/* Start the task that write trace information to the UART. */
+	vUtilityStartTraceTask( mainUTILITY_TASK_PRIORITY );
+
+	/* If we are going to service the watchdog from within a task, then create
+	the task here. */
+	#if WATCHDOG == WTC_IN_TASK
+		vStartWatchdogTask( mainWATCHDOG_TASK_PRIORITY );
+	#endif
+
+	/* The suicide tasks must be started last as they record the number of other
+	tasks that exist within the system.  The value is then used to ensure at run
+	time the number of tasks that exists is within expected bounds. */
+	vCreateSuicidalTasks( mainDEATH_PRIORITY );
+
+	/* Now start the scheduler.  Following this call the created tasks should
+	be executing. */
+	vTaskStartScheduler( );
+
+	/* vTaskStartScheduler() will only return if an error occurs while the
+	idle task is being created. */
+	for( ;; );
+}
+/*-----------------------------------------------------------*/
+
+static void prvErrorChecks( void *pvParameters )
+{
+TickType_t xDelayPeriod = mainNO_ERROR_CHECK_DELAY, xLastExecutionTime;
+
+	/* Initialise xLastExecutionTime so the first call to vTaskDelayUntil()
+	works correctly. */
+	xLastExecutionTime = xTaskGetTickCount();
+
+	/* Cycle for ever, delaying then checking all the other tasks are still
+	operating without error. */
+	for( ;; )
+	{
+		/* Wait until it is time to check again.  The time we wait here depends
+		on whether an error has been detected or not.  When an error is
+		detected the time is shortened resulting in a faster LED flash rate. */
+		/* Perform this check every mainCHECK_DELAY milliseconds. */
+		vTaskDelayUntil( &xLastExecutionTime, xDelayPeriod );
+
+		/* See if the other tasks are all ok. */
+		if( prvCheckOtherTasksAreStillRunning() != pdPASS )
+		{
+			/* An error occurred in one of the tasks so shorten the delay
+			period - which has the effect of increasing the frequency of the
+			LED toggle. */
+			xDelayPeriod = mainERROR_CHECK_DELAY;
+		}
+
+		/* Flash! */
+		vParTestToggleLED( mainCHECK_TEST_LED );
+	}
+}
+/*-----------------------------------------------------------*/
+
+static short prvCheckOtherTasksAreStillRunning( void )
+{
+portBASE_TYPE lReturn = pdPASS;
+
+	/* The demo tasks maintain a count that increments every cycle of the task
+	provided that the task has never encountered an error.  This function
+	checks the counts maintained by the tasks to ensure they are still being
+	incremented.  A count remaining at the same value between calls therefore
+	indicates that an error has been detected. */
+
+	if( xAreIntegerMathsTaskStillRunning() != pdTRUE )
+	{
+		lReturn = pdFAIL;
+	}
+
+	if( xAreComTestTasksStillRunning() != pdTRUE )
+	{
+		lReturn = pdFAIL;
+	}
+
+	if( xAreSemaphoreTasksStillRunning() != pdTRUE )
+	{
+		lReturn = pdFAIL;
+	}
+
+	if( xAreBlockingQueuesStillRunning() != pdTRUE )
+	{
+		lReturn = pdFAIL;
+	}
+
+	if( xAreDynamicPriorityTasksStillRunning() != pdTRUE )
+	{
+		lReturn = pdFAIL;
+	}
+
+	if( xAreMathsTaskStillRunning() != pdTRUE )
+	{
+		lReturn = pdFAIL;
+	}
+
+	if( xIsCreateTaskStillRunning() != pdTRUE )
+	{
+		lReturn = pdFAIL;
+	}
+
+	if( xAreBlockTimeTestTasksStillRunning() != pdTRUE )
+	{
+		lReturn = pdFAIL;
+	}
+
+	if ( xAreGenericQueueTasksStillRunning() != pdTRUE )
+	{
+		lReturn = pdFAIL;
+	}
+
+	if ( xAreQueuePeekTasksStillRunning() != pdTRUE )
+	{
+		lReturn = pdFAIL;
+	}
+
+	/* Have the register test tasks found any errors? */
+	if( ulRegTestError != pdFALSE )
+	{
+		lReturn = pdFAIL;
+	}
+
+	return lReturn;
+}
+/*-----------------------------------------------------------*/
+
+static void prvSetupHardware( void )
+{
+	/* Allow all interrupt levels. */
+	__set_il( mainINTERRUPT_LEVELS );
+
+	/* Initialise interrupts. */
+	InitIrqLevels();
+
+	/* Initialise the ports used by the LEDs. */
+	vParTestInitialise();
+
+	/* If we are going to use the watchdog, then initialise it now. */
+	#if WATCHDOG != WTC_NONE
+		InitWatchdog();
+	#endif
+}
+/*-----------------------------------------------------------*/
+
+/* Idle hook function. */
+#if configUSE_IDLE_HOOK == 1
+	void vApplicationIdleHook( void )
+	{
+		/* Are we using the idle task to kick the watchdog?  See watchdog.h
+		for watchdog kicking options. Note this is for demonstration only
+		and is not a suggested method of servicing the watchdog in a real
+		application. */
+		#if WATCHDOG == WTC_IN_IDLE
+			Kick_Watchdog();
+		#endif
+
+		vCoRoutineSchedule();
+	}
+#else
+	#if WATCHDOG == WTC_IN_IDLE
+		#error configUSE_IDLE_HOOK must be set to 1 in FreeRTOSConfig.h if the watchdog is being cleared in the idle task hook.
+	#endif
+#endif
+
+/*-----------------------------------------------------------*/
+
+/* Tick hook function. */
+#if configUSE_TICK_HOOK == 1
+	void vApplicationTickHook( void )
+	{
+		/* Are we using the tick to kick the watchdog?  See watchdog.h
+		for watchdog kicking options.  Note this is for demonstration
+		only and is not a suggested method of servicing the watchdog in
+		a real application. */
+		#if WATCHDOG == WTC_IN_TICK
+			Kick_Watchdog();
+		#endif
+	}
+#else
+	#if WATCHDOG == WTC_IN_TICK
+		#error configUSE_TICK_HOOK must be set to 1 in FreeRTOSConfig.h if the watchdog is being cleared in the tick hook.
+	#endif
+#endif
+/*-----------------------------------------------------------*/
+
+static void vFirstRegisterTestTask( void *pvParameters )
+{
+extern volatile unsigned long ulCriticalNesting;
+
+	/* Fills the registers with known values (different to the values
+	used in vSecondRegisterTestTask()), then checks that the registers still
+	all contain the expected value.  This is done to test the context save
+	and restore mechanism as this task is swapped onto and off of the CPU. */
+
+	for( ;; )
+	{
+		#pragma asm
+			;Load known values into each register.
+			LDI	#0x11111111, R0
+			LDI	#0x22222222, R1
+			LDI	#0x33333333, R2
+			LDI #0x44444444, R3
+			LDI	#0x55555555, R4
+			LDI	#0x66666666, R5
+			LDI	#0x77777777, R6
+			LDI	#0x88888888, R7
+			LDI	#0x99999999, R8
+			LDI	#0xaaaaaaaa, R9
+			LDI	#0xbbbbbbbb, R10
+			LDI	#0xcccccccc, R11
+			LDI	#0xdddddddd, R12
+
+			;Check each register still contains the expected value.
+			LDI #0x11111111, R13
+			CMP R13, R0
+			BNE First_Set_Error
+
+			LDI #0x22222222, R13
+			CMP R13, R1
+			BNE First_Set_Error
+
+			LDI #0x33333333, R13
+			CMP R13, R2
+			BNE First_Set_Error
+
+			LDI #0x44444444, R13
+			CMP R13, R3
+			BNE First_Set_Error
+
+			LDI #0x55555555, R13
+			CMP R13, R4
+			BNE First_Set_Error
+
+			LDI #0x66666666, R13
+			CMP R13, R5
+			BNE First_Set_Error
+
+			LDI #0x77777777, R13
+			CMP R13, R6
+			BNE First_Set_Error
+
+			LDI #0x88888888, R13
+			CMP R13, R7
+			BNE First_Set_Error
+
+			LDI #0x99999999, R13
+			CMP R13, R8
+			BNE First_Set_Error
+
+			LDI #0xaaaaaaaa, R13
+			CMP R13, R9
+			BNE First_Set_Error
+
+			LDI #0xbbbbbbbb, R13
+			CMP R13, R10
+			BNE First_Set_Error
+
+			LDI #0xcccccccc, R13
+			CMP R13, R11
+			BNE First_Set_Error
+
+			LDI #0xdddddddd, R13
+			CMP R13, R12
+			BNE First_Set_Error
+
+			BRA First_Start_Next_Loop
+
+		First_Set_Error:
+
+			; Latch that an error has occurred.
+			LDI #_ulRegTestError, R0
+			LDI #0x00000001, R1
+			ST R1, @R0
+
+
+		First_Start_Next_Loop:
+
+
+		#pragma endasm
+	}
+}
+/*-----------------------------------------------------------*/
+
+static void vSecondRegisterTestTask( void *pvParameters )
+{
+extern volatile unsigned long ulCriticalNesting;
+
+	/* Fills the registers with known values (different to the values
+	used in vFirstRegisterTestTask()), then checks that the registers still
+	all contain the expected value.  This is done to test the context save
+	and restore mechanism as this task is swapped onto and off of the CPU. */
+
+	for( ;; )
+	{
+		#pragma asm
+			;Load known values into each register.
+			LDI	#0x11111111, R1
+			LDI	#0x22222222, R2
+			INT #40H
+			LDI	#0x33333333, R3
+			LDI #0x44444444, R4
+			LDI	#0x55555555, R5
+			LDI	#0x66666666, R6
+			LDI	#0x77777777, R7
+			LDI	#0x88888888, R8
+			LDI	#0x99999999, R9
+			INT #40H
+			LDI	#0xaaaaaaaa, R10
+			LDI	#0xbbbbbbbb, R11
+			LDI	#0xcccccccc, R12
+			LDI	#0xdddddddd, R0
+
+			;Check each register still contains the expected value.
+			LDI #0x11111111, R13
+			CMP R13, R1
+			BNE Second_Set_Error
+
+			LDI #0x22222222, R13
+			CMP R13, R2
+			BNE Second_Set_Error
+
+			LDI #0x33333333, R13
+			CMP R13, R3
+			BNE Second_Set_Error
+
+			LDI #0x44444444, R13
+			CMP R13, R4
+			BNE Second_Set_Error
+
+			LDI #0x55555555, R13
+			CMP R13, R5
+			BNE Second_Set_Error
+
+			INT #40H
+
+			LDI #0x66666666, R13
+			CMP R13, R6
+			BNE Second_Set_Error
+
+			LDI #0x77777777, R13
+			CMP R13, R7
+			BNE Second_Set_Error
+
+			LDI #0x88888888, R13
+			CMP R13, R8
+			BNE Second_Set_Error
+
+			LDI #0x99999999, R13
+			CMP R13, R9
+			BNE Second_Set_Error
+
+			INT #40H
+
+			LDI #0xaaaaaaaa, R13
+			CMP R13, R10
+			BNE Second_Set_Error
+
+			LDI #0xbbbbbbbb, R13
+			CMP R13, R11
+			BNE Second_Set_Error
+
+			LDI #0xcccccccc, R13
+			CMP R13, R12
+			BNE Second_Set_Error
+
+			LDI #0xdddddddd, R13
+			CMP R13, R0
+			BNE Second_Set_Error
+
+			BRA Second_Start_Next_Loop
+
+		Second_Set_Error:
+
+			; Latch that an error has occurred.
+			LDI #_ulRegTestError, R0
+			LDI #0x00000001, R1
+			ST R1, @R0
+
+
+		Second_Start_Next_Loop:
+
+
+		#pragma endasm
+	}
+}
+/*-----------------------------------------------------------*/
+
+