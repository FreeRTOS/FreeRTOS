/*
<<<<<<< HEAD
 * FreeRTOS Kernel V10.3.0
=======
 * FreeRTOS Kernel V10.4.1
>>>>>>> 5cc65129
 * Copyright (C) 2020 Amazon.com, Inc. or its affiliates.  All Rights Reserved.
 *
 * Permission is hereby granted, free of charge, to any person obtaining a copy of
 * this software and associated documentation files (the "Software"), to deal in
 * the Software without restriction, including without limitation the rights to
 * use, copy, modify, merge, publish, distribute, sublicense, and/or sell copies of
 * the Software, and to permit persons to whom the Software is furnished to do so,
 * subject to the following conditions:
 *
 * The above copyright notice and this permission notice shall be included in all
 * copies or substantial portions of the Software.
 *
 * THE SOFTWARE IS PROVIDED "AS IS", WITHOUT WARRANTY OF ANY KIND, EXPRESS OR
 * IMPLIED, INCLUDING BUT NOT LIMITED TO THE WARRANTIES OF MERCHANTABILITY, FITNESS
 * FOR A PARTICULAR PURPOSE AND NONINFRINGEMENT. IN NO EVENT SHALL THE AUTHORS OR
 * COPYRIGHT HOLDERS BE LIABLE FOR ANY CLAIM, DAMAGES OR OTHER LIABILITY, WHETHER
 * IN AN ACTION OF CONTRACT, TORT OR OTHERWISE, ARISING FROM, OUT OF OR IN
 * CONNECTION WITH THE SOFTWARE OR THE USE OR OTHER DEALINGS IN THE SOFTWARE.
 *
 * http://www.FreeRTOS.org
 * http://aws.amazon.com/freertos
 *
 * 1 tab == 4 spaces!
 */

/* Scheduler includes. */
#include "FreeRTOS.h"

/* Demo includes. */
#include "IntQueueTimer.h"
#include "IntQueue.h"

/* Library includes. */
#include "hw_ints.h"
#include "hw_memmap.h"
#include "hw_types.h"
#include "interrupt.h"
#include "sysctl.h"
#include "lmi_timer.h"

#define tmrTIMER_2_FREQUENCY	( 2000UL )
#define tmrTIMER_3_FREQUENCY	( 2001UL )

void vInitialiseTimerForIntQueueTest( void )
{
unsigned long ulFrequency;

	/* Timer 2 and 3 are utilised for this test. */
	SysCtlPeripheralEnable( SYSCTL_PERIPH_TIMER2 );
    SysCtlPeripheralEnable( SYSCTL_PERIPH_TIMER3 );
    TimerConfigure( TIMER2_BASE, TIMER_CFG_32_BIT_PER );
    TimerConfigure( TIMER3_BASE, TIMER_CFG_32_BIT_PER );
	
	/* Set the timer interrupts to be above the kernel.  The interrupts are
	 assigned different priorities so they nest with each other. */
	IntPrioritySet( INT_TIMER2A, configMAX_SYSCALL_INTERRUPT_PRIORITY + ( 1 << 5 ) ); /* Shift left 5 as only the top 3 bits are implemented. */
	IntPrioritySet( INT_TIMER3A, configMAX_SYSCALL_INTERRUPT_PRIORITY );

	/* Ensure interrupts do not start until the scheduler is running. */
	portDISABLE_INTERRUPTS();
	
	/* The rate at which the timers will interrupt. */
	ulFrequency = configCPU_CLOCK_HZ / tmrTIMER_2_FREQUENCY;	
    TimerLoadSet( TIMER2_BASE, TIMER_A, ulFrequency );
    IntEnable( INT_TIMER2A );
    TimerIntEnable( TIMER2_BASE, TIMER_TIMA_TIMEOUT );

	/* The rate at which the timers will interrupt. */
	ulFrequency = configCPU_CLOCK_HZ / tmrTIMER_3_FREQUENCY;	
    TimerLoadSet( TIMER3_BASE, TIMER_A, ulFrequency );
    IntEnable( INT_TIMER3A );
    TimerIntEnable( TIMER3_BASE, TIMER_TIMA_TIMEOUT );

    /* Enable both timers. */	
    TimerEnable( TIMER2_BASE, TIMER_A );
    TimerEnable( TIMER3_BASE, TIMER_A );
}
/*-----------------------------------------------------------*/

void vT2InterruptHandler( void )
{
    TimerIntClear( TIMER2_BASE, TIMER_TIMA_TIMEOUT );	
	portEND_SWITCHING_ISR( xFirstTimerHandler() );
}
/*-----------------------------------------------------------*/

void vT3InterruptHandler( void )
{
	TimerIntClear( TIMER3_BASE, TIMER_TIMA_TIMEOUT );
	portEND_SWITCHING_ISR( xSecondTimerHandler() );
}


<|MERGE_RESOLUTION|>--- conflicted
+++ resolved
@@ -1,99 +1,95 @@
-/*
-<<<<<<< HEAD
- * FreeRTOS Kernel V10.3.0
-=======
- * FreeRTOS Kernel V10.4.1
->>>>>>> 5cc65129
- * Copyright (C) 2020 Amazon.com, Inc. or its affiliates.  All Rights Reserved.
- *
- * Permission is hereby granted, free of charge, to any person obtaining a copy of
- * this software and associated documentation files (the "Software"), to deal in
- * the Software without restriction, including without limitation the rights to
- * use, copy, modify, merge, publish, distribute, sublicense, and/or sell copies of
- * the Software, and to permit persons to whom the Software is furnished to do so,
- * subject to the following conditions:
- *
- * The above copyright notice and this permission notice shall be included in all
- * copies or substantial portions of the Software.
- *
- * THE SOFTWARE IS PROVIDED "AS IS", WITHOUT WARRANTY OF ANY KIND, EXPRESS OR
- * IMPLIED, INCLUDING BUT NOT LIMITED TO THE WARRANTIES OF MERCHANTABILITY, FITNESS
- * FOR A PARTICULAR PURPOSE AND NONINFRINGEMENT. IN NO EVENT SHALL THE AUTHORS OR
- * COPYRIGHT HOLDERS BE LIABLE FOR ANY CLAIM, DAMAGES OR OTHER LIABILITY, WHETHER
- * IN AN ACTION OF CONTRACT, TORT OR OTHERWISE, ARISING FROM, OUT OF OR IN
- * CONNECTION WITH THE SOFTWARE OR THE USE OR OTHER DEALINGS IN THE SOFTWARE.
- *
- * http://www.FreeRTOS.org
- * http://aws.amazon.com/freertos
- *
- * 1 tab == 4 spaces!
- */
-
-/* Scheduler includes. */
-#include "FreeRTOS.h"
-
-/* Demo includes. */
-#include "IntQueueTimer.h"
-#include "IntQueue.h"
-
-/* Library includes. */
-#include "hw_ints.h"
-#include "hw_memmap.h"
-#include "hw_types.h"
-#include "interrupt.h"
-#include "sysctl.h"
-#include "lmi_timer.h"
-
-#define tmrTIMER_2_FREQUENCY	( 2000UL )
-#define tmrTIMER_3_FREQUENCY	( 2001UL )
-
-void vInitialiseTimerForIntQueueTest( void )
-{
-unsigned long ulFrequency;
-
-	/* Timer 2 and 3 are utilised for this test. */
-	SysCtlPeripheralEnable( SYSCTL_PERIPH_TIMER2 );
-    SysCtlPeripheralEnable( SYSCTL_PERIPH_TIMER3 );
-    TimerConfigure( TIMER2_BASE, TIMER_CFG_32_BIT_PER );
-    TimerConfigure( TIMER3_BASE, TIMER_CFG_32_BIT_PER );
-	
-	/* Set the timer interrupts to be above the kernel.  The interrupts are
-	 assigned different priorities so they nest with each other. */
-	IntPrioritySet( INT_TIMER2A, configMAX_SYSCALL_INTERRUPT_PRIORITY + ( 1 << 5 ) ); /* Shift left 5 as only the top 3 bits are implemented. */
-	IntPrioritySet( INT_TIMER3A, configMAX_SYSCALL_INTERRUPT_PRIORITY );
-
-	/* Ensure interrupts do not start until the scheduler is running. */
-	portDISABLE_INTERRUPTS();
-	
-	/* The rate at which the timers will interrupt. */
-	ulFrequency = configCPU_CLOCK_HZ / tmrTIMER_2_FREQUENCY;	
-    TimerLoadSet( TIMER2_BASE, TIMER_A, ulFrequency );
-    IntEnable( INT_TIMER2A );
-    TimerIntEnable( TIMER2_BASE, TIMER_TIMA_TIMEOUT );
-
-	/* The rate at which the timers will interrupt. */
-	ulFrequency = configCPU_CLOCK_HZ / tmrTIMER_3_FREQUENCY;	
-    TimerLoadSet( TIMER3_BASE, TIMER_A, ulFrequency );
-    IntEnable( INT_TIMER3A );
-    TimerIntEnable( TIMER3_BASE, TIMER_TIMA_TIMEOUT );
-
-    /* Enable both timers. */	
-    TimerEnable( TIMER2_BASE, TIMER_A );
-    TimerEnable( TIMER3_BASE, TIMER_A );
-}
-/*-----------------------------------------------------------*/
-
-void vT2InterruptHandler( void )
-{
-    TimerIntClear( TIMER2_BASE, TIMER_TIMA_TIMEOUT );	
-	portEND_SWITCHING_ISR( xFirstTimerHandler() );
-}
-/*-----------------------------------------------------------*/
-
-void vT3InterruptHandler( void )
-{
-	TimerIntClear( TIMER3_BASE, TIMER_TIMA_TIMEOUT );
-	portEND_SWITCHING_ISR( xSecondTimerHandler() );
-}
-
-
+/*
+ * FreeRTOS Kernel V10.4.1
+ * Copyright (C) 2020 Amazon.com, Inc. or its affiliates.  All Rights Reserved.
+ *
+ * Permission is hereby granted, free of charge, to any person obtaining a copy of
+ * this software and associated documentation files (the "Software"), to deal in
+ * the Software without restriction, including without limitation the rights to
+ * use, copy, modify, merge, publish, distribute, sublicense, and/or sell copies of
+ * the Software, and to permit persons to whom the Software is furnished to do so,
+ * subject to the following conditions:
+ *
+ * The above copyright notice and this permission notice shall be included in all
+ * copies or substantial portions of the Software.
+ *
+ * THE SOFTWARE IS PROVIDED "AS IS", WITHOUT WARRANTY OF ANY KIND, EXPRESS OR
+ * IMPLIED, INCLUDING BUT NOT LIMITED TO THE WARRANTIES OF MERCHANTABILITY, FITNESS
+ * FOR A PARTICULAR PURPOSE AND NONINFRINGEMENT. IN NO EVENT SHALL THE AUTHORS OR
+ * COPYRIGHT HOLDERS BE LIABLE FOR ANY CLAIM, DAMAGES OR OTHER LIABILITY, WHETHER
+ * IN AN ACTION OF CONTRACT, TORT OR OTHERWISE, ARISING FROM, OUT OF OR IN
+ * CONNECTION WITH THE SOFTWARE OR THE USE OR OTHER DEALINGS IN THE SOFTWARE.
+ *
+ * http://www.FreeRTOS.org
+ * http://aws.amazon.com/freertos
+ *
+ * 1 tab == 4 spaces!
+ */
+
+/* Scheduler includes. */
+#include "FreeRTOS.h"
+
+/* Demo includes. */
+#include "IntQueueTimer.h"
+#include "IntQueue.h"
+
+/* Library includes. */
+#include "hw_ints.h"
+#include "hw_memmap.h"
+#include "hw_types.h"
+#include "interrupt.h"
+#include "sysctl.h"
+#include "lmi_timer.h"
+
+#define tmrTIMER_2_FREQUENCY	( 2000UL )
+#define tmrTIMER_3_FREQUENCY	( 2001UL )
+
+void vInitialiseTimerForIntQueueTest( void )
+{
+unsigned long ulFrequency;
+
+	/* Timer 2 and 3 are utilised for this test. */
+	SysCtlPeripheralEnable( SYSCTL_PERIPH_TIMER2 );
+    SysCtlPeripheralEnable( SYSCTL_PERIPH_TIMER3 );
+    TimerConfigure( TIMER2_BASE, TIMER_CFG_32_BIT_PER );
+    TimerConfigure( TIMER3_BASE, TIMER_CFG_32_BIT_PER );
+	
+	/* Set the timer interrupts to be above the kernel.  The interrupts are
+	 assigned different priorities so they nest with each other. */
+	IntPrioritySet( INT_TIMER2A, configMAX_SYSCALL_INTERRUPT_PRIORITY + ( 1 << 5 ) ); /* Shift left 5 as only the top 3 bits are implemented. */
+	IntPrioritySet( INT_TIMER3A, configMAX_SYSCALL_INTERRUPT_PRIORITY );
+
+	/* Ensure interrupts do not start until the scheduler is running. */
+	portDISABLE_INTERRUPTS();
+	
+	/* The rate at which the timers will interrupt. */
+	ulFrequency = configCPU_CLOCK_HZ / tmrTIMER_2_FREQUENCY;	
+    TimerLoadSet( TIMER2_BASE, TIMER_A, ulFrequency );
+    IntEnable( INT_TIMER2A );
+    TimerIntEnable( TIMER2_BASE, TIMER_TIMA_TIMEOUT );
+
+	/* The rate at which the timers will interrupt. */
+	ulFrequency = configCPU_CLOCK_HZ / tmrTIMER_3_FREQUENCY;	
+    TimerLoadSet( TIMER3_BASE, TIMER_A, ulFrequency );
+    IntEnable( INT_TIMER3A );
+    TimerIntEnable( TIMER3_BASE, TIMER_TIMA_TIMEOUT );
+
+    /* Enable both timers. */	
+    TimerEnable( TIMER2_BASE, TIMER_A );
+    TimerEnable( TIMER3_BASE, TIMER_A );
+}
+/*-----------------------------------------------------------*/
+
+void vT2InterruptHandler( void )
+{
+    TimerIntClear( TIMER2_BASE, TIMER_TIMA_TIMEOUT );	
+	portEND_SWITCHING_ISR( xFirstTimerHandler() );
+}
+/*-----------------------------------------------------------*/
+
+void vT3InterruptHandler( void )
+{
+	TimerIntClear( TIMER3_BASE, TIMER_TIMA_TIMEOUT );
+	portEND_SWITCHING_ISR( xSecondTimerHandler() );
+}
+
+