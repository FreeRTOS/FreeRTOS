/*
<<<<<<< HEAD
 * FreeRTOS Kernel V10.3.0
=======
 * FreeRTOS Kernel V10.4.1
>>>>>>> 5cc65129
 * Copyright (C) 2020 Amazon.com, Inc. or its affiliates.  All Rights Reserved.
 *
 * Permission is hereby granted, free of charge, to any person obtaining a copy of
 * this software and associated documentation files (the "Software"), to deal in
 * the Software without restriction, including without limitation the rights to
 * use, copy, modify, merge, publish, distribute, sublicense, and/or sell copies of
 * the Software, and to permit persons to whom the Software is furnished to do so,
 * subject to the following conditions:
 *
 * The above copyright notice and this permission notice shall be included in all
 * copies or substantial portions of the Software.
 *
 * THE SOFTWARE IS PROVIDED "AS IS", WITHOUT WARRANTY OF ANY KIND, EXPRESS OR
 * IMPLIED, INCLUDING BUT NOT LIMITED TO THE WARRANTIES OF MERCHANTABILITY, FITNESS
 * FOR A PARTICULAR PURPOSE AND NONINFRINGEMENT. IN NO EVENT SHALL THE AUTHORS OR
 * COPYRIGHT HOLDERS BE LIABLE FOR ANY CLAIM, DAMAGES OR OTHER LIABILITY, WHETHER
 * IN AN ACTION OF CONTRACT, TORT OR OTHERWISE, ARISING FROM, OUT OF OR IN
 * CONNECTION WITH THE SOFTWARE OR THE USE OR OTHER DEALINGS IN THE SOFTWARE.
 *
 * http://www.FreeRTOS.org
 * http://aws.amazon.com/freertos
 *
 * 1 tab == 4 spaces!
 */

/******************************************************************************
 * This project provides three demo applications.  A simple blinky style
 * project, a more comprehensive test and demo application, and an lwIP example.
 * The mainSELECTED_APPLICATION setting (defined in this file) is used to
 * select between the three.  The simply blinky demo is implemented and
 * described in main_blinky.c.  The more comprehensive test and demo application
 * is implemented and described in main_full.c.  The lwIP example is implemented
 * and described in main_lwIP.c.
 *
 * This file implements the code that is not demo specific, including the
 * hardware setup and FreeRTOS hook functions.
 *
 * ENSURE TO READ THE DOCUMENTATION PAGE FOR THIS PORT AND DEMO APPLICATION ON
 * THE http://www.FreeRTOS.org WEB SITE FOR FULL INFORMATION ON USING THIS DEMO
 * APPLICATION, AND ITS ASSOCIATE FreeRTOS ARCHITECTURE PORT!
 *
 */

/* Standard includes. */
#include <stdio.h>
#include <limits.h>

/* Scheduler include files. */
#include "FreeRTOS.h"
#include "task.h"

/* Demo app includes. */
#include "partest.h"

/* Xilinx includes. */
#include "xtmrctr.h"
#include "xil_cache.h"

/* mainSELECTED_APPLICATION is used to select between three demo applications,
 * as described at the top of this file.
 *
 * When mainSELECTED_APPLICATION is set to 0 the simple blinky example will
 * be run.
 *
 * When mainSELECTED_APPLICATION is set to 1 the comprehensive test and demo
 * application will be run.
 *
 * When mainSELECTED_APPLICATION is set to 2 the lwIP example will be run.
 */
#define mainSELECTED_APPLICATION	0

/*-----------------------------------------------------------*/

/*
 * Configure the hardware as necessary to run this demo.
 */
static void prvSetupHardware( void );

/*
* See the comments at the top of this file and above the
* mainSELECTED_APPLICATION definition.
*/
#if ( mainSELECTED_APPLICATION == 0 )
	extern void main_blinky( void );
#elif ( mainSELECTED_APPLICATION == 1 )
	extern void main_full( void );
#elif ( mainSELECTED_APPLICATION == 2 )
	extern void main_lwIP( void );
#else
	#error Invalid mainSELECTED_APPLICATION setting.  See the comments at the top of this file and above the mainSELECTED_APPLICATION definition.
#endif

/* Prototypes for the standard FreeRTOS callback/hook functions implemented
within this file. */
void vApplicationMallocFailedHook( void );
void vApplicationIdleHook( void );
void vApplicationStackOverflowHook( TaskHandle_t pxTask, char *pcTaskName );
void vApplicationTickHook( void );

/* The dual timer is used to generate the RTOS tick interrupt and as a time base
for the run time stats. */
static XTmrCtr xTickTimerInstance;

/*-----------------------------------------------------------*/

int main( void )
{
	/* Configure the hardware ready to run the demo. */
	prvSetupHardware();

	/* The mainSELECTED_APPLICATION setting is described at the top
	of this file. */
	#if( mainSELECTED_APPLICATION == 0 )
	{
		main_blinky();
	}
	#elif( mainSELECTED_APPLICATION == 1 )
	{
		main_full();
	}
	#else
	{
		main_lwIP();
	}
	#endif

	/* Don't expect to reach here. */
	return 0;
}
/*-----------------------------------------------------------*/

static void prvSetupHardware( void )
{
	microblaze_disable_interrupts();

	#if defined( XPAR_MICROBLAZE_USE_ICACHE ) && ( XPAR_MICROBLAZE_USE_ICACHE != 0 )
	{
		Xil_ICacheInvalidate();
		Xil_ICacheEnable();
	}
	#endif

	#if defined( XPAR_MICROBLAZE_USE_DCACHE ) && ( XPAR_MICROBLAZE_USE_DCACHE != 0 )
	{
		Xil_DCacheInvalidate();
		Xil_DCacheEnable();
	}
	#endif

	/* Initialise the LEDs.  ParTest is a historic name which used to stand for
	PARallel port TEST. */
	vParTestInitialise();
}
/*-----------------------------------------------------------*/

void vApplicationMallocFailedHook( void )
{
volatile uint32_t ulDummy = 0;

	/* Called if a call to pvPortMalloc() fails because there is insufficient
	free memory available in the FreeRTOS heap.  pvPortMalloc() is called
	internally by FreeRTOS API functions that create tasks, queues, software
	timers, and semaphores.  The size of the FreeRTOS heap is set by the
	configTOTAL_HEAP_SIZE configuration constant in FreeRTOSConfig.h.  Force an
	assertion failure. */
	configASSERT( ulDummy != 0 );
}
/*-----------------------------------------------------------*/

void vApplicationStackOverflowHook( TaskHandle_t pxTask, char *pcTaskName )
{
	( void ) pcTaskName;
	( void ) pxTask;

	/* Run time stack overflow checking is performed if
	configCHECK_FOR_STACK_OVERFLOW is defined to 1 or 2.  This hook
	function is called if a stack overflow is detected.  Force an assertion
	failure. */
	configASSERT( ( char * ) pxTask == pcTaskName );
}
/*-----------------------------------------------------------*/

void vApplicationIdleHook( void )
{
	#if( mainSELECTED_APPLICATION == 1 )
	{
		extern void vFullDemoIdleHook( void );

		/* When the full demo is build the idle hook is used to create some
		timers to flash LEDs. */
		vFullDemoIdleHook();
	}
	#endif
}
/*-----------------------------------------------------------*/

void vAssertCalled( const char * pcFile, unsigned long ulLine )
{
volatile unsigned long ul = 0;

	( void ) pcFile;
	( void ) ulLine;

	taskENTER_CRITICAL();
	{
		/* Set ul to a non-zero value using the debugger to step out of this
		function. */
		while( ul == 0 )
		{
			portNOP();
		}
	}
	taskEXIT_CRITICAL();
}
/*-----------------------------------------------------------*/

void vApplicationTickHook( void )
{
	#if( mainSELECTED_APPLICATION == 1 )
	{
		extern void vFullDemoTickHook( void );

		/* When the full demo is build the tick hook is used to demonstrate
		functions being called from an interrupt and perform some tests. */
		vFullDemoTickHook();
	}
	#endif
}
/*-----------------------------------------------------------*/

/* This is an application defined callback function used to install the tick
interrupt handler.  It is provided as an application callback because the kernel
will run on lots of different MicroBlaze and FPGA configurations - not all of
which will have the same timer peripherals defined or available.  This example
uses the Dual Timer 0.  If that is available on your hardware platform then this
example callback implementation may not require modification.   The name of the
interrupt handler that must be installed is vPortTickISR(), which the function
below declares as an extern. */
void vApplicationSetupTimerInterrupt( void )
{
portBASE_TYPE xStatus;
const unsigned char ucTickTimerCounterNumber = ( unsigned char ) 0U;
const unsigned char ucRunTimeStatsCounterNumber = ( unsigned char ) 1U;
const unsigned long ulCounterValue = ( ( XPAR_TMRCTR_0_CLOCK_FREQ_HZ / configTICK_RATE_HZ ) - 1UL );
extern void vPortTickISR( void *pvUnused );

	/* Initialise the timer/counter. */
	xStatus = XTmrCtr_Initialize( &xTickTimerInstance, XPAR_TMRCTR_0_DEVICE_ID );

	if( xStatus == XST_SUCCESS )
	{
		/* Install the tick interrupt handler as the timer ISR.
		*NOTE* The xPortInstallInterruptHandler() API function must be used for
		this purpose. */
		xStatus = xPortInstallInterruptHandler( XPAR_INTC_0_TMRCTR_0_VEC_ID, vPortTickISR, NULL );
	}

	if( xStatus == pdPASS )
	{
		/* Enable the timer interrupt in the interrupt controller.
		*NOTE* The vPortEnableInterrupt() API function must be used for this
		purpose. */
		vPortEnableInterrupt( XPAR_INTC_0_TMRCTR_0_VEC_ID );

		/* Configure the timer interrupt handler.  This installs the handler
		directly, rather than through the Xilinx driver.  This is done for
		efficiency. */
		XTmrCtr_SetHandler( &xTickTimerInstance, ( void * ) vPortTickISR, NULL );

		/* Set the correct period for the timer. */
		XTmrCtr_SetResetValue( &xTickTimerInstance, ucTickTimerCounterNumber, ulCounterValue );

		/* Enable the interrupts.  Auto-reload mode is used to generate a
		periodic tick.  Note that interrupts are disabled when this function is
		called, so interrupts will not start to be processed until the first
		task has started to run. */
		XTmrCtr_SetOptions( &xTickTimerInstance, ucTickTimerCounterNumber, ( XTC_INT_MODE_OPTION | XTC_AUTO_RELOAD_OPTION | XTC_DOWN_COUNT_OPTION ) );

		/* Start the timer. */
		XTmrCtr_Start( &xTickTimerInstance, ucTickTimerCounterNumber );




		/* The second timer is used as the time base for the run time stats.
		Auto-reload mode is used to ensure the timer does not stop. */
		XTmrCtr_SetOptions( &xTickTimerInstance, ucRunTimeStatsCounterNumber, XTC_AUTO_RELOAD_OPTION );

		/* Start the timer. */
		XTmrCtr_Start( &xTickTimerInstance, ucRunTimeStatsCounterNumber );
	}

	/* Sanity check that the function executed as expected. */
	configASSERT( ( xStatus == pdPASS ) );
}
/*-----------------------------------------------------------*/

/* This is an application defined callback function used to clear whichever
interrupt was installed by the the vApplicationSetupTimerInterrupt() callback
function.  It is provided as an application callback because the kernel will run
on lots of different MicroBlaze and FPGA configurations - not all of which will
have the same timer peripherals defined or available.  This example uses the
dual timer 0.  If that is available on your hardware platform then this example
callback implementation will not require modification provided the example
definition of vApplicationSetupTimerInterrupt() is also not modified. */
void vApplicationClearTimerInterrupt( void )
{
unsigned long ulCSR;

	/* Clear the timer interrupt */
	ulCSR = XTmrCtr_GetControlStatusReg( XPAR_TMRCTR_0_BASEADDR, 0 );
	XTmrCtr_SetControlStatusReg( XPAR_TMRCTR_0_BASEADDR, 0, ulCSR );
}
/*-----------------------------------------------------------*/

void *malloc( size_t x )
{
	/* Just to check it never gets called as there is no heap defined (other
	than the FreeRTOS heap). */
	for( ;; );
}
/*-----------------------------------------------------------*/

uint32_t ulMainGetRunTimeCounterValue( void )
{
static uint32_t ulOverflows = 0, ulLastTime = 0;
uint32_t ulTimeNow, ulReturn;
const uint32_t ulPrescale = 10, ulTCR2Offset = 24UL;

	ulTimeNow = * ( ( uint32_t * ) ( XPAR_TMRCTR_0_BASEADDR + ulTCR2Offset ) );

	if( ulTimeNow < ulLastTime )
	{
		/* 32 as its a 32-bit number. */
		ulOverflows += ( 1UL << ( 32 - ulPrescale ) );
	}
	ulLastTime = ulTimeNow;

	ulReturn = ( ulTimeNow >> ulPrescale ) + ulOverflows;

	return ulReturn;
}
/*-----------------------------------------------------------*/


<|MERGE_RESOLUTION|>--- conflicted
+++ resolved
@@ -1,351 +1,347 @@
-/*
-<<<<<<< HEAD
- * FreeRTOS Kernel V10.3.0
-=======
- * FreeRTOS Kernel V10.4.1
->>>>>>> 5cc65129
- * Copyright (C) 2020 Amazon.com, Inc. or its affiliates.  All Rights Reserved.
- *
- * Permission is hereby granted, free of charge, to any person obtaining a copy of
- * this software and associated documentation files (the "Software"), to deal in
- * the Software without restriction, including without limitation the rights to
- * use, copy, modify, merge, publish, distribute, sublicense, and/or sell copies of
- * the Software, and to permit persons to whom the Software is furnished to do so,
- * subject to the following conditions:
- *
- * The above copyright notice and this permission notice shall be included in all
- * copies or substantial portions of the Software.
- *
- * THE SOFTWARE IS PROVIDED "AS IS", WITHOUT WARRANTY OF ANY KIND, EXPRESS OR
- * IMPLIED, INCLUDING BUT NOT LIMITED TO THE WARRANTIES OF MERCHANTABILITY, FITNESS
- * FOR A PARTICULAR PURPOSE AND NONINFRINGEMENT. IN NO EVENT SHALL THE AUTHORS OR
- * COPYRIGHT HOLDERS BE LIABLE FOR ANY CLAIM, DAMAGES OR OTHER LIABILITY, WHETHER
- * IN AN ACTION OF CONTRACT, TORT OR OTHERWISE, ARISING FROM, OUT OF OR IN
- * CONNECTION WITH THE SOFTWARE OR THE USE OR OTHER DEALINGS IN THE SOFTWARE.
- *
- * http://www.FreeRTOS.org
- * http://aws.amazon.com/freertos
- *
- * 1 tab == 4 spaces!
- */
-
-/******************************************************************************
- * This project provides three demo applications.  A simple blinky style
- * project, a more comprehensive test and demo application, and an lwIP example.
- * The mainSELECTED_APPLICATION setting (defined in this file) is used to
- * select between the three.  The simply blinky demo is implemented and
- * described in main_blinky.c.  The more comprehensive test and demo application
- * is implemented and described in main_full.c.  The lwIP example is implemented
- * and described in main_lwIP.c.
- *
- * This file implements the code that is not demo specific, including the
- * hardware setup and FreeRTOS hook functions.
- *
- * ENSURE TO READ THE DOCUMENTATION PAGE FOR THIS PORT AND DEMO APPLICATION ON
- * THE http://www.FreeRTOS.org WEB SITE FOR FULL INFORMATION ON USING THIS DEMO
- * APPLICATION, AND ITS ASSOCIATE FreeRTOS ARCHITECTURE PORT!
- *
- */
-
-/* Standard includes. */
-#include <stdio.h>
-#include <limits.h>
-
-/* Scheduler include files. */
-#include "FreeRTOS.h"
-#include "task.h"
-
-/* Demo app includes. */
-#include "partest.h"
-
-/* Xilinx includes. */
-#include "xtmrctr.h"
-#include "xil_cache.h"
-
-/* mainSELECTED_APPLICATION is used to select between three demo applications,
- * as described at the top of this file.
- *
- * When mainSELECTED_APPLICATION is set to 0 the simple blinky example will
- * be run.
- *
- * When mainSELECTED_APPLICATION is set to 1 the comprehensive test and demo
- * application will be run.
- *
- * When mainSELECTED_APPLICATION is set to 2 the lwIP example will be run.
- */
-#define mainSELECTED_APPLICATION	0
-
-/*-----------------------------------------------------------*/
-
-/*
- * Configure the hardware as necessary to run this demo.
- */
-static void prvSetupHardware( void );
-
-/*
-* See the comments at the top of this file and above the
-* mainSELECTED_APPLICATION definition.
-*/
-#if ( mainSELECTED_APPLICATION == 0 )
-	extern void main_blinky( void );
-#elif ( mainSELECTED_APPLICATION == 1 )
-	extern void main_full( void );
-#elif ( mainSELECTED_APPLICATION == 2 )
-	extern void main_lwIP( void );
-#else
-	#error Invalid mainSELECTED_APPLICATION setting.  See the comments at the top of this file and above the mainSELECTED_APPLICATION definition.
-#endif
-
-/* Prototypes for the standard FreeRTOS callback/hook functions implemented
-within this file. */
-void vApplicationMallocFailedHook( void );
-void vApplicationIdleHook( void );
-void vApplicationStackOverflowHook( TaskHandle_t pxTask, char *pcTaskName );
-void vApplicationTickHook( void );
-
-/* The dual timer is used to generate the RTOS tick interrupt and as a time base
-for the run time stats. */
-static XTmrCtr xTickTimerInstance;
-
-/*-----------------------------------------------------------*/
-
-int main( void )
-{
-	/* Configure the hardware ready to run the demo. */
-	prvSetupHardware();
-
-	/* The mainSELECTED_APPLICATION setting is described at the top
-	of this file. */
-	#if( mainSELECTED_APPLICATION == 0 )
-	{
-		main_blinky();
-	}
-	#elif( mainSELECTED_APPLICATION == 1 )
-	{
-		main_full();
-	}
-	#else
-	{
-		main_lwIP();
-	}
-	#endif
-
-	/* Don't expect to reach here. */
-	return 0;
-}
-/*-----------------------------------------------------------*/
-
-static void prvSetupHardware( void )
-{
-	microblaze_disable_interrupts();
-
-	#if defined( XPAR_MICROBLAZE_USE_ICACHE ) && ( XPAR_MICROBLAZE_USE_ICACHE != 0 )
-	{
-		Xil_ICacheInvalidate();
-		Xil_ICacheEnable();
-	}
-	#endif
-
-	#if defined( XPAR_MICROBLAZE_USE_DCACHE ) && ( XPAR_MICROBLAZE_USE_DCACHE != 0 )
-	{
-		Xil_DCacheInvalidate();
-		Xil_DCacheEnable();
-	}
-	#endif
-
-	/* Initialise the LEDs.  ParTest is a historic name which used to stand for
-	PARallel port TEST. */
-	vParTestInitialise();
-}
-/*-----------------------------------------------------------*/
-
-void vApplicationMallocFailedHook( void )
-{
-volatile uint32_t ulDummy = 0;
-
-	/* Called if a call to pvPortMalloc() fails because there is insufficient
-	free memory available in the FreeRTOS heap.  pvPortMalloc() is called
-	internally by FreeRTOS API functions that create tasks, queues, software
-	timers, and semaphores.  The size of the FreeRTOS heap is set by the
-	configTOTAL_HEAP_SIZE configuration constant in FreeRTOSConfig.h.  Force an
-	assertion failure. */
-	configASSERT( ulDummy != 0 );
-}
-/*-----------------------------------------------------------*/
-
-void vApplicationStackOverflowHook( TaskHandle_t pxTask, char *pcTaskName )
-{
-	( void ) pcTaskName;
-	( void ) pxTask;
-
-	/* Run time stack overflow checking is performed if
-	configCHECK_FOR_STACK_OVERFLOW is defined to 1 or 2.  This hook
-	function is called if a stack overflow is detected.  Force an assertion
-	failure. */
-	configASSERT( ( char * ) pxTask == pcTaskName );
-}
-/*-----------------------------------------------------------*/
-
-void vApplicationIdleHook( void )
-{
-	#if( mainSELECTED_APPLICATION == 1 )
-	{
-		extern void vFullDemoIdleHook( void );
-
-		/* When the full demo is build the idle hook is used to create some
-		timers to flash LEDs. */
-		vFullDemoIdleHook();
-	}
-	#endif
-}
-/*-----------------------------------------------------------*/
-
-void vAssertCalled( const char * pcFile, unsigned long ulLine )
-{
-volatile unsigned long ul = 0;
-
-	( void ) pcFile;
-	( void ) ulLine;
-
-	taskENTER_CRITICAL();
-	{
-		/* Set ul to a non-zero value using the debugger to step out of this
-		function. */
-		while( ul == 0 )
-		{
-			portNOP();
-		}
-	}
-	taskEXIT_CRITICAL();
-}
-/*-----------------------------------------------------------*/
-
-void vApplicationTickHook( void )
-{
-	#if( mainSELECTED_APPLICATION == 1 )
-	{
-		extern void vFullDemoTickHook( void );
-
-		/* When the full demo is build the tick hook is used to demonstrate
-		functions being called from an interrupt and perform some tests. */
-		vFullDemoTickHook();
-	}
-	#endif
-}
-/*-----------------------------------------------------------*/
-
-/* This is an application defined callback function used to install the tick
-interrupt handler.  It is provided as an application callback because the kernel
-will run on lots of different MicroBlaze and FPGA configurations - not all of
-which will have the same timer peripherals defined or available.  This example
-uses the Dual Timer 0.  If that is available on your hardware platform then this
-example callback implementation may not require modification.   The name of the
-interrupt handler that must be installed is vPortTickISR(), which the function
-below declares as an extern. */
-void vApplicationSetupTimerInterrupt( void )
-{
-portBASE_TYPE xStatus;
-const unsigned char ucTickTimerCounterNumber = ( unsigned char ) 0U;
-const unsigned char ucRunTimeStatsCounterNumber = ( unsigned char ) 1U;
-const unsigned long ulCounterValue = ( ( XPAR_TMRCTR_0_CLOCK_FREQ_HZ / configTICK_RATE_HZ ) - 1UL );
-extern void vPortTickISR( void *pvUnused );
-
-	/* Initialise the timer/counter. */
-	xStatus = XTmrCtr_Initialize( &xTickTimerInstance, XPAR_TMRCTR_0_DEVICE_ID );
-
-	if( xStatus == XST_SUCCESS )
-	{
-		/* Install the tick interrupt handler as the timer ISR.
-		*NOTE* The xPortInstallInterruptHandler() API function must be used for
-		this purpose. */
-		xStatus = xPortInstallInterruptHandler( XPAR_INTC_0_TMRCTR_0_VEC_ID, vPortTickISR, NULL );
-	}
-
-	if( xStatus == pdPASS )
-	{
-		/* Enable the timer interrupt in the interrupt controller.
-		*NOTE* The vPortEnableInterrupt() API function must be used for this
-		purpose. */
-		vPortEnableInterrupt( XPAR_INTC_0_TMRCTR_0_VEC_ID );
-
-		/* Configure the timer interrupt handler.  This installs the handler
-		directly, rather than through the Xilinx driver.  This is done for
-		efficiency. */
-		XTmrCtr_SetHandler( &xTickTimerInstance, ( void * ) vPortTickISR, NULL );
-
-		/* Set the correct period for the timer. */
-		XTmrCtr_SetResetValue( &xTickTimerInstance, ucTickTimerCounterNumber, ulCounterValue );
-
-		/* Enable the interrupts.  Auto-reload mode is used to generate a
-		periodic tick.  Note that interrupts are disabled when this function is
-		called, so interrupts will not start to be processed until the first
-		task has started to run. */
-		XTmrCtr_SetOptions( &xTickTimerInstance, ucTickTimerCounterNumber, ( XTC_INT_MODE_OPTION | XTC_AUTO_RELOAD_OPTION | XTC_DOWN_COUNT_OPTION ) );
-
-		/* Start the timer. */
-		XTmrCtr_Start( &xTickTimerInstance, ucTickTimerCounterNumber );
-
-
-
-
-		/* The second timer is used as the time base for the run time stats.
-		Auto-reload mode is used to ensure the timer does not stop. */
-		XTmrCtr_SetOptions( &xTickTimerInstance, ucRunTimeStatsCounterNumber, XTC_AUTO_RELOAD_OPTION );
-
-		/* Start the timer. */
-		XTmrCtr_Start( &xTickTimerInstance, ucRunTimeStatsCounterNumber );
-	}
-
-	/* Sanity check that the function executed as expected. */
-	configASSERT( ( xStatus == pdPASS ) );
-}
-/*-----------------------------------------------------------*/
-
-/* This is an application defined callback function used to clear whichever
-interrupt was installed by the the vApplicationSetupTimerInterrupt() callback
-function.  It is provided as an application callback because the kernel will run
-on lots of different MicroBlaze and FPGA configurations - not all of which will
-have the same timer peripherals defined or available.  This example uses the
-dual timer 0.  If that is available on your hardware platform then this example
-callback implementation will not require modification provided the example
-definition of vApplicationSetupTimerInterrupt() is also not modified. */
-void vApplicationClearTimerInterrupt( void )
-{
-unsigned long ulCSR;
-
-	/* Clear the timer interrupt */
-	ulCSR = XTmrCtr_GetControlStatusReg( XPAR_TMRCTR_0_BASEADDR, 0 );
-	XTmrCtr_SetControlStatusReg( XPAR_TMRCTR_0_BASEADDR, 0, ulCSR );
-}
-/*-----------------------------------------------------------*/
-
-void *malloc( size_t x )
-{
-	/* Just to check it never gets called as there is no heap defined (other
-	than the FreeRTOS heap). */
-	for( ;; );
-}
-/*-----------------------------------------------------------*/
-
-uint32_t ulMainGetRunTimeCounterValue( void )
-{
-static uint32_t ulOverflows = 0, ulLastTime = 0;
-uint32_t ulTimeNow, ulReturn;
-const uint32_t ulPrescale = 10, ulTCR2Offset = 24UL;
-
-	ulTimeNow = * ( ( uint32_t * ) ( XPAR_TMRCTR_0_BASEADDR + ulTCR2Offset ) );
-
-	if( ulTimeNow < ulLastTime )
-	{
-		/* 32 as its a 32-bit number. */
-		ulOverflows += ( 1UL << ( 32 - ulPrescale ) );
-	}
-	ulLastTime = ulTimeNow;
-
-	ulReturn = ( ulTimeNow >> ulPrescale ) + ulOverflows;
-
-	return ulReturn;
-}
-/*-----------------------------------------------------------*/
-
-
+/*
+ * FreeRTOS Kernel V10.4.1
+ * Copyright (C) 2020 Amazon.com, Inc. or its affiliates.  All Rights Reserved.
+ *
+ * Permission is hereby granted, free of charge, to any person obtaining a copy of
+ * this software and associated documentation files (the "Software"), to deal in
+ * the Software without restriction, including without limitation the rights to
+ * use, copy, modify, merge, publish, distribute, sublicense, and/or sell copies of
+ * the Software, and to permit persons to whom the Software is furnished to do so,
+ * subject to the following conditions:
+ *
+ * The above copyright notice and this permission notice shall be included in all
+ * copies or substantial portions of the Software.
+ *
+ * THE SOFTWARE IS PROVIDED "AS IS", WITHOUT WARRANTY OF ANY KIND, EXPRESS OR
+ * IMPLIED, INCLUDING BUT NOT LIMITED TO THE WARRANTIES OF MERCHANTABILITY, FITNESS
+ * FOR A PARTICULAR PURPOSE AND NONINFRINGEMENT. IN NO EVENT SHALL THE AUTHORS OR
+ * COPYRIGHT HOLDERS BE LIABLE FOR ANY CLAIM, DAMAGES OR OTHER LIABILITY, WHETHER
+ * IN AN ACTION OF CONTRACT, TORT OR OTHERWISE, ARISING FROM, OUT OF OR IN
+ * CONNECTION WITH THE SOFTWARE OR THE USE OR OTHER DEALINGS IN THE SOFTWARE.
+ *
+ * http://www.FreeRTOS.org
+ * http://aws.amazon.com/freertos
+ *
+ * 1 tab == 4 spaces!
+ */
+
+/******************************************************************************
+ * This project provides three demo applications.  A simple blinky style
+ * project, a more comprehensive test and demo application, and an lwIP example.
+ * The mainSELECTED_APPLICATION setting (defined in this file) is used to
+ * select between the three.  The simply blinky demo is implemented and
+ * described in main_blinky.c.  The more comprehensive test and demo application
+ * is implemented and described in main_full.c.  The lwIP example is implemented
+ * and described in main_lwIP.c.
+ *
+ * This file implements the code that is not demo specific, including the
+ * hardware setup and FreeRTOS hook functions.
+ *
+ * ENSURE TO READ THE DOCUMENTATION PAGE FOR THIS PORT AND DEMO APPLICATION ON
+ * THE http://www.FreeRTOS.org WEB SITE FOR FULL INFORMATION ON USING THIS DEMO
+ * APPLICATION, AND ITS ASSOCIATE FreeRTOS ARCHITECTURE PORT!
+ *
+ */
+
+/* Standard includes. */
+#include <stdio.h>
+#include <limits.h>
+
+/* Scheduler include files. */
+#include "FreeRTOS.h"
+#include "task.h"
+
+/* Demo app includes. */
+#include "partest.h"
+
+/* Xilinx includes. */
+#include "xtmrctr.h"
+#include "xil_cache.h"
+
+/* mainSELECTED_APPLICATION is used to select between three demo applications,
+ * as described at the top of this file.
+ *
+ * When mainSELECTED_APPLICATION is set to 0 the simple blinky example will
+ * be run.
+ *
+ * When mainSELECTED_APPLICATION is set to 1 the comprehensive test and demo
+ * application will be run.
+ *
+ * When mainSELECTED_APPLICATION is set to 2 the lwIP example will be run.
+ */
+#define mainSELECTED_APPLICATION	0
+
+/*-----------------------------------------------------------*/
+
+/*
+ * Configure the hardware as necessary to run this demo.
+ */
+static void prvSetupHardware( void );
+
+/*
+* See the comments at the top of this file and above the
+* mainSELECTED_APPLICATION definition.
+*/
+#if ( mainSELECTED_APPLICATION == 0 )
+	extern void main_blinky( void );
+#elif ( mainSELECTED_APPLICATION == 1 )
+	extern void main_full( void );
+#elif ( mainSELECTED_APPLICATION == 2 )
+	extern void main_lwIP( void );
+#else
+	#error Invalid mainSELECTED_APPLICATION setting.  See the comments at the top of this file and above the mainSELECTED_APPLICATION definition.
+#endif
+
+/* Prototypes for the standard FreeRTOS callback/hook functions implemented
+within this file. */
+void vApplicationMallocFailedHook( void );
+void vApplicationIdleHook( void );
+void vApplicationStackOverflowHook( TaskHandle_t pxTask, char *pcTaskName );
+void vApplicationTickHook( void );
+
+/* The dual timer is used to generate the RTOS tick interrupt and as a time base
+for the run time stats. */
+static XTmrCtr xTickTimerInstance;
+
+/*-----------------------------------------------------------*/
+
+int main( void )
+{
+	/* Configure the hardware ready to run the demo. */
+	prvSetupHardware();
+
+	/* The mainSELECTED_APPLICATION setting is described at the top
+	of this file. */
+	#if( mainSELECTED_APPLICATION == 0 )
+	{
+		main_blinky();
+	}
+	#elif( mainSELECTED_APPLICATION == 1 )
+	{
+		main_full();
+	}
+	#else
+	{
+		main_lwIP();
+	}
+	#endif
+
+	/* Don't expect to reach here. */
+	return 0;
+}
+/*-----------------------------------------------------------*/
+
+static void prvSetupHardware( void )
+{
+	microblaze_disable_interrupts();
+
+	#if defined( XPAR_MICROBLAZE_USE_ICACHE ) && ( XPAR_MICROBLAZE_USE_ICACHE != 0 )
+	{
+		Xil_ICacheInvalidate();
+		Xil_ICacheEnable();
+	}
+	#endif
+
+	#if defined( XPAR_MICROBLAZE_USE_DCACHE ) && ( XPAR_MICROBLAZE_USE_DCACHE != 0 )
+	{
+		Xil_DCacheInvalidate();
+		Xil_DCacheEnable();
+	}
+	#endif
+
+	/* Initialise the LEDs.  ParTest is a historic name which used to stand for
+	PARallel port TEST. */
+	vParTestInitialise();
+}
+/*-----------------------------------------------------------*/
+
+void vApplicationMallocFailedHook( void )
+{
+volatile uint32_t ulDummy = 0;
+
+	/* Called if a call to pvPortMalloc() fails because there is insufficient
+	free memory available in the FreeRTOS heap.  pvPortMalloc() is called
+	internally by FreeRTOS API functions that create tasks, queues, software
+	timers, and semaphores.  The size of the FreeRTOS heap is set by the
+	configTOTAL_HEAP_SIZE configuration constant in FreeRTOSConfig.h.  Force an
+	assertion failure. */
+	configASSERT( ulDummy != 0 );
+}
+/*-----------------------------------------------------------*/
+
+void vApplicationStackOverflowHook( TaskHandle_t pxTask, char *pcTaskName )
+{
+	( void ) pcTaskName;
+	( void ) pxTask;
+
+	/* Run time stack overflow checking is performed if
+	configCHECK_FOR_STACK_OVERFLOW is defined to 1 or 2.  This hook
+	function is called if a stack overflow is detected.  Force an assertion
+	failure. */
+	configASSERT( ( char * ) pxTask == pcTaskName );
+}
+/*-----------------------------------------------------------*/
+
+void vApplicationIdleHook( void )
+{
+	#if( mainSELECTED_APPLICATION == 1 )
+	{
+		extern void vFullDemoIdleHook( void );
+
+		/* When the full demo is build the idle hook is used to create some
+		timers to flash LEDs. */
+		vFullDemoIdleHook();
+	}
+	#endif
+}
+/*-----------------------------------------------------------*/
+
+void vAssertCalled( const char * pcFile, unsigned long ulLine )
+{
+volatile unsigned long ul = 0;
+
+	( void ) pcFile;
+	( void ) ulLine;
+
+	taskENTER_CRITICAL();
+	{
+		/* Set ul to a non-zero value using the debugger to step out of this
+		function. */
+		while( ul == 0 )
+		{
+			portNOP();
+		}
+	}
+	taskEXIT_CRITICAL();
+}
+/*-----------------------------------------------------------*/
+
+void vApplicationTickHook( void )
+{
+	#if( mainSELECTED_APPLICATION == 1 )
+	{
+		extern void vFullDemoTickHook( void );
+
+		/* When the full demo is build the tick hook is used to demonstrate
+		functions being called from an interrupt and perform some tests. */
+		vFullDemoTickHook();
+	}
+	#endif
+}
+/*-----------------------------------------------------------*/
+
+/* This is an application defined callback function used to install the tick
+interrupt handler.  It is provided as an application callback because the kernel
+will run on lots of different MicroBlaze and FPGA configurations - not all of
+which will have the same timer peripherals defined or available.  This example
+uses the Dual Timer 0.  If that is available on your hardware platform then this
+example callback implementation may not require modification.   The name of the
+interrupt handler that must be installed is vPortTickISR(), which the function
+below declares as an extern. */
+void vApplicationSetupTimerInterrupt( void )
+{
+portBASE_TYPE xStatus;
+const unsigned char ucTickTimerCounterNumber = ( unsigned char ) 0U;
+const unsigned char ucRunTimeStatsCounterNumber = ( unsigned char ) 1U;
+const unsigned long ulCounterValue = ( ( XPAR_TMRCTR_0_CLOCK_FREQ_HZ / configTICK_RATE_HZ ) - 1UL );
+extern void vPortTickISR( void *pvUnused );
+
+	/* Initialise the timer/counter. */
+	xStatus = XTmrCtr_Initialize( &xTickTimerInstance, XPAR_TMRCTR_0_DEVICE_ID );
+
+	if( xStatus == XST_SUCCESS )
+	{
+		/* Install the tick interrupt handler as the timer ISR.
+		*NOTE* The xPortInstallInterruptHandler() API function must be used for
+		this purpose. */
+		xStatus = xPortInstallInterruptHandler( XPAR_INTC_0_TMRCTR_0_VEC_ID, vPortTickISR, NULL );
+	}
+
+	if( xStatus == pdPASS )
+	{
+		/* Enable the timer interrupt in the interrupt controller.
+		*NOTE* The vPortEnableInterrupt() API function must be used for this
+		purpose. */
+		vPortEnableInterrupt( XPAR_INTC_0_TMRCTR_0_VEC_ID );
+
+		/* Configure the timer interrupt handler.  This installs the handler
+		directly, rather than through the Xilinx driver.  This is done for
+		efficiency. */
+		XTmrCtr_SetHandler( &xTickTimerInstance, ( void * ) vPortTickISR, NULL );
+
+		/* Set the correct period for the timer. */
+		XTmrCtr_SetResetValue( &xTickTimerInstance, ucTickTimerCounterNumber, ulCounterValue );
+
+		/* Enable the interrupts.  Auto-reload mode is used to generate a
+		periodic tick.  Note that interrupts are disabled when this function is
+		called, so interrupts will not start to be processed until the first
+		task has started to run. */
+		XTmrCtr_SetOptions( &xTickTimerInstance, ucTickTimerCounterNumber, ( XTC_INT_MODE_OPTION | XTC_AUTO_RELOAD_OPTION | XTC_DOWN_COUNT_OPTION ) );
+
+		/* Start the timer. */
+		XTmrCtr_Start( &xTickTimerInstance, ucTickTimerCounterNumber );
+
+
+
+
+		/* The second timer is used as the time base for the run time stats.
+		Auto-reload mode is used to ensure the timer does not stop. */
+		XTmrCtr_SetOptions( &xTickTimerInstance, ucRunTimeStatsCounterNumber, XTC_AUTO_RELOAD_OPTION );
+
+		/* Start the timer. */
+		XTmrCtr_Start( &xTickTimerInstance, ucRunTimeStatsCounterNumber );
+	}
+
+	/* Sanity check that the function executed as expected. */
+	configASSERT( ( xStatus == pdPASS ) );
+}
+/*-----------------------------------------------------------*/
+
+/* This is an application defined callback function used to clear whichever
+interrupt was installed by the the vApplicationSetupTimerInterrupt() callback
+function.  It is provided as an application callback because the kernel will run
+on lots of different MicroBlaze and FPGA configurations - not all of which will
+have the same timer peripherals defined or available.  This example uses the
+dual timer 0.  If that is available on your hardware platform then this example
+callback implementation will not require modification provided the example
+definition of vApplicationSetupTimerInterrupt() is also not modified. */
+void vApplicationClearTimerInterrupt( void )
+{
+unsigned long ulCSR;
+
+	/* Clear the timer interrupt */
+	ulCSR = XTmrCtr_GetControlStatusReg( XPAR_TMRCTR_0_BASEADDR, 0 );
+	XTmrCtr_SetControlStatusReg( XPAR_TMRCTR_0_BASEADDR, 0, ulCSR );
+}
+/*-----------------------------------------------------------*/
+
+void *malloc( size_t x )
+{
+	/* Just to check it never gets called as there is no heap defined (other
+	than the FreeRTOS heap). */
+	for( ;; );
+}
+/*-----------------------------------------------------------*/
+
+uint32_t ulMainGetRunTimeCounterValue( void )
+{
+static uint32_t ulOverflows = 0, ulLastTime = 0;
+uint32_t ulTimeNow, ulReturn;
+const uint32_t ulPrescale = 10, ulTCR2Offset = 24UL;
+
+	ulTimeNow = * ( ( uint32_t * ) ( XPAR_TMRCTR_0_BASEADDR + ulTCR2Offset ) );
+
+	if( ulTimeNow < ulLastTime )
+	{
+		/* 32 as its a 32-bit number. */
+		ulOverflows += ( 1UL << ( 32 - ulPrescale ) );
+	}
+	ulLastTime = ulTimeNow;
+
+	ulReturn = ( ulTimeNow >> ulPrescale ) + ulOverflows;
+
+	return ulReturn;
+}
+/*-----------------------------------------------------------*/
+
+