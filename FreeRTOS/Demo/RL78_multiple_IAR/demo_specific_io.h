--- conflicted
+++ resolved
@@ -1,88 +1,84 @@
-/*
-<<<<<<< HEAD
- * FreeRTOS Kernel V10.3.0
-=======
- * FreeRTOS Kernel V10.4.1
->>>>>>> 5cc65129
- * Copyright (C) 2020 Amazon.com, Inc. or its affiliates.  All Rights Reserved.
- *
- * Permission is hereby granted, free of charge, to any person obtaining a copy of
- * this software and associated documentation files (the "Software"), to deal in
- * the Software without restriction, including without limitation the rights to
- * use, copy, modify, merge, publish, distribute, sublicense, and/or sell copies of
- * the Software, and to permit persons to whom the Software is furnished to do so,
- * subject to the following conditions:
- *
- * The above copyright notice and this permission notice shall be included in all
- * copies or substantial portions of the Software.
- *
- * THE SOFTWARE IS PROVIDED "AS IS", WITHOUT WARRANTY OF ANY KIND, EXPRESS OR
- * IMPLIED, INCLUDING BUT NOT LIMITED TO THE WARRANTIES OF MERCHANTABILITY, FITNESS
- * FOR A PARTICULAR PURPOSE AND NONINFRINGEMENT. IN NO EVENT SHALL THE AUTHORS OR
- * COPYRIGHT HOLDERS BE LIABLE FOR ANY CLAIM, DAMAGES OR OTHER LIABILITY, WHETHER
- * IN AN ACTION OF CONTRACT, TORT OR OTHERWISE, ARISING FROM, OUT OF OR IN
- * CONNECTION WITH THE SOFTWARE OR THE USE OR OTHER DEALINGS IN THE SOFTWARE.
- *
- * http://www.FreeRTOS.org
- * http://aws.amazon.com/freertos
- *
- * 1 tab == 4 spaces!
- */
-
-#ifndef LED_IO_H
-#define LED_IO_H
-
-/* Include the register definition file that is correct for the hardware being
-used.  The C and assembler pre-processor must have one of the following board
-definitions defined to have the correct register definition header file
-included.  Alternatively, just manually include the correct files here. */
-
-
-	#ifdef YRPBRL78G13
-		#include "ior5f100le.h"
-		#include "ior5f100le_ext.h"
-		#define LED_BIT			( P7_bit.no7 )
-		#define LED_INIT()		P7 &= 0x7F; PM7 &= 0x7F
-	#endif /* YRPBRL78G13 */
-
-	#ifdef YRDKRL78G14
-		#include "ior5f104pj.h"
-		#include "ior5f104pj_ext.h"
-		#define LED_BIT			( P4_bit.no1 )
-		#define LED_INIT() 		LED_BIT = 0
-	#endif /* YRDKRL78G14 */
-
-	#ifdef RSKRL78G1C
-		#include "ior5f10jgc.h"
-		#include "ior5f10jgc_ext.h"
-		#define LED_BIT			( P0_bit.no1 )
-		#define LED_INIT()		P0 &= 0xFD; PM0 &= 0xFD
-	#endif /* RSKRL78G1C */
-
-	#ifdef RSKRL78L1C
-		#include "ior5f110pj.h"
-		#include "ior5f110pj_ext.h"
-		#define LED_BIT			( P4_bit.no1 )
-		#define LED_INIT()		P4 &= 0xFD; PM4 &= 0xFD
-	#endif /* RSKRL78L1C */
-
-	#ifdef RSKRL78L13
-		#include "ior5f10wmg.h"
-		#include "ior5f10wmg_ext.h"
-		#define LED_BIT			( P4_bit.no1 )
-		#define LED_INIT() 		P4 &= 0xFD; PM4 &= 0xFD
-	#endif /* RSKRL78L13 */
-
-	#ifdef RL78_G1A_TB
-		#include "ior5f10ele.h"
-		#include "ior5f10ele_ext.h"
-		#define LED_BIT			( P6_bit.no2 )
-		#define LED_INIT() 		P6 &= 0xFB; PM6 &= 0xFB
-	#endif /* RL78_G1A_TB */
-
-	#ifndef LED_BIT
-		#error The hardware platform is not defined
-	#endif
-
-#endif /* LED_IO_H */
-
+/*
+ * FreeRTOS Kernel V10.4.1
+ * Copyright (C) 2020 Amazon.com, Inc. or its affiliates.  All Rights Reserved.
+ *
+ * Permission is hereby granted, free of charge, to any person obtaining a copy of
+ * this software and associated documentation files (the "Software"), to deal in
+ * the Software without restriction, including without limitation the rights to
+ * use, copy, modify, merge, publish, distribute, sublicense, and/or sell copies of
+ * the Software, and to permit persons to whom the Software is furnished to do so,
+ * subject to the following conditions:
+ *
+ * The above copyright notice and this permission notice shall be included in all
+ * copies or substantial portions of the Software.
+ *
+ * THE SOFTWARE IS PROVIDED "AS IS", WITHOUT WARRANTY OF ANY KIND, EXPRESS OR
+ * IMPLIED, INCLUDING BUT NOT LIMITED TO THE WARRANTIES OF MERCHANTABILITY, FITNESS
+ * FOR A PARTICULAR PURPOSE AND NONINFRINGEMENT. IN NO EVENT SHALL THE AUTHORS OR
+ * COPYRIGHT HOLDERS BE LIABLE FOR ANY CLAIM, DAMAGES OR OTHER LIABILITY, WHETHER
+ * IN AN ACTION OF CONTRACT, TORT OR OTHERWISE, ARISING FROM, OUT OF OR IN
+ * CONNECTION WITH THE SOFTWARE OR THE USE OR OTHER DEALINGS IN THE SOFTWARE.
+ *
+ * http://www.FreeRTOS.org
+ * http://aws.amazon.com/freertos
+ *
+ * 1 tab == 4 spaces!
+ */
+
+#ifndef LED_IO_H
+#define LED_IO_H
+
+/* Include the register definition file that is correct for the hardware being
+used.  The C and assembler pre-processor must have one of the following board
+definitions defined to have the correct register definition header file
+included.  Alternatively, just manually include the correct files here. */
+
+
+	#ifdef YRPBRL78G13
+		#include "ior5f100le.h"
+		#include "ior5f100le_ext.h"
+		#define LED_BIT			( P7_bit.no7 )
+		#define LED_INIT()		P7 &= 0x7F; PM7 &= 0x7F
+	#endif /* YRPBRL78G13 */
+
+	#ifdef YRDKRL78G14
+		#include "ior5f104pj.h"
+		#include "ior5f104pj_ext.h"
+		#define LED_BIT			( P4_bit.no1 )
+		#define LED_INIT() 		LED_BIT = 0
+	#endif /* YRDKRL78G14 */
+
+	#ifdef RSKRL78G1C
+		#include "ior5f10jgc.h"
+		#include "ior5f10jgc_ext.h"
+		#define LED_BIT			( P0_bit.no1 )
+		#define LED_INIT()		P0 &= 0xFD; PM0 &= 0xFD
+	#endif /* RSKRL78G1C */
+
+	#ifdef RSKRL78L1C
+		#include "ior5f110pj.h"
+		#include "ior5f110pj_ext.h"
+		#define LED_BIT			( P4_bit.no1 )
+		#define LED_INIT()		P4 &= 0xFD; PM4 &= 0xFD
+	#endif /* RSKRL78L1C */
+
+	#ifdef RSKRL78L13
+		#include "ior5f10wmg.h"
+		#include "ior5f10wmg_ext.h"
+		#define LED_BIT			( P4_bit.no1 )
+		#define LED_INIT() 		P4 &= 0xFD; PM4 &= 0xFD
+	#endif /* RSKRL78L13 */
+
+	#ifdef RL78_G1A_TB
+		#include "ior5f10ele.h"
+		#include "ior5f10ele_ext.h"
+		#define LED_BIT			( P6_bit.no2 )
+		#define LED_INIT() 		P6 &= 0xFB; PM6 &= 0xFB
+	#endif /* RL78_G1A_TB */
+
+	#ifndef LED_BIT
+		#error The hardware platform is not defined
+	#endif
+
+#endif /* LED_IO_H */
+