/*
<<<<<<< HEAD
 * FreeRTOS Kernel V10.3.0
=======
 * FreeRTOS Kernel V10.4.1
>>>>>>> 5cc65129
 * Copyright (C) 2020 Amazon.com, Inc. or its affiliates.  All Rights Reserved.
 *
 * Permission is hereby granted, free of charge, to any person obtaining a copy of
 * this software and associated documentation files (the "Software"), to deal in
 * the Software without restriction, including without limitation the rights to
 * use, copy, modify, merge, publish, distribute, sublicense, and/or sell copies of
 * the Software, and to permit persons to whom the Software is furnished to do so,
 * subject to the following conditions:
 *
 * The above copyright notice and this permission notice shall be included in all
 * copies or substantial portions of the Software.
 *
 * THE SOFTWARE IS PROVIDED "AS IS", WITHOUT WARRANTY OF ANY KIND, EXPRESS OR
 * IMPLIED, INCLUDING BUT NOT LIMITED TO THE WARRANTIES OF MERCHANTABILITY, FITNESS
 * FOR A PARTICULAR PURPOSE AND NONINFRINGEMENT. IN NO EVENT SHALL THE AUTHORS OR
 * COPYRIGHT HOLDERS BE LIABLE FOR ANY CLAIM, DAMAGES OR OTHER LIABILITY, WHETHER
 * IN AN ACTION OF CONTRACT, TORT OR OTHERWISE, ARISING FROM, OUT OF OR IN
 * CONNECTION WITH THE SOFTWARE OR THE USE OR OTHER DEALINGS IN THE SOFTWARE.
 *
 * http://www.FreeRTOS.org
 * http://aws.amazon.com/freertos
 *
 * 1 tab == 4 spaces!
 */

/*
	BASIC INTERRUPT DRIVEN SERIAL PORT DRIVER FOR UART0.
*/

/* Library includes. */
#include "uart.h"
#include "gpio.h"
#include "eic.h"

/* Scheduler includes. */
#include "FreeRTOS.h"
#include "queue.h"

/* Demo application includes. */
#include "serial.h"

#define UART0_Rx_Pin 					( 0x0001<< 8 )
#define UART0_Tx_Pin 					( 0x0001<< 9 )

#define serINVALID_QUEUE				( ( QueueHandle_t ) 0 )
#define serNO_BLOCK						( ( TickType_t ) 0 )

/* Macros to turn on and off the Tx empty interrupt. */
#define serINTERRUPT_ON()				UART0->IER |= UART_TxHalfEmpty
#define serINTERRUPT_OFF()				UART0->IER &= ~UART_TxHalfEmpty

/*-----------------------------------------------------------*/

/* Queues used to hold received characters, and characters waiting to be
transmitted. */
static QueueHandle_t xRxedChars;
static QueueHandle_t xCharsForTx;

/*-----------------------------------------------------------*/

/* Interrupt entry point written in the assembler file serialISR.s79. */
extern void vSerialISREntry( void );

/* The interrupt service routine - called from the assembly entry point. */
__arm void vSerialISR( void );

/*-----------------------------------------------------------*/

/*
 * See the serial2.h header file.
 */
xComPortHandle xSerialPortInitMinimal( unsigned long ulWantedBaud, unsigned portBASE_TYPE uxQueueLength )
{
xComPortHandle xReturn;
	
	/* Create the queues used to hold Rx and Tx characters. */
	xRxedChars = xQueueCreate( uxQueueLength, ( unsigned portBASE_TYPE ) sizeof( signed char ) );
	xCharsForTx = xQueueCreate( uxQueueLength + 1, ( unsigned portBASE_TYPE ) sizeof( signed char ) );

	/* If the queues were created correctly then setup the serial port
	hardware. */
	if( ( xRxedChars != serINVALID_QUEUE ) && ( xCharsForTx != serINVALID_QUEUE ) )
	{
		portENTER_CRITICAL();
		{
			/* Setup the UART port pins. */
			GPIO_Config( GPIO0, UART0_Tx_Pin, GPIO_AF_PP );
			GPIO_Config( GPIO0, UART0_Rx_Pin, GPIO_IN_TRI_CMOS );

			/* Configure the UART. */
			UART_OnOffConfig( UART0, ENABLE );
			UART_FifoConfig( UART0, DISABLE );
			UART_FifoReset( UART0, UART_RxFIFO );
			UART_FifoReset( UART0, UART_TxFIFO );
			UART_LoopBackConfig(UART0, DISABLE );
			UART_Config( UART0, ulWantedBaud, UART_NO_PARITY, UART_1_StopBits, UARTM_8D );
			UART_RxConfig( UART0, ENABLE );

			/* Configure the IEC for the UART interrupts. */
			EIC_IRQChannelPriorityConfig( UART0_IRQChannel, 1 );
			EIC_IRQChannelConfig( UART0_IRQChannel, ENABLE );
			EIC_IRQConfig( ENABLE );
			UART_ItConfig( UART0, UART_RxBufFull, ENABLE );
		}
		portEXIT_CRITICAL();
	}
	else
	{
		xReturn = ( xComPortHandle ) 0;
	}

	/* This demo file only supports a single port but we have to return
	something to comply with the standard demo header file. */
	return xReturn;
}
/*-----------------------------------------------------------*/

signed portBASE_TYPE xSerialGetChar( xComPortHandle pxPort, signed char *pcRxedChar, TickType_t xBlockTime )
{
	/* The port handle is not required as this driver only supports one port. */
	( void ) pxPort;

	/* Get the next character from the buffer.  Return false if no characters
	are available, or arrive before xBlockTime expires. */
	if( xQueueReceive( xRxedChars, pcRxedChar, xBlockTime ) )
	{
		return pdTRUE;
	}
	else
	{
		return pdFALSE;
	}
}
/*-----------------------------------------------------------*/

void vSerialPutString( xComPortHandle pxPort, const signed char * const pcString, unsigned short usStringLength )
{
signed char *pxNext;

	/* A couple of parameters that this port does not use. */
	( void ) usStringLength;
	( void ) pxPort;

	/* NOTE: This implementation does not handle the queue being full as no
	block time is used! */

	/* The port handle is not required as this driver only supports UART0. */
	( void ) pxPort;

	/* Send each character in the string, one at a time. */
	pxNext = ( signed char * ) pcString;
	while( *pxNext )
	{
		xSerialPutChar( pxPort, *pxNext, serNO_BLOCK );
		pxNext++;
	}
}
/*-----------------------------------------------------------*/

signed portBASE_TYPE xSerialPutChar( xComPortHandle pxPort, signed char cOutChar, TickType_t xBlockTime )
{
	/* Place the character in the queue of characters to be transmitted. */
	if( xQueueSend( xCharsForTx, &cOutChar, xBlockTime ) != pdPASS )
	{
		return pdFAIL;
	}

	/* Turn on the Tx interrupt so the ISR will remove the character from the
	queue and send it.   This does not need to be in a critical section as
	if the interrupt has already removed the character the next interrupt
	will simply turn off the Tx interrupt again. */
	serINTERRUPT_ON();

	return pdPASS;
}
/*-----------------------------------------------------------*/

void vSerialClose( xComPortHandle xPort )
{
	/* Not supported as not required by the demo application. */
}
/*-----------------------------------------------------------*/

/* Serial port ISR.  This can cause a context switch so is not defined as a
standard ISR using the __irq keyword.  Instead a wrapper function is defined
within serialISR.s79 which in turn calls this function.  See the port
documentation on the FreeRTOS.org website for more information. */
__arm void vSerialISR( void )
{
unsigned short usStatus;
signed char cChar;
portBASE_TYPE xHigherPriorityTaskWoken = pdFALSE;

	/* What caused the interrupt? */
	usStatus = UART_FlagStatus( UART0 );

	if( usStatus & UART_TxHalfEmpty )
	{
		/* The interrupt was caused by the THR becoming empty.  Are there any
		more characters to transmit? */
		if( xQueueReceiveFromISR( xCharsForTx, &cChar, &xHigherPriorityTaskWoken ) == pdTRUE )
		{
			/* A character was retrieved from the queue so can be sent to the
			THR now. */
			UART0->TxBUFR = cChar;
		}
		else
		{
			/* Queue empty, nothing to send so turn off the Tx interrupt. */
			serINTERRUPT_OFF();
		}		
	}

	if( usStatus & 	UART_RxBufFull )
	{
		/* The interrupt was caused by a character being received.  Grab the
		character from the RHR and place it in the queue of received
		characters. */
		cChar = UART0->RxBUFR;
		xQueueSendFromISR( xRxedChars, &cChar, &xHigherPriorityTaskWoken );
	}

	/* If a task was woken by either a character being received or a character
	being transmitted then we may need to switch to another task. */
	portEND_SWITCHING_ISR( xHigherPriorityTaskWoken );

	/* End the interrupt in the EIC. */
	portCLEAR_EIC();
}





	
<|MERGE_RESOLUTION|>--- conflicted
+++ resolved
@@ -1,241 +1,237 @@
-/*
-<<<<<<< HEAD
- * FreeRTOS Kernel V10.3.0
-=======
- * FreeRTOS Kernel V10.4.1
->>>>>>> 5cc65129
- * Copyright (C) 2020 Amazon.com, Inc. or its affiliates.  All Rights Reserved.
- *
- * Permission is hereby granted, free of charge, to any person obtaining a copy of
- * this software and associated documentation files (the "Software"), to deal in
- * the Software without restriction, including without limitation the rights to
- * use, copy, modify, merge, publish, distribute, sublicense, and/or sell copies of
- * the Software, and to permit persons to whom the Software is furnished to do so,
- * subject to the following conditions:
- *
- * The above copyright notice and this permission notice shall be included in all
- * copies or substantial portions of the Software.
- *
- * THE SOFTWARE IS PROVIDED "AS IS", WITHOUT WARRANTY OF ANY KIND, EXPRESS OR
- * IMPLIED, INCLUDING BUT NOT LIMITED TO THE WARRANTIES OF MERCHANTABILITY, FITNESS
- * FOR A PARTICULAR PURPOSE AND NONINFRINGEMENT. IN NO EVENT SHALL THE AUTHORS OR
- * COPYRIGHT HOLDERS BE LIABLE FOR ANY CLAIM, DAMAGES OR OTHER LIABILITY, WHETHER
- * IN AN ACTION OF CONTRACT, TORT OR OTHERWISE, ARISING FROM, OUT OF OR IN
- * CONNECTION WITH THE SOFTWARE OR THE USE OR OTHER DEALINGS IN THE SOFTWARE.
- *
- * http://www.FreeRTOS.org
- * http://aws.amazon.com/freertos
- *
- * 1 tab == 4 spaces!
- */
-
-/*
-	BASIC INTERRUPT DRIVEN SERIAL PORT DRIVER FOR UART0.
-*/
-
-/* Library includes. */
-#include "uart.h"
-#include "gpio.h"
-#include "eic.h"
-
-/* Scheduler includes. */
-#include "FreeRTOS.h"
-#include "queue.h"
-
-/* Demo application includes. */
-#include "serial.h"
-
-#define UART0_Rx_Pin 					( 0x0001<< 8 )
-#define UART0_Tx_Pin 					( 0x0001<< 9 )
-
-#define serINVALID_QUEUE				( ( QueueHandle_t ) 0 )
-#define serNO_BLOCK						( ( TickType_t ) 0 )
-
-/* Macros to turn on and off the Tx empty interrupt. */
-#define serINTERRUPT_ON()				UART0->IER |= UART_TxHalfEmpty
-#define serINTERRUPT_OFF()				UART0->IER &= ~UART_TxHalfEmpty
-
-/*-----------------------------------------------------------*/
-
-/* Queues used to hold received characters, and characters waiting to be
-transmitted. */
-static QueueHandle_t xRxedChars;
-static QueueHandle_t xCharsForTx;
-
-/*-----------------------------------------------------------*/
-
-/* Interrupt entry point written in the assembler file serialISR.s79. */
-extern void vSerialISREntry( void );
-
-/* The interrupt service routine - called from the assembly entry point. */
-__arm void vSerialISR( void );
-
-/*-----------------------------------------------------------*/
-
-/*
- * See the serial2.h header file.
- */
-xComPortHandle xSerialPortInitMinimal( unsigned long ulWantedBaud, unsigned portBASE_TYPE uxQueueLength )
-{
-xComPortHandle xReturn;
-	
-	/* Create the queues used to hold Rx and Tx characters. */
-	xRxedChars = xQueueCreate( uxQueueLength, ( unsigned portBASE_TYPE ) sizeof( signed char ) );
-	xCharsForTx = xQueueCreate( uxQueueLength + 1, ( unsigned portBASE_TYPE ) sizeof( signed char ) );
-
-	/* If the queues were created correctly then setup the serial port
-	hardware. */
-	if( ( xRxedChars != serINVALID_QUEUE ) && ( xCharsForTx != serINVALID_QUEUE ) )
-	{
-		portENTER_CRITICAL();
-		{
-			/* Setup the UART port pins. */
-			GPIO_Config( GPIO0, UART0_Tx_Pin, GPIO_AF_PP );
-			GPIO_Config( GPIO0, UART0_Rx_Pin, GPIO_IN_TRI_CMOS );
-
-			/* Configure the UART. */
-			UART_OnOffConfig( UART0, ENABLE );
-			UART_FifoConfig( UART0, DISABLE );
-			UART_FifoReset( UART0, UART_RxFIFO );
-			UART_FifoReset( UART0, UART_TxFIFO );
-			UART_LoopBackConfig(UART0, DISABLE );
-			UART_Config( UART0, ulWantedBaud, UART_NO_PARITY, UART_1_StopBits, UARTM_8D );
-			UART_RxConfig( UART0, ENABLE );
-
-			/* Configure the IEC for the UART interrupts. */
-			EIC_IRQChannelPriorityConfig( UART0_IRQChannel, 1 );
-			EIC_IRQChannelConfig( UART0_IRQChannel, ENABLE );
-			EIC_IRQConfig( ENABLE );
-			UART_ItConfig( UART0, UART_RxBufFull, ENABLE );
-		}
-		portEXIT_CRITICAL();
-	}
-	else
-	{
-		xReturn = ( xComPortHandle ) 0;
-	}
-
-	/* This demo file only supports a single port but we have to return
-	something to comply with the standard demo header file. */
-	return xReturn;
-}
-/*-----------------------------------------------------------*/
-
-signed portBASE_TYPE xSerialGetChar( xComPortHandle pxPort, signed char *pcRxedChar, TickType_t xBlockTime )
-{
-	/* The port handle is not required as this driver only supports one port. */
-	( void ) pxPort;
-
-	/* Get the next character from the buffer.  Return false if no characters
-	are available, or arrive before xBlockTime expires. */
-	if( xQueueReceive( xRxedChars, pcRxedChar, xBlockTime ) )
-	{
-		return pdTRUE;
-	}
-	else
-	{
-		return pdFALSE;
-	}
-}
-/*-----------------------------------------------------------*/
-
-void vSerialPutString( xComPortHandle pxPort, const signed char * const pcString, unsigned short usStringLength )
-{
-signed char *pxNext;
-
-	/* A couple of parameters that this port does not use. */
-	( void ) usStringLength;
-	( void ) pxPort;
-
-	/* NOTE: This implementation does not handle the queue being full as no
-	block time is used! */
-
-	/* The port handle is not required as this driver only supports UART0. */
-	( void ) pxPort;
-
-	/* Send each character in the string, one at a time. */
-	pxNext = ( signed char * ) pcString;
-	while( *pxNext )
-	{
-		xSerialPutChar( pxPort, *pxNext, serNO_BLOCK );
-		pxNext++;
-	}
-}
-/*-----------------------------------------------------------*/
-
-signed portBASE_TYPE xSerialPutChar( xComPortHandle pxPort, signed char cOutChar, TickType_t xBlockTime )
-{
-	/* Place the character in the queue of characters to be transmitted. */
-	if( xQueueSend( xCharsForTx, &cOutChar, xBlockTime ) != pdPASS )
-	{
-		return pdFAIL;
-	}
-
-	/* Turn on the Tx interrupt so the ISR will remove the character from the
-	queue and send it.   This does not need to be in a critical section as
-	if the interrupt has already removed the character the next interrupt
-	will simply turn off the Tx interrupt again. */
-	serINTERRUPT_ON();
-
-	return pdPASS;
-}
-/*-----------------------------------------------------------*/
-
-void vSerialClose( xComPortHandle xPort )
-{
-	/* Not supported as not required by the demo application. */
-}
-/*-----------------------------------------------------------*/
-
-/* Serial port ISR.  This can cause a context switch so is not defined as a
-standard ISR using the __irq keyword.  Instead a wrapper function is defined
-within serialISR.s79 which in turn calls this function.  See the port
-documentation on the FreeRTOS.org website for more information. */
-__arm void vSerialISR( void )
-{
-unsigned short usStatus;
-signed char cChar;
-portBASE_TYPE xHigherPriorityTaskWoken = pdFALSE;
-
-	/* What caused the interrupt? */
-	usStatus = UART_FlagStatus( UART0 );
-
-	if( usStatus & UART_TxHalfEmpty )
-	{
-		/* The interrupt was caused by the THR becoming empty.  Are there any
-		more characters to transmit? */
-		if( xQueueReceiveFromISR( xCharsForTx, &cChar, &xHigherPriorityTaskWoken ) == pdTRUE )
-		{
-			/* A character was retrieved from the queue so can be sent to the
-			THR now. */
-			UART0->TxBUFR = cChar;
-		}
-		else
-		{
-			/* Queue empty, nothing to send so turn off the Tx interrupt. */
-			serINTERRUPT_OFF();
-		}		
-	}
-
-	if( usStatus & 	UART_RxBufFull )
-	{
-		/* The interrupt was caused by a character being received.  Grab the
-		character from the RHR and place it in the queue of received
-		characters. */
-		cChar = UART0->RxBUFR;
-		xQueueSendFromISR( xRxedChars, &cChar, &xHigherPriorityTaskWoken );
-	}
-
-	/* If a task was woken by either a character being received or a character
-	being transmitted then we may need to switch to another task. */
-	portEND_SWITCHING_ISR( xHigherPriorityTaskWoken );
-
-	/* End the interrupt in the EIC. */
-	portCLEAR_EIC();
-}
-
-
-
-
-
-	
+/*
+ * FreeRTOS Kernel V10.4.1
+ * Copyright (C) 2020 Amazon.com, Inc. or its affiliates.  All Rights Reserved.
+ *
+ * Permission is hereby granted, free of charge, to any person obtaining a copy of
+ * this software and associated documentation files (the "Software"), to deal in
+ * the Software without restriction, including without limitation the rights to
+ * use, copy, modify, merge, publish, distribute, sublicense, and/or sell copies of
+ * the Software, and to permit persons to whom the Software is furnished to do so,
+ * subject to the following conditions:
+ *
+ * The above copyright notice and this permission notice shall be included in all
+ * copies or substantial portions of the Software.
+ *
+ * THE SOFTWARE IS PROVIDED "AS IS", WITHOUT WARRANTY OF ANY KIND, EXPRESS OR
+ * IMPLIED, INCLUDING BUT NOT LIMITED TO THE WARRANTIES OF MERCHANTABILITY, FITNESS
+ * FOR A PARTICULAR PURPOSE AND NONINFRINGEMENT. IN NO EVENT SHALL THE AUTHORS OR
+ * COPYRIGHT HOLDERS BE LIABLE FOR ANY CLAIM, DAMAGES OR OTHER LIABILITY, WHETHER
+ * IN AN ACTION OF CONTRACT, TORT OR OTHERWISE, ARISING FROM, OUT OF OR IN
+ * CONNECTION WITH THE SOFTWARE OR THE USE OR OTHER DEALINGS IN THE SOFTWARE.
+ *
+ * http://www.FreeRTOS.org
+ * http://aws.amazon.com/freertos
+ *
+ * 1 tab == 4 spaces!
+ */
+
+/*
+	BASIC INTERRUPT DRIVEN SERIAL PORT DRIVER FOR UART0.
+*/
+
+/* Library includes. */
+#include "uart.h"
+#include "gpio.h"
+#include "eic.h"
+
+/* Scheduler includes. */
+#include "FreeRTOS.h"
+#include "queue.h"
+
+/* Demo application includes. */
+#include "serial.h"
+
+#define UART0_Rx_Pin 					( 0x0001<< 8 )
+#define UART0_Tx_Pin 					( 0x0001<< 9 )
+
+#define serINVALID_QUEUE				( ( QueueHandle_t ) 0 )
+#define serNO_BLOCK						( ( TickType_t ) 0 )
+
+/* Macros to turn on and off the Tx empty interrupt. */
+#define serINTERRUPT_ON()				UART0->IER |= UART_TxHalfEmpty
+#define serINTERRUPT_OFF()				UART0->IER &= ~UART_TxHalfEmpty
+
+/*-----------------------------------------------------------*/
+
+/* Queues used to hold received characters, and characters waiting to be
+transmitted. */
+static QueueHandle_t xRxedChars;
+static QueueHandle_t xCharsForTx;
+
+/*-----------------------------------------------------------*/
+
+/* Interrupt entry point written in the assembler file serialISR.s79. */
+extern void vSerialISREntry( void );
+
+/* The interrupt service routine - called from the assembly entry point. */
+__arm void vSerialISR( void );
+
+/*-----------------------------------------------------------*/
+
+/*
+ * See the serial2.h header file.
+ */
+xComPortHandle xSerialPortInitMinimal( unsigned long ulWantedBaud, unsigned portBASE_TYPE uxQueueLength )
+{
+xComPortHandle xReturn;
+	
+	/* Create the queues used to hold Rx and Tx characters. */
+	xRxedChars = xQueueCreate( uxQueueLength, ( unsigned portBASE_TYPE ) sizeof( signed char ) );
+	xCharsForTx = xQueueCreate( uxQueueLength + 1, ( unsigned portBASE_TYPE ) sizeof( signed char ) );
+
+	/* If the queues were created correctly then setup the serial port
+	hardware. */
+	if( ( xRxedChars != serINVALID_QUEUE ) && ( xCharsForTx != serINVALID_QUEUE ) )
+	{
+		portENTER_CRITICAL();
+		{
+			/* Setup the UART port pins. */
+			GPIO_Config( GPIO0, UART0_Tx_Pin, GPIO_AF_PP );
+			GPIO_Config( GPIO0, UART0_Rx_Pin, GPIO_IN_TRI_CMOS );
+
+			/* Configure the UART. */
+			UART_OnOffConfig( UART0, ENABLE );
+			UART_FifoConfig( UART0, DISABLE );
+			UART_FifoReset( UART0, UART_RxFIFO );
+			UART_FifoReset( UART0, UART_TxFIFO );
+			UART_LoopBackConfig(UART0, DISABLE );
+			UART_Config( UART0, ulWantedBaud, UART_NO_PARITY, UART_1_StopBits, UARTM_8D );
+			UART_RxConfig( UART0, ENABLE );
+
+			/* Configure the IEC for the UART interrupts. */
+			EIC_IRQChannelPriorityConfig( UART0_IRQChannel, 1 );
+			EIC_IRQChannelConfig( UART0_IRQChannel, ENABLE );
+			EIC_IRQConfig( ENABLE );
+			UART_ItConfig( UART0, UART_RxBufFull, ENABLE );
+		}
+		portEXIT_CRITICAL();
+	}
+	else
+	{
+		xReturn = ( xComPortHandle ) 0;
+	}
+
+	/* This demo file only supports a single port but we have to return
+	something to comply with the standard demo header file. */
+	return xReturn;
+}
+/*-----------------------------------------------------------*/
+
+signed portBASE_TYPE xSerialGetChar( xComPortHandle pxPort, signed char *pcRxedChar, TickType_t xBlockTime )
+{
+	/* The port handle is not required as this driver only supports one port. */
+	( void ) pxPort;
+
+	/* Get the next character from the buffer.  Return false if no characters
+	are available, or arrive before xBlockTime expires. */
+	if( xQueueReceive( xRxedChars, pcRxedChar, xBlockTime ) )
+	{
+		return pdTRUE;
+	}
+	else
+	{
+		return pdFALSE;
+	}
+}
+/*-----------------------------------------------------------*/
+
+void vSerialPutString( xComPortHandle pxPort, const signed char * const pcString, unsigned short usStringLength )
+{
+signed char *pxNext;
+
+	/* A couple of parameters that this port does not use. */
+	( void ) usStringLength;
+	( void ) pxPort;
+
+	/* NOTE: This implementation does not handle the queue being full as no
+	block time is used! */
+
+	/* The port handle is not required as this driver only supports UART0. */
+	( void ) pxPort;
+
+	/* Send each character in the string, one at a time. */
+	pxNext = ( signed char * ) pcString;
+	while( *pxNext )
+	{
+		xSerialPutChar( pxPort, *pxNext, serNO_BLOCK );
+		pxNext++;
+	}
+}
+/*-----------------------------------------------------------*/
+
+signed portBASE_TYPE xSerialPutChar( xComPortHandle pxPort, signed char cOutChar, TickType_t xBlockTime )
+{
+	/* Place the character in the queue of characters to be transmitted. */
+	if( xQueueSend( xCharsForTx, &cOutChar, xBlockTime ) != pdPASS )
+	{
+		return pdFAIL;
+	}
+
+	/* Turn on the Tx interrupt so the ISR will remove the character from the
+	queue and send it.   This does not need to be in a critical section as
+	if the interrupt has already removed the character the next interrupt
+	will simply turn off the Tx interrupt again. */
+	serINTERRUPT_ON();
+
+	return pdPASS;
+}
+/*-----------------------------------------------------------*/
+
+void vSerialClose( xComPortHandle xPort )
+{
+	/* Not supported as not required by the demo application. */
+}
+/*-----------------------------------------------------------*/
+
+/* Serial port ISR.  This can cause a context switch so is not defined as a
+standard ISR using the __irq keyword.  Instead a wrapper function is defined
+within serialISR.s79 which in turn calls this function.  See the port
+documentation on the FreeRTOS.org website for more information. */
+__arm void vSerialISR( void )
+{
+unsigned short usStatus;
+signed char cChar;
+portBASE_TYPE xHigherPriorityTaskWoken = pdFALSE;
+
+	/* What caused the interrupt? */
+	usStatus = UART_FlagStatus( UART0 );
+
+	if( usStatus & UART_TxHalfEmpty )
+	{
+		/* The interrupt was caused by the THR becoming empty.  Are there any
+		more characters to transmit? */
+		if( xQueueReceiveFromISR( xCharsForTx, &cChar, &xHigherPriorityTaskWoken ) == pdTRUE )
+		{
+			/* A character was retrieved from the queue so can be sent to the
+			THR now. */
+			UART0->TxBUFR = cChar;
+		}
+		else
+		{
+			/* Queue empty, nothing to send so turn off the Tx interrupt. */
+			serINTERRUPT_OFF();
+		}		
+	}
+
+	if( usStatus & 	UART_RxBufFull )
+	{
+		/* The interrupt was caused by a character being received.  Grab the
+		character from the RHR and place it in the queue of received
+		characters. */
+		cChar = UART0->RxBUFR;
+		xQueueSendFromISR( xRxedChars, &cChar, &xHigherPriorityTaskWoken );
+	}
+
+	/* If a task was woken by either a character being received or a character
+	being transmitted then we may need to switch to another task. */
+	portEND_SWITCHING_ISR( xHigherPriorityTaskWoken );
+
+	/* End the interrupt in the EIC. */
+	portCLEAR_EIC();
+}
+
+
+
+
+
+	