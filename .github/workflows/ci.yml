--- conflicted
+++ resolved
@@ -59,7 +59,7 @@
           name: doxygen.zip-${{ github.sha }}
           path: ./freertos/doxygen.zip
           retention-days: 2
-<<<<<<< HEAD
+
   spell-check:
     runs-on: ubuntu-latest
     steps:
@@ -69,7 +69,7 @@
         uses: AniruddhaKanhere/CI-CD-Github-Actions/spellings@main
         with:
           path: ./
-=======
+
   verify-manifest:
     runs-on: ubuntu-latest
     steps:
@@ -81,5 +81,4 @@
       - name: Install dependencies
         run: python3 -m pip install -r .github/scripts/verify_manifest_requirements.txt
       - name: Run script to verify manifest.yml
-        run: python3 .github/scripts/verify_manifest.py
->>>>>>> e117bdcd
+        run: python3 .github/scripts/verify_manifest.py