--- conflicted
+++ resolved
@@ -1,197 +1,193 @@
-/*
-<<<<<<< HEAD
- * FreeRTOS Kernel V10.3.0
-=======
- * FreeRTOS Kernel V10.4.1
->>>>>>> 5cc65129
- * Copyright (C) 2020 Amazon.com, Inc. or its affiliates.  All Rights Reserved.
- *
- * Permission is hereby granted, free of charge, to any person obtaining a copy of
- * this software and associated documentation files (the "Software"), to deal in
- * the Software without restriction, including without limitation the rights to
- * use, copy, modify, merge, publish, distribute, sublicense, and/or sell copies of
- * the Software, and to permit persons to whom the Software is furnished to do so,
- * subject to the following conditions:
- *
- * The above copyright notice and this permission notice shall be included in all
- * copies or substantial portions of the Software.
- *
- * THE SOFTWARE IS PROVIDED "AS IS", WITHOUT WARRANTY OF ANY KIND, EXPRESS OR
- * IMPLIED, INCLUDING BUT NOT LIMITED TO THE WARRANTIES OF MERCHANTABILITY, FITNESS
- * FOR A PARTICULAR PURPOSE AND NONINFRINGEMENT. IN NO EVENT SHALL THE AUTHORS OR
- * COPYRIGHT HOLDERS BE LIABLE FOR ANY CLAIM, DAMAGES OR OTHER LIABILITY, WHETHER
- * IN AN ACTION OF CONTRACT, TORT OR OTHERWISE, ARISING FROM, OUT OF OR IN
- * CONNECTION WITH THE SOFTWARE OR THE USE OR OTHER DEALINGS IN THE SOFTWARE.
- *
- * http://www.FreeRTOS.org
- * http://aws.amazon.com/freertos
- *
- * 1 tab == 4 spaces!
- */
-
-
-/* BASIC INTERRUPT DRIVEN SERIAL PORT DRIVER. 
-
-NOTE:  This driver is primarily to test the scheduler functionality.  It does
-not effectively use the buffers or DMA and is therefore not intended to be
-an example of an efficient driver. */
-
-/* Standard include file. */
-#include <stdlib.h>
-#include <plib.h>
-
-/* Scheduler include files. */
-#include "FreeRTOS.h"
-#include "queue.h"
-#include "task.h"
-
-/* Demo app include files. */
-#include "serial.h"
-
-/* Hardware setup. */
-#define serSET_FLAG						( 1 )
-
-/* The queues used to communicate between tasks and ISR's. */
-static QueueHandle_t xRxedChars; 
-static QueueHandle_t xCharsForTx; 
-
-/* Flag used to indicate the tx status. */
-static volatile portBASE_TYPE xTxHasEnded;
-
-/*-----------------------------------------------------------*/
-
-/* The UART interrupt handler.  As this uses the FreeRTOS assembly interrupt
-entry point the IPL setting in the following prototype has no effect.  The
-interrupt priority is set by the call to  ConfigIntUART2() in 
-xSerialPortInitMinimal(). */
-void __attribute__( (interrupt(IPL0AUTO), vector(_UART2_VECTOR))) vU2InterruptWrapper( void );
-
-/*-----------------------------------------------------------*/
-
-xComPortHandle xSerialPortInitMinimal( unsigned long ulWantedBaud, unsigned portBASE_TYPE uxQueueLength )
-{
-unsigned short usBRG;
-
-	/* Create the queues used by the com test task. */
-	xRxedChars = xQueueCreate( uxQueueLength, ( unsigned portBASE_TYPE ) sizeof( signed char ) );
-	xCharsForTx = xQueueCreate( uxQueueLength, ( unsigned portBASE_TYPE ) sizeof( signed char ) );
-
-	/* Configure the UART and interrupts. */
-	usBRG = (unsigned short)(( (float)configPERIPHERAL_CLOCK_HZ / ( (float)16 * (float)ulWantedBaud ) ) - (float)0.5);
-	OpenUART2( UART_EN, UART_RX_ENABLE | UART_TX_ENABLE | UART_INT_TX | UART_INT_RX_CHAR, usBRG );
-	ConfigIntUART2( ( configKERNEL_INTERRUPT_PRIORITY + 1 ) | UART_INT_SUB_PR0 | UART_TX_INT_EN | UART_RX_INT_EN );
-
-	xTxHasEnded = pdTRUE;
-
-	/* Only a single port is implemented so we don't need to return anything. */
-	return NULL;
-}
-/*-----------------------------------------------------------*/
-
-signed portBASE_TYPE xSerialGetChar( xComPortHandle pxPort, signed char *pcRxedChar, TickType_t xBlockTime )
-{
-	/* Only one port is supported. */
-	( void ) pxPort;
-
-	/* Get the next character from the buffer.  Return false if no characters
-	are available or arrive before xBlockTime expires. */
-	if( xQueueReceive( xRxedChars, pcRxedChar, xBlockTime ) )
-	{
-		return pdTRUE;
-	}
-	else
-	{
-		return pdFALSE;
-	}
-}
-/*-----------------------------------------------------------*/
-
-signed portBASE_TYPE xSerialPutChar( xComPortHandle pxPort, signed char cOutChar, TickType_t xBlockTime )
-{
-signed portBASE_TYPE xReturn;
-
-	/* Only one port is supported. */
-	( void ) pxPort;
-
-	/* Return false if after the block time there is no room on the Tx queue. */
-	if( xQueueSend( xCharsForTx, &cOutChar, xBlockTime ) != pdPASS )
-	{
-		xReturn = pdFAIL;
-	}
-	else
-	{
-		xReturn = pdPASS;
-	}
-
-	if( xReturn != pdFAIL )
-	{
-		/* A critical section should not be required as xTxHasEnded will not be
-		written to by the ISR if it is already 0. */
-		if(  xTxHasEnded == pdTRUE )
-		{
-			xTxHasEnded = pdFALSE;
-			IFS1SET = _IFS1_U2TXIF_MASK;
-		}
-	}
-
-	return pdPASS;
-}
-/*-----------------------------------------------------------*/
-
-void vSerialClose( xComPortHandle xPort )
-{
-}
-/*-----------------------------------------------------------*/
-
-void vU2InterruptHandler( void )
-{
-/* Declared static to minimise stack use. */
-static char cChar;
-static portBASE_TYPE xHigherPriorityTaskWoken;
-
-	xHigherPriorityTaskWoken = pdFALSE;
-
-	/* Are any Rx interrupts pending? */
-	if( IFS1bits.U2RXIF == 1)
-	{
-		while( U2STAbits.URXDA )
-		{
-			/* Retrieve the received character and place it in the queue of
-			received characters. */
-			cChar = U2RXREG;
-			xQueueSendFromISR( xRxedChars, &cChar, &xHigherPriorityTaskWoken );
-		}
-		IFS1CLR = _IFS1_U2RXIF_MASK;
-	}
-
-	/* Are any Tx interrupts pending? */
-	if( IFS1bits.U2TXIF == 1 )
-	{
-		while( ( U2STAbits.UTXBF ) == 0 )
-		{
-			if( xQueueReceiveFromISR( xCharsForTx, &cChar, &xHigherPriorityTaskWoken ) == pdTRUE )
-			{
-				/* Send the next character queued for Tx. */
-				U2TXREG = cChar;
-			}
-			else
-			{
-				/* Queue empty, nothing to send. */
-				xTxHasEnded = pdTRUE;
-				break;
-			}
-		}
-
-		IFS1CLR = _IFS1_U2TXIF_MASK;
-	}
-
-	/* If sending or receiving necessitates a context switch, then switch now. */
-	portEND_SWITCHING_ISR( xHigherPriorityTaskWoken );
-}
-
-
-
-
-
-
-
+/*
+ * FreeRTOS Kernel V10.4.1
+ * Copyright (C) 2020 Amazon.com, Inc. or its affiliates.  All Rights Reserved.
+ *
+ * Permission is hereby granted, free of charge, to any person obtaining a copy of
+ * this software and associated documentation files (the "Software"), to deal in
+ * the Software without restriction, including without limitation the rights to
+ * use, copy, modify, merge, publish, distribute, sublicense, and/or sell copies of
+ * the Software, and to permit persons to whom the Software is furnished to do so,
+ * subject to the following conditions:
+ *
+ * The above copyright notice and this permission notice shall be included in all
+ * copies or substantial portions of the Software.
+ *
+ * THE SOFTWARE IS PROVIDED "AS IS", WITHOUT WARRANTY OF ANY KIND, EXPRESS OR
+ * IMPLIED, INCLUDING BUT NOT LIMITED TO THE WARRANTIES OF MERCHANTABILITY, FITNESS
+ * FOR A PARTICULAR PURPOSE AND NONINFRINGEMENT. IN NO EVENT SHALL THE AUTHORS OR
+ * COPYRIGHT HOLDERS BE LIABLE FOR ANY CLAIM, DAMAGES OR OTHER LIABILITY, WHETHER
+ * IN AN ACTION OF CONTRACT, TORT OR OTHERWISE, ARISING FROM, OUT OF OR IN
+ * CONNECTION WITH THE SOFTWARE OR THE USE OR OTHER DEALINGS IN THE SOFTWARE.
+ *
+ * http://www.FreeRTOS.org
+ * http://aws.amazon.com/freertos
+ *
+ * 1 tab == 4 spaces!
+ */
+
+
+/* BASIC INTERRUPT DRIVEN SERIAL PORT DRIVER. 
+
+NOTE:  This driver is primarily to test the scheduler functionality.  It does
+not effectively use the buffers or DMA and is therefore not intended to be
+an example of an efficient driver. */
+
+/* Standard include file. */
+#include <stdlib.h>
+#include <plib.h>
+
+/* Scheduler include files. */
+#include "FreeRTOS.h"
+#include "queue.h"
+#include "task.h"
+
+/* Demo app include files. */
+#include "serial.h"
+
+/* Hardware setup. */
+#define serSET_FLAG						( 1 )
+
+/* The queues used to communicate between tasks and ISR's. */
+static QueueHandle_t xRxedChars; 
+static QueueHandle_t xCharsForTx; 
+
+/* Flag used to indicate the tx status. */
+static volatile portBASE_TYPE xTxHasEnded;
+
+/*-----------------------------------------------------------*/
+
+/* The UART interrupt handler.  As this uses the FreeRTOS assembly interrupt
+entry point the IPL setting in the following prototype has no effect.  The
+interrupt priority is set by the call to  ConfigIntUART2() in 
+xSerialPortInitMinimal(). */
+void __attribute__( (interrupt(IPL0AUTO), vector(_UART2_VECTOR))) vU2InterruptWrapper( void );
+
+/*-----------------------------------------------------------*/
+
+xComPortHandle xSerialPortInitMinimal( unsigned long ulWantedBaud, unsigned portBASE_TYPE uxQueueLength )
+{
+unsigned short usBRG;
+
+	/* Create the queues used by the com test task. */
+	xRxedChars = xQueueCreate( uxQueueLength, ( unsigned portBASE_TYPE ) sizeof( signed char ) );
+	xCharsForTx = xQueueCreate( uxQueueLength, ( unsigned portBASE_TYPE ) sizeof( signed char ) );
+
+	/* Configure the UART and interrupts. */
+	usBRG = (unsigned short)(( (float)configPERIPHERAL_CLOCK_HZ / ( (float)16 * (float)ulWantedBaud ) ) - (float)0.5);
+	OpenUART2( UART_EN, UART_RX_ENABLE | UART_TX_ENABLE | UART_INT_TX | UART_INT_RX_CHAR, usBRG );
+	ConfigIntUART2( ( configKERNEL_INTERRUPT_PRIORITY + 1 ) | UART_INT_SUB_PR0 | UART_TX_INT_EN | UART_RX_INT_EN );
+
+	xTxHasEnded = pdTRUE;
+
+	/* Only a single port is implemented so we don't need to return anything. */
+	return NULL;
+}
+/*-----------------------------------------------------------*/
+
+signed portBASE_TYPE xSerialGetChar( xComPortHandle pxPort, signed char *pcRxedChar, TickType_t xBlockTime )
+{
+	/* Only one port is supported. */
+	( void ) pxPort;
+
+	/* Get the next character from the buffer.  Return false if no characters
+	are available or arrive before xBlockTime expires. */
+	if( xQueueReceive( xRxedChars, pcRxedChar, xBlockTime ) )
+	{
+		return pdTRUE;
+	}
+	else
+	{
+		return pdFALSE;
+	}
+}
+/*-----------------------------------------------------------*/
+
+signed portBASE_TYPE xSerialPutChar( xComPortHandle pxPort, signed char cOutChar, TickType_t xBlockTime )
+{
+signed portBASE_TYPE xReturn;
+
+	/* Only one port is supported. */
+	( void ) pxPort;
+
+	/* Return false if after the block time there is no room on the Tx queue. */
+	if( xQueueSend( xCharsForTx, &cOutChar, xBlockTime ) != pdPASS )
+	{
+		xReturn = pdFAIL;
+	}
+	else
+	{
+		xReturn = pdPASS;
+	}
+
+	if( xReturn != pdFAIL )
+	{
+		/* A critical section should not be required as xTxHasEnded will not be
+		written to by the ISR if it is already 0. */
+		if(  xTxHasEnded == pdTRUE )
+		{
+			xTxHasEnded = pdFALSE;
+			IFS1SET = _IFS1_U2TXIF_MASK;
+		}
+	}
+
+	return pdPASS;
+}
+/*-----------------------------------------------------------*/
+
+void vSerialClose( xComPortHandle xPort )
+{
+}
+/*-----------------------------------------------------------*/
+
+void vU2InterruptHandler( void )
+{
+/* Declared static to minimise stack use. */
+static char cChar;
+static portBASE_TYPE xHigherPriorityTaskWoken;
+
+	xHigherPriorityTaskWoken = pdFALSE;
+
+	/* Are any Rx interrupts pending? */
+	if( IFS1bits.U2RXIF == 1)
+	{
+		while( U2STAbits.URXDA )
+		{
+			/* Retrieve the received character and place it in the queue of
+			received characters. */
+			cChar = U2RXREG;
+			xQueueSendFromISR( xRxedChars, &cChar, &xHigherPriorityTaskWoken );
+		}
+		IFS1CLR = _IFS1_U2RXIF_MASK;
+	}
+
+	/* Are any Tx interrupts pending? */
+	if( IFS1bits.U2TXIF == 1 )
+	{
+		while( ( U2STAbits.UTXBF ) == 0 )
+		{
+			if( xQueueReceiveFromISR( xCharsForTx, &cChar, &xHigherPriorityTaskWoken ) == pdTRUE )
+			{
+				/* Send the next character queued for Tx. */
+				U2TXREG = cChar;
+			}
+			else
+			{
+				/* Queue empty, nothing to send. */
+				xTxHasEnded = pdTRUE;
+				break;
+			}
+		}
+
+		IFS1CLR = _IFS1_U2TXIF_MASK;
+	}
+
+	/* If sending or receiving necessitates a context switch, then switch now. */
+	portEND_SWITCHING_ISR( xHigherPriorityTaskWoken );
+}
+
+
+
+
+
+
+