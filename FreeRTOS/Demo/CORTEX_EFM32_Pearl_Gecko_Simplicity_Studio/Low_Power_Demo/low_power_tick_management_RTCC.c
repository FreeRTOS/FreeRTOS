/*
<<<<<<< HEAD
 * FreeRTOS Kernel V10.3.0
=======
 * FreeRTOS Kernel V10.4.1
>>>>>>> 5cc65129
 * Copyright (C) 2020 Amazon.com, Inc. or its affiliates.  All Rights Reserved.
 *
 * Permission is hereby granted, free of charge, to any person obtaining a copy of
 * this software and associated documentation files (the "Software"), to deal in
 * the Software without restriction, including without limitation the rights to
 * use, copy, modify, merge, publish, distribute, sublicense, and/or sell copies of
 * the Software, and to permit persons to whom the Software is furnished to do so,
 * subject to the following conditions:
 *
 * The above copyright notice and this permission notice shall be included in all
 * copies or substantial portions of the Software.
 *
 * THE SOFTWARE IS PROVIDED "AS IS", WITHOUT WARRANTY OF ANY KIND, EXPRESS OR
 * IMPLIED, INCLUDING BUT NOT LIMITED TO THE WARRANTIES OF MERCHANTABILITY, FITNESS
 * FOR A PARTICULAR PURPOSE AND NONINFRINGEMENT. IN NO EVENT SHALL THE AUTHORS OR
 * COPYRIGHT HOLDERS BE LIABLE FOR ANY CLAIM, DAMAGES OR OTHER LIABILITY, WHETHER
 * IN AN ACTION OF CONTRACT, TORT OR OTHERWISE, ARISING FROM, OUT OF OR IN
 * CONNECTION WITH THE SOFTWARE OR THE USE OR OTHER DEALINGS IN THE SOFTWARE.
 *
 * http://www.FreeRTOS.org
 * http://aws.amazon.com/freertos
 *
 * 1 tab == 4 spaces!
 */

/* Standard inlcludes. */
#include <limits.h>

/* FreeRTOS includes. */
#include "FreeRTOS.h"
#include "task.h"

/* SiLabs library includes. */
#include "em_cmu.h"
#include "em_rtcc.h"
#include "em_rmu.h"
#include "em_int.h"
#include "em_letimer.h"
#include "sleep.h"

/* SEE THE COMMENTS ABOVE THE DEFINITION OF configCREATE_LOW_POWER_DEMO IN
FreeRTOSConfig.h
This file contains functions that will override the default implementations
in the RTOS port layer.  Therefore only build this file if the low power demo
is being built. */
#if( configCREATE_LOW_POWER_DEMO == 1 )

/* When lpUSE_TEST_TIMER is 1 a second timer will be used to bring the MCU out
of its low power state before the expected idle time has completed.  This is
done purely for test coverage purposes. */
#define lpUSE_TEST_TIMER	( 0 )

/* The RTCC channel used to generate the tick interrupt. */
#define lpRTCC_CHANNEL		( 1 )

/* 32768 clock divided by 1.  Don't use a prescale if errata RTCC_E201
applies. */
#define mainTIMER_FREQUENCY_HZ	( 32768UL )

/*
 * The low power demo does not use the SysTick, so override the
 * vPortSetupTickInterrupt() function with an implementation that configures
 * a low power clock source.  NOTE:  This function name must not be changed as
 * it is called from the RTOS portable layer.
 */
void vPortSetupTimerInterrupt( void );

/*
 * Override the default definition of vPortSuppressTicksAndSleep() that is
 * weakly defined in the FreeRTOS Cortex-M port layer with a version that
 * manages the RTC clock, as the tick is generated from the low power RTC
 * and not the SysTick as would normally be the case on a Cortex-M.
 */
void vPortSuppressTicksAndSleep( TickType_t xExpectedIdleTime );

/*-----------------------------------------------------------*/

/* Calculate how many clock increments make up a single tick period. */
static const uint32_t ulReloadValueForOneTick = ( mainTIMER_FREQUENCY_HZ / configTICK_RATE_HZ );

/* Will hold the maximum number of ticks that can be suppressed. */
static uint32_t xMaximumPossibleSuppressedTicks = 0;

/* Flag set from the tick interrupt to allow the sleep processing to know if
sleep mode was exited because of a timer interrupt or a different interrupt. */
static volatile uint32_t ulTickFlag = pdFALSE;

/* As the clock is only 32KHz, it is likely a value of 1 will be enough. */
static const uint32_t ulStoppedTimerCompensation = 0UL;

/* RTCC configuration structures. */
static const RTCC_Init_TypeDef xRTCInitStruct =
{
	false,                /* Don't start counting when init complete. */
	false,                /* Disable counter during debug halt. */
	false,                /* Don't care. */
	true,                 /* Enable counter wrap on ch. 1 CCV value. */
	rtccCntPresc_1,       /* NOTE:  Do not use a pre-scale if errata RTCC_E201 applies. */
	rtccCntTickPresc,     /* Count using the clock input directly. */
#if defined(_RTCC_CTRL_BUMODETSEN_MASK)
	false,                /* Disable storing RTCC counter value in RTCC_CCV2 upon backup mode entry. */
#endif
	false,                /* Oscillator fail detection disabled. */
	rtccCntModeNormal,    /* Use RTCC in normal mode (increment by 1 on each tick) and not in calendar mode. */
	false                 /* Don't care. */
};

static const RTCC_CCChConf_TypeDef xRTCCChannel1InitStruct =
{
	rtccCapComChModeCompare,    /* Use Compare mode. */
	rtccCompMatchOutActionPulse,/* Don't care. */
	rtccPRSCh0,                 /* PRS not used. */
	rtccInEdgeNone,             /* Capture Input not used. */
	rtccCompBaseCnt,            /* Compare with Base CNT register. */
	0,                          /* Compare mask. */
	rtccDayCompareModeMonth     /* Don't care. */
};

/*-----------------------------------------------------------*/

void vPortSetupTimerInterrupt( void )
{
	/* Configure the RTCC to generate the RTOS tick interrupt. */

	/* The maximum number of ticks that can be suppressed depends on the clock
	frequency. */
	xMaximumPossibleSuppressedTicks = ULONG_MAX / ulReloadValueForOneTick;

	/* Ensure LE modules are accessible. */
	CMU_ClockEnable( cmuClock_CORELE, true );

	/* Use LFXO. */
	CMU_ClockSelectSet( cmuClock_LFE, cmuSelect_LFXO );

	/* Enable clock to the RTC module. */
	CMU_ClockEnable( cmuClock_RTCC, true );

	/* Use channel 1 to generate the RTOS tick interrupt. */
	RTCC_ChannelCCVSet( lpRTCC_CHANNEL, ulReloadValueForOneTick );

	RTCC_Init( &xRTCInitStruct );
	RTCC_ChannelInit( lpRTCC_CHANNEL, &xRTCCChannel1InitStruct );
	RTCC_EM4WakeupEnable( true );

	/* Disable RTCC interrupt. */
	RTCC_IntDisable( _RTCC_IF_MASK );
	RTCC_IntClear( _RTCC_IF_MASK );
	RTCC->CNT = _RTCC_CNT_RESETVALUE;

	/* The tick interrupt must be set to the lowest priority possible. */
	NVIC_SetPriority( RTCC_IRQn, configLIBRARY_LOWEST_INTERRUPT_PRIORITY );
	NVIC_ClearPendingIRQ( RTCC_IRQn );
	NVIC_EnableIRQ( RTCC_IRQn );
	RTCC_IntEnable( RTCC_IEN_CC1 );
	RTCC_Enable( true );

	#if( lpUSE_TEST_TIMER == 1 )
	{
		void prvSetupTestTimer( void );

		/* A second timer is used to test the path where the MCU is brought out
		of a low power state by a timer other than the tick timer. */
		prvSetupTestTimer();
	}
	#endif
}
/*-----------------------------------------------------------*/

void vPortSuppressTicksAndSleep( TickType_t xExpectedIdleTime )
{
uint32_t ulReloadValue, ulCompleteTickPeriods, ulCountAfterSleep;
eSleepModeStatus eSleepAction;
TickType_t xModifiableIdleTime;

	/* THIS FUNCTION IS CALLED WITH THE SCHEDULER SUSPENDED. */

	/* Make sure the RTC reload value does not overflow the counter. */
	if( xExpectedIdleTime > xMaximumPossibleSuppressedTicks )
	{
		xExpectedIdleTime = xMaximumPossibleSuppressedTicks;
	}

	/* Calculate the reload value required to wait xExpectedIdleTime tick
	periods. */
	ulReloadValue = ulReloadValueForOneTick * xExpectedIdleTime;
	if( ulReloadValue > ulStoppedTimerCompensation )
	{
		/* Compensate for the fact that the RTC is going to be stopped
		momentarily. */
		ulReloadValue -= ulStoppedTimerCompensation;
	}

	/* Stop the RTC momentarily.  The time the RTC is stopped for is accounted
	for as best it can be, but using the tickless mode will inevitably result
	in some tiny drift of the time maintained by the kernel with respect to
	calendar time. */
	RTCC_Enable( false );

	/* Enter a critical section but don't use the taskENTER_CRITICAL() method as
	that will mask interrupts that should exit sleep mode. */
	INT_Disable();
	__asm volatile( "dsb" );
	__asm volatile( "isb" );

	/* The tick flag is set to false before sleeping.  If it is true when sleep
	mode is exited then sleep mode was probably exited because the tick was
	suppressed for the entire xExpectedIdleTime period. */
	ulTickFlag = pdFALSE;

	/* If a context switch is pending then abandon the low power entry as the
	context switch might have been pended by an external interrupt that	requires
	processing. */
	eSleepAction = eTaskConfirmSleepModeStatus();
	if( eSleepAction == eAbortSleep )
	{
		/* Restart tick and continue counting to complete the current time
		slice. */
		RTCC_Enable( true );

		/* Re-enable interrupts - see comments above the RTCC_Enable() call
		above. */
		INT_Enable();
	}
	else
	{
		RTCC_ChannelCCVSet( lpRTCC_CHANNEL, ulReloadValue );

		/* Restart the RTC. */
		RTCC_Enable( true );

		/* Allow the application to define some pre-sleep processing. */
		xModifiableIdleTime = xExpectedIdleTime;
		configPRE_SLEEP_PROCESSING( xModifiableIdleTime );

		/* xExpectedIdleTime being set to 0 by configPRE_SLEEP_PROCESSING()
		means the application defined code has already executed the WAIT
		instruction. */
		if( xModifiableIdleTime > 0 )
		{
			__asm volatile( "dsb" );
			SLEEP_Sleep();
			__asm volatile( "isb" );
		}

		/* Allow the application to define some post sleep processing. */
		configPOST_SLEEP_PROCESSING( xModifiableIdleTime );

		/* Stop RTC.  Again, the time the SysTick is stopped for is accounted
		for as best it can be, but using the tickless mode will	inevitably
		result in some tiny drift of the time maintained by the	kernel with
		respect to calendar time. */
		RTCC_Enable( false );
		ulCountAfterSleep = RTCC_CounterGet();

		/* Re-enable interrupts - see comments above the INT_Enable() call
		above. */
		INT_Enable();
		__asm volatile( "dsb" );
		__asm volatile( "isb" );

		if( ulTickFlag != pdFALSE )
		{
			/* The tick interrupt has already executed, although because this
			function is called with the scheduler suspended the actual tick
			processing will not occur until after this function has exited.
			The tick interrupt handler will already have pended the tick
			processing in the kernel.  As the pending tick will be processed as
			soon as this function exits, the tick value	maintained by the tick
			is stepped forward by one less than the	time spent sleeping.  The
			actual stepping of the tick appears later in this function. */
			ulCompleteTickPeriods = xExpectedIdleTime - 1UL;

			/* The interrupt should have reset the CCV value. */
			configASSERT( RTCC_ChannelCCVGet( lpRTCC_CHANNEL ) == ulReloadValueForOneTick );
		}
		else
		{
			/* Something other than the tick interrupt ended the sleep.  How
			many complete tick periods passed while the processor was
			sleeping? */
			ulCompleteTickPeriods = ulCountAfterSleep / ulReloadValueForOneTick;

			/* The next interrupt is configured to occur at whatever fraction of
			the current tick period remains by setting the reload value back to
			that required for one tick, and truncating the count to remove the
			counts that are greater than the reload value. */
			RTCC_ChannelCCVSet( lpRTCC_CHANNEL, ulReloadValueForOneTick );
			ulCountAfterSleep %= ulReloadValueForOneTick;
			RTCC_CounterSet( ulCountAfterSleep );
		}

		/* Restart the RTC so it runs up to the alarm value.  The alarm value
		will get set to the value required to generate exactly one tick period
		the next time the RTC interrupt executes. */
		RTCC_Enable( true );

		/* Wind the tick forward by the number of tick periods that the CPU
		remained in a low power state. */
		vTaskStepTick( ulCompleteTickPeriods );
	}
}
/*-----------------------------------------------------------*/

void RTCC_IRQHandler( void )
{
	ulTickFlag = pdTRUE;

	if( RTCC_ChannelCCVGet( lpRTCC_CHANNEL ) != ulReloadValueForOneTick )
	{
		/* Set RTC interrupt to one RTOS tick period. */
		RTCC_Enable( false );
		RTCC_ChannelCCVSet( lpRTCC_CHANNEL, ulReloadValueForOneTick );
		RTCC_Enable( true );
	}

	RTCC_IntClear( _RTCC_IF_MASK );

	/* Critical section which protect incrementing the tick*/
	portDISABLE_INTERRUPTS();
	{
		if( xTaskIncrementTick() != pdFALSE )
		{
			/* Pend a context switch. */
			portNVIC_INT_CTRL_REG = portNVIC_PENDSVSET_BIT;
		}
	}
	portENABLE_INTERRUPTS();
}
/*-----------------------------------------------------------*/

#if( lpUSE_TEST_TIMER == 1 )

	/* Juse used to ensure the second timer is executing. */
	volatile uint32_t ulLETimerIncrements = 0;

	void LETIMER0_IRQHandler( void )
	{
		/* This ISR is used purely to bring the MCU out of sleep mode - it has
		no other purpose. */
		ulLETimerIncrements++;
		LETIMER_IntClear( LETIMER0, LETIMER_IF_COMP0 );
	}

#endif /* lpUSE_TEST_TIMER == 1 */
/*-----------------------------------------------------------*/

#if( lpUSE_TEST_TIMER == 1 )

	/* Set up a timer that used used to bring the MCU out of sleep mode using
	an interrupt other than the tick interrupt.  This is done for code coverage
	puposes only. */
	void prvSetupTestTimer( void )
	{
	static const LETIMER_Init_TypeDef xLETimerInitStruct =
	{
		true,               /* Enable timer when init complete. */
		false,              /* Stop counter during debug halt. */
		true,               /* Load COMP0 into CNT on underflow. */
		false,              /* Do not load COMP1 into COMP0 when REP0 reaches 0. */
		0,                  /* Idle value 0 for output 0. */
		0,                  /* Idle value 0 for output 1. */
		letimerUFOANone,    /* No action on underflow on output 0. */
		letimerUFOANone,    /* No action on underflow on output 1. */
		letimerRepeatFree   /* Count until stopped by SW. */
	};
	const uint32_t ulCompareMatch = 32768UL / 10UL;

		CMU_ClockSelectSet( cmuClock_LFA, cmuSelect_LFXO );
		CMU_ClockEnable( cmuClock_LETIMER0, true );

		LETIMER_CompareSet( LETIMER0, 0, ulCompareMatch );
		LETIMER_IntEnable( LETIMER0, LETIMER_IF_COMP0 );
		NVIC_EnableIRQ( LETIMER0_IRQn );
		LETIMER_Init( LETIMER0, &xLETimerInitStruct);
	}

#endif /* lpUSE_TEST_TIMER == 1 */




#endif /* ( configCREATE_LOW_POWER_DEMO == 1 ) */
<|MERGE_RESOLUTION|>--- conflicted
+++ resolved
@@ -1,388 +1,384 @@
-/*
-<<<<<<< HEAD
- * FreeRTOS Kernel V10.3.0
-=======
- * FreeRTOS Kernel V10.4.1
->>>>>>> 5cc65129
- * Copyright (C) 2020 Amazon.com, Inc. or its affiliates.  All Rights Reserved.
- *
- * Permission is hereby granted, free of charge, to any person obtaining a copy of
- * this software and associated documentation files (the "Software"), to deal in
- * the Software without restriction, including without limitation the rights to
- * use, copy, modify, merge, publish, distribute, sublicense, and/or sell copies of
- * the Software, and to permit persons to whom the Software is furnished to do so,
- * subject to the following conditions:
- *
- * The above copyright notice and this permission notice shall be included in all
- * copies or substantial portions of the Software.
- *
- * THE SOFTWARE IS PROVIDED "AS IS", WITHOUT WARRANTY OF ANY KIND, EXPRESS OR
- * IMPLIED, INCLUDING BUT NOT LIMITED TO THE WARRANTIES OF MERCHANTABILITY, FITNESS
- * FOR A PARTICULAR PURPOSE AND NONINFRINGEMENT. IN NO EVENT SHALL THE AUTHORS OR
- * COPYRIGHT HOLDERS BE LIABLE FOR ANY CLAIM, DAMAGES OR OTHER LIABILITY, WHETHER
- * IN AN ACTION OF CONTRACT, TORT OR OTHERWISE, ARISING FROM, OUT OF OR IN
- * CONNECTION WITH THE SOFTWARE OR THE USE OR OTHER DEALINGS IN THE SOFTWARE.
- *
- * http://www.FreeRTOS.org
- * http://aws.amazon.com/freertos
- *
- * 1 tab == 4 spaces!
- */
-
-/* Standard inlcludes. */
-#include <limits.h>
-
-/* FreeRTOS includes. */
-#include "FreeRTOS.h"
-#include "task.h"
-
-/* SiLabs library includes. */
-#include "em_cmu.h"
-#include "em_rtcc.h"
-#include "em_rmu.h"
-#include "em_int.h"
-#include "em_letimer.h"
-#include "sleep.h"
-
-/* SEE THE COMMENTS ABOVE THE DEFINITION OF configCREATE_LOW_POWER_DEMO IN
-FreeRTOSConfig.h
-This file contains functions that will override the default implementations
-in the RTOS port layer.  Therefore only build this file if the low power demo
-is being built. */
-#if( configCREATE_LOW_POWER_DEMO == 1 )
-
-/* When lpUSE_TEST_TIMER is 1 a second timer will be used to bring the MCU out
-of its low power state before the expected idle time has completed.  This is
-done purely for test coverage purposes. */
-#define lpUSE_TEST_TIMER	( 0 )
-
-/* The RTCC channel used to generate the tick interrupt. */
-#define lpRTCC_CHANNEL		( 1 )
-
-/* 32768 clock divided by 1.  Don't use a prescale if errata RTCC_E201
-applies. */
-#define mainTIMER_FREQUENCY_HZ	( 32768UL )
-
-/*
- * The low power demo does not use the SysTick, so override the
- * vPortSetupTickInterrupt() function with an implementation that configures
- * a low power clock source.  NOTE:  This function name must not be changed as
- * it is called from the RTOS portable layer.
- */
-void vPortSetupTimerInterrupt( void );
-
-/*
- * Override the default definition of vPortSuppressTicksAndSleep() that is
- * weakly defined in the FreeRTOS Cortex-M port layer with a version that
- * manages the RTC clock, as the tick is generated from the low power RTC
- * and not the SysTick as would normally be the case on a Cortex-M.
- */
-void vPortSuppressTicksAndSleep( TickType_t xExpectedIdleTime );
-
-/*-----------------------------------------------------------*/
-
-/* Calculate how many clock increments make up a single tick period. */
-static const uint32_t ulReloadValueForOneTick = ( mainTIMER_FREQUENCY_HZ / configTICK_RATE_HZ );
-
-/* Will hold the maximum number of ticks that can be suppressed. */
-static uint32_t xMaximumPossibleSuppressedTicks = 0;
-
-/* Flag set from the tick interrupt to allow the sleep processing to know if
-sleep mode was exited because of a timer interrupt or a different interrupt. */
-static volatile uint32_t ulTickFlag = pdFALSE;
-
-/* As the clock is only 32KHz, it is likely a value of 1 will be enough. */
-static const uint32_t ulStoppedTimerCompensation = 0UL;
-
-/* RTCC configuration structures. */
-static const RTCC_Init_TypeDef xRTCInitStruct =
-{
-	false,                /* Don't start counting when init complete. */
-	false,                /* Disable counter during debug halt. */
-	false,                /* Don't care. */
-	true,                 /* Enable counter wrap on ch. 1 CCV value. */
-	rtccCntPresc_1,       /* NOTE:  Do not use a pre-scale if errata RTCC_E201 applies. */
-	rtccCntTickPresc,     /* Count using the clock input directly. */
-#if defined(_RTCC_CTRL_BUMODETSEN_MASK)
-	false,                /* Disable storing RTCC counter value in RTCC_CCV2 upon backup mode entry. */
-#endif
-	false,                /* Oscillator fail detection disabled. */
-	rtccCntModeNormal,    /* Use RTCC in normal mode (increment by 1 on each tick) and not in calendar mode. */
-	false                 /* Don't care. */
-};
-
-static const RTCC_CCChConf_TypeDef xRTCCChannel1InitStruct =
-{
-	rtccCapComChModeCompare,    /* Use Compare mode. */
-	rtccCompMatchOutActionPulse,/* Don't care. */
-	rtccPRSCh0,                 /* PRS not used. */
-	rtccInEdgeNone,             /* Capture Input not used. */
-	rtccCompBaseCnt,            /* Compare with Base CNT register. */
-	0,                          /* Compare mask. */
-	rtccDayCompareModeMonth     /* Don't care. */
-};
-
-/*-----------------------------------------------------------*/
-
-void vPortSetupTimerInterrupt( void )
-{
-	/* Configure the RTCC to generate the RTOS tick interrupt. */
-
-	/* The maximum number of ticks that can be suppressed depends on the clock
-	frequency. */
-	xMaximumPossibleSuppressedTicks = ULONG_MAX / ulReloadValueForOneTick;
-
-	/* Ensure LE modules are accessible. */
-	CMU_ClockEnable( cmuClock_CORELE, true );
-
-	/* Use LFXO. */
-	CMU_ClockSelectSet( cmuClock_LFE, cmuSelect_LFXO );
-
-	/* Enable clock to the RTC module. */
-	CMU_ClockEnable( cmuClock_RTCC, true );
-
-	/* Use channel 1 to generate the RTOS tick interrupt. */
-	RTCC_ChannelCCVSet( lpRTCC_CHANNEL, ulReloadValueForOneTick );
-
-	RTCC_Init( &xRTCInitStruct );
-	RTCC_ChannelInit( lpRTCC_CHANNEL, &xRTCCChannel1InitStruct );
-	RTCC_EM4WakeupEnable( true );
-
-	/* Disable RTCC interrupt. */
-	RTCC_IntDisable( _RTCC_IF_MASK );
-	RTCC_IntClear( _RTCC_IF_MASK );
-	RTCC->CNT = _RTCC_CNT_RESETVALUE;
-
-	/* The tick interrupt must be set to the lowest priority possible. */
-	NVIC_SetPriority( RTCC_IRQn, configLIBRARY_LOWEST_INTERRUPT_PRIORITY );
-	NVIC_ClearPendingIRQ( RTCC_IRQn );
-	NVIC_EnableIRQ( RTCC_IRQn );
-	RTCC_IntEnable( RTCC_IEN_CC1 );
-	RTCC_Enable( true );
-
-	#if( lpUSE_TEST_TIMER == 1 )
-	{
-		void prvSetupTestTimer( void );
-
-		/* A second timer is used to test the path where the MCU is brought out
-		of a low power state by a timer other than the tick timer. */
-		prvSetupTestTimer();
-	}
-	#endif
-}
-/*-----------------------------------------------------------*/
-
-void vPortSuppressTicksAndSleep( TickType_t xExpectedIdleTime )
-{
-uint32_t ulReloadValue, ulCompleteTickPeriods, ulCountAfterSleep;
-eSleepModeStatus eSleepAction;
-TickType_t xModifiableIdleTime;
-
-	/* THIS FUNCTION IS CALLED WITH THE SCHEDULER SUSPENDED. */
-
-	/* Make sure the RTC reload value does not overflow the counter. */
-	if( xExpectedIdleTime > xMaximumPossibleSuppressedTicks )
-	{
-		xExpectedIdleTime = xMaximumPossibleSuppressedTicks;
-	}
-
-	/* Calculate the reload value required to wait xExpectedIdleTime tick
-	periods. */
-	ulReloadValue = ulReloadValueForOneTick * xExpectedIdleTime;
-	if( ulReloadValue > ulStoppedTimerCompensation )
-	{
-		/* Compensate for the fact that the RTC is going to be stopped
-		momentarily. */
-		ulReloadValue -= ulStoppedTimerCompensation;
-	}
-
-	/* Stop the RTC momentarily.  The time the RTC is stopped for is accounted
-	for as best it can be, but using the tickless mode will inevitably result
-	in some tiny drift of the time maintained by the kernel with respect to
-	calendar time. */
-	RTCC_Enable( false );
-
-	/* Enter a critical section but don't use the taskENTER_CRITICAL() method as
-	that will mask interrupts that should exit sleep mode. */
-	INT_Disable();
-	__asm volatile( "dsb" );
-	__asm volatile( "isb" );
-
-	/* The tick flag is set to false before sleeping.  If it is true when sleep
-	mode is exited then sleep mode was probably exited because the tick was
-	suppressed for the entire xExpectedIdleTime period. */
-	ulTickFlag = pdFALSE;
-
-	/* If a context switch is pending then abandon the low power entry as the
-	context switch might have been pended by an external interrupt that	requires
-	processing. */
-	eSleepAction = eTaskConfirmSleepModeStatus();
-	if( eSleepAction == eAbortSleep )
-	{
-		/* Restart tick and continue counting to complete the current time
-		slice. */
-		RTCC_Enable( true );
-
-		/* Re-enable interrupts - see comments above the RTCC_Enable() call
-		above. */
-		INT_Enable();
-	}
-	else
-	{
-		RTCC_ChannelCCVSet( lpRTCC_CHANNEL, ulReloadValue );
-
-		/* Restart the RTC. */
-		RTCC_Enable( true );
-
-		/* Allow the application to define some pre-sleep processing. */
-		xModifiableIdleTime = xExpectedIdleTime;
-		configPRE_SLEEP_PROCESSING( xModifiableIdleTime );
-
-		/* xExpectedIdleTime being set to 0 by configPRE_SLEEP_PROCESSING()
-		means the application defined code has already executed the WAIT
-		instruction. */
-		if( xModifiableIdleTime > 0 )
-		{
-			__asm volatile( "dsb" );
-			SLEEP_Sleep();
-			__asm volatile( "isb" );
-		}
-
-		/* Allow the application to define some post sleep processing. */
-		configPOST_SLEEP_PROCESSING( xModifiableIdleTime );
-
-		/* Stop RTC.  Again, the time the SysTick is stopped for is accounted
-		for as best it can be, but using the tickless mode will	inevitably
-		result in some tiny drift of the time maintained by the	kernel with
-		respect to calendar time. */
-		RTCC_Enable( false );
-		ulCountAfterSleep = RTCC_CounterGet();
-
-		/* Re-enable interrupts - see comments above the INT_Enable() call
-		above. */
-		INT_Enable();
-		__asm volatile( "dsb" );
-		__asm volatile( "isb" );
-
-		if( ulTickFlag != pdFALSE )
-		{
-			/* The tick interrupt has already executed, although because this
-			function is called with the scheduler suspended the actual tick
-			processing will not occur until after this function has exited.
-			The tick interrupt handler will already have pended the tick
-			processing in the kernel.  As the pending tick will be processed as
-			soon as this function exits, the tick value	maintained by the tick
-			is stepped forward by one less than the	time spent sleeping.  The
-			actual stepping of the tick appears later in this function. */
-			ulCompleteTickPeriods = xExpectedIdleTime - 1UL;
-
-			/* The interrupt should have reset the CCV value. */
-			configASSERT( RTCC_ChannelCCVGet( lpRTCC_CHANNEL ) == ulReloadValueForOneTick );
-		}
-		else
-		{
-			/* Something other than the tick interrupt ended the sleep.  How
-			many complete tick periods passed while the processor was
-			sleeping? */
-			ulCompleteTickPeriods = ulCountAfterSleep / ulReloadValueForOneTick;
-
-			/* The next interrupt is configured to occur at whatever fraction of
-			the current tick period remains by setting the reload value back to
-			that required for one tick, and truncating the count to remove the
-			counts that are greater than the reload value. */
-			RTCC_ChannelCCVSet( lpRTCC_CHANNEL, ulReloadValueForOneTick );
-			ulCountAfterSleep %= ulReloadValueForOneTick;
-			RTCC_CounterSet( ulCountAfterSleep );
-		}
-
-		/* Restart the RTC so it runs up to the alarm value.  The alarm value
-		will get set to the value required to generate exactly one tick period
-		the next time the RTC interrupt executes. */
-		RTCC_Enable( true );
-
-		/* Wind the tick forward by the number of tick periods that the CPU
-		remained in a low power state. */
-		vTaskStepTick( ulCompleteTickPeriods );
-	}
-}
-/*-----------------------------------------------------------*/
-
-void RTCC_IRQHandler( void )
-{
-	ulTickFlag = pdTRUE;
-
-	if( RTCC_ChannelCCVGet( lpRTCC_CHANNEL ) != ulReloadValueForOneTick )
-	{
-		/* Set RTC interrupt to one RTOS tick period. */
-		RTCC_Enable( false );
-		RTCC_ChannelCCVSet( lpRTCC_CHANNEL, ulReloadValueForOneTick );
-		RTCC_Enable( true );
-	}
-
-	RTCC_IntClear( _RTCC_IF_MASK );
-
-	/* Critical section which protect incrementing the tick*/
-	portDISABLE_INTERRUPTS();
-	{
-		if( xTaskIncrementTick() != pdFALSE )
-		{
-			/* Pend a context switch. */
-			portNVIC_INT_CTRL_REG = portNVIC_PENDSVSET_BIT;
-		}
-	}
-	portENABLE_INTERRUPTS();
-}
-/*-----------------------------------------------------------*/
-
-#if( lpUSE_TEST_TIMER == 1 )
-
-	/* Juse used to ensure the second timer is executing. */
-	volatile uint32_t ulLETimerIncrements = 0;
-
-	void LETIMER0_IRQHandler( void )
-	{
-		/* This ISR is used purely to bring the MCU out of sleep mode - it has
-		no other purpose. */
-		ulLETimerIncrements++;
-		LETIMER_IntClear( LETIMER0, LETIMER_IF_COMP0 );
-	}
-
-#endif /* lpUSE_TEST_TIMER == 1 */
-/*-----------------------------------------------------------*/
-
-#if( lpUSE_TEST_TIMER == 1 )
-
-	/* Set up a timer that used used to bring the MCU out of sleep mode using
-	an interrupt other than the tick interrupt.  This is done for code coverage
-	puposes only. */
-	void prvSetupTestTimer( void )
-	{
-	static const LETIMER_Init_TypeDef xLETimerInitStruct =
-	{
-		true,               /* Enable timer when init complete. */
-		false,              /* Stop counter during debug halt. */
-		true,               /* Load COMP0 into CNT on underflow. */
-		false,              /* Do not load COMP1 into COMP0 when REP0 reaches 0. */
-		0,                  /* Idle value 0 for output 0. */
-		0,                  /* Idle value 0 for output 1. */
-		letimerUFOANone,    /* No action on underflow on output 0. */
-		letimerUFOANone,    /* No action on underflow on output 1. */
-		letimerRepeatFree   /* Count until stopped by SW. */
-	};
-	const uint32_t ulCompareMatch = 32768UL / 10UL;
-
-		CMU_ClockSelectSet( cmuClock_LFA, cmuSelect_LFXO );
-		CMU_ClockEnable( cmuClock_LETIMER0, true );
-
-		LETIMER_CompareSet( LETIMER0, 0, ulCompareMatch );
-		LETIMER_IntEnable( LETIMER0, LETIMER_IF_COMP0 );
-		NVIC_EnableIRQ( LETIMER0_IRQn );
-		LETIMER_Init( LETIMER0, &xLETimerInitStruct);
-	}
-
-#endif /* lpUSE_TEST_TIMER == 1 */
-
-
-
-
-#endif /* ( configCREATE_LOW_POWER_DEMO == 1 ) */
+/*
+ * FreeRTOS Kernel V10.4.1
+ * Copyright (C) 2020 Amazon.com, Inc. or its affiliates.  All Rights Reserved.
+ *
+ * Permission is hereby granted, free of charge, to any person obtaining a copy of
+ * this software and associated documentation files (the "Software"), to deal in
+ * the Software without restriction, including without limitation the rights to
+ * use, copy, modify, merge, publish, distribute, sublicense, and/or sell copies of
+ * the Software, and to permit persons to whom the Software is furnished to do so,
+ * subject to the following conditions:
+ *
+ * The above copyright notice and this permission notice shall be included in all
+ * copies or substantial portions of the Software.
+ *
+ * THE SOFTWARE IS PROVIDED "AS IS", WITHOUT WARRANTY OF ANY KIND, EXPRESS OR
+ * IMPLIED, INCLUDING BUT NOT LIMITED TO THE WARRANTIES OF MERCHANTABILITY, FITNESS
+ * FOR A PARTICULAR PURPOSE AND NONINFRINGEMENT. IN NO EVENT SHALL THE AUTHORS OR
+ * COPYRIGHT HOLDERS BE LIABLE FOR ANY CLAIM, DAMAGES OR OTHER LIABILITY, WHETHER
+ * IN AN ACTION OF CONTRACT, TORT OR OTHERWISE, ARISING FROM, OUT OF OR IN
+ * CONNECTION WITH THE SOFTWARE OR THE USE OR OTHER DEALINGS IN THE SOFTWARE.
+ *
+ * http://www.FreeRTOS.org
+ * http://aws.amazon.com/freertos
+ *
+ * 1 tab == 4 spaces!
+ */
+
+/* Standard inlcludes. */
+#include <limits.h>
+
+/* FreeRTOS includes. */
+#include "FreeRTOS.h"
+#include "task.h"
+
+/* SiLabs library includes. */
+#include "em_cmu.h"
+#include "em_rtcc.h"
+#include "em_rmu.h"
+#include "em_int.h"
+#include "em_letimer.h"
+#include "sleep.h"
+
+/* SEE THE COMMENTS ABOVE THE DEFINITION OF configCREATE_LOW_POWER_DEMO IN
+FreeRTOSConfig.h
+This file contains functions that will override the default implementations
+in the RTOS port layer.  Therefore only build this file if the low power demo
+is being built. */
+#if( configCREATE_LOW_POWER_DEMO == 1 )
+
+/* When lpUSE_TEST_TIMER is 1 a second timer will be used to bring the MCU out
+of its low power state before the expected idle time has completed.  This is
+done purely for test coverage purposes. */
+#define lpUSE_TEST_TIMER	( 0 )
+
+/* The RTCC channel used to generate the tick interrupt. */
+#define lpRTCC_CHANNEL		( 1 )
+
+/* 32768 clock divided by 1.  Don't use a prescale if errata RTCC_E201
+applies. */
+#define mainTIMER_FREQUENCY_HZ	( 32768UL )
+
+/*
+ * The low power demo does not use the SysTick, so override the
+ * vPortSetupTickInterrupt() function with an implementation that configures
+ * a low power clock source.  NOTE:  This function name must not be changed as
+ * it is called from the RTOS portable layer.
+ */
+void vPortSetupTimerInterrupt( void );
+
+/*
+ * Override the default definition of vPortSuppressTicksAndSleep() that is
+ * weakly defined in the FreeRTOS Cortex-M port layer with a version that
+ * manages the RTC clock, as the tick is generated from the low power RTC
+ * and not the SysTick as would normally be the case on a Cortex-M.
+ */
+void vPortSuppressTicksAndSleep( TickType_t xExpectedIdleTime );
+
+/*-----------------------------------------------------------*/
+
+/* Calculate how many clock increments make up a single tick period. */
+static const uint32_t ulReloadValueForOneTick = ( mainTIMER_FREQUENCY_HZ / configTICK_RATE_HZ );
+
+/* Will hold the maximum number of ticks that can be suppressed. */
+static uint32_t xMaximumPossibleSuppressedTicks = 0;
+
+/* Flag set from the tick interrupt to allow the sleep processing to know if
+sleep mode was exited because of a timer interrupt or a different interrupt. */
+static volatile uint32_t ulTickFlag = pdFALSE;
+
+/* As the clock is only 32KHz, it is likely a value of 1 will be enough. */
+static const uint32_t ulStoppedTimerCompensation = 0UL;
+
+/* RTCC configuration structures. */
+static const RTCC_Init_TypeDef xRTCInitStruct =
+{
+	false,                /* Don't start counting when init complete. */
+	false,                /* Disable counter during debug halt. */
+	false,                /* Don't care. */
+	true,                 /* Enable counter wrap on ch. 1 CCV value. */
+	rtccCntPresc_1,       /* NOTE:  Do not use a pre-scale if errata RTCC_E201 applies. */
+	rtccCntTickPresc,     /* Count using the clock input directly. */
+#if defined(_RTCC_CTRL_BUMODETSEN_MASK)
+	false,                /* Disable storing RTCC counter value in RTCC_CCV2 upon backup mode entry. */
+#endif
+	false,                /* Oscillator fail detection disabled. */
+	rtccCntModeNormal,    /* Use RTCC in normal mode (increment by 1 on each tick) and not in calendar mode. */
+	false                 /* Don't care. */
+};
+
+static const RTCC_CCChConf_TypeDef xRTCCChannel1InitStruct =
+{
+	rtccCapComChModeCompare,    /* Use Compare mode. */
+	rtccCompMatchOutActionPulse,/* Don't care. */
+	rtccPRSCh0,                 /* PRS not used. */
+	rtccInEdgeNone,             /* Capture Input not used. */
+	rtccCompBaseCnt,            /* Compare with Base CNT register. */
+	0,                          /* Compare mask. */
+	rtccDayCompareModeMonth     /* Don't care. */
+};
+
+/*-----------------------------------------------------------*/
+
+void vPortSetupTimerInterrupt( void )
+{
+	/* Configure the RTCC to generate the RTOS tick interrupt. */
+
+	/* The maximum number of ticks that can be suppressed depends on the clock
+	frequency. */
+	xMaximumPossibleSuppressedTicks = ULONG_MAX / ulReloadValueForOneTick;
+
+	/* Ensure LE modules are accessible. */
+	CMU_ClockEnable( cmuClock_CORELE, true );
+
+	/* Use LFXO. */
+	CMU_ClockSelectSet( cmuClock_LFE, cmuSelect_LFXO );
+
+	/* Enable clock to the RTC module. */
+	CMU_ClockEnable( cmuClock_RTCC, true );
+
+	/* Use channel 1 to generate the RTOS tick interrupt. */
+	RTCC_ChannelCCVSet( lpRTCC_CHANNEL, ulReloadValueForOneTick );
+
+	RTCC_Init( &xRTCInitStruct );
+	RTCC_ChannelInit( lpRTCC_CHANNEL, &xRTCCChannel1InitStruct );
+	RTCC_EM4WakeupEnable( true );
+
+	/* Disable RTCC interrupt. */
+	RTCC_IntDisable( _RTCC_IF_MASK );
+	RTCC_IntClear( _RTCC_IF_MASK );
+	RTCC->CNT = _RTCC_CNT_RESETVALUE;
+
+	/* The tick interrupt must be set to the lowest priority possible. */
+	NVIC_SetPriority( RTCC_IRQn, configLIBRARY_LOWEST_INTERRUPT_PRIORITY );
+	NVIC_ClearPendingIRQ( RTCC_IRQn );
+	NVIC_EnableIRQ( RTCC_IRQn );
+	RTCC_IntEnable( RTCC_IEN_CC1 );
+	RTCC_Enable( true );
+
+	#if( lpUSE_TEST_TIMER == 1 )
+	{
+		void prvSetupTestTimer( void );
+
+		/* A second timer is used to test the path where the MCU is brought out
+		of a low power state by a timer other than the tick timer. */
+		prvSetupTestTimer();
+	}
+	#endif
+}
+/*-----------------------------------------------------------*/
+
+void vPortSuppressTicksAndSleep( TickType_t xExpectedIdleTime )
+{
+uint32_t ulReloadValue, ulCompleteTickPeriods, ulCountAfterSleep;
+eSleepModeStatus eSleepAction;
+TickType_t xModifiableIdleTime;
+
+	/* THIS FUNCTION IS CALLED WITH THE SCHEDULER SUSPENDED. */
+
+	/* Make sure the RTC reload value does not overflow the counter. */
+	if( xExpectedIdleTime > xMaximumPossibleSuppressedTicks )
+	{
+		xExpectedIdleTime = xMaximumPossibleSuppressedTicks;
+	}
+
+	/* Calculate the reload value required to wait xExpectedIdleTime tick
+	periods. */
+	ulReloadValue = ulReloadValueForOneTick * xExpectedIdleTime;
+	if( ulReloadValue > ulStoppedTimerCompensation )
+	{
+		/* Compensate for the fact that the RTC is going to be stopped
+		momentarily. */
+		ulReloadValue -= ulStoppedTimerCompensation;
+	}
+
+	/* Stop the RTC momentarily.  The time the RTC is stopped for is accounted
+	for as best it can be, but using the tickless mode will inevitably result
+	in some tiny drift of the time maintained by the kernel with respect to
+	calendar time. */
+	RTCC_Enable( false );
+
+	/* Enter a critical section but don't use the taskENTER_CRITICAL() method as
+	that will mask interrupts that should exit sleep mode. */
+	INT_Disable();
+	__asm volatile( "dsb" );
+	__asm volatile( "isb" );
+
+	/* The tick flag is set to false before sleeping.  If it is true when sleep
+	mode is exited then sleep mode was probably exited because the tick was
+	suppressed for the entire xExpectedIdleTime period. */
+	ulTickFlag = pdFALSE;
+
+	/* If a context switch is pending then abandon the low power entry as the
+	context switch might have been pended by an external interrupt that	requires
+	processing. */
+	eSleepAction = eTaskConfirmSleepModeStatus();
+	if( eSleepAction == eAbortSleep )
+	{
+		/* Restart tick and continue counting to complete the current time
+		slice. */
+		RTCC_Enable( true );
+
+		/* Re-enable interrupts - see comments above the RTCC_Enable() call
+		above. */
+		INT_Enable();
+	}
+	else
+	{
+		RTCC_ChannelCCVSet( lpRTCC_CHANNEL, ulReloadValue );
+
+		/* Restart the RTC. */
+		RTCC_Enable( true );
+
+		/* Allow the application to define some pre-sleep processing. */
+		xModifiableIdleTime = xExpectedIdleTime;
+		configPRE_SLEEP_PROCESSING( xModifiableIdleTime );
+
+		/* xExpectedIdleTime being set to 0 by configPRE_SLEEP_PROCESSING()
+		means the application defined code has already executed the WAIT
+		instruction. */
+		if( xModifiableIdleTime > 0 )
+		{
+			__asm volatile( "dsb" );
+			SLEEP_Sleep();
+			__asm volatile( "isb" );
+		}
+
+		/* Allow the application to define some post sleep processing. */
+		configPOST_SLEEP_PROCESSING( xModifiableIdleTime );
+
+		/* Stop RTC.  Again, the time the SysTick is stopped for is accounted
+		for as best it can be, but using the tickless mode will	inevitably
+		result in some tiny drift of the time maintained by the	kernel with
+		respect to calendar time. */
+		RTCC_Enable( false );
+		ulCountAfterSleep = RTCC_CounterGet();
+
+		/* Re-enable interrupts - see comments above the INT_Enable() call
+		above. */
+		INT_Enable();
+		__asm volatile( "dsb" );
+		__asm volatile( "isb" );
+
+		if( ulTickFlag != pdFALSE )
+		{
+			/* The tick interrupt has already executed, although because this
+			function is called with the scheduler suspended the actual tick
+			processing will not occur until after this function has exited.
+			The tick interrupt handler will already have pended the tick
+			processing in the kernel.  As the pending tick will be processed as
+			soon as this function exits, the tick value	maintained by the tick
+			is stepped forward by one less than the	time spent sleeping.  The
+			actual stepping of the tick appears later in this function. */
+			ulCompleteTickPeriods = xExpectedIdleTime - 1UL;
+
+			/* The interrupt should have reset the CCV value. */
+			configASSERT( RTCC_ChannelCCVGet( lpRTCC_CHANNEL ) == ulReloadValueForOneTick );
+		}
+		else
+		{
+			/* Something other than the tick interrupt ended the sleep.  How
+			many complete tick periods passed while the processor was
+			sleeping? */
+			ulCompleteTickPeriods = ulCountAfterSleep / ulReloadValueForOneTick;
+
+			/* The next interrupt is configured to occur at whatever fraction of
+			the current tick period remains by setting the reload value back to
+			that required for one tick, and truncating the count to remove the
+			counts that are greater than the reload value. */
+			RTCC_ChannelCCVSet( lpRTCC_CHANNEL, ulReloadValueForOneTick );
+			ulCountAfterSleep %= ulReloadValueForOneTick;
+			RTCC_CounterSet( ulCountAfterSleep );
+		}
+
+		/* Restart the RTC so it runs up to the alarm value.  The alarm value
+		will get set to the value required to generate exactly one tick period
+		the next time the RTC interrupt executes. */
+		RTCC_Enable( true );
+
+		/* Wind the tick forward by the number of tick periods that the CPU
+		remained in a low power state. */
+		vTaskStepTick( ulCompleteTickPeriods );
+	}
+}
+/*-----------------------------------------------------------*/
+
+void RTCC_IRQHandler( void )
+{
+	ulTickFlag = pdTRUE;
+
+	if( RTCC_ChannelCCVGet( lpRTCC_CHANNEL ) != ulReloadValueForOneTick )
+	{
+		/* Set RTC interrupt to one RTOS tick period. */
+		RTCC_Enable( false );
+		RTCC_ChannelCCVSet( lpRTCC_CHANNEL, ulReloadValueForOneTick );
+		RTCC_Enable( true );
+	}
+
+	RTCC_IntClear( _RTCC_IF_MASK );
+
+	/* Critical section which protect incrementing the tick*/
+	portDISABLE_INTERRUPTS();
+	{
+		if( xTaskIncrementTick() != pdFALSE )
+		{
+			/* Pend a context switch. */
+			portNVIC_INT_CTRL_REG = portNVIC_PENDSVSET_BIT;
+		}
+	}
+	portENABLE_INTERRUPTS();
+}
+/*-----------------------------------------------------------*/
+
+#if( lpUSE_TEST_TIMER == 1 )
+
+	/* Juse used to ensure the second timer is executing. */
+	volatile uint32_t ulLETimerIncrements = 0;
+
+	void LETIMER0_IRQHandler( void )
+	{
+		/* This ISR is used purely to bring the MCU out of sleep mode - it has
+		no other purpose. */
+		ulLETimerIncrements++;
+		LETIMER_IntClear( LETIMER0, LETIMER_IF_COMP0 );
+	}
+
+#endif /* lpUSE_TEST_TIMER == 1 */
+/*-----------------------------------------------------------*/
+
+#if( lpUSE_TEST_TIMER == 1 )
+
+	/* Set up a timer that used used to bring the MCU out of sleep mode using
+	an interrupt other than the tick interrupt.  This is done for code coverage
+	puposes only. */
+	void prvSetupTestTimer( void )
+	{
+	static const LETIMER_Init_TypeDef xLETimerInitStruct =
+	{
+		true,               /* Enable timer when init complete. */
+		false,              /* Stop counter during debug halt. */
+		true,               /* Load COMP0 into CNT on underflow. */
+		false,              /* Do not load COMP1 into COMP0 when REP0 reaches 0. */
+		0,                  /* Idle value 0 for output 0. */
+		0,                  /* Idle value 0 for output 1. */
+		letimerUFOANone,    /* No action on underflow on output 0. */
+		letimerUFOANone,    /* No action on underflow on output 1. */
+		letimerRepeatFree   /* Count until stopped by SW. */
+	};
+	const uint32_t ulCompareMatch = 32768UL / 10UL;
+
+		CMU_ClockSelectSet( cmuClock_LFA, cmuSelect_LFXO );
+		CMU_ClockEnable( cmuClock_LETIMER0, true );
+
+		LETIMER_CompareSet( LETIMER0, 0, ulCompareMatch );
+		LETIMER_IntEnable( LETIMER0, LETIMER_IF_COMP0 );
+		NVIC_EnableIRQ( LETIMER0_IRQn );
+		LETIMER_Init( LETIMER0, &xLETimerInitStruct);
+	}
+
+#endif /* lpUSE_TEST_TIMER == 1 */
+
+
+
+
+#endif /* ( configCREATE_LOW_POWER_DEMO == 1 ) */