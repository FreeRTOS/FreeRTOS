/*
<<<<<<< HEAD
 * FreeRTOS Kernel V10.3.0
=======
 * FreeRTOS Kernel V10.4.1
>>>>>>> 5cc65129
 * Copyright (C) 2020 Amazon.com, Inc. or its affiliates.  All Rights Reserved.
 *
 * Permission is hereby granted, free of charge, to any person obtaining a copy of
 * this software and associated documentation files (the "Software"), to deal in
 * the Software without restriction, including without limitation the rights to
 * use, copy, modify, merge, publish, distribute, sublicense, and/or sell copies of
 * the Software, and to permit persons to whom the Software is furnished to do so,
 * subject to the following conditions:
 *
 * The above copyright notice and this permission notice shall be included in all
 * copies or substantial portions of the Software.
 *
 * THE SOFTWARE IS PROVIDED "AS IS", WITHOUT WARRANTY OF ANY KIND, EXPRESS OR
 * IMPLIED, INCLUDING BUT NOT LIMITED TO THE WARRANTIES OF MERCHANTABILITY, FITNESS
 * FOR A PARTICULAR PURPOSE AND NONINFRINGEMENT. IN NO EVENT SHALL THE AUTHORS OR
 * COPYRIGHT HOLDERS BE LIABLE FOR ANY CLAIM, DAMAGES OR OTHER LIABILITY, WHETHER
 * IN AN ACTION OF CONTRACT, TORT OR OTHERWISE, ARISING FROM, OUT OF OR IN
 * CONNECTION WITH THE SOFTWARE OR THE USE OR OTHER DEALINGS IN THE SOFTWARE.
 *
 * http://www.FreeRTOS.org
 * http://aws.amazon.com/freertos
 *
 * 1 tab == 4 spaces!
 */

/******************************************************************************
 * NOTE 1:  This project provides two demo applications.  A simple blinky
 * style project, and a more comprehensive test and demo application.  The
 * mainSELECTED_APPLICATION setting in main.c is used to select between the two.
 * See the notes on using mainSELECTED_APPLICATION where it is defined below.
 *
 * NOTE 2:  This file only contains the source code that is not specific to
 * either the simply blinky or full demos - this includes initialisation code
 * and callback functions.
 */

/* Standard includes. */
#include <stdio.h>

/* Scheduler include files. */
#include "FreeRTOS.h"
#include "task.h"

/* Xilinx includes. */
#include "platform.h"
#include "xparameters.h"
#include "xscugic.h"
#include "xil_printf.h"

/* mainSELECTED_APPLICATION is used to select between two demo applications,
 * as described at the top of this file.
 *
 * When mainSELECTED_APPLICATION is set to 0 the simple blinky example will
 * be run.
 *
 * When mainSELECTED_APPLICATION is set to 1 the comprehensive test and demo
 * application will be run.
 */
#define mainSELECTED_APPLICATION	0

/*-----------------------------------------------------------*/

/*
 * Configure the hardware as necessary to run this demo.
 */
static void prvSetupHardware( void );

/*
 * See the comments at the top of this file and above the
 * mainSELECTED_APPLICATION definition.
 */
#if ( mainSELECTED_APPLICATION == 0 )
	extern void main_blinky( void );
#elif ( mainSELECTED_APPLICATION == 1 )
	extern void main_full( void );
#else
	#error Invalid mainSELECTED_APPLICATION setting.  See the comments at the top of this file and above the mainSELECTED_APPLICATION definition.
#endif

/* Prototypes for the standard FreeRTOS callback/hook functions implemented
within this file. */
void vApplicationMallocFailedHook( void );
void vApplicationIdleHook( void );
void vApplicationStackOverflowHook( TaskHandle_t pxTask, char *pcTaskName );
void vApplicationTickHook( void );

/*-----------------------------------------------------------*/

/* The interrupt controller is initialised in this file, and made available to
other modules. */
XScuGic xInterruptController;

/*-----------------------------------------------------------*/

int main( void )
{
	/* Configure the hardware ready to run the demo. */
	prvSetupHardware();

	/* The mainSELECTED_APPLICATION setting is described at the top
	of this file. */
	#if( mainSELECTED_APPLICATION == 0 )
	{
		main_blinky();
	}
	#elif( mainSELECTED_APPLICATION == 1 )
	{
		main_full();
	}
	#endif

	/* Don't expect to reach here. */
	return 0;
}
/*-----------------------------------------------------------*/

static void prvSetupHardware( void )
{
BaseType_t xStatus;
XScuGic_Config *pxGICConfig;

	/* Ensure no interrupts execute while the scheduler is in an inconsistent
	state.  Interrupts are automatically enabled when the scheduler is
	started. */
	portDISABLE_INTERRUPTS();

	init_platform();

	/* Obtain the configuration of the GIC. */
	pxGICConfig = XScuGic_LookupConfig( XPAR_SCUGIC_SINGLE_DEVICE_ID );

	/* Sanity check the FreeRTOSConfig.h settings are correct for the
	hardware. */
	configASSERT( pxGICConfig );
	configASSERT( pxGICConfig->CpuBaseAddress == ( configINTERRUPT_CONTROLLER_BASE_ADDRESS + configINTERRUPT_CONTROLLER_CPU_INTERFACE_OFFSET ) );
	configASSERT( pxGICConfig->DistBaseAddress == configINTERRUPT_CONTROLLER_BASE_ADDRESS );

	/* Install a default handler for each GIC interrupt. */
	xStatus = XScuGic_CfgInitialize( &xInterruptController, pxGICConfig, pxGICConfig->CpuBaseAddress );
	configASSERT( xStatus == XST_SUCCESS );
	( void ) xStatus; /* Remove compiler warning if configASSERT() is not defined. */

	/* Ensure the FPU is accessible by enabling access to CP 10 and 11. */
	__asm volatile( "MRC	p15, 0, r0, c1, c0, 2	\n"	\
					"ORR	r0, r0, #(0xF << 20)	\n" \
					"MCR	p15, 0, r0, c1, c0, 2	\n" \
					"ISB							  " );


	/* Ensure the FPU is enabled. */
	__asm volatile( "VMRS	r0, FPEXC 			\n"		\
					"ORR	r1, r0, #(1<<30)	\n"		\
					"VMSR	FPEXC, r1			\n"		\
					::: "r0", "r1" );
}
/*-----------------------------------------------------------*/

void vApplicationMallocFailedHook( void )
{
	/* Called if a call to pvPortMalloc() fails because there is insufficient
	free memory available in the FreeRTOS heap.  pvPortMalloc() is called
	internally by FreeRTOS API functions that create tasks, queues, software
	timers, and semaphores.  The size of the FreeRTOS heap is set by the
	configTOTAL_HEAP_SIZE configuration constant in FreeRTOSConfig.h. */
	taskDISABLE_INTERRUPTS();
	for( ;; );
}
/*-----------------------------------------------------------*/

void vApplicationStackOverflowHook( TaskHandle_t pxTask, char *pcTaskName )
{
	( void ) pcTaskName;
	( void ) pxTask;

	/* Run time stack overflow checking is performed if
	configCHECK_FOR_STACK_OVERFLOW is defined to 1 or 2.  This hook
	function is called if a stack overflow is detected. */
	taskDISABLE_INTERRUPTS();
	for( ;; );
}
/*-----------------------------------------------------------*/

void vApplicationIdleHook( void )
{
volatile size_t xFreeHeapSpace;

	/* This is just a trivial example of an idle hook.  It is called on each
	cycle of the idle task.  It must *NOT* attempt to block.  In this case the
	idle task just queries the amount of FreeRTOS heap that remains.  See the
	memory management section on the http://www.FreeRTOS.org web site for memory
	management options.  If there is a lot of heap memory free then the
	configTOTAL_HEAP_SIZE value in FreeRTOSConfig.h can be reduced to free up
	RAM. */
	xFreeHeapSpace = xPortGetFreeHeapSize();

	/* Remove compiler warning about xFreeHeapSpace being set but never used. */
	( void ) xFreeHeapSpace;
}
/*-----------------------------------------------------------*/

void vApplicationTickHook( void )
{
	#if( mainSELECTED_APPLICATION == 1 )
	{
		/* Only the comprehensive demo actually uses the tick hook. */
		extern void vFullDemoTickHook( void );
		vFullDemoTickHook();
	}
	#endif
}
/*-----------------------------------------------------------*/

/* configUSE_STATIC_ALLOCATION is set to 1, so the application must provide an
implementation of vApplicationGetIdleTaskMemory() to provide the memory that is
used by the Idle task. */
void vApplicationGetIdleTaskMemory( StaticTask_t **ppxIdleTaskTCBBuffer, StackType_t **ppxIdleTaskStackBuffer, uint32_t *pulIdleTaskStackSize )
{
/* If the buffers to be provided to the Idle task are declared inside this
function then they must be declared static - otherwise they will be allocated on
the stack and so not exists after this function exits. */
static StaticTask_t xIdleTaskTCB;
static StackType_t uxIdleTaskStack[ configMINIMAL_STACK_SIZE ];

	/* Pass out a pointer to the StaticTask_t structure in which the Idle task's
	state will be stored. */
	*ppxIdleTaskTCBBuffer = &xIdleTaskTCB;

	/* Pass out the array that will be used as the Idle task's stack. */
	*ppxIdleTaskStackBuffer = uxIdleTaskStack;

	/* Pass out the size of the array pointed to by *ppxIdleTaskStackBuffer.
	Note that, as the array is necessarily of type StackType_t,
	configMINIMAL_STACK_SIZE is specified in words, not bytes. */
	*pulIdleTaskStackSize = configMINIMAL_STACK_SIZE;
}
/*-----------------------------------------------------------*/

/* configUSE_STATIC_ALLOCATION and configUSE_TIMERS are both set to 1, so the
application must provide an implementation of vApplicationGetTimerTaskMemory()
to provide the memory that is used by the Timer service task. */
void vApplicationGetTimerTaskMemory( StaticTask_t **ppxTimerTaskTCBBuffer, StackType_t **ppxTimerTaskStackBuffer, uint32_t *pulTimerTaskStackSize )
{
/* If the buffers to be provided to the Timer task are declared inside this
function then they must be declared static - otherwise they will be allocated on
the stack and so not exists after this function exits. */
static StaticTask_t xTimerTaskTCB;
static StackType_t uxTimerTaskStack[ configTIMER_TASK_STACK_DEPTH ];

	/* Pass out a pointer to the StaticTask_t structure in which the Timer
	task's state will be stored. */
	*ppxTimerTaskTCBBuffer = &xTimerTaskTCB;

	/* Pass out the array that will be used as the Timer task's stack. */
	*ppxTimerTaskStackBuffer = uxTimerTaskStack;

	/* Pass out the size of the array pointed to by *ppxTimerTaskStackBuffer.
	Note that, as the array is necessarily of type StackType_t,
	configMINIMAL_STACK_SIZE is specified in words, not bytes. */
	*pulTimerTaskStackSize = configTIMER_TASK_STACK_DEPTH;
}
/*-----------------------------------------------------------*/

void vMainAssertCalled( const char *pcFileName, uint32_t ulLineNumber )
{
	xil_printf( "ASSERT!  Line %lu of file %s\r\n", ulLineNumber, pcFileName );
	taskENTER_CRITICAL();
	for( ;; );
}


<|MERGE_RESOLUTION|>--- conflicted
+++ resolved
@@ -1,276 +1,272 @@
-/*
-<<<<<<< HEAD
- * FreeRTOS Kernel V10.3.0
-=======
- * FreeRTOS Kernel V10.4.1
->>>>>>> 5cc65129
- * Copyright (C) 2020 Amazon.com, Inc. or its affiliates.  All Rights Reserved.
- *
- * Permission is hereby granted, free of charge, to any person obtaining a copy of
- * this software and associated documentation files (the "Software"), to deal in
- * the Software without restriction, including without limitation the rights to
- * use, copy, modify, merge, publish, distribute, sublicense, and/or sell copies of
- * the Software, and to permit persons to whom the Software is furnished to do so,
- * subject to the following conditions:
- *
- * The above copyright notice and this permission notice shall be included in all
- * copies or substantial portions of the Software.
- *
- * THE SOFTWARE IS PROVIDED "AS IS", WITHOUT WARRANTY OF ANY KIND, EXPRESS OR
- * IMPLIED, INCLUDING BUT NOT LIMITED TO THE WARRANTIES OF MERCHANTABILITY, FITNESS
- * FOR A PARTICULAR PURPOSE AND NONINFRINGEMENT. IN NO EVENT SHALL THE AUTHORS OR
- * COPYRIGHT HOLDERS BE LIABLE FOR ANY CLAIM, DAMAGES OR OTHER LIABILITY, WHETHER
- * IN AN ACTION OF CONTRACT, TORT OR OTHERWISE, ARISING FROM, OUT OF OR IN
- * CONNECTION WITH THE SOFTWARE OR THE USE OR OTHER DEALINGS IN THE SOFTWARE.
- *
- * http://www.FreeRTOS.org
- * http://aws.amazon.com/freertos
- *
- * 1 tab == 4 spaces!
- */
-
-/******************************************************************************
- * NOTE 1:  This project provides two demo applications.  A simple blinky
- * style project, and a more comprehensive test and demo application.  The
- * mainSELECTED_APPLICATION setting in main.c is used to select between the two.
- * See the notes on using mainSELECTED_APPLICATION where it is defined below.
- *
- * NOTE 2:  This file only contains the source code that is not specific to
- * either the simply blinky or full demos - this includes initialisation code
- * and callback functions.
- */
-
-/* Standard includes. */
-#include <stdio.h>
-
-/* Scheduler include files. */
-#include "FreeRTOS.h"
-#include "task.h"
-
-/* Xilinx includes. */
-#include "platform.h"
-#include "xparameters.h"
-#include "xscugic.h"
-#include "xil_printf.h"
-
-/* mainSELECTED_APPLICATION is used to select between two demo applications,
- * as described at the top of this file.
- *
- * When mainSELECTED_APPLICATION is set to 0 the simple blinky example will
- * be run.
- *
- * When mainSELECTED_APPLICATION is set to 1 the comprehensive test and demo
- * application will be run.
- */
-#define mainSELECTED_APPLICATION	0
-
-/*-----------------------------------------------------------*/
-
-/*
- * Configure the hardware as necessary to run this demo.
- */
-static void prvSetupHardware( void );
-
-/*
- * See the comments at the top of this file and above the
- * mainSELECTED_APPLICATION definition.
- */
-#if ( mainSELECTED_APPLICATION == 0 )
-	extern void main_blinky( void );
-#elif ( mainSELECTED_APPLICATION == 1 )
-	extern void main_full( void );
-#else
-	#error Invalid mainSELECTED_APPLICATION setting.  See the comments at the top of this file and above the mainSELECTED_APPLICATION definition.
-#endif
-
-/* Prototypes for the standard FreeRTOS callback/hook functions implemented
-within this file. */
-void vApplicationMallocFailedHook( void );
-void vApplicationIdleHook( void );
-void vApplicationStackOverflowHook( TaskHandle_t pxTask, char *pcTaskName );
-void vApplicationTickHook( void );
-
-/*-----------------------------------------------------------*/
-
-/* The interrupt controller is initialised in this file, and made available to
-other modules. */
-XScuGic xInterruptController;
-
-/*-----------------------------------------------------------*/
-
-int main( void )
-{
-	/* Configure the hardware ready to run the demo. */
-	prvSetupHardware();
-
-	/* The mainSELECTED_APPLICATION setting is described at the top
-	of this file. */
-	#if( mainSELECTED_APPLICATION == 0 )
-	{
-		main_blinky();
-	}
-	#elif( mainSELECTED_APPLICATION == 1 )
-	{
-		main_full();
-	}
-	#endif
-
-	/* Don't expect to reach here. */
-	return 0;
-}
-/*-----------------------------------------------------------*/
-
-static void prvSetupHardware( void )
-{
-BaseType_t xStatus;
-XScuGic_Config *pxGICConfig;
-
-	/* Ensure no interrupts execute while the scheduler is in an inconsistent
-	state.  Interrupts are automatically enabled when the scheduler is
-	started. */
-	portDISABLE_INTERRUPTS();
-
-	init_platform();
-
-	/* Obtain the configuration of the GIC. */
-	pxGICConfig = XScuGic_LookupConfig( XPAR_SCUGIC_SINGLE_DEVICE_ID );
-
-	/* Sanity check the FreeRTOSConfig.h settings are correct for the
-	hardware. */
-	configASSERT( pxGICConfig );
-	configASSERT( pxGICConfig->CpuBaseAddress == ( configINTERRUPT_CONTROLLER_BASE_ADDRESS + configINTERRUPT_CONTROLLER_CPU_INTERFACE_OFFSET ) );
-	configASSERT( pxGICConfig->DistBaseAddress == configINTERRUPT_CONTROLLER_BASE_ADDRESS );
-
-	/* Install a default handler for each GIC interrupt. */
-	xStatus = XScuGic_CfgInitialize( &xInterruptController, pxGICConfig, pxGICConfig->CpuBaseAddress );
-	configASSERT( xStatus == XST_SUCCESS );
-	( void ) xStatus; /* Remove compiler warning if configASSERT() is not defined. */
-
-	/* Ensure the FPU is accessible by enabling access to CP 10 and 11. */
-	__asm volatile( "MRC	p15, 0, r0, c1, c0, 2	\n"	\
-					"ORR	r0, r0, #(0xF << 20)	\n" \
-					"MCR	p15, 0, r0, c1, c0, 2	\n" \
-					"ISB							  " );
-
-
-	/* Ensure the FPU is enabled. */
-	__asm volatile( "VMRS	r0, FPEXC 			\n"		\
-					"ORR	r1, r0, #(1<<30)	\n"		\
-					"VMSR	FPEXC, r1			\n"		\
-					::: "r0", "r1" );
-}
-/*-----------------------------------------------------------*/
-
-void vApplicationMallocFailedHook( void )
-{
-	/* Called if a call to pvPortMalloc() fails because there is insufficient
-	free memory available in the FreeRTOS heap.  pvPortMalloc() is called
-	internally by FreeRTOS API functions that create tasks, queues, software
-	timers, and semaphores.  The size of the FreeRTOS heap is set by the
-	configTOTAL_HEAP_SIZE configuration constant in FreeRTOSConfig.h. */
-	taskDISABLE_INTERRUPTS();
-	for( ;; );
-}
-/*-----------------------------------------------------------*/
-
-void vApplicationStackOverflowHook( TaskHandle_t pxTask, char *pcTaskName )
-{
-	( void ) pcTaskName;
-	( void ) pxTask;
-
-	/* Run time stack overflow checking is performed if
-	configCHECK_FOR_STACK_OVERFLOW is defined to 1 or 2.  This hook
-	function is called if a stack overflow is detected. */
-	taskDISABLE_INTERRUPTS();
-	for( ;; );
-}
-/*-----------------------------------------------------------*/
-
-void vApplicationIdleHook( void )
-{
-volatile size_t xFreeHeapSpace;
-
-	/* This is just a trivial example of an idle hook.  It is called on each
-	cycle of the idle task.  It must *NOT* attempt to block.  In this case the
-	idle task just queries the amount of FreeRTOS heap that remains.  See the
-	memory management section on the http://www.FreeRTOS.org web site for memory
-	management options.  If there is a lot of heap memory free then the
-	configTOTAL_HEAP_SIZE value in FreeRTOSConfig.h can be reduced to free up
-	RAM. */
-	xFreeHeapSpace = xPortGetFreeHeapSize();
-
-	/* Remove compiler warning about xFreeHeapSpace being set but never used. */
-	( void ) xFreeHeapSpace;
-}
-/*-----------------------------------------------------------*/
-
-void vApplicationTickHook( void )
-{
-	#if( mainSELECTED_APPLICATION == 1 )
-	{
-		/* Only the comprehensive demo actually uses the tick hook. */
-		extern void vFullDemoTickHook( void );
-		vFullDemoTickHook();
-	}
-	#endif
-}
-/*-----------------------------------------------------------*/
-
-/* configUSE_STATIC_ALLOCATION is set to 1, so the application must provide an
-implementation of vApplicationGetIdleTaskMemory() to provide the memory that is
-used by the Idle task. */
-void vApplicationGetIdleTaskMemory( StaticTask_t **ppxIdleTaskTCBBuffer, StackType_t **ppxIdleTaskStackBuffer, uint32_t *pulIdleTaskStackSize )
-{
-/* If the buffers to be provided to the Idle task are declared inside this
-function then they must be declared static - otherwise they will be allocated on
-the stack and so not exists after this function exits. */
-static StaticTask_t xIdleTaskTCB;
-static StackType_t uxIdleTaskStack[ configMINIMAL_STACK_SIZE ];
-
-	/* Pass out a pointer to the StaticTask_t structure in which the Idle task's
-	state will be stored. */
-	*ppxIdleTaskTCBBuffer = &xIdleTaskTCB;
-
-	/* Pass out the array that will be used as the Idle task's stack. */
-	*ppxIdleTaskStackBuffer = uxIdleTaskStack;
-
-	/* Pass out the size of the array pointed to by *ppxIdleTaskStackBuffer.
-	Note that, as the array is necessarily of type StackType_t,
-	configMINIMAL_STACK_SIZE is specified in words, not bytes. */
-	*pulIdleTaskStackSize = configMINIMAL_STACK_SIZE;
-}
-/*-----------------------------------------------------------*/
-
-/* configUSE_STATIC_ALLOCATION and configUSE_TIMERS are both set to 1, so the
-application must provide an implementation of vApplicationGetTimerTaskMemory()
-to provide the memory that is used by the Timer service task. */
-void vApplicationGetTimerTaskMemory( StaticTask_t **ppxTimerTaskTCBBuffer, StackType_t **ppxTimerTaskStackBuffer, uint32_t *pulTimerTaskStackSize )
-{
-/* If the buffers to be provided to the Timer task are declared inside this
-function then they must be declared static - otherwise they will be allocated on
-the stack and so not exists after this function exits. */
-static StaticTask_t xTimerTaskTCB;
-static StackType_t uxTimerTaskStack[ configTIMER_TASK_STACK_DEPTH ];
-
-	/* Pass out a pointer to the StaticTask_t structure in which the Timer
-	task's state will be stored. */
-	*ppxTimerTaskTCBBuffer = &xTimerTaskTCB;
-
-	/* Pass out the array that will be used as the Timer task's stack. */
-	*ppxTimerTaskStackBuffer = uxTimerTaskStack;
-
-	/* Pass out the size of the array pointed to by *ppxTimerTaskStackBuffer.
-	Note that, as the array is necessarily of type StackType_t,
-	configMINIMAL_STACK_SIZE is specified in words, not bytes. */
-	*pulTimerTaskStackSize = configTIMER_TASK_STACK_DEPTH;
-}
-/*-----------------------------------------------------------*/
-
-void vMainAssertCalled( const char *pcFileName, uint32_t ulLineNumber )
-{
-	xil_printf( "ASSERT!  Line %lu of file %s\r\n", ulLineNumber, pcFileName );
-	taskENTER_CRITICAL();
-	for( ;; );
-}
-
-
+/*
+ * FreeRTOS Kernel V10.4.1
+ * Copyright (C) 2020 Amazon.com, Inc. or its affiliates.  All Rights Reserved.
+ *
+ * Permission is hereby granted, free of charge, to any person obtaining a copy of
+ * this software and associated documentation files (the "Software"), to deal in
+ * the Software without restriction, including without limitation the rights to
+ * use, copy, modify, merge, publish, distribute, sublicense, and/or sell copies of
+ * the Software, and to permit persons to whom the Software is furnished to do so,
+ * subject to the following conditions:
+ *
+ * The above copyright notice and this permission notice shall be included in all
+ * copies or substantial portions of the Software.
+ *
+ * THE SOFTWARE IS PROVIDED "AS IS", WITHOUT WARRANTY OF ANY KIND, EXPRESS OR
+ * IMPLIED, INCLUDING BUT NOT LIMITED TO THE WARRANTIES OF MERCHANTABILITY, FITNESS
+ * FOR A PARTICULAR PURPOSE AND NONINFRINGEMENT. IN NO EVENT SHALL THE AUTHORS OR
+ * COPYRIGHT HOLDERS BE LIABLE FOR ANY CLAIM, DAMAGES OR OTHER LIABILITY, WHETHER
+ * IN AN ACTION OF CONTRACT, TORT OR OTHERWISE, ARISING FROM, OUT OF OR IN
+ * CONNECTION WITH THE SOFTWARE OR THE USE OR OTHER DEALINGS IN THE SOFTWARE.
+ *
+ * http://www.FreeRTOS.org
+ * http://aws.amazon.com/freertos
+ *
+ * 1 tab == 4 spaces!
+ */
+
+/******************************************************************************
+ * NOTE 1:  This project provides two demo applications.  A simple blinky
+ * style project, and a more comprehensive test and demo application.  The
+ * mainSELECTED_APPLICATION setting in main.c is used to select between the two.
+ * See the notes on using mainSELECTED_APPLICATION where it is defined below.
+ *
+ * NOTE 2:  This file only contains the source code that is not specific to
+ * either the simply blinky or full demos - this includes initialisation code
+ * and callback functions.
+ */
+
+/* Standard includes. */
+#include <stdio.h>
+
+/* Scheduler include files. */
+#include "FreeRTOS.h"
+#include "task.h"
+
+/* Xilinx includes. */
+#include "platform.h"
+#include "xparameters.h"
+#include "xscugic.h"
+#include "xil_printf.h"
+
+/* mainSELECTED_APPLICATION is used to select between two demo applications,
+ * as described at the top of this file.
+ *
+ * When mainSELECTED_APPLICATION is set to 0 the simple blinky example will
+ * be run.
+ *
+ * When mainSELECTED_APPLICATION is set to 1 the comprehensive test and demo
+ * application will be run.
+ */
+#define mainSELECTED_APPLICATION	0
+
+/*-----------------------------------------------------------*/
+
+/*
+ * Configure the hardware as necessary to run this demo.
+ */
+static void prvSetupHardware( void );
+
+/*
+ * See the comments at the top of this file and above the
+ * mainSELECTED_APPLICATION definition.
+ */
+#if ( mainSELECTED_APPLICATION == 0 )
+	extern void main_blinky( void );
+#elif ( mainSELECTED_APPLICATION == 1 )
+	extern void main_full( void );
+#else
+	#error Invalid mainSELECTED_APPLICATION setting.  See the comments at the top of this file and above the mainSELECTED_APPLICATION definition.
+#endif
+
+/* Prototypes for the standard FreeRTOS callback/hook functions implemented
+within this file. */
+void vApplicationMallocFailedHook( void );
+void vApplicationIdleHook( void );
+void vApplicationStackOverflowHook( TaskHandle_t pxTask, char *pcTaskName );
+void vApplicationTickHook( void );
+
+/*-----------------------------------------------------------*/
+
+/* The interrupt controller is initialised in this file, and made available to
+other modules. */
+XScuGic xInterruptController;
+
+/*-----------------------------------------------------------*/
+
+int main( void )
+{
+	/* Configure the hardware ready to run the demo. */
+	prvSetupHardware();
+
+	/* The mainSELECTED_APPLICATION setting is described at the top
+	of this file. */
+	#if( mainSELECTED_APPLICATION == 0 )
+	{
+		main_blinky();
+	}
+	#elif( mainSELECTED_APPLICATION == 1 )
+	{
+		main_full();
+	}
+	#endif
+
+	/* Don't expect to reach here. */
+	return 0;
+}
+/*-----------------------------------------------------------*/
+
+static void prvSetupHardware( void )
+{
+BaseType_t xStatus;
+XScuGic_Config *pxGICConfig;
+
+	/* Ensure no interrupts execute while the scheduler is in an inconsistent
+	state.  Interrupts are automatically enabled when the scheduler is
+	started. */
+	portDISABLE_INTERRUPTS();
+
+	init_platform();
+
+	/* Obtain the configuration of the GIC. */
+	pxGICConfig = XScuGic_LookupConfig( XPAR_SCUGIC_SINGLE_DEVICE_ID );
+
+	/* Sanity check the FreeRTOSConfig.h settings are correct for the
+	hardware. */
+	configASSERT( pxGICConfig );
+	configASSERT( pxGICConfig->CpuBaseAddress == ( configINTERRUPT_CONTROLLER_BASE_ADDRESS + configINTERRUPT_CONTROLLER_CPU_INTERFACE_OFFSET ) );
+	configASSERT( pxGICConfig->DistBaseAddress == configINTERRUPT_CONTROLLER_BASE_ADDRESS );
+
+	/* Install a default handler for each GIC interrupt. */
+	xStatus = XScuGic_CfgInitialize( &xInterruptController, pxGICConfig, pxGICConfig->CpuBaseAddress );
+	configASSERT( xStatus == XST_SUCCESS );
+	( void ) xStatus; /* Remove compiler warning if configASSERT() is not defined. */
+
+	/* Ensure the FPU is accessible by enabling access to CP 10 and 11. */
+	__asm volatile( "MRC	p15, 0, r0, c1, c0, 2	\n"	\
+					"ORR	r0, r0, #(0xF << 20)	\n" \
+					"MCR	p15, 0, r0, c1, c0, 2	\n" \
+					"ISB							  " );
+
+
+	/* Ensure the FPU is enabled. */
+	__asm volatile( "VMRS	r0, FPEXC 			\n"		\
+					"ORR	r1, r0, #(1<<30)	\n"		\
+					"VMSR	FPEXC, r1			\n"		\
+					::: "r0", "r1" );
+}
+/*-----------------------------------------------------------*/
+
+void vApplicationMallocFailedHook( void )
+{
+	/* Called if a call to pvPortMalloc() fails because there is insufficient
+	free memory available in the FreeRTOS heap.  pvPortMalloc() is called
+	internally by FreeRTOS API functions that create tasks, queues, software
+	timers, and semaphores.  The size of the FreeRTOS heap is set by the
+	configTOTAL_HEAP_SIZE configuration constant in FreeRTOSConfig.h. */
+	taskDISABLE_INTERRUPTS();
+	for( ;; );
+}
+/*-----------------------------------------------------------*/
+
+void vApplicationStackOverflowHook( TaskHandle_t pxTask, char *pcTaskName )
+{
+	( void ) pcTaskName;
+	( void ) pxTask;
+
+	/* Run time stack overflow checking is performed if
+	configCHECK_FOR_STACK_OVERFLOW is defined to 1 or 2.  This hook
+	function is called if a stack overflow is detected. */
+	taskDISABLE_INTERRUPTS();
+	for( ;; );
+}
+/*-----------------------------------------------------------*/
+
+void vApplicationIdleHook( void )
+{
+volatile size_t xFreeHeapSpace;
+
+	/* This is just a trivial example of an idle hook.  It is called on each
+	cycle of the idle task.  It must *NOT* attempt to block.  In this case the
+	idle task just queries the amount of FreeRTOS heap that remains.  See the
+	memory management section on the http://www.FreeRTOS.org web site for memory
+	management options.  If there is a lot of heap memory free then the
+	configTOTAL_HEAP_SIZE value in FreeRTOSConfig.h can be reduced to free up
+	RAM. */
+	xFreeHeapSpace = xPortGetFreeHeapSize();
+
+	/* Remove compiler warning about xFreeHeapSpace being set but never used. */
+	( void ) xFreeHeapSpace;
+}
+/*-----------------------------------------------------------*/
+
+void vApplicationTickHook( void )
+{
+	#if( mainSELECTED_APPLICATION == 1 )
+	{
+		/* Only the comprehensive demo actually uses the tick hook. */
+		extern void vFullDemoTickHook( void );
+		vFullDemoTickHook();
+	}
+	#endif
+}
+/*-----------------------------------------------------------*/
+
+/* configUSE_STATIC_ALLOCATION is set to 1, so the application must provide an
+implementation of vApplicationGetIdleTaskMemory() to provide the memory that is
+used by the Idle task. */
+void vApplicationGetIdleTaskMemory( StaticTask_t **ppxIdleTaskTCBBuffer, StackType_t **ppxIdleTaskStackBuffer, uint32_t *pulIdleTaskStackSize )
+{
+/* If the buffers to be provided to the Idle task are declared inside this
+function then they must be declared static - otherwise they will be allocated on
+the stack and so not exists after this function exits. */
+static StaticTask_t xIdleTaskTCB;
+static StackType_t uxIdleTaskStack[ configMINIMAL_STACK_SIZE ];
+
+	/* Pass out a pointer to the StaticTask_t structure in which the Idle task's
+	state will be stored. */
+	*ppxIdleTaskTCBBuffer = &xIdleTaskTCB;
+
+	/* Pass out the array that will be used as the Idle task's stack. */
+	*ppxIdleTaskStackBuffer = uxIdleTaskStack;
+
+	/* Pass out the size of the array pointed to by *ppxIdleTaskStackBuffer.
+	Note that, as the array is necessarily of type StackType_t,
+	configMINIMAL_STACK_SIZE is specified in words, not bytes. */
+	*pulIdleTaskStackSize = configMINIMAL_STACK_SIZE;
+}
+/*-----------------------------------------------------------*/
+
+/* configUSE_STATIC_ALLOCATION and configUSE_TIMERS are both set to 1, so the
+application must provide an implementation of vApplicationGetTimerTaskMemory()
+to provide the memory that is used by the Timer service task. */
+void vApplicationGetTimerTaskMemory( StaticTask_t **ppxTimerTaskTCBBuffer, StackType_t **ppxTimerTaskStackBuffer, uint32_t *pulTimerTaskStackSize )
+{
+/* If the buffers to be provided to the Timer task are declared inside this
+function then they must be declared static - otherwise they will be allocated on
+the stack and so not exists after this function exits. */
+static StaticTask_t xTimerTaskTCB;
+static StackType_t uxTimerTaskStack[ configTIMER_TASK_STACK_DEPTH ];
+
+	/* Pass out a pointer to the StaticTask_t structure in which the Timer
+	task's state will be stored. */
+	*ppxTimerTaskTCBBuffer = &xTimerTaskTCB;
+
+	/* Pass out the array that will be used as the Timer task's stack. */
+	*ppxTimerTaskStackBuffer = uxTimerTaskStack;
+
+	/* Pass out the size of the array pointed to by *ppxTimerTaskStackBuffer.
+	Note that, as the array is necessarily of type StackType_t,
+	configMINIMAL_STACK_SIZE is specified in words, not bytes. */
+	*pulTimerTaskStackSize = configTIMER_TASK_STACK_DEPTH;
+}
+/*-----------------------------------------------------------*/
+
+void vMainAssertCalled( const char *pcFileName, uint32_t ulLineNumber )
+{
+	xil_printf( "ASSERT!  Line %lu of file %s\r\n", ulLineNumber, pcFileName );
+	taskENTER_CRITICAL();
+	for( ;; );
+}
+
+