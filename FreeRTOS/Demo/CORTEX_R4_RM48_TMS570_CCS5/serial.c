--- conflicted
+++ resolved
@@ -1,293 +1,289 @@
-/*
-<<<<<<< HEAD
- * FreeRTOS Kernel V10.3.0
-=======
- * FreeRTOS Kernel V10.4.1
->>>>>>> 5cc65129
- * Copyright (C) 2020 Amazon.com, Inc. or its affiliates.  All Rights Reserved.
- *
- * Permission is hereby granted, free of charge, to any person obtaining a copy of
- * this software and associated documentation files (the "Software"), to deal in
- * the Software without restriction, including without limitation the rights to
- * use, copy, modify, merge, publish, distribute, sublicense, and/or sell copies of
- * the Software, and to permit persons to whom the Software is furnished to do so,
- * subject to the following conditions:
- *
- * The above copyright notice and this permission notice shall be included in all
- * copies or substantial portions of the Software.
- *
- * THE SOFTWARE IS PROVIDED "AS IS", WITHOUT WARRANTY OF ANY KIND, EXPRESS OR
- * IMPLIED, INCLUDING BUT NOT LIMITED TO THE WARRANTIES OF MERCHANTABILITY, FITNESS
- * FOR A PARTICULAR PURPOSE AND NONINFRINGEMENT. IN NO EVENT SHALL THE AUTHORS OR
- * COPYRIGHT HOLDERS BE LIABLE FOR ANY CLAIM, DAMAGES OR OTHER LIABILITY, WHETHER
- * IN AN ACTION OF CONTRACT, TORT OR OTHERWISE, ARISING FROM, OUT OF OR IN
- * CONNECTION WITH THE SOFTWARE OR THE USE OR OTHER DEALINGS IN THE SOFTWARE.
- *
- * http://www.FreeRTOS.org
- * http://aws.amazon.com/freertos
- *
- * 1 tab == 4 spaces!
- */
-
-/*
-	BASIC INTERRUPT DRIVEN SERIAL PORT DRIVER FOR UART0.
-	
-	***NOTE*** 
-	The implementation provided in this file is intended to demonstrate using
-	queues to pass data into and out of interrupts, and to demonstrate context 
-	switching from inside an interrupt service routine.  It is *not* intended to 
-	represent an efficient implementation.  Real implementations should not pass 
-	individual characters on queues, but instead use RAM buffers, DMA and/or 
-	FIFO features as appropriate.  Semaphores can be used to signal a task that 
-	data is	available to be processed.
-*/
-
-/* Scheduler includes. */
-#include "FreeRTOS.h"
-#include "queue.h"
-#include "semphr.h"
-
-/* Demo application includes. */
-#include "serial.h"
-
-/*-----------------------------------------------------------*/
-
-/* Registers required to configure the SCI. */
-#define serialSCI_GCR0_REG  		( * ( ( volatile unsigned long * ) 0xFFF7E400 ) )
-#define serialSCI_GCR1_REG    		( * ( ( volatile unsigned long * ) 0xFFF7E404 ) )
-#define serialSCI_GCR2_REG    		( * ( ( volatile unsigned long * ) 0xFFF7E408 ) )
-#define serialSCI_SETINT_REG  		( * ( ( volatile unsigned long * ) 0xFFF7E40C ) )
-#define serialSCI_CLRINT_REG  		( * ( ( volatile unsigned long * ) 0xFFF7E410 ) )
-#define serialSCI_SETINTLVL_REG  	( * ( ( volatile unsigned long * ) 0xFFF7E414 ) )
-#define serialSCI_CLRINTLVL_REG		( * ( ( volatile unsigned long * ) 0xFFF7E418 ) )
-#define serialSCI_FLR_REG	    	( * ( ( volatile unsigned long * ) 0xFFF7E41C ) )
-#define serialSCI_INTVEC0_REG	   	( * ( ( volatile unsigned long * ) 0xFFF7E420 ) )
-#define serialSCI_INTVEC1_REG	   	( * ( ( volatile unsigned long * ) 0xFFF7E424 ) )
-#define serialSCI_LENGTH_REG	   	( * ( ( volatile unsigned long * ) 0xFFF7E428 ) )
-#define serialSCI_BAUD_REG	    	( * ( ( volatile unsigned long * ) 0xFFF7E42C ) )
-#define serialSCI_RD_REG	    	( * ( ( volatile unsigned long * ) 0xFFF7E434 ) )
-#define serialSCI_TD_REG	    	( * ( ( volatile unsigned long * ) 0xFFF7E438 ) )
-#define serialSCI_FUN_REG	    	( * ( ( volatile unsigned long * ) 0xFFF7E43C ) )
-#define serialSCI_DIR_REG	    	( * ( ( volatile unsigned long * ) 0xFFF7E440 ) )
-#define serialSCI_DIN_REG	    	( * ( ( volatile unsigned long * ) 0xFFF7E444 ) )
-#define serialSCI_DOUT_REG	    	( * ( ( volatile unsigned long * ) 0xFFF7E448 ) )
-#define serialSCI_DSET_REG	    	( * ( ( volatile unsigned long * ) 0xFFF7E44C ) )
-#define serialSCI_DCLR_REG	    	( * ( ( volatile unsigned long * ) 0xFFF7E450 ) )
-
-/* SCI constants */
-#define serialSCI_FE_INT    ( 0x04000000 )  /* framming error */
-#define serialSCI_OE_INT    ( 0x02000000 )  /* overrun error */
-#define serialSCI_PE_INT    ( 0x01000000 )  /* parity error */
-#define serialSCI_RX_INT    ( 0x00000200 )  /* receive buffer ready */
-#define serialSCI_TX_INT    ( 0x00000100 )  /* transmit buffer ready */
-#define serialSCI_WAKE_INT  ( 0x00000002 )  /* wakeup */
-#define serialSCI_BREAK_INT ( 0x00000001 )  /* break detect */
-#define serialSCI_IDLE_FLG  ( 0x00000004 )  /* IDLE flasg */
-
-/* Registers required to configure the VIM. */
-#define serialVIM_REQMASKSET0_REG	( * ( ( volatile unsigned long * ) 0xFFFFFE30 ) )
-#define serialVIM_SCIHINT_RAM       ( * ( ( void (**)(void) ) 0xFFF82038 ) )
-
-/* Baudrate */
-#define serialBAURATE     	19200.0			/* Baudrate in Hz */
-
-/*-----------------------------------------------------------*/
-
-/* Misc defines. */
-#define serINVALID_QUEUE				( ( QueueHandle_t ) 0 )
-#define serNO_BLOCK						( ( TickType_t ) 0 )
-#define serTX_BLOCK_TIME				( 40 / portTICK_PERIOD_MS )
-
-/*-----------------------------------------------------------*/
-
-/* The queue used to hold received characters. */
-static QueueHandle_t xRxedChars = NULL;
-static QueueHandle_t xCharsForTx = NULL;
-
-/*-----------------------------------------------------------*/
-
-/* UART interrupt handler. */
-__interrupt void vSCIInterruptHandler( void );
-
-/*-----------------------------------------------------------*/
-
-/*
- * See the serial2.h header file.
- */
-xComPortHandle xSerialPortInitMinimal( unsigned long ulWantedBaud, unsigned portBASE_TYPE uxQueueLength )
-{
-xComPortHandle xReturn = ( xComPortHandle ) 0;
-
-	/* unused parameters, demo has a fixed baud rate (19200) */
-	( void ) ulWantedBaud;
-
-	/* Create the queues used to hold Rx/Tx characters. */
-	xRxedChars  = xQueueCreate( uxQueueLength, ( unsigned portBASE_TYPE ) sizeof( signed char ) );
-	xCharsForTx = xQueueCreate( uxQueueLength + 1, ( unsigned portBASE_TYPE ) sizeof( signed char ) );
-	
-	/* If the queue/semaphore was created correctly then setup the serial port
-	hardware. */
-	if( ( xRxedChars != serINVALID_QUEUE ) && ( xCharsForTx != serINVALID_QUEUE ) )
-	{
-		/* Initalise SCI1 */
-	    /* Bring SCI out of reset */
-		serialSCI_GCR0_REG = 0x00000001UL;
-	    /* Disable all interrupts */
-		serialSCI_CLRINT_REG = 0xFFFFFFFFUL;
-		/* All Interrupt to SCI High Level */
-		serialSCI_CLRINTLVL_REG = 0xFFFFFFFFUL;
-	    /* Global control 1 */
-		serialSCI_GCR1_REG = 0x03010032UL;
-	    /* Baudrate */
-		serialSCI_BAUD_REG = ((unsigned long)((configCPU_CLOCK_HZ / (16.0 * serialBAURATE) + 0.5)) - 1) & 0x00FFFFFF;
-	    /* Transmission length (8-bit) */
-		serialSCI_LENGTH_REG = 8 - 1;
-	    /* Set SCI pins functional mode */
-		serialSCI_FUN_REG = 0x00000006UL;
-	    /* Enable RX interrupt */
-	    serialSCI_SETINT_REG = 0x00000200UL;
-	    /* Finally start SCI1 */
-	    serialSCI_GCR1_REG |= 0x00000080UL;
-
-		/* Setup interrupt routine address in VIM table */
-	    serialVIM_SCIHINT_RAM = &vSCIInterruptHandler;
-		/* Enable SCI interrupt in VIM */
-	    serialVIM_REQMASKSET0_REG = 0x00002000UL;
-	}
-
-	/* This demo file only supports a single port but we have to return
-	something to comply with the standard demo header file. */
-	return xReturn;
-}
-/*-----------------------------------------------------------*/
-
-signed portBASE_TYPE xSerialGetChar( xComPortHandle pxPort, signed char *pcRxedChar, TickType_t xBlockTime )
-{
-	/* The port handle is not required as this driver only supports one port. */
-	( void ) pxPort;
-
-	/* Get the next character from the buffer.  Return false if no characters
-	are available, or arrive before xBlockTime expires. */
-	if( xQueueReceive( xRxedChars, pcRxedChar, xBlockTime ) )
-	{
-		return pdTRUE;
-	}
-	else
-	{
-		return pdFALSE;
-	}
-}
-/*-----------------------------------------------------------*/
-
-void vSerialPutString( xComPortHandle pxPort, const signed char * const pcString, unsigned short usStringLength )
-{
-signed char *pxNext;
-
-	/* A couple of parameters that this port does not use. */
-	( void ) usStringLength;
-
-	/* NOTE: This implementation does not handle the queue being full as no
-	block time is used! */
-
-	/* Send each character in the string, one at a time. */
-	pxNext = ( signed char * ) pcString;
-	while( *pxNext )
-	{
-		xSerialPutChar( pxPort, *pxNext, serNO_BLOCK );
-		pxNext++;
-	}
-}
-/*-----------------------------------------------------------*/
-
-signed portBASE_TYPE xSerialPutChar( xComPortHandle pxPort, signed char cOutChar, TickType_t xBlockTime )
-{
-signed portBASE_TYPE xReturn;
-
-	/* check if we are already transmitting */
-	if ( (serialSCI_SETINT_REG & serialSCI_TX_INT) == 0)
-	{
-		/* First byte */
-
-		/* Wait until IDLE idle period is finished */
-		while ( (serialSCI_FLR_REG & serialSCI_IDLE_FLG) != 0 ) 
-		{ 
-			/* wait */ 
-		};
-		
-		/* Need to send first byte before interrupts flags are set. */
-		serialSCI_TD_REG = cOutChar;
-		
-		/* Enable the TX interrupt. */
-		serialSCI_SETINT_REG = serialSCI_TX_INT;
-
-		xReturn = pdPASS;
-	}
-	else if( xQueueSend( xCharsForTx, &cOutChar, xBlockTime ) == pdPASS )
-	{
-		xReturn = pdPASS;
-	}
-	else
-	{
-		xReturn = pdFAIL;
-	}
-
-	return xReturn;
-}
-/*-----------------------------------------------------------*/
-
-void vSerialClose( xComPortHandle xPort )
-{
-	/* Not supported as not required by the demo application. */
-}
-/*-----------------------------------------------------------*/
-
-__interrupt void vSCIInterruptHandler( void )
-{
-/* xHigherPriorityTaskWoken must be initialised to pdFALSE. */
-portBASE_TYPE xHigherPriorityTaskWoken = pdFALSE;
-char cChar;
-portBASE_TYPE xVectorValue = serialSCI_INTVEC0_REG;
-
-	switch( xVectorValue )
-	{
-		case 11:
-			/* Receive buffer full interrupt, send received char to queue */
-			cChar = serialSCI_RD_REG;
-			xQueueSendFromISR( xRxedChars, &cChar, &xHigherPriorityTaskWoken );
-			break;
-
-		case 12:
-			/* Transmit buffer empty interrupt received */
-			/* Are there any more characters to transmit? */
-			if( xQueueReceiveFromISR( xCharsForTx, &cChar, &xHigherPriorityTaskWoken ) == pdTRUE )
-			{
-				/* A character was retrieved from the queue so can be sent to
-				the TD now. */
-				serialSCI_TD_REG = cChar;
-			}
-			else
-			{
-				/* no more bytes, clear the TX interrupt */
-				serialSCI_CLRINT_REG = serialSCI_TX_INT;
-			}
-			break;
-
-		default:
-			/* unused interrupt, clear flags */
-			serialSCI_FLR_REG = 0x07000003;
-	}
-
-	/* If calling xQueueSendFromISR() above caused a task to leave the blocked
-	state, and the task that left the blocked state has a priority above the
-	task that this interrupt interrupted, then xHighPriorityTaskWoken will have
-	been set to pdTRUE.  If xHigherPriorityTaskWoken equals true then calling
-	portYIELD_FROM_ISR() will result in this interrupt returning directly to the
-	unblocked task. */
-	portYIELD_FROM_ISR( xHigherPriorityTaskWoken );
-}
-
-
-
-
-
-	
+/*
+ * FreeRTOS Kernel V10.4.1
+ * Copyright (C) 2020 Amazon.com, Inc. or its affiliates.  All Rights Reserved.
+ *
+ * Permission is hereby granted, free of charge, to any person obtaining a copy of
+ * this software and associated documentation files (the "Software"), to deal in
+ * the Software without restriction, including without limitation the rights to
+ * use, copy, modify, merge, publish, distribute, sublicense, and/or sell copies of
+ * the Software, and to permit persons to whom the Software is furnished to do so,
+ * subject to the following conditions:
+ *
+ * The above copyright notice and this permission notice shall be included in all
+ * copies or substantial portions of the Software.
+ *
+ * THE SOFTWARE IS PROVIDED "AS IS", WITHOUT WARRANTY OF ANY KIND, EXPRESS OR
+ * IMPLIED, INCLUDING BUT NOT LIMITED TO THE WARRANTIES OF MERCHANTABILITY, FITNESS
+ * FOR A PARTICULAR PURPOSE AND NONINFRINGEMENT. IN NO EVENT SHALL THE AUTHORS OR
+ * COPYRIGHT HOLDERS BE LIABLE FOR ANY CLAIM, DAMAGES OR OTHER LIABILITY, WHETHER
+ * IN AN ACTION OF CONTRACT, TORT OR OTHERWISE, ARISING FROM, OUT OF OR IN
+ * CONNECTION WITH THE SOFTWARE OR THE USE OR OTHER DEALINGS IN THE SOFTWARE.
+ *
+ * http://www.FreeRTOS.org
+ * http://aws.amazon.com/freertos
+ *
+ * 1 tab == 4 spaces!
+ */
+
+/*
+	BASIC INTERRUPT DRIVEN SERIAL PORT DRIVER FOR UART0.
+	
+	***NOTE*** 
+	The implementation provided in this file is intended to demonstrate using
+	queues to pass data into and out of interrupts, and to demonstrate context 
+	switching from inside an interrupt service routine.  It is *not* intended to 
+	represent an efficient implementation.  Real implementations should not pass 
+	individual characters on queues, but instead use RAM buffers, DMA and/or 
+	FIFO features as appropriate.  Semaphores can be used to signal a task that 
+	data is	available to be processed.
+*/
+
+/* Scheduler includes. */
+#include "FreeRTOS.h"
+#include "queue.h"
+#include "semphr.h"
+
+/* Demo application includes. */
+#include "serial.h"
+
+/*-----------------------------------------------------------*/
+
+/* Registers required to configure the SCI. */
+#define serialSCI_GCR0_REG  		( * ( ( volatile unsigned long * ) 0xFFF7E400 ) )
+#define serialSCI_GCR1_REG    		( * ( ( volatile unsigned long * ) 0xFFF7E404 ) )
+#define serialSCI_GCR2_REG    		( * ( ( volatile unsigned long * ) 0xFFF7E408 ) )
+#define serialSCI_SETINT_REG  		( * ( ( volatile unsigned long * ) 0xFFF7E40C ) )
+#define serialSCI_CLRINT_REG  		( * ( ( volatile unsigned long * ) 0xFFF7E410 ) )
+#define serialSCI_SETINTLVL_REG  	( * ( ( volatile unsigned long * ) 0xFFF7E414 ) )
+#define serialSCI_CLRINTLVL_REG		( * ( ( volatile unsigned long * ) 0xFFF7E418 ) )
+#define serialSCI_FLR_REG	    	( * ( ( volatile unsigned long * ) 0xFFF7E41C ) )
+#define serialSCI_INTVEC0_REG	   	( * ( ( volatile unsigned long * ) 0xFFF7E420 ) )
+#define serialSCI_INTVEC1_REG	   	( * ( ( volatile unsigned long * ) 0xFFF7E424 ) )
+#define serialSCI_LENGTH_REG	   	( * ( ( volatile unsigned long * ) 0xFFF7E428 ) )
+#define serialSCI_BAUD_REG	    	( * ( ( volatile unsigned long * ) 0xFFF7E42C ) )
+#define serialSCI_RD_REG	    	( * ( ( volatile unsigned long * ) 0xFFF7E434 ) )
+#define serialSCI_TD_REG	    	( * ( ( volatile unsigned long * ) 0xFFF7E438 ) )
+#define serialSCI_FUN_REG	    	( * ( ( volatile unsigned long * ) 0xFFF7E43C ) )
+#define serialSCI_DIR_REG	    	( * ( ( volatile unsigned long * ) 0xFFF7E440 ) )
+#define serialSCI_DIN_REG	    	( * ( ( volatile unsigned long * ) 0xFFF7E444 ) )
+#define serialSCI_DOUT_REG	    	( * ( ( volatile unsigned long * ) 0xFFF7E448 ) )
+#define serialSCI_DSET_REG	    	( * ( ( volatile unsigned long * ) 0xFFF7E44C ) )
+#define serialSCI_DCLR_REG	    	( * ( ( volatile unsigned long * ) 0xFFF7E450 ) )
+
+/* SCI constants */
+#define serialSCI_FE_INT    ( 0x04000000 )  /* framming error */
+#define serialSCI_OE_INT    ( 0x02000000 )  /* overrun error */
+#define serialSCI_PE_INT    ( 0x01000000 )  /* parity error */
+#define serialSCI_RX_INT    ( 0x00000200 )  /* receive buffer ready */
+#define serialSCI_TX_INT    ( 0x00000100 )  /* transmit buffer ready */
+#define serialSCI_WAKE_INT  ( 0x00000002 )  /* wakeup */
+#define serialSCI_BREAK_INT ( 0x00000001 )  /* break detect */
+#define serialSCI_IDLE_FLG  ( 0x00000004 )  /* IDLE flasg */
+
+/* Registers required to configure the VIM. */
+#define serialVIM_REQMASKSET0_REG	( * ( ( volatile unsigned long * ) 0xFFFFFE30 ) )
+#define serialVIM_SCIHINT_RAM       ( * ( ( void (**)(void) ) 0xFFF82038 ) )
+
+/* Baudrate */
+#define serialBAURATE     	19200.0			/* Baudrate in Hz */
+
+/*-----------------------------------------------------------*/
+
+/* Misc defines. */
+#define serINVALID_QUEUE				( ( QueueHandle_t ) 0 )
+#define serNO_BLOCK						( ( TickType_t ) 0 )
+#define serTX_BLOCK_TIME				( 40 / portTICK_PERIOD_MS )
+
+/*-----------------------------------------------------------*/
+
+/* The queue used to hold received characters. */
+static QueueHandle_t xRxedChars = NULL;
+static QueueHandle_t xCharsForTx = NULL;
+
+/*-----------------------------------------------------------*/
+
+/* UART interrupt handler. */
+__interrupt void vSCIInterruptHandler( void );
+
+/*-----------------------------------------------------------*/
+
+/*
+ * See the serial2.h header file.
+ */
+xComPortHandle xSerialPortInitMinimal( unsigned long ulWantedBaud, unsigned portBASE_TYPE uxQueueLength )
+{
+xComPortHandle xReturn = ( xComPortHandle ) 0;
+
+	/* unused parameters, demo has a fixed baud rate (19200) */
+	( void ) ulWantedBaud;
+
+	/* Create the queues used to hold Rx/Tx characters. */
+	xRxedChars  = xQueueCreate( uxQueueLength, ( unsigned portBASE_TYPE ) sizeof( signed char ) );
+	xCharsForTx = xQueueCreate( uxQueueLength + 1, ( unsigned portBASE_TYPE ) sizeof( signed char ) );
+	
+	/* If the queue/semaphore was created correctly then setup the serial port
+	hardware. */
+	if( ( xRxedChars != serINVALID_QUEUE ) && ( xCharsForTx != serINVALID_QUEUE ) )
+	{
+		/* Initalise SCI1 */
+	    /* Bring SCI out of reset */
+		serialSCI_GCR0_REG = 0x00000001UL;
+	    /* Disable all interrupts */
+		serialSCI_CLRINT_REG = 0xFFFFFFFFUL;
+		/* All Interrupt to SCI High Level */
+		serialSCI_CLRINTLVL_REG = 0xFFFFFFFFUL;
+	    /* Global control 1 */
+		serialSCI_GCR1_REG = 0x03010032UL;
+	    /* Baudrate */
+		serialSCI_BAUD_REG = ((unsigned long)((configCPU_CLOCK_HZ / (16.0 * serialBAURATE) + 0.5)) - 1) & 0x00FFFFFF;
+	    /* Transmission length (8-bit) */
+		serialSCI_LENGTH_REG = 8 - 1;
+	    /* Set SCI pins functional mode */
+		serialSCI_FUN_REG = 0x00000006UL;
+	    /* Enable RX interrupt */
+	    serialSCI_SETINT_REG = 0x00000200UL;
+	    /* Finally start SCI1 */
+	    serialSCI_GCR1_REG |= 0x00000080UL;
+
+		/* Setup interrupt routine address in VIM table */
+	    serialVIM_SCIHINT_RAM = &vSCIInterruptHandler;
+		/* Enable SCI interrupt in VIM */
+	    serialVIM_REQMASKSET0_REG = 0x00002000UL;
+	}
+
+	/* This demo file only supports a single port but we have to return
+	something to comply with the standard demo header file. */
+	return xReturn;
+}
+/*-----------------------------------------------------------*/
+
+signed portBASE_TYPE xSerialGetChar( xComPortHandle pxPort, signed char *pcRxedChar, TickType_t xBlockTime )
+{
+	/* The port handle is not required as this driver only supports one port. */
+	( void ) pxPort;
+
+	/* Get the next character from the buffer.  Return false if no characters
+	are available, or arrive before xBlockTime expires. */
+	if( xQueueReceive( xRxedChars, pcRxedChar, xBlockTime ) )
+	{
+		return pdTRUE;
+	}
+	else
+	{
+		return pdFALSE;
+	}
+}
+/*-----------------------------------------------------------*/
+
+void vSerialPutString( xComPortHandle pxPort, const signed char * const pcString, unsigned short usStringLength )
+{
+signed char *pxNext;
+
+	/* A couple of parameters that this port does not use. */
+	( void ) usStringLength;
+
+	/* NOTE: This implementation does not handle the queue being full as no
+	block time is used! */
+
+	/* Send each character in the string, one at a time. */
+	pxNext = ( signed char * ) pcString;
+	while( *pxNext )
+	{
+		xSerialPutChar( pxPort, *pxNext, serNO_BLOCK );
+		pxNext++;
+	}
+}
+/*-----------------------------------------------------------*/
+
+signed portBASE_TYPE xSerialPutChar( xComPortHandle pxPort, signed char cOutChar, TickType_t xBlockTime )
+{
+signed portBASE_TYPE xReturn;
+
+	/* check if we are already transmitting */
+	if ( (serialSCI_SETINT_REG & serialSCI_TX_INT) == 0)
+	{
+		/* First byte */
+
+		/* Wait until IDLE idle period is finished */
+		while ( (serialSCI_FLR_REG & serialSCI_IDLE_FLG) != 0 ) 
+		{ 
+			/* wait */ 
+		};
+		
+		/* Need to send first byte before interrupts flags are set. */
+		serialSCI_TD_REG = cOutChar;
+		
+		/* Enable the TX interrupt. */
+		serialSCI_SETINT_REG = serialSCI_TX_INT;
+
+		xReturn = pdPASS;
+	}
+	else if( xQueueSend( xCharsForTx, &cOutChar, xBlockTime ) == pdPASS )
+	{
+		xReturn = pdPASS;
+	}
+	else
+	{
+		xReturn = pdFAIL;
+	}
+
+	return xReturn;
+}
+/*-----------------------------------------------------------*/
+
+void vSerialClose( xComPortHandle xPort )
+{
+	/* Not supported as not required by the demo application. */
+}
+/*-----------------------------------------------------------*/
+
+__interrupt void vSCIInterruptHandler( void )
+{
+/* xHigherPriorityTaskWoken must be initialised to pdFALSE. */
+portBASE_TYPE xHigherPriorityTaskWoken = pdFALSE;
+char cChar;
+portBASE_TYPE xVectorValue = serialSCI_INTVEC0_REG;
+
+	switch( xVectorValue )
+	{
+		case 11:
+			/* Receive buffer full interrupt, send received char to queue */
+			cChar = serialSCI_RD_REG;
+			xQueueSendFromISR( xRxedChars, &cChar, &xHigherPriorityTaskWoken );
+			break;
+
+		case 12:
+			/* Transmit buffer empty interrupt received */
+			/* Are there any more characters to transmit? */
+			if( xQueueReceiveFromISR( xCharsForTx, &cChar, &xHigherPriorityTaskWoken ) == pdTRUE )
+			{
+				/* A character was retrieved from the queue so can be sent to
+				the TD now. */
+				serialSCI_TD_REG = cChar;
+			}
+			else
+			{
+				/* no more bytes, clear the TX interrupt */
+				serialSCI_CLRINT_REG = serialSCI_TX_INT;
+			}
+			break;
+
+		default:
+			/* unused interrupt, clear flags */
+			serialSCI_FLR_REG = 0x07000003;
+	}
+
+	/* If calling xQueueSendFromISR() above caused a task to leave the blocked
+	state, and the task that left the blocked state has a priority above the
+	task that this interrupt interrupted, then xHighPriorityTaskWoken will have
+	been set to pdTRUE.  If xHigherPriorityTaskWoken equals true then calling
+	portYIELD_FROM_ISR() will result in this interrupt returning directly to the
+	unblocked task. */
+	portYIELD_FROM_ISR( xHigherPriorityTaskWoken );
+}
+
+
+
+
+
+	