/*
<<<<<<< HEAD
 * FreeRTOS Kernel V10.3.0
=======
 * FreeRTOS Kernel V10.4.1
>>>>>>> 5cc65129
 * Copyright (C) 2020 Amazon.com, Inc. or its affiliates.  All Rights Reserved.
 *
 * Permission is hereby granted, free of charge, to any person obtaining a copy of
 * this software and associated documentation files (the "Software"), to deal in
 * the Software without restriction, including without limitation the rights to
 * use, copy, modify, merge, publish, distribute, sublicense, and/or sell copies of
 * the Software, and to permit persons to whom the Software is furnished to do so,
 * subject to the following conditions:
 *
 * The above copyright notice and this permission notice shall be included in all
 * copies or substantial portions of the Software.
 *
 * THE SOFTWARE IS PROVIDED "AS IS", WITHOUT WARRANTY OF ANY KIND, EXPRESS OR
 * IMPLIED, INCLUDING BUT NOT LIMITED TO THE WARRANTIES OF MERCHANTABILITY, FITNESS
 * FOR A PARTICULAR PURPOSE AND NONINFRINGEMENT. IN NO EVENT SHALL THE AUTHORS OR
 * COPYRIGHT HOLDERS BE LIABLE FOR ANY CLAIM, DAMAGES OR OTHER LIABILITY, WHETHER
 * IN AN ACTION OF CONTRACT, TORT OR OTHERWISE, ARISING FROM, OUT OF OR IN
 * CONNECTION WITH THE SOFTWARE OR THE USE OR OTHER DEALINGS IN THE SOFTWARE.
 *
 * http://www.FreeRTOS.org
 * http://aws.amazon.com/freertos
 *
 * 1 tab == 4 spaces!
 */

/*
 * Creates the demo application tasks, then starts the scheduler.  The WEB
 * documentation provides more details of the demo application tasks.
 * 
 * Main. c also creates four other tasks:
 * 
 * 1) vErrorChecks()
 * This only executes every few seconds but has the highest priority so is 
 * guaranteed to get processor time.  Its main function is to check that all 
 * the standard demo application tasks are still operational and have not
 * experienced any errors.  vErrorChecks() will toggle the on board LED
 * every mainNO_ERROR_FLASH_PERIOD milliseconds if none of the demo application
 * tasks have reported an error.  Should any task report an error at any time
 * the rate at which the on board LED is toggled is increased to 
 * mainERROR_FLASH_PERIOD - providing visual feedback that something has gone
 * wrong.
 *
 * 2) vRegisterCheck()
 * This is a very simple task that checks that all the registers are always
 * in their expected state.  The task only makes use of the A register, so
 * all the other registers should always contain their initial values.
 * An incorrect value indicates an error in the context switch mechanism.
 * The task operates at the idle priority so will be preempted regularly.
 * Any error will cause the toggle rate of the on board LED to increase to
 * mainERROR_FLASH_PERIOD milliseconds.
 *
 * 3 and 4) vFLOPCheck1() and vFLOPCheck2()
 * These are very basic versions of the standard FLOP tasks.  They are good
 * at detecting errors in the context switch mechanism, and also check that
 * the floating point libraries are correctly built to be re-enterant.  The
 * stack restrictions of the 8051 prevent the use of the standard FLOP demo
 * tasks.
 */

/* Standard includes. */
#include <stdlib.h>

/* Scheduler includes. */
#include "FreeRTOS.h"
#include "task.h"

/* Demo application includes. */
#include "partest.h"
#include "flash.h"
#include "integer.h"
#include "PollQ.h"
#include "comtest2.h"
#include "semtest.h"

/* Demo task priorities. */
#define mainLED_TASK_PRIORITY		( tskIDLE_PRIORITY + 1 )
#define mainQUEUE_POLL_PRIORITY		( tskIDLE_PRIORITY + 2 )
#define mainCOM_TEST_PRIORITY		( tskIDLE_PRIORITY + 2 )
#define mainCHECK_TASK_PRIORITY		( tskIDLE_PRIORITY + 3 )
#define mainSEM_TEST_PRIORITY		( tskIDLE_PRIORITY + 2 )
#define mainINTEGER_PRIORITY		tskIDLE_PRIORITY

/* Constants required to disable the watchdog. */
#define mainDISABLE_BYTE_1			( ( unsigned char ) 0xde )
#define mainDISABLE_BYTE_2			( ( unsigned char ) 0xad )

/* Constants to setup and use the on board LED. */
#define ucLED_BIT					( ( unsigned char ) 0x40 )
#define mainPORT_1_BIT_6			( ( unsigned char ) 0x40 )
#define mainENABLE_CROSS_BAR		( ( unsigned char ) 0x40 )

/* Constants to set the clock frequency. */
#define mainSELECT_INTERNAL_OSC		( ( unsigned char ) 0x80 )
#define mainDIVIDE_CLOCK_BY_1		( ( unsigned char ) 0x03 )
#define mainPLL_USES_INTERNAL_OSC	( ( unsigned char ) 0x04 )
#define mainFLASH_READ_TIMING		( ( unsigned char ) 0x30 )
#define mainPLL_POWER_ON			( ( unsigned char ) 0x01 )
#define mainPLL_NO_PREDIVIDE		( ( unsigned char ) 0x01 )
#define mainPLL_FILTER				( ( unsigned char ) 0x01 )
#define mainPLL_MULTIPLICATION		( ( unsigned char ) 0x04 )
#define mainENABLE_PLL				( ( unsigned char ) 0x02 )
#define mainPLL_LOCKED				( ( unsigned char ) 0x10 )
#define mainSELECT_PLL_AS_SOURCE	( ( unsigned char ) 0x02 )

/* Toggle rate for the on board LED - which is dependent on whether or not
an error has been detected. */
#define mainNO_ERROR_FLASH_PERIOD	( ( TickType_t ) 5000 )
#define mainERROR_FLASH_PERIOD		( ( TickType_t ) 250 )

/* Baud rate used by the serial port tasks. */
#define mainCOM_TEST_BAUD_RATE		( ( unsigned long ) 115200 )

/* Pass an invalid LED number to the COM test task as we don't want it to flash
an LED.  There are only 8 LEDs (excluding the on board LED) wired in and these
are all used by the flash tasks. */
#define mainCOM_TEST_LED			( 200 )

/* We want the Cygnal to act as much as possible as a standard 8052. */
#define mainAUTO_SFR_OFF			( ( unsigned char ) 0 )

/* Constants required to setup the IO pins for serial comms. */
#define mainENABLE_COMS 			( ( unsigned char ) 0x04 )
#define mainCOMS_LINES_TO_PUSH_PULL ( ( unsigned char ) 0x03 )

/* Pointer passed as a parameter to vRegisterCheck() just so it has some know
values to check for in the DPH, DPL and B registers. */
#define mainDUMMY_POINTER		( ( xdata void * ) 0xabcd )

/* Macro that lets vErrorChecks() know that one of the tasks defined in
main. c has detected an error.  A critical region is used around xLatchError
as it is accessed from vErrorChecks(), which has a higher priority. */ 
#define mainLATCH_ERROR()			\
{									\
	portENTER_CRITICAL();			\
		xLatchedError = pdTRUE;		\
	portEXIT_CRITICAL();			\
}

/*
 * Setup the Cygnal microcontroller for its fastest operation. 
 */
static void prvSetupSystemClock( void );

/*
 * Setup the peripherals, including the on board LED. 
 */
static void prvSetupHardware( void );

/*
 * Toggle the state of the on board LED. 
 */
static void prvToggleOnBoardLED( void );

/*
 * See comments at the top of the file for details. 
 */
static void vErrorChecks( void *pvParameters );

/*
 * See comments at the top of the file for details. 
 */
static void vRegisterCheck( void *pvParameters );

/*
 * See comments at the top of the file for details. 
 */
static void vFLOPCheck1( void *pvParameters );

/*
 * See comments at the top of the file for details. 
 */
static void vFLOPCheck2( void *pvParameters );

/* File scope variable used to communicate the occurrence of an error between
tasks. */
static portBASE_TYPE xLatchedError = pdFALSE;

/*-----------------------------------------------------------*/

/*
 * Starts all the other tasks, then starts the scheduler. 
 */
void main( void )
{
	/* Initialise the hardware including the system clock and on board
	LED. */
	prvSetupHardware();

	/* Initialise the port that controls the external LED's utilized by the
	flash tasks. */
	vParTestInitialise();

	/* Start the used standard demo tasks. */
	vStartLEDFlashTasks( mainLED_TASK_PRIORITY );
	vStartPolledQueueTasks( mainQUEUE_POLL_PRIORITY );
	vStartIntegerMathTasks( mainINTEGER_PRIORITY );
	vAltStartComTestTasks( mainCOM_TEST_PRIORITY, mainCOM_TEST_BAUD_RATE, mainCOM_TEST_LED );
	vStartSemaphoreTasks( mainSEM_TEST_PRIORITY );

	/* Start the tasks defined in this file.  The first three never block so
	must not be used with the co-operative scheduler. */
	#if configUSE_PREEMPTION == 1
	{
		xTaskCreate( vRegisterCheck, "RegChck", configMINIMAL_STACK_SIZE, mainDUMMY_POINTER, tskIDLE_PRIORITY, ( TaskHandle_t * ) NULL );
		xTaskCreate( vFLOPCheck1, "FLOP", configMINIMAL_STACK_SIZE, NULL, tskIDLE_PRIORITY, ( TaskHandle_t * ) NULL );
		xTaskCreate( vFLOPCheck2, "FLOP", configMINIMAL_STACK_SIZE, NULL, tskIDLE_PRIORITY, ( TaskHandle_t * ) NULL );
	}
	#endif 

	xTaskCreate( vErrorChecks, "Check", configMINIMAL_STACK_SIZE, NULL, mainCHECK_TASK_PRIORITY, ( TaskHandle_t * ) NULL );

	/* Finally kick off the scheduler.  This function should never return. */
	vTaskStartScheduler();

	/* Should never reach here as the tasks will now be executing under control
	of the scheduler. */
}
/*-----------------------------------------------------------*/

/*
 * Setup the hardware prior to using the scheduler.  Most of the Cygnal
 * specific initialisation is performed here leaving standard 8052 setup
 * only in the driver code.
 */
static void prvSetupHardware( void )
{
unsigned char ucOriginalSFRPage;

	/* Remember the SFR page before it is changed so it can get set back
	before the function exits. */
	ucOriginalSFRPage = SFRPAGE;

	/* Setup the SFR page to access the config SFR's. */
	SFRPAGE = CONFIG_PAGE;

	/* Don't allow the microcontroller to automatically switch SFR page, as the
	SFR page is not stored as part of the task context. */
	SFRPGCN = mainAUTO_SFR_OFF;

	/* Disable the watchdog. */
	WDTCN = mainDISABLE_BYTE_1;
	WDTCN = mainDISABLE_BYTE_2;

	/* Set the on board LED to push pull. */
	P1MDOUT |= mainPORT_1_BIT_6;

	/* Setup the cross bar to enable serial comms here as it is not part of the 
	standard 8051 setup and therefore is not in the driver code. */
	XBR0 |= mainENABLE_COMS;
	P0MDOUT |= mainCOMS_LINES_TO_PUSH_PULL;

	/* Enable the cross bar so our hardware setup takes effect. */
	XBR2 = mainENABLE_CROSS_BAR;

	/* Setup a fast system clock. */
	prvSetupSystemClock();

	/* Return the SFR page. */
	SFRPAGE = ucOriginalSFRPage;
}
/*-----------------------------------------------------------*/

static void prvSetupSystemClock( void )
{
volatile unsigned short usWait;
const unsigned short usWaitTime = ( unsigned short ) 0x2ff;
unsigned char ucOriginalSFRPage;

	/* Remember the SFR page so we can set it back at the end. */
	ucOriginalSFRPage = SFRPAGE;
	SFRPAGE = CONFIG_PAGE;

	/* Use the internal oscillator set to its fasted frequency. */
	OSCICN = mainSELECT_INTERNAL_OSC | mainDIVIDE_CLOCK_BY_1;

	/* Ensure the clock is stable. */
	for( usWait = 0; usWait < usWaitTime; usWait++ );

	/* Setup the clock source for the PLL. */
	PLL0CN &= ~mainPLL_USES_INTERNAL_OSC;

	/* Change the read timing for the flash ready for the fast clock. */
	SFRPAGE = LEGACY_PAGE;
	FLSCL |= mainFLASH_READ_TIMING;

	/* Turn on the PLL power. */
	SFRPAGE = CONFIG_PAGE;
	PLL0CN |= mainPLL_POWER_ON;

	/* Don't predivide the clock. */
	PLL0DIV = mainPLL_NO_PREDIVIDE;

	/* Set filter for fastest clock. */
	PLL0FLT = mainPLL_FILTER;
	PLL0MUL = mainPLL_MULTIPLICATION;

	/* Ensure the clock is stable. */
	for( usWait = 0; usWait < usWaitTime; usWait++ );

	/* Enable the PLL and wait for it to lock. */
	PLL0CN |= mainENABLE_PLL;
	for( usWait = 0; usWait < usWaitTime; usWait++ )
	{
		if( PLL0CN & mainPLL_LOCKED )
		{
			break;
		}
	}

	/* Select the PLL as the clock source. */
	CLKSEL |= mainSELECT_PLL_AS_SOURCE;

	/* Return the SFR back to its original value. */
	SFRPAGE = ucOriginalSFRPage;
}
/*-----------------------------------------------------------*/

static void prvToggleOnBoardLED( void )
{
	/* If the on board LED is on, turn it off and vice versa. */
	if( P1 & ucLED_BIT )
	{
		P1 &= ~ucLED_BIT;
	}
	else
	{
		P1 |= ucLED_BIT;
	}
}
/*-----------------------------------------------------------*/

/*
 * See the documentation at the top of this file. 
 */
static void vErrorChecks( void *pvParameters )
{
portBASE_TYPE xErrorHasOccurred = pdFALSE;
	
	/* Just to prevent compiler warnings. */
	( void ) pvParameters;
	
	/* Cycle for ever, delaying then checking all the other tasks are still
	operating without error.   The delay period depends on whether an error
	has ever been detected. */
	for( ;; )
	{
		if( xLatchedError == pdFALSE )
		{		
			/* No errors have been detected so delay for a longer period.  The
			on board LED will get toggled every mainNO_ERROR_FLASH_PERIOD ms. */
			vTaskDelay( mainNO_ERROR_FLASH_PERIOD );
		}
		else
		{
			/* We have at some time recognised an error in one of the demo
			application tasks, delay for a shorter period.  The on board LED
			will get toggled every mainERROR_FLASH_PERIOD ms. */
			vTaskDelay( mainERROR_FLASH_PERIOD );
		}

		
		
		/* Check the demo application tasks for errors. */

		if( xAreIntegerMathsTaskStillRunning() != pdTRUE )
		{
			xErrorHasOccurred = pdTRUE;
		}

		if( xArePollingQueuesStillRunning() != pdTRUE )
		{
			xErrorHasOccurred = pdTRUE;
		}

		if( xAreComTestTasksStillRunning() != pdTRUE )
		{
			xErrorHasOccurred = pdTRUE;
		}

		if( xAreSemaphoreTasksStillRunning() != pdTRUE )
		{
			xErrorHasOccurred = pdTRUE;
		}

		/* If an error has occurred, latch it to cause the LED flash rate to 
		increase. */
		if( xErrorHasOccurred == pdTRUE )
		{
			xLatchedError = pdTRUE;
		}

		/* Toggle the LED to indicate the completion of a check cycle.  The
		frequency of check cycles is dependent on whether or not we have 
		latched an error. */
		prvToggleOnBoardLED();
	}
}
/*-----------------------------------------------------------*/

/*
 * See the documentation at the top of this file.  Also see the standard FLOP
 * demo task documentation for the rationale of these tasks.
 */
static void vFLOPCheck1( void *pvParameters )
{
volatile portFLOAT fVal1, fVal2, fResult;

	( void ) pvParameters;

	for( ;; )
	{
		fVal1 = ( portFLOAT ) -1234.5678;
		fVal2 = ( portFLOAT ) 2345.6789;

		fResult = fVal1 + fVal2;
		if( ( fResult > ( portFLOAT )  1111.15 ) || ( fResult < ( portFLOAT ) 1111.05 ) )
		{
			mainLATCH_ERROR();
		}

		fResult = fVal1 / fVal2;
		if( ( fResult > ( portFLOAT ) -0.51 ) || ( fResult < ( portFLOAT ) -0.53 ) )
		{
			mainLATCH_ERROR();
		}
	}
}
/*-----------------------------------------------------------*/

/*
 * See the documentation at the top of this file.
 */
static void vFLOPCheck2( void *pvParameters )
{
volatile portFLOAT fVal1, fVal2, fResult;

	( void ) pvParameters;

	for( ;; )
	{
		fVal1 = ( portFLOAT ) -12340.5678;
		fVal2 = ( portFLOAT ) 23450.6789;

		fResult = fVal1 + fVal2;
		if( ( fResult > ( portFLOAT ) 11110.15 ) || ( fResult < ( portFLOAT ) 11110.05 ) )
		{
			mainLATCH_ERROR();
		}

		fResult = fVal1 / -fVal2;
		if( ( fResult > ( portFLOAT ) 0.53 ) || ( fResult < ( portFLOAT ) 0.51 ) )
		{
			mainLATCH_ERROR();
		}
	}
}
/*-----------------------------------------------------------*/

/*
 * See the documentation at the top of this file. 
 */
static void vRegisterCheck( void *pvParameters )
{
	( void ) pvParameters;

	for( ;; )
	{
		if( SP != configSTACK_START )
		{
			mainLATCH_ERROR();
		}

		_asm
			MOV ACC, ar0
		_endasm;

		if( ACC != 0 )
		{
			mainLATCH_ERROR();
		}

		_asm
			MOV ACC, ar1
		_endasm;

		if( ACC != 1 )
		{
			mainLATCH_ERROR();
		}
		_asm
			MOV ACC, ar2
		_endasm;

		if( ACC != 2 )
		{
			mainLATCH_ERROR();
		}
		_asm
			MOV ACC, ar3
		_endasm;

		if( ACC != 3 )
		{
			mainLATCH_ERROR();
		}
		_asm
			MOV ACC, ar4
		_endasm;

		if( ACC != 4 )
		{
			mainLATCH_ERROR();
		}
		_asm
			MOV ACC, ar5
		_endasm;

		if( ACC != 5 )
		{
			mainLATCH_ERROR();
		}
		_asm
			MOV ACC, ar6
		_endasm;

		if( ACC != 6 )
		{
			mainLATCH_ERROR();
		}
		_asm
			MOV ACC, ar7
		_endasm;

		if( ACC != 7 )
		{
			mainLATCH_ERROR();
		}

		if( DPL != 0xcd )
		{
			mainLATCH_ERROR();
		}

		if( DPH != 0xab )
		{
			mainLATCH_ERROR();
		}

		if( B != 0x01 )
		{
			mainLATCH_ERROR();
		}			
	}
}


<|MERGE_RESOLUTION|>--- conflicted
+++ resolved
@@ -1,562 +1,558 @@
-/*
-<<<<<<< HEAD
- * FreeRTOS Kernel V10.3.0
-=======
- * FreeRTOS Kernel V10.4.1
->>>>>>> 5cc65129
- * Copyright (C) 2020 Amazon.com, Inc. or its affiliates.  All Rights Reserved.
- *
- * Permission is hereby granted, free of charge, to any person obtaining a copy of
- * this software and associated documentation files (the "Software"), to deal in
- * the Software without restriction, including without limitation the rights to
- * use, copy, modify, merge, publish, distribute, sublicense, and/or sell copies of
- * the Software, and to permit persons to whom the Software is furnished to do so,
- * subject to the following conditions:
- *
- * The above copyright notice and this permission notice shall be included in all
- * copies or substantial portions of the Software.
- *
- * THE SOFTWARE IS PROVIDED "AS IS", WITHOUT WARRANTY OF ANY KIND, EXPRESS OR
- * IMPLIED, INCLUDING BUT NOT LIMITED TO THE WARRANTIES OF MERCHANTABILITY, FITNESS
- * FOR A PARTICULAR PURPOSE AND NONINFRINGEMENT. IN NO EVENT SHALL THE AUTHORS OR
- * COPYRIGHT HOLDERS BE LIABLE FOR ANY CLAIM, DAMAGES OR OTHER LIABILITY, WHETHER
- * IN AN ACTION OF CONTRACT, TORT OR OTHERWISE, ARISING FROM, OUT OF OR IN
- * CONNECTION WITH THE SOFTWARE OR THE USE OR OTHER DEALINGS IN THE SOFTWARE.
- *
- * http://www.FreeRTOS.org
- * http://aws.amazon.com/freertos
- *
- * 1 tab == 4 spaces!
- */
-
-/*
- * Creates the demo application tasks, then starts the scheduler.  The WEB
- * documentation provides more details of the demo application tasks.
- * 
- * Main. c also creates four other tasks:
- * 
- * 1) vErrorChecks()
- * This only executes every few seconds but has the highest priority so is 
- * guaranteed to get processor time.  Its main function is to check that all 
- * the standard demo application tasks are still operational and have not
- * experienced any errors.  vErrorChecks() will toggle the on board LED
- * every mainNO_ERROR_FLASH_PERIOD milliseconds if none of the demo application
- * tasks have reported an error.  Should any task report an error at any time
- * the rate at which the on board LED is toggled is increased to 
- * mainERROR_FLASH_PERIOD - providing visual feedback that something has gone
- * wrong.
- *
- * 2) vRegisterCheck()
- * This is a very simple task that checks that all the registers are always
- * in their expected state.  The task only makes use of the A register, so
- * all the other registers should always contain their initial values.
- * An incorrect value indicates an error in the context switch mechanism.
- * The task operates at the idle priority so will be preempted regularly.
- * Any error will cause the toggle rate of the on board LED to increase to
- * mainERROR_FLASH_PERIOD milliseconds.
- *
- * 3 and 4) vFLOPCheck1() and vFLOPCheck2()
- * These are very basic versions of the standard FLOP tasks.  They are good
- * at detecting errors in the context switch mechanism, and also check that
- * the floating point libraries are correctly built to be re-enterant.  The
- * stack restrictions of the 8051 prevent the use of the standard FLOP demo
- * tasks.
- */
-
-/* Standard includes. */
-#include <stdlib.h>
-
-/* Scheduler includes. */
-#include "FreeRTOS.h"
-#include "task.h"
-
-/* Demo application includes. */
-#include "partest.h"
-#include "flash.h"
-#include "integer.h"
-#include "PollQ.h"
-#include "comtest2.h"
-#include "semtest.h"
-
-/* Demo task priorities. */
-#define mainLED_TASK_PRIORITY		( tskIDLE_PRIORITY + 1 )
-#define mainQUEUE_POLL_PRIORITY		( tskIDLE_PRIORITY + 2 )
-#define mainCOM_TEST_PRIORITY		( tskIDLE_PRIORITY + 2 )
-#define mainCHECK_TASK_PRIORITY		( tskIDLE_PRIORITY + 3 )
-#define mainSEM_TEST_PRIORITY		( tskIDLE_PRIORITY + 2 )
-#define mainINTEGER_PRIORITY		tskIDLE_PRIORITY
-
-/* Constants required to disable the watchdog. */
-#define mainDISABLE_BYTE_1			( ( unsigned char ) 0xde )
-#define mainDISABLE_BYTE_2			( ( unsigned char ) 0xad )
-
-/* Constants to setup and use the on board LED. */
-#define ucLED_BIT					( ( unsigned char ) 0x40 )
-#define mainPORT_1_BIT_6			( ( unsigned char ) 0x40 )
-#define mainENABLE_CROSS_BAR		( ( unsigned char ) 0x40 )
-
-/* Constants to set the clock frequency. */
-#define mainSELECT_INTERNAL_OSC		( ( unsigned char ) 0x80 )
-#define mainDIVIDE_CLOCK_BY_1		( ( unsigned char ) 0x03 )
-#define mainPLL_USES_INTERNAL_OSC	( ( unsigned char ) 0x04 )
-#define mainFLASH_READ_TIMING		( ( unsigned char ) 0x30 )
-#define mainPLL_POWER_ON			( ( unsigned char ) 0x01 )
-#define mainPLL_NO_PREDIVIDE		( ( unsigned char ) 0x01 )
-#define mainPLL_FILTER				( ( unsigned char ) 0x01 )
-#define mainPLL_MULTIPLICATION		( ( unsigned char ) 0x04 )
-#define mainENABLE_PLL				( ( unsigned char ) 0x02 )
-#define mainPLL_LOCKED				( ( unsigned char ) 0x10 )
-#define mainSELECT_PLL_AS_SOURCE	( ( unsigned char ) 0x02 )
-
-/* Toggle rate for the on board LED - which is dependent on whether or not
-an error has been detected. */
-#define mainNO_ERROR_FLASH_PERIOD	( ( TickType_t ) 5000 )
-#define mainERROR_FLASH_PERIOD		( ( TickType_t ) 250 )
-
-/* Baud rate used by the serial port tasks. */
-#define mainCOM_TEST_BAUD_RATE		( ( unsigned long ) 115200 )
-
-/* Pass an invalid LED number to the COM test task as we don't want it to flash
-an LED.  There are only 8 LEDs (excluding the on board LED) wired in and these
-are all used by the flash tasks. */
-#define mainCOM_TEST_LED			( 200 )
-
-/* We want the Cygnal to act as much as possible as a standard 8052. */
-#define mainAUTO_SFR_OFF			( ( unsigned char ) 0 )
-
-/* Constants required to setup the IO pins for serial comms. */
-#define mainENABLE_COMS 			( ( unsigned char ) 0x04 )
-#define mainCOMS_LINES_TO_PUSH_PULL ( ( unsigned char ) 0x03 )
-
-/* Pointer passed as a parameter to vRegisterCheck() just so it has some know
-values to check for in the DPH, DPL and B registers. */
-#define mainDUMMY_POINTER		( ( xdata void * ) 0xabcd )
-
-/* Macro that lets vErrorChecks() know that one of the tasks defined in
-main. c has detected an error.  A critical region is used around xLatchError
-as it is accessed from vErrorChecks(), which has a higher priority. */ 
-#define mainLATCH_ERROR()			\
-{									\
-	portENTER_CRITICAL();			\
-		xLatchedError = pdTRUE;		\
-	portEXIT_CRITICAL();			\
-}
-
-/*
- * Setup the Cygnal microcontroller for its fastest operation. 
- */
-static void prvSetupSystemClock( void );
-
-/*
- * Setup the peripherals, including the on board LED. 
- */
-static void prvSetupHardware( void );
-
-/*
- * Toggle the state of the on board LED. 
- */
-static void prvToggleOnBoardLED( void );
-
-/*
- * See comments at the top of the file for details. 
- */
-static void vErrorChecks( void *pvParameters );
-
-/*
- * See comments at the top of the file for details. 
- */
-static void vRegisterCheck( void *pvParameters );
-
-/*
- * See comments at the top of the file for details. 
- */
-static void vFLOPCheck1( void *pvParameters );
-
-/*
- * See comments at the top of the file for details. 
- */
-static void vFLOPCheck2( void *pvParameters );
-
-/* File scope variable used to communicate the occurrence of an error between
-tasks. */
-static portBASE_TYPE xLatchedError = pdFALSE;
-
-/*-----------------------------------------------------------*/
-
-/*
- * Starts all the other tasks, then starts the scheduler. 
- */
-void main( void )
-{
-	/* Initialise the hardware including the system clock and on board
-	LED. */
-	prvSetupHardware();
-
-	/* Initialise the port that controls the external LED's utilized by the
-	flash tasks. */
-	vParTestInitialise();
-
-	/* Start the used standard demo tasks. */
-	vStartLEDFlashTasks( mainLED_TASK_PRIORITY );
-	vStartPolledQueueTasks( mainQUEUE_POLL_PRIORITY );
-	vStartIntegerMathTasks( mainINTEGER_PRIORITY );
-	vAltStartComTestTasks( mainCOM_TEST_PRIORITY, mainCOM_TEST_BAUD_RATE, mainCOM_TEST_LED );
-	vStartSemaphoreTasks( mainSEM_TEST_PRIORITY );
-
-	/* Start the tasks defined in this file.  The first three never block so
-	must not be used with the co-operative scheduler. */
-	#if configUSE_PREEMPTION == 1
-	{
-		xTaskCreate( vRegisterCheck, "RegChck", configMINIMAL_STACK_SIZE, mainDUMMY_POINTER, tskIDLE_PRIORITY, ( TaskHandle_t * ) NULL );
-		xTaskCreate( vFLOPCheck1, "FLOP", configMINIMAL_STACK_SIZE, NULL, tskIDLE_PRIORITY, ( TaskHandle_t * ) NULL );
-		xTaskCreate( vFLOPCheck2, "FLOP", configMINIMAL_STACK_SIZE, NULL, tskIDLE_PRIORITY, ( TaskHandle_t * ) NULL );
-	}
-	#endif 
-
-	xTaskCreate( vErrorChecks, "Check", configMINIMAL_STACK_SIZE, NULL, mainCHECK_TASK_PRIORITY, ( TaskHandle_t * ) NULL );
-
-	/* Finally kick off the scheduler.  This function should never return. */
-	vTaskStartScheduler();
-
-	/* Should never reach here as the tasks will now be executing under control
-	of the scheduler. */
-}
-/*-----------------------------------------------------------*/
-
-/*
- * Setup the hardware prior to using the scheduler.  Most of the Cygnal
- * specific initialisation is performed here leaving standard 8052 setup
- * only in the driver code.
- */
-static void prvSetupHardware( void )
-{
-unsigned char ucOriginalSFRPage;
-
-	/* Remember the SFR page before it is changed so it can get set back
-	before the function exits. */
-	ucOriginalSFRPage = SFRPAGE;
-
-	/* Setup the SFR page to access the config SFR's. */
-	SFRPAGE = CONFIG_PAGE;
-
-	/* Don't allow the microcontroller to automatically switch SFR page, as the
-	SFR page is not stored as part of the task context. */
-	SFRPGCN = mainAUTO_SFR_OFF;
-
-	/* Disable the watchdog. */
-	WDTCN = mainDISABLE_BYTE_1;
-	WDTCN = mainDISABLE_BYTE_2;
-
-	/* Set the on board LED to push pull. */
-	P1MDOUT |= mainPORT_1_BIT_6;
-
-	/* Setup the cross bar to enable serial comms here as it is not part of the 
-	standard 8051 setup and therefore is not in the driver code. */
-	XBR0 |= mainENABLE_COMS;
-	P0MDOUT |= mainCOMS_LINES_TO_PUSH_PULL;
-
-	/* Enable the cross bar so our hardware setup takes effect. */
-	XBR2 = mainENABLE_CROSS_BAR;
-
-	/* Setup a fast system clock. */
-	prvSetupSystemClock();
-
-	/* Return the SFR page. */
-	SFRPAGE = ucOriginalSFRPage;
-}
-/*-----------------------------------------------------------*/
-
-static void prvSetupSystemClock( void )
-{
-volatile unsigned short usWait;
-const unsigned short usWaitTime = ( unsigned short ) 0x2ff;
-unsigned char ucOriginalSFRPage;
-
-	/* Remember the SFR page so we can set it back at the end. */
-	ucOriginalSFRPage = SFRPAGE;
-	SFRPAGE = CONFIG_PAGE;
-
-	/* Use the internal oscillator set to its fasted frequency. */
-	OSCICN = mainSELECT_INTERNAL_OSC | mainDIVIDE_CLOCK_BY_1;
-
-	/* Ensure the clock is stable. */
-	for( usWait = 0; usWait < usWaitTime; usWait++ );
-
-	/* Setup the clock source for the PLL. */
-	PLL0CN &= ~mainPLL_USES_INTERNAL_OSC;
-
-	/* Change the read timing for the flash ready for the fast clock. */
-	SFRPAGE = LEGACY_PAGE;
-	FLSCL |= mainFLASH_READ_TIMING;
-
-	/* Turn on the PLL power. */
-	SFRPAGE = CONFIG_PAGE;
-	PLL0CN |= mainPLL_POWER_ON;
-
-	/* Don't predivide the clock. */
-	PLL0DIV = mainPLL_NO_PREDIVIDE;
-
-	/* Set filter for fastest clock. */
-	PLL0FLT = mainPLL_FILTER;
-	PLL0MUL = mainPLL_MULTIPLICATION;
-
-	/* Ensure the clock is stable. */
-	for( usWait = 0; usWait < usWaitTime; usWait++ );
-
-	/* Enable the PLL and wait for it to lock. */
-	PLL0CN |= mainENABLE_PLL;
-	for( usWait = 0; usWait < usWaitTime; usWait++ )
-	{
-		if( PLL0CN & mainPLL_LOCKED )
-		{
-			break;
-		}
-	}
-
-	/* Select the PLL as the clock source. */
-	CLKSEL |= mainSELECT_PLL_AS_SOURCE;
-
-	/* Return the SFR back to its original value. */
-	SFRPAGE = ucOriginalSFRPage;
-}
-/*-----------------------------------------------------------*/
-
-static void prvToggleOnBoardLED( void )
-{
-	/* If the on board LED is on, turn it off and vice versa. */
-	if( P1 & ucLED_BIT )
-	{
-		P1 &= ~ucLED_BIT;
-	}
-	else
-	{
-		P1 |= ucLED_BIT;
-	}
-}
-/*-----------------------------------------------------------*/
-
-/*
- * See the documentation at the top of this file. 
- */
-static void vErrorChecks( void *pvParameters )
-{
-portBASE_TYPE xErrorHasOccurred = pdFALSE;
-	
-	/* Just to prevent compiler warnings. */
-	( void ) pvParameters;
-	
-	/* Cycle for ever, delaying then checking all the other tasks are still
-	operating without error.   The delay period depends on whether an error
-	has ever been detected. */
-	for( ;; )
-	{
-		if( xLatchedError == pdFALSE )
-		{		
-			/* No errors have been detected so delay for a longer period.  The
-			on board LED will get toggled every mainNO_ERROR_FLASH_PERIOD ms. */
-			vTaskDelay( mainNO_ERROR_FLASH_PERIOD );
-		}
-		else
-		{
-			/* We have at some time recognised an error in one of the demo
-			application tasks, delay for a shorter period.  The on board LED
-			will get toggled every mainERROR_FLASH_PERIOD ms. */
-			vTaskDelay( mainERROR_FLASH_PERIOD );
-		}
-
-		
-		
-		/* Check the demo application tasks for errors. */
-
-		if( xAreIntegerMathsTaskStillRunning() != pdTRUE )
-		{
-			xErrorHasOccurred = pdTRUE;
-		}
-
-		if( xArePollingQueuesStillRunning() != pdTRUE )
-		{
-			xErrorHasOccurred = pdTRUE;
-		}
-
-		if( xAreComTestTasksStillRunning() != pdTRUE )
-		{
-			xErrorHasOccurred = pdTRUE;
-		}
-
-		if( xAreSemaphoreTasksStillRunning() != pdTRUE )
-		{
-			xErrorHasOccurred = pdTRUE;
-		}
-
-		/* If an error has occurred, latch it to cause the LED flash rate to 
-		increase. */
-		if( xErrorHasOccurred == pdTRUE )
-		{
-			xLatchedError = pdTRUE;
-		}
-
-		/* Toggle the LED to indicate the completion of a check cycle.  The
-		frequency of check cycles is dependent on whether or not we have 
-		latched an error. */
-		prvToggleOnBoardLED();
-	}
-}
-/*-----------------------------------------------------------*/
-
-/*
- * See the documentation at the top of this file.  Also see the standard FLOP
- * demo task documentation for the rationale of these tasks.
- */
-static void vFLOPCheck1( void *pvParameters )
-{
-volatile portFLOAT fVal1, fVal2, fResult;
-
-	( void ) pvParameters;
-
-	for( ;; )
-	{
-		fVal1 = ( portFLOAT ) -1234.5678;
-		fVal2 = ( portFLOAT ) 2345.6789;
-
-		fResult = fVal1 + fVal2;
-		if( ( fResult > ( portFLOAT )  1111.15 ) || ( fResult < ( portFLOAT ) 1111.05 ) )
-		{
-			mainLATCH_ERROR();
-		}
-
-		fResult = fVal1 / fVal2;
-		if( ( fResult > ( portFLOAT ) -0.51 ) || ( fResult < ( portFLOAT ) -0.53 ) )
-		{
-			mainLATCH_ERROR();
-		}
-	}
-}
-/*-----------------------------------------------------------*/
-
-/*
- * See the documentation at the top of this file.
- */
-static void vFLOPCheck2( void *pvParameters )
-{
-volatile portFLOAT fVal1, fVal2, fResult;
-
-	( void ) pvParameters;
-
-	for( ;; )
-	{
-		fVal1 = ( portFLOAT ) -12340.5678;
-		fVal2 = ( portFLOAT ) 23450.6789;
-
-		fResult = fVal1 + fVal2;
-		if( ( fResult > ( portFLOAT ) 11110.15 ) || ( fResult < ( portFLOAT ) 11110.05 ) )
-		{
-			mainLATCH_ERROR();
-		}
-
-		fResult = fVal1 / -fVal2;
-		if( ( fResult > ( portFLOAT ) 0.53 ) || ( fResult < ( portFLOAT ) 0.51 ) )
-		{
-			mainLATCH_ERROR();
-		}
-	}
-}
-/*-----------------------------------------------------------*/
-
-/*
- * See the documentation at the top of this file. 
- */
-static void vRegisterCheck( void *pvParameters )
-{
-	( void ) pvParameters;
-
-	for( ;; )
-	{
-		if( SP != configSTACK_START )
-		{
-			mainLATCH_ERROR();
-		}
-
-		_asm
-			MOV ACC, ar0
-		_endasm;
-
-		if( ACC != 0 )
-		{
-			mainLATCH_ERROR();
-		}
-
-		_asm
-			MOV ACC, ar1
-		_endasm;
-
-		if( ACC != 1 )
-		{
-			mainLATCH_ERROR();
-		}
-		_asm
-			MOV ACC, ar2
-		_endasm;
-
-		if( ACC != 2 )
-		{
-			mainLATCH_ERROR();
-		}
-		_asm
-			MOV ACC, ar3
-		_endasm;
-
-		if( ACC != 3 )
-		{
-			mainLATCH_ERROR();
-		}
-		_asm
-			MOV ACC, ar4
-		_endasm;
-
-		if( ACC != 4 )
-		{
-			mainLATCH_ERROR();
-		}
-		_asm
-			MOV ACC, ar5
-		_endasm;
-
-		if( ACC != 5 )
-		{
-			mainLATCH_ERROR();
-		}
-		_asm
-			MOV ACC, ar6
-		_endasm;
-
-		if( ACC != 6 )
-		{
-			mainLATCH_ERROR();
-		}
-		_asm
-			MOV ACC, ar7
-		_endasm;
-
-		if( ACC != 7 )
-		{
-			mainLATCH_ERROR();
-		}
-
-		if( DPL != 0xcd )
-		{
-			mainLATCH_ERROR();
-		}
-
-		if( DPH != 0xab )
-		{
-			mainLATCH_ERROR();
-		}
-
-		if( B != 0x01 )
-		{
-			mainLATCH_ERROR();
-		}			
-	}
-}
-
-
+/*
+ * FreeRTOS Kernel V10.4.1
+ * Copyright (C) 2020 Amazon.com, Inc. or its affiliates.  All Rights Reserved.
+ *
+ * Permission is hereby granted, free of charge, to any person obtaining a copy of
+ * this software and associated documentation files (the "Software"), to deal in
+ * the Software without restriction, including without limitation the rights to
+ * use, copy, modify, merge, publish, distribute, sublicense, and/or sell copies of
+ * the Software, and to permit persons to whom the Software is furnished to do so,
+ * subject to the following conditions:
+ *
+ * The above copyright notice and this permission notice shall be included in all
+ * copies or substantial portions of the Software.
+ *
+ * THE SOFTWARE IS PROVIDED "AS IS", WITHOUT WARRANTY OF ANY KIND, EXPRESS OR
+ * IMPLIED, INCLUDING BUT NOT LIMITED TO THE WARRANTIES OF MERCHANTABILITY, FITNESS
+ * FOR A PARTICULAR PURPOSE AND NONINFRINGEMENT. IN NO EVENT SHALL THE AUTHORS OR
+ * COPYRIGHT HOLDERS BE LIABLE FOR ANY CLAIM, DAMAGES OR OTHER LIABILITY, WHETHER
+ * IN AN ACTION OF CONTRACT, TORT OR OTHERWISE, ARISING FROM, OUT OF OR IN
+ * CONNECTION WITH THE SOFTWARE OR THE USE OR OTHER DEALINGS IN THE SOFTWARE.
+ *
+ * http://www.FreeRTOS.org
+ * http://aws.amazon.com/freertos
+ *
+ * 1 tab == 4 spaces!
+ */
+
+/*
+ * Creates the demo application tasks, then starts the scheduler.  The WEB
+ * documentation provides more details of the demo application tasks.
+ * 
+ * Main. c also creates four other tasks:
+ * 
+ * 1) vErrorChecks()
+ * This only executes every few seconds but has the highest priority so is 
+ * guaranteed to get processor time.  Its main function is to check that all 
+ * the standard demo application tasks are still operational and have not
+ * experienced any errors.  vErrorChecks() will toggle the on board LED
+ * every mainNO_ERROR_FLASH_PERIOD milliseconds if none of the demo application
+ * tasks have reported an error.  Should any task report an error at any time
+ * the rate at which the on board LED is toggled is increased to 
+ * mainERROR_FLASH_PERIOD - providing visual feedback that something has gone
+ * wrong.
+ *
+ * 2) vRegisterCheck()
+ * This is a very simple task that checks that all the registers are always
+ * in their expected state.  The task only makes use of the A register, so
+ * all the other registers should always contain their initial values.
+ * An incorrect value indicates an error in the context switch mechanism.
+ * The task operates at the idle priority so will be preempted regularly.
+ * Any error will cause the toggle rate of the on board LED to increase to
+ * mainERROR_FLASH_PERIOD milliseconds.
+ *
+ * 3 and 4) vFLOPCheck1() and vFLOPCheck2()
+ * These are very basic versions of the standard FLOP tasks.  They are good
+ * at detecting errors in the context switch mechanism, and also check that
+ * the floating point libraries are correctly built to be re-enterant.  The
+ * stack restrictions of the 8051 prevent the use of the standard FLOP demo
+ * tasks.
+ */
+
+/* Standard includes. */
+#include <stdlib.h>
+
+/* Scheduler includes. */
+#include "FreeRTOS.h"
+#include "task.h"
+
+/* Demo application includes. */
+#include "partest.h"
+#include "flash.h"
+#include "integer.h"
+#include "PollQ.h"
+#include "comtest2.h"
+#include "semtest.h"
+
+/* Demo task priorities. */
+#define mainLED_TASK_PRIORITY		( tskIDLE_PRIORITY + 1 )
+#define mainQUEUE_POLL_PRIORITY		( tskIDLE_PRIORITY + 2 )
+#define mainCOM_TEST_PRIORITY		( tskIDLE_PRIORITY + 2 )
+#define mainCHECK_TASK_PRIORITY		( tskIDLE_PRIORITY + 3 )
+#define mainSEM_TEST_PRIORITY		( tskIDLE_PRIORITY + 2 )
+#define mainINTEGER_PRIORITY		tskIDLE_PRIORITY
+
+/* Constants required to disable the watchdog. */
+#define mainDISABLE_BYTE_1			( ( unsigned char ) 0xde )
+#define mainDISABLE_BYTE_2			( ( unsigned char ) 0xad )
+
+/* Constants to setup and use the on board LED. */
+#define ucLED_BIT					( ( unsigned char ) 0x40 )
+#define mainPORT_1_BIT_6			( ( unsigned char ) 0x40 )
+#define mainENABLE_CROSS_BAR		( ( unsigned char ) 0x40 )
+
+/* Constants to set the clock frequency. */
+#define mainSELECT_INTERNAL_OSC		( ( unsigned char ) 0x80 )
+#define mainDIVIDE_CLOCK_BY_1		( ( unsigned char ) 0x03 )
+#define mainPLL_USES_INTERNAL_OSC	( ( unsigned char ) 0x04 )
+#define mainFLASH_READ_TIMING		( ( unsigned char ) 0x30 )
+#define mainPLL_POWER_ON			( ( unsigned char ) 0x01 )
+#define mainPLL_NO_PREDIVIDE		( ( unsigned char ) 0x01 )
+#define mainPLL_FILTER				( ( unsigned char ) 0x01 )
+#define mainPLL_MULTIPLICATION		( ( unsigned char ) 0x04 )
+#define mainENABLE_PLL				( ( unsigned char ) 0x02 )
+#define mainPLL_LOCKED				( ( unsigned char ) 0x10 )
+#define mainSELECT_PLL_AS_SOURCE	( ( unsigned char ) 0x02 )
+
+/* Toggle rate for the on board LED - which is dependent on whether or not
+an error has been detected. */
+#define mainNO_ERROR_FLASH_PERIOD	( ( TickType_t ) 5000 )
+#define mainERROR_FLASH_PERIOD		( ( TickType_t ) 250 )
+
+/* Baud rate used by the serial port tasks. */
+#define mainCOM_TEST_BAUD_RATE		( ( unsigned long ) 115200 )
+
+/* Pass an invalid LED number to the COM test task as we don't want it to flash
+an LED.  There are only 8 LEDs (excluding the on board LED) wired in and these
+are all used by the flash tasks. */
+#define mainCOM_TEST_LED			( 200 )
+
+/* We want the Cygnal to act as much as possible as a standard 8052. */
+#define mainAUTO_SFR_OFF			( ( unsigned char ) 0 )
+
+/* Constants required to setup the IO pins for serial comms. */
+#define mainENABLE_COMS 			( ( unsigned char ) 0x04 )
+#define mainCOMS_LINES_TO_PUSH_PULL ( ( unsigned char ) 0x03 )
+
+/* Pointer passed as a parameter to vRegisterCheck() just so it has some know
+values to check for in the DPH, DPL and B registers. */
+#define mainDUMMY_POINTER		( ( xdata void * ) 0xabcd )
+
+/* Macro that lets vErrorChecks() know that one of the tasks defined in
+main. c has detected an error.  A critical region is used around xLatchError
+as it is accessed from vErrorChecks(), which has a higher priority. */ 
+#define mainLATCH_ERROR()			\
+{									\
+	portENTER_CRITICAL();			\
+		xLatchedError = pdTRUE;		\
+	portEXIT_CRITICAL();			\
+}
+
+/*
+ * Setup the Cygnal microcontroller for its fastest operation. 
+ */
+static void prvSetupSystemClock( void );
+
+/*
+ * Setup the peripherals, including the on board LED. 
+ */
+static void prvSetupHardware( void );
+
+/*
+ * Toggle the state of the on board LED. 
+ */
+static void prvToggleOnBoardLED( void );
+
+/*
+ * See comments at the top of the file for details. 
+ */
+static void vErrorChecks( void *pvParameters );
+
+/*
+ * See comments at the top of the file for details. 
+ */
+static void vRegisterCheck( void *pvParameters );
+
+/*
+ * See comments at the top of the file for details. 
+ */
+static void vFLOPCheck1( void *pvParameters );
+
+/*
+ * See comments at the top of the file for details. 
+ */
+static void vFLOPCheck2( void *pvParameters );
+
+/* File scope variable used to communicate the occurrence of an error between
+tasks. */
+static portBASE_TYPE xLatchedError = pdFALSE;
+
+/*-----------------------------------------------------------*/
+
+/*
+ * Starts all the other tasks, then starts the scheduler. 
+ */
+void main( void )
+{
+	/* Initialise the hardware including the system clock and on board
+	LED. */
+	prvSetupHardware();
+
+	/* Initialise the port that controls the external LED's utilized by the
+	flash tasks. */
+	vParTestInitialise();
+
+	/* Start the used standard demo tasks. */
+	vStartLEDFlashTasks( mainLED_TASK_PRIORITY );
+	vStartPolledQueueTasks( mainQUEUE_POLL_PRIORITY );
+	vStartIntegerMathTasks( mainINTEGER_PRIORITY );
+	vAltStartComTestTasks( mainCOM_TEST_PRIORITY, mainCOM_TEST_BAUD_RATE, mainCOM_TEST_LED );
+	vStartSemaphoreTasks( mainSEM_TEST_PRIORITY );
+
+	/* Start the tasks defined in this file.  The first three never block so
+	must not be used with the co-operative scheduler. */
+	#if configUSE_PREEMPTION == 1
+	{
+		xTaskCreate( vRegisterCheck, "RegChck", configMINIMAL_STACK_SIZE, mainDUMMY_POINTER, tskIDLE_PRIORITY, ( TaskHandle_t * ) NULL );
+		xTaskCreate( vFLOPCheck1, "FLOP", configMINIMAL_STACK_SIZE, NULL, tskIDLE_PRIORITY, ( TaskHandle_t * ) NULL );
+		xTaskCreate( vFLOPCheck2, "FLOP", configMINIMAL_STACK_SIZE, NULL, tskIDLE_PRIORITY, ( TaskHandle_t * ) NULL );
+	}
+	#endif 
+
+	xTaskCreate( vErrorChecks, "Check", configMINIMAL_STACK_SIZE, NULL, mainCHECK_TASK_PRIORITY, ( TaskHandle_t * ) NULL );
+
+	/* Finally kick off the scheduler.  This function should never return. */
+	vTaskStartScheduler();
+
+	/* Should never reach here as the tasks will now be executing under control
+	of the scheduler. */
+}
+/*-----------------------------------------------------------*/
+
+/*
+ * Setup the hardware prior to using the scheduler.  Most of the Cygnal
+ * specific initialisation is performed here leaving standard 8052 setup
+ * only in the driver code.
+ */
+static void prvSetupHardware( void )
+{
+unsigned char ucOriginalSFRPage;
+
+	/* Remember the SFR page before it is changed so it can get set back
+	before the function exits. */
+	ucOriginalSFRPage = SFRPAGE;
+
+	/* Setup the SFR page to access the config SFR's. */
+	SFRPAGE = CONFIG_PAGE;
+
+	/* Don't allow the microcontroller to automatically switch SFR page, as the
+	SFR page is not stored as part of the task context. */
+	SFRPGCN = mainAUTO_SFR_OFF;
+
+	/* Disable the watchdog. */
+	WDTCN = mainDISABLE_BYTE_1;
+	WDTCN = mainDISABLE_BYTE_2;
+
+	/* Set the on board LED to push pull. */
+	P1MDOUT |= mainPORT_1_BIT_6;
+
+	/* Setup the cross bar to enable serial comms here as it is not part of the 
+	standard 8051 setup and therefore is not in the driver code. */
+	XBR0 |= mainENABLE_COMS;
+	P0MDOUT |= mainCOMS_LINES_TO_PUSH_PULL;
+
+	/* Enable the cross bar so our hardware setup takes effect. */
+	XBR2 = mainENABLE_CROSS_BAR;
+
+	/* Setup a fast system clock. */
+	prvSetupSystemClock();
+
+	/* Return the SFR page. */
+	SFRPAGE = ucOriginalSFRPage;
+}
+/*-----------------------------------------------------------*/
+
+static void prvSetupSystemClock( void )
+{
+volatile unsigned short usWait;
+const unsigned short usWaitTime = ( unsigned short ) 0x2ff;
+unsigned char ucOriginalSFRPage;
+
+	/* Remember the SFR page so we can set it back at the end. */
+	ucOriginalSFRPage = SFRPAGE;
+	SFRPAGE = CONFIG_PAGE;
+
+	/* Use the internal oscillator set to its fasted frequency. */
+	OSCICN = mainSELECT_INTERNAL_OSC | mainDIVIDE_CLOCK_BY_1;
+
+	/* Ensure the clock is stable. */
+	for( usWait = 0; usWait < usWaitTime; usWait++ );
+
+	/* Setup the clock source for the PLL. */
+	PLL0CN &= ~mainPLL_USES_INTERNAL_OSC;
+
+	/* Change the read timing for the flash ready for the fast clock. */
+	SFRPAGE = LEGACY_PAGE;
+	FLSCL |= mainFLASH_READ_TIMING;
+
+	/* Turn on the PLL power. */
+	SFRPAGE = CONFIG_PAGE;
+	PLL0CN |= mainPLL_POWER_ON;
+
+	/* Don't predivide the clock. */
+	PLL0DIV = mainPLL_NO_PREDIVIDE;
+
+	/* Set filter for fastest clock. */
+	PLL0FLT = mainPLL_FILTER;
+	PLL0MUL = mainPLL_MULTIPLICATION;
+
+	/* Ensure the clock is stable. */
+	for( usWait = 0; usWait < usWaitTime; usWait++ );
+
+	/* Enable the PLL and wait for it to lock. */
+	PLL0CN |= mainENABLE_PLL;
+	for( usWait = 0; usWait < usWaitTime; usWait++ )
+	{
+		if( PLL0CN & mainPLL_LOCKED )
+		{
+			break;
+		}
+	}
+
+	/* Select the PLL as the clock source. */
+	CLKSEL |= mainSELECT_PLL_AS_SOURCE;
+
+	/* Return the SFR back to its original value. */
+	SFRPAGE = ucOriginalSFRPage;
+}
+/*-----------------------------------------------------------*/
+
+static void prvToggleOnBoardLED( void )
+{
+	/* If the on board LED is on, turn it off and vice versa. */
+	if( P1 & ucLED_BIT )
+	{
+		P1 &= ~ucLED_BIT;
+	}
+	else
+	{
+		P1 |= ucLED_BIT;
+	}
+}
+/*-----------------------------------------------------------*/
+
+/*
+ * See the documentation at the top of this file. 
+ */
+static void vErrorChecks( void *pvParameters )
+{
+portBASE_TYPE xErrorHasOccurred = pdFALSE;
+	
+	/* Just to prevent compiler warnings. */
+	( void ) pvParameters;
+	
+	/* Cycle for ever, delaying then checking all the other tasks are still
+	operating without error.   The delay period depends on whether an error
+	has ever been detected. */
+	for( ;; )
+	{
+		if( xLatchedError == pdFALSE )
+		{		
+			/* No errors have been detected so delay for a longer period.  The
+			on board LED will get toggled every mainNO_ERROR_FLASH_PERIOD ms. */
+			vTaskDelay( mainNO_ERROR_FLASH_PERIOD );
+		}
+		else
+		{
+			/* We have at some time recognised an error in one of the demo
+			application tasks, delay for a shorter period.  The on board LED
+			will get toggled every mainERROR_FLASH_PERIOD ms. */
+			vTaskDelay( mainERROR_FLASH_PERIOD );
+		}
+
+		
+		
+		/* Check the demo application tasks for errors. */
+
+		if( xAreIntegerMathsTaskStillRunning() != pdTRUE )
+		{
+			xErrorHasOccurred = pdTRUE;
+		}
+
+		if( xArePollingQueuesStillRunning() != pdTRUE )
+		{
+			xErrorHasOccurred = pdTRUE;
+		}
+
+		if( xAreComTestTasksStillRunning() != pdTRUE )
+		{
+			xErrorHasOccurred = pdTRUE;
+		}
+
+		if( xAreSemaphoreTasksStillRunning() != pdTRUE )
+		{
+			xErrorHasOccurred = pdTRUE;
+		}
+
+		/* If an error has occurred, latch it to cause the LED flash rate to 
+		increase. */
+		if( xErrorHasOccurred == pdTRUE )
+		{
+			xLatchedError = pdTRUE;
+		}
+
+		/* Toggle the LED to indicate the completion of a check cycle.  The
+		frequency of check cycles is dependent on whether or not we have 
+		latched an error. */
+		prvToggleOnBoardLED();
+	}
+}
+/*-----------------------------------------------------------*/
+
+/*
+ * See the documentation at the top of this file.  Also see the standard FLOP
+ * demo task documentation for the rationale of these tasks.
+ */
+static void vFLOPCheck1( void *pvParameters )
+{
+volatile portFLOAT fVal1, fVal2, fResult;
+
+	( void ) pvParameters;
+
+	for( ;; )
+	{
+		fVal1 = ( portFLOAT ) -1234.5678;
+		fVal2 = ( portFLOAT ) 2345.6789;
+
+		fResult = fVal1 + fVal2;
+		if( ( fResult > ( portFLOAT )  1111.15 ) || ( fResult < ( portFLOAT ) 1111.05 ) )
+		{
+			mainLATCH_ERROR();
+		}
+
+		fResult = fVal1 / fVal2;
+		if( ( fResult > ( portFLOAT ) -0.51 ) || ( fResult < ( portFLOAT ) -0.53 ) )
+		{
+			mainLATCH_ERROR();
+		}
+	}
+}
+/*-----------------------------------------------------------*/
+
+/*
+ * See the documentation at the top of this file.
+ */
+static void vFLOPCheck2( void *pvParameters )
+{
+volatile portFLOAT fVal1, fVal2, fResult;
+
+	( void ) pvParameters;
+
+	for( ;; )
+	{
+		fVal1 = ( portFLOAT ) -12340.5678;
+		fVal2 = ( portFLOAT ) 23450.6789;
+
+		fResult = fVal1 + fVal2;
+		if( ( fResult > ( portFLOAT ) 11110.15 ) || ( fResult < ( portFLOAT ) 11110.05 ) )
+		{
+			mainLATCH_ERROR();
+		}
+
+		fResult = fVal1 / -fVal2;
+		if( ( fResult > ( portFLOAT ) 0.53 ) || ( fResult < ( portFLOAT ) 0.51 ) )
+		{
+			mainLATCH_ERROR();
+		}
+	}
+}
+/*-----------------------------------------------------------*/
+
+/*
+ * See the documentation at the top of this file. 
+ */
+static void vRegisterCheck( void *pvParameters )
+{
+	( void ) pvParameters;
+
+	for( ;; )
+	{
+		if( SP != configSTACK_START )
+		{
+			mainLATCH_ERROR();
+		}
+
+		_asm
+			MOV ACC, ar0
+		_endasm;
+
+		if( ACC != 0 )
+		{
+			mainLATCH_ERROR();
+		}
+
+		_asm
+			MOV ACC, ar1
+		_endasm;
+
+		if( ACC != 1 )
+		{
+			mainLATCH_ERROR();
+		}
+		_asm
+			MOV ACC, ar2
+		_endasm;
+
+		if( ACC != 2 )
+		{
+			mainLATCH_ERROR();
+		}
+		_asm
+			MOV ACC, ar3
+		_endasm;
+
+		if( ACC != 3 )
+		{
+			mainLATCH_ERROR();
+		}
+		_asm
+			MOV ACC, ar4
+		_endasm;
+
+		if( ACC != 4 )
+		{
+			mainLATCH_ERROR();
+		}
+		_asm
+			MOV ACC, ar5
+		_endasm;
+
+		if( ACC != 5 )
+		{
+			mainLATCH_ERROR();
+		}
+		_asm
+			MOV ACC, ar6
+		_endasm;
+
+		if( ACC != 6 )
+		{
+			mainLATCH_ERROR();
+		}
+		_asm
+			MOV ACC, ar7
+		_endasm;
+
+		if( ACC != 7 )
+		{
+			mainLATCH_ERROR();
+		}
+
+		if( DPL != 0xcd )
+		{
+			mainLATCH_ERROR();
+		}
+
+		if( DPH != 0xab )
+		{
+			mainLATCH_ERROR();
+		}
+
+		if( B != 0x01 )
+		{
+			mainLATCH_ERROR();
+		}			
+	}
+}
+
+