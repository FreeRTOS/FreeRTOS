/*
<<<<<<< HEAD
 * FreeRTOS Kernel V10.3.0
=======
 * FreeRTOS Kernel V10.4.1
>>>>>>> 5cc65129
 * Copyright (C) 2020 Amazon.com, Inc. or its affiliates.  All Rights Reserved.
 *
 * Permission is hereby granted, free of charge, to any person obtaining a copy of
 * this software and associated documentation files (the "Software"), to deal in
 * the Software without restriction, including without limitation the rights to
 * use, copy, modify, merge, publish, distribute, sublicense, and/or sell copies of
 * the Software, and to permit persons to whom the Software is furnished to do so,
 * subject to the following conditions:
 *
 * The above copyright notice and this permission notice shall be included in all
 * copies or substantial portions of the Software.
 *
 * THE SOFTWARE IS PROVIDED "AS IS", WITHOUT WARRANTY OF ANY KIND, EXPRESS OR
 * IMPLIED, INCLUDING BUT NOT LIMITED TO THE WARRANTIES OF MERCHANTABILITY, FITNESS
 * FOR A PARTICULAR PURPOSE AND NONINFRINGEMENT. IN NO EVENT SHALL THE AUTHORS OR
 * COPYRIGHT HOLDERS BE LIABLE FOR ANY CLAIM, DAMAGES OR OTHER LIABILITY, WHETHER
 * IN AN ACTION OF CONTRACT, TORT OR OTHERWISE, ARISING FROM, OUT OF OR IN
 * CONNECTION WITH THE SOFTWARE OR THE USE OR OTHER DEALINGS IN THE SOFTWARE.
 *
 * http://www.FreeRTOS.org
 * http://aws.amazon.com/freertos
 *
 * 1 tab == 4 spaces!
 */

/*
 * High frequency timer test as described in main.c.
 */

/* Scheduler includes. */
#include "FreeRTOS.h"

/* Hardware specifics. */
#include <iorx62n.h>

/* The set frequency of the interrupt.  Deviations from this are measured as
the jitter. */
#define timerINTERRUPT_FREQUENCY		( 20000UL )

/* The expected time between each of the timer interrupts - if the jitter was
zero. */
#define timerEXPECTED_DIFFERENCE_VALUE	( ( unsigned short ) ( ( configPERIPHERAL_CLOCK_HZ / 8UL ) / timerINTERRUPT_FREQUENCY ) )

/* The highest available interrupt priority. */
#define timerHIGHEST_PRIORITY			( 15 )

/* Misc defines. */
#define timerTIMER_3_COUNT_VALUE		( *( ( unsigned short * ) 0x8801a ) ) /*( CMT3.CMCNT )*/

/*-----------------------------------------------------------*/

/* Interrupt handler in which the jitter is measured. */
__interrupt void vTimer2IntHandler( void );

/* Stores the value of the maximum recorded jitter between interrupts. */
volatile unsigned short usMaxJitter = 0;

/* Counts the number of high frequency interrupts - used to generate the run
time stats. */
volatile unsigned long ulHighFrequencyTickCount = 0UL;

/*-----------------------------------------------------------*/

void vSetupHighFrequencyTimer( void )
{
	/* Timer CMT2 is used to generate the interrupts, and CMT3 is used
	to measure the jitter. */

	/* Enable compare match timer 2 and 3. */
	MSTP( CMT2 ) = 0;
	MSTP( CMT3 ) = 0;
	
	/* Interrupt on compare match. */
	CMT2.CMCR.BIT.CMIE = 1;
	
	/* Set the compare match value. */
	CMT2.CMCOR = ( unsigned short ) ( ( ( configPERIPHERAL_CLOCK_HZ / timerINTERRUPT_FREQUENCY ) -1 ) / 8 );
	
	/* Divide the PCLK by 8. */
	CMT2.CMCR.BIT.CKS = 0;
	CMT3.CMCR.BIT.CKS = 0;
	
	/* Enable the interrupt... */
	_IEN( _CMT2_CMI2 ) = 1;
	
	/* ...and set its priority to the maximum possible, this is above the priority
	set by configMAX_SYSCALL_INTERRUPT_PRIORITY so will nest. */
	_IPR( _CMT2_CMI2 ) = timerHIGHEST_PRIORITY;
	
	/* Start the timers. */
	CMT.CMSTR1.BIT.STR2 = 1;
	CMT.CMSTR1.BIT.STR3 = 1;
}
/*-----------------------------------------------------------*/

#pragma vector = VECT_CMT2_CMI2
__interrupt void vTimer2IntHandler( void )
{
volatile unsigned short usCurrentCount;
static unsigned short usMaxCount = 0;
static unsigned long ulErrorCount = 0UL;

	/* We use the timer 1 counter value to measure the clock cycles between
	the timer 0 interrupts.  First stop the clock. */
	CMT.CMSTR1.BIT.STR3 = 0;
	portNOP();
	portNOP();
	usCurrentCount = timerTIMER_3_COUNT_VALUE;

	/* Is this the largest count we have measured yet? */
	if( usCurrentCount > usMaxCount )
	{
		if( usCurrentCount > timerEXPECTED_DIFFERENCE_VALUE )
		{
			usMaxJitter = usCurrentCount - timerEXPECTED_DIFFERENCE_VALUE;
		}
		else
		{
			/* This should not happen! */
			ulErrorCount++;
		}
		
		usMaxCount = usCurrentCount;
	}
		
	/* Used to generate the run time stats. */
	ulHighFrequencyTickCount++;

	/* Clear the timer. */
	timerTIMER_3_COUNT_VALUE = 0;
	
	/* Then start the clock again. */
	CMT.CMSTR1.BIT.STR3 = 1;
}







<|MERGE_RESOLUTION|>--- conflicted
+++ resolved
@@ -1,147 +1,143 @@
-/*
-<<<<<<< HEAD
- * FreeRTOS Kernel V10.3.0
-=======
- * FreeRTOS Kernel V10.4.1
->>>>>>> 5cc65129
- * Copyright (C) 2020 Amazon.com, Inc. or its affiliates.  All Rights Reserved.
- *
- * Permission is hereby granted, free of charge, to any person obtaining a copy of
- * this software and associated documentation files (the "Software"), to deal in
- * the Software without restriction, including without limitation the rights to
- * use, copy, modify, merge, publish, distribute, sublicense, and/or sell copies of
- * the Software, and to permit persons to whom the Software is furnished to do so,
- * subject to the following conditions:
- *
- * The above copyright notice and this permission notice shall be included in all
- * copies or substantial portions of the Software.
- *
- * THE SOFTWARE IS PROVIDED "AS IS", WITHOUT WARRANTY OF ANY KIND, EXPRESS OR
- * IMPLIED, INCLUDING BUT NOT LIMITED TO THE WARRANTIES OF MERCHANTABILITY, FITNESS
- * FOR A PARTICULAR PURPOSE AND NONINFRINGEMENT. IN NO EVENT SHALL THE AUTHORS OR
- * COPYRIGHT HOLDERS BE LIABLE FOR ANY CLAIM, DAMAGES OR OTHER LIABILITY, WHETHER
- * IN AN ACTION OF CONTRACT, TORT OR OTHERWISE, ARISING FROM, OUT OF OR IN
- * CONNECTION WITH THE SOFTWARE OR THE USE OR OTHER DEALINGS IN THE SOFTWARE.
- *
- * http://www.FreeRTOS.org
- * http://aws.amazon.com/freertos
- *
- * 1 tab == 4 spaces!
- */
-
-/*
- * High frequency timer test as described in main.c.
- */
-
-/* Scheduler includes. */
-#include "FreeRTOS.h"
-
-/* Hardware specifics. */
-#include <iorx62n.h>
-
-/* The set frequency of the interrupt.  Deviations from this are measured as
-the jitter. */
-#define timerINTERRUPT_FREQUENCY		( 20000UL )
-
-/* The expected time between each of the timer interrupts - if the jitter was
-zero. */
-#define timerEXPECTED_DIFFERENCE_VALUE	( ( unsigned short ) ( ( configPERIPHERAL_CLOCK_HZ / 8UL ) / timerINTERRUPT_FREQUENCY ) )
-
-/* The highest available interrupt priority. */
-#define timerHIGHEST_PRIORITY			( 15 )
-
-/* Misc defines. */
-#define timerTIMER_3_COUNT_VALUE		( *( ( unsigned short * ) 0x8801a ) ) /*( CMT3.CMCNT )*/
-
-/*-----------------------------------------------------------*/
-
-/* Interrupt handler in which the jitter is measured. */
-__interrupt void vTimer2IntHandler( void );
-
-/* Stores the value of the maximum recorded jitter between interrupts. */
-volatile unsigned short usMaxJitter = 0;
-
-/* Counts the number of high frequency interrupts - used to generate the run
-time stats. */
-volatile unsigned long ulHighFrequencyTickCount = 0UL;
-
-/*-----------------------------------------------------------*/
-
-void vSetupHighFrequencyTimer( void )
-{
-	/* Timer CMT2 is used to generate the interrupts, and CMT3 is used
-	to measure the jitter. */
-
-	/* Enable compare match timer 2 and 3. */
-	MSTP( CMT2 ) = 0;
-	MSTP( CMT3 ) = 0;
-	
-	/* Interrupt on compare match. */
-	CMT2.CMCR.BIT.CMIE = 1;
-	
-	/* Set the compare match value. */
-	CMT2.CMCOR = ( unsigned short ) ( ( ( configPERIPHERAL_CLOCK_HZ / timerINTERRUPT_FREQUENCY ) -1 ) / 8 );
-	
-	/* Divide the PCLK by 8. */
-	CMT2.CMCR.BIT.CKS = 0;
-	CMT3.CMCR.BIT.CKS = 0;
-	
-	/* Enable the interrupt... */
-	_IEN( _CMT2_CMI2 ) = 1;
-	
-	/* ...and set its priority to the maximum possible, this is above the priority
-	set by configMAX_SYSCALL_INTERRUPT_PRIORITY so will nest. */
-	_IPR( _CMT2_CMI2 ) = timerHIGHEST_PRIORITY;
-	
-	/* Start the timers. */
-	CMT.CMSTR1.BIT.STR2 = 1;
-	CMT.CMSTR1.BIT.STR3 = 1;
-}
-/*-----------------------------------------------------------*/
-
-#pragma vector = VECT_CMT2_CMI2
-__interrupt void vTimer2IntHandler( void )
-{
-volatile unsigned short usCurrentCount;
-static unsigned short usMaxCount = 0;
-static unsigned long ulErrorCount = 0UL;
-
-	/* We use the timer 1 counter value to measure the clock cycles between
-	the timer 0 interrupts.  First stop the clock. */
-	CMT.CMSTR1.BIT.STR3 = 0;
-	portNOP();
-	portNOP();
-	usCurrentCount = timerTIMER_3_COUNT_VALUE;
-
-	/* Is this the largest count we have measured yet? */
-	if( usCurrentCount > usMaxCount )
-	{
-		if( usCurrentCount > timerEXPECTED_DIFFERENCE_VALUE )
-		{
-			usMaxJitter = usCurrentCount - timerEXPECTED_DIFFERENCE_VALUE;
-		}
-		else
-		{
-			/* This should not happen! */
-			ulErrorCount++;
-		}
-		
-		usMaxCount = usCurrentCount;
-	}
-		
-	/* Used to generate the run time stats. */
-	ulHighFrequencyTickCount++;
-
-	/* Clear the timer. */
-	timerTIMER_3_COUNT_VALUE = 0;
-	
-	/* Then start the clock again. */
-	CMT.CMSTR1.BIT.STR3 = 1;
-}
-
-
-
-
-
-
-
+/*
+ * FreeRTOS Kernel V10.4.1
+ * Copyright (C) 2020 Amazon.com, Inc. or its affiliates.  All Rights Reserved.
+ *
+ * Permission is hereby granted, free of charge, to any person obtaining a copy of
+ * this software and associated documentation files (the "Software"), to deal in
+ * the Software without restriction, including without limitation the rights to
+ * use, copy, modify, merge, publish, distribute, sublicense, and/or sell copies of
+ * the Software, and to permit persons to whom the Software is furnished to do so,
+ * subject to the following conditions:
+ *
+ * The above copyright notice and this permission notice shall be included in all
+ * copies or substantial portions of the Software.
+ *
+ * THE SOFTWARE IS PROVIDED "AS IS", WITHOUT WARRANTY OF ANY KIND, EXPRESS OR
+ * IMPLIED, INCLUDING BUT NOT LIMITED TO THE WARRANTIES OF MERCHANTABILITY, FITNESS
+ * FOR A PARTICULAR PURPOSE AND NONINFRINGEMENT. IN NO EVENT SHALL THE AUTHORS OR
+ * COPYRIGHT HOLDERS BE LIABLE FOR ANY CLAIM, DAMAGES OR OTHER LIABILITY, WHETHER
+ * IN AN ACTION OF CONTRACT, TORT OR OTHERWISE, ARISING FROM, OUT OF OR IN
+ * CONNECTION WITH THE SOFTWARE OR THE USE OR OTHER DEALINGS IN THE SOFTWARE.
+ *
+ * http://www.FreeRTOS.org
+ * http://aws.amazon.com/freertos
+ *
+ * 1 tab == 4 spaces!
+ */
+
+/*
+ * High frequency timer test as described in main.c.
+ */
+
+/* Scheduler includes. */
+#include "FreeRTOS.h"
+
+/* Hardware specifics. */
+#include <iorx62n.h>
+
+/* The set frequency of the interrupt.  Deviations from this are measured as
+the jitter. */
+#define timerINTERRUPT_FREQUENCY		( 20000UL )
+
+/* The expected time between each of the timer interrupts - if the jitter was
+zero. */
+#define timerEXPECTED_DIFFERENCE_VALUE	( ( unsigned short ) ( ( configPERIPHERAL_CLOCK_HZ / 8UL ) / timerINTERRUPT_FREQUENCY ) )
+
+/* The highest available interrupt priority. */
+#define timerHIGHEST_PRIORITY			( 15 )
+
+/* Misc defines. */
+#define timerTIMER_3_COUNT_VALUE		( *( ( unsigned short * ) 0x8801a ) ) /*( CMT3.CMCNT )*/
+
+/*-----------------------------------------------------------*/
+
+/* Interrupt handler in which the jitter is measured. */
+__interrupt void vTimer2IntHandler( void );
+
+/* Stores the value of the maximum recorded jitter between interrupts. */
+volatile unsigned short usMaxJitter = 0;
+
+/* Counts the number of high frequency interrupts - used to generate the run
+time stats. */
+volatile unsigned long ulHighFrequencyTickCount = 0UL;
+
+/*-----------------------------------------------------------*/
+
+void vSetupHighFrequencyTimer( void )
+{
+	/* Timer CMT2 is used to generate the interrupts, and CMT3 is used
+	to measure the jitter. */
+
+	/* Enable compare match timer 2 and 3. */
+	MSTP( CMT2 ) = 0;
+	MSTP( CMT3 ) = 0;
+	
+	/* Interrupt on compare match. */
+	CMT2.CMCR.BIT.CMIE = 1;
+	
+	/* Set the compare match value. */
+	CMT2.CMCOR = ( unsigned short ) ( ( ( configPERIPHERAL_CLOCK_HZ / timerINTERRUPT_FREQUENCY ) -1 ) / 8 );
+	
+	/* Divide the PCLK by 8. */
+	CMT2.CMCR.BIT.CKS = 0;
+	CMT3.CMCR.BIT.CKS = 0;
+	
+	/* Enable the interrupt... */
+	_IEN( _CMT2_CMI2 ) = 1;
+	
+	/* ...and set its priority to the maximum possible, this is above the priority
+	set by configMAX_SYSCALL_INTERRUPT_PRIORITY so will nest. */
+	_IPR( _CMT2_CMI2 ) = timerHIGHEST_PRIORITY;
+	
+	/* Start the timers. */
+	CMT.CMSTR1.BIT.STR2 = 1;
+	CMT.CMSTR1.BIT.STR3 = 1;
+}
+/*-----------------------------------------------------------*/
+
+#pragma vector = VECT_CMT2_CMI2
+__interrupt void vTimer2IntHandler( void )
+{
+volatile unsigned short usCurrentCount;
+static unsigned short usMaxCount = 0;
+static unsigned long ulErrorCount = 0UL;
+
+	/* We use the timer 1 counter value to measure the clock cycles between
+	the timer 0 interrupts.  First stop the clock. */
+	CMT.CMSTR1.BIT.STR3 = 0;
+	portNOP();
+	portNOP();
+	usCurrentCount = timerTIMER_3_COUNT_VALUE;
+
+	/* Is this the largest count we have measured yet? */
+	if( usCurrentCount > usMaxCount )
+	{
+		if( usCurrentCount > timerEXPECTED_DIFFERENCE_VALUE )
+		{
+			usMaxJitter = usCurrentCount - timerEXPECTED_DIFFERENCE_VALUE;
+		}
+		else
+		{
+			/* This should not happen! */
+			ulErrorCount++;
+		}
+		
+		usMaxCount = usCurrentCount;
+	}
+		
+	/* Used to generate the run time stats. */
+	ulHighFrequencyTickCount++;
+
+	/* Clear the timer. */
+	timerTIMER_3_COUNT_VALUE = 0;
+	
+	/* Then start the clock again. */
+	CMT.CMSTR1.BIT.STR3 = 1;
+}
+
+
+
+
+
+
+