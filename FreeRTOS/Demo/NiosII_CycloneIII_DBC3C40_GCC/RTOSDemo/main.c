--- conflicted
+++ resolved
@@ -1,543 +1,539 @@
-/*
-<<<<<<< HEAD
- * FreeRTOS Kernel V10.3.0
-=======
- * FreeRTOS Kernel V10.4.1
->>>>>>> 5cc65129
- * Copyright (C) 2020 Amazon.com, Inc. or its affiliates.  All Rights Reserved.
- *
- * Permission is hereby granted, free of charge, to any person obtaining a copy of
- * this software and associated documentation files (the "Software"), to deal in
- * the Software without restriction, including without limitation the rights to
- * use, copy, modify, merge, publish, distribute, sublicense, and/or sell copies of
- * the Software, and to permit persons to whom the Software is furnished to do so,
- * subject to the following conditions:
- *
- * The above copyright notice and this permission notice shall be included in all
- * copies or substantial portions of the Software.
- *
- * THE SOFTWARE IS PROVIDED "AS IS", WITHOUT WARRANTY OF ANY KIND, EXPRESS OR
- * IMPLIED, INCLUDING BUT NOT LIMITED TO THE WARRANTIES OF MERCHANTABILITY, FITNESS
- * FOR A PARTICULAR PURPOSE AND NONINFRINGEMENT. IN NO EVENT SHALL THE AUTHORS OR
- * COPYRIGHT HOLDERS BE LIABLE FOR ANY CLAIM, DAMAGES OR OTHER LIABILITY, WHETHER
- * IN AN ACTION OF CONTRACT, TORT OR OTHERWISE, ARISING FROM, OUT OF OR IN
- * CONNECTION WITH THE SOFTWARE OR THE USE OR OTHER DEALINGS IN THE SOFTWARE.
- *
- * http://www.FreeRTOS.org
- * http://aws.amazon.com/freertos
- *
- * 1 tab == 4 spaces!
- */
-
-/*
- * Creates all the demo application tasks, then starts the scheduler.
- * In addition to the standard demo tasks, the following tasks and tests are
- * defined and/or created within this file:
- *
- * "Check" task -  This only executes every five seconds but has the highest
- * priority so is guaranteed to get processor time.  Its main function is to
- * check that all the standard demo tasks are still operational.  The check
- * task will write an error message to the console should an error be detected
- * within any of the demo tasks.  The check task also toggles the LED defined
- * by mainCHECK_LED every 5 seconds while the system is error free, with the
- * toggle rate increasing to every 500ms should an error occur.
- *
- * "Reg test" tasks - These fill the registers with known values, then check
- * that each register still contains its expected value.  Each task uses
- * different values.  The tasks run with very low priority so get preempted very
- * frequently.  A register containing an unexpected value is indicative of an
- * error in the context switching mechanism.
- *
- * See the online documentation for this demo for more information on interrupt
- * usage.
- */
-
-/* Standard includes. */
-#include <stddef.h>
-#include <stdio.h>
-#include <string.h>
-
-/* Scheduler includes. */
-#include "FreeRTOS.h"
-#include "task.h"
-#include "queue.h"
-
-/* Demo application includes. */
-#include "partest.h"
-#include "flash.h"
-#include "blocktim.h"
-#include "semtest.h"
-#include "serial.h"
-#include "comtest.h"
-#include "GenQTest.h"
-#include "QPeek.h"
-#include "integer.h"
-#include "PollQ.h"
-#include "BlockQ.h"
-#include "dynamic.h"
-#include "countsem.h"
-#include "recmutex.h"
-#include "death.h"
-
-/*-----------------------------------------------------------*/
-
-#error The batch file Demo\NiosII_CycloneIII_DBC3C40_GCC\CreateProjectDirectoryStructure.bat must be executed before the project is imported into the workspace.  Failure to do this will result in the include paths stored in the project being deleted.  Remove this line after CreateProjectDirectoryStructure.bat has been executed.
-
-/*-----------------------------------------------------------*/
-
-/* The rate at which the LED controlled by the 'check' task will toggle when no
-errors have been detected. */
-#define mainNO_ERROR_PERIOD	( 5000 )
-
-/* The rate at which the LED controlled by the 'check' task will toggle when an
-error has been detected. */
-#define mainERROR_PERIOD 	( 500 )
-
-/* The LED toggled by the Check task. */
-#define mainCHECK_LED       ( 7 )
-
-/* The first LED used by the ComTest tasks.  One LED toggles each time a
-character is transmitted, and one each time a character is received and
-verified as being the expected character. */
-#define mainCOMTEST_LED     ( 4 )
-
-/* Priority definitions for the tasks in the demo application. */
-#define mainLED_TASK_PRIORITY		( tskIDLE_PRIORITY + 1 )
-#define mainCREATOR_TASK_PRIORITY	( tskIDLE_PRIORITY + 3 )
-#define mainCHECK_TASK_PRIORITY		( tskIDLE_PRIORITY + 4 )
-#define mainQUEUE_POLL_PRIORITY		( tskIDLE_PRIORITY + 2 )
-#define mainQUEUE_BLOCK_PRIORITY	( tskIDLE_PRIORITY + 3 )
-#define mainCOM_TEST_PRIORITY		( tskIDLE_PRIORITY + 2 )
-#define mainSEMAPHORE_TASK_PRIORITY	( tskIDLE_PRIORITY + 1 )
-#define mainGENERIC_QUEUE_PRIORITY	( tskIDLE_PRIORITY )
-#define mainREG_TEST_PRIORITY       ( tskIDLE_PRIORITY )
-
-/* Misc. */
-#define mainDONT_WAIT						( 0 )
-
-/* The parameters passed to the reg test tasks.  This is just done to check
-the parameter passing mechanism is working correctly. */
-#define mainREG_TEST_1_PARAMETER    ( ( void * ) 0x12345678 )
-#define mainREG_TEST_2_PARAMETER    ( ( void * ) 0x87654321 )
-
-/*-----------------------------------------------------------*/
-
-/*
- * Setup the processor ready for the demo.
- */
-static void prvSetupHardware( void );
-
-/*
- * Execute all of the check functions to ensure the tests haven't failed.
- */
-static void prvCheckTask( void *pvParameters );
-
-/*
- * The register test (or RegTest) tasks as described at the top of this file.
- */
-static void prvFirstRegTestTask( void *pvParameters );
-static void prvSecondRegTestTask( void *pvParameters );
-
-/*-----------------------------------------------------------*/
-
-/* Counters that are incremented on each iteration of the RegTest tasks
-so long as no errors have been detected. */
-volatile unsigned long ulRegTest1Counter = 0UL, ulRegTest2Counter = 0UL;
-
-/*-----------------------------------------------------------*/
-
-/*
- * Create the demo tasks then start the scheduler.
- */
-int main( void )
-{
-    /* Configure any hardware required for this demo. */
-	prvSetupHardware();
-
-	/* Create all the other standard demo tasks.  These serve no purpose other
-    than to test the port and demonstrate the use of the FreeRTOS API. */
-	vStartLEDFlashTasks( tskIDLE_PRIORITY );
-	vStartIntegerMathTasks( mainGENERIC_QUEUE_PRIORITY );
-	vStartPolledQueueTasks( mainQUEUE_POLL_PRIORITY );
-	vStartBlockingQueueTasks( mainQUEUE_BLOCK_PRIORITY );
-	vCreateBlockTimeTasks();
-	vStartSemaphoreTasks( mainSEMAPHORE_TASK_PRIORITY );
-	vStartDynamicPriorityTasks();
-	vStartQueuePeekTasks();
-	vStartGenericQueueTasks( mainGENERIC_QUEUE_PRIORITY );
-	vStartCountingSemaphoreTasks();
-	vStartRecursiveMutexTasks();
-    vAltStartComTestTasks( mainCOM_TEST_PRIORITY, 0, mainCOMTEST_LED );
-
-	/* prvCheckTask uses sprintf so requires more stack. */
-	xTaskCreate( prvCheckTask, "Check", configMINIMAL_STACK_SIZE, NULL, mainCHECK_TASK_PRIORITY, NULL );
-
-    /* The RegTest tasks as described at the top of this file. */
-    xTaskCreate( prvFirstRegTestTask, "Rreg1", configMINIMAL_STACK_SIZE, mainREG_TEST_1_PARAMETER, mainREG_TEST_PRIORITY, NULL );
-    xTaskCreate( prvSecondRegTestTask, "Rreg2", configMINIMAL_STACK_SIZE, mainREG_TEST_2_PARAMETER, mainREG_TEST_PRIORITY, NULL );
-
-	/* This task has to be created last as it keeps account of the number of tasks
-	it expects to see running. */
-	vCreateSuicidalTasks( mainCREATOR_TASK_PRIORITY );
-
-    /* Finally start the scheduler. */
-	vTaskStartScheduler();
-
-	/* Will only reach here if there is insufficient heap available to start
-	the scheduler. */
-	for( ;; );
-}
-/*-----------------------------------------------------------*/
-
-static void prvSetupHardware( void )
-{
-    /* Setup the digital IO for the LED's. */
-    vParTestInitialise();
-}
-/*-----------------------------------------------------------*/
-
-void vApplicationStackOverflowHook( TaskHandle_t xTask, char *pcTaskName )
-{
-	( void ) xTask;
-	( void ) pcTaskName;
-
-	/* Look at pxCurrentTCB to see which task overflowed its stack. */
-	for( ;; )
-    {
-		asm( "break" );
-    }
-}
-/*-----------------------------------------------------------*/
-
-void _general_exception_handler( unsigned long ulCause, unsigned long ulStatus )
-{
-	/* This overrides the definition provided by the kernel.  Other exceptions
-	should be handled here. */
-	for( ;; )
-    {
-		asm( "break" );
-    }
-}
-/*-----------------------------------------------------------*/
-
-static void prvCheckTask( void *pvParameters )
-{
-TickType_t xLastExecutionTime, ulTicksToWait = mainNO_ERROR_PERIOD;
-unsigned long ulLastRegTest1 = 0UL, ulLastRegTest2 = 0UL;
-const char * pcMessage;
-
-	/* Initialise the variable used to control our iteration rate prior to
-	its first use. */
-	xLastExecutionTime = xTaskGetTickCount();
-
-	for( ;; )
-	{
-		/* Wait until it is time to run the tests again. */
-		vTaskDelayUntil( &xLastExecutionTime, ulTicksToWait );
-
-		/* Have any of the standard demo tasks detected an error in their
-		operation? */
-		if( xAreIntegerMathsTaskStillRunning() != pdTRUE )
-		{
-			ulTicksToWait = mainERROR_PERIOD;
-			pcMessage = "Error: Integer Maths.\n";
-		}
-		else if( xAreGenericQueueTasksStillRunning() != pdTRUE )
-		{
-			ulTicksToWait = mainERROR_PERIOD;
-			pcMessage = "Error: GenQ.\n";
-		}
-		else if( xAreBlockingQueuesStillRunning() != pdTRUE )
-		{
-			ulTicksToWait = mainERROR_PERIOD;
-			pcMessage = "Error: BlockQ.\n";
-		}
-		else if( xArePollingQueuesStillRunning() != pdTRUE )
-		{
-			ulTicksToWait = mainERROR_PERIOD;
-			pcMessage = "Error: PollQ.\n";
-		}
-		else if( xAreQueuePeekTasksStillRunning() != pdTRUE )
-		{
-			ulTicksToWait = mainERROR_PERIOD;
-			pcMessage = "Error: PeekQ.\n";
-		}
-		else if( xAreBlockTimeTestTasksStillRunning() != pdTRUE )
-		{
-			ulTicksToWait = mainERROR_PERIOD;
-			pcMessage = "Error: Block Time.\n";
-		}
-		else if( xAreSemaphoreTasksStillRunning() != pdTRUE )
-	    {
-	        ulTicksToWait = mainERROR_PERIOD;
-			pcMessage = "Error: Semaphore Test.\n";
-	    }
-	    else if( xAreComTestTasksStillRunning() != pdTRUE )
-	    {
-	        ulTicksToWait = mainERROR_PERIOD;
-			pcMessage = "Error: Comm Test.\n";
-	    }
-		else if( xIsCreateTaskStillRunning() != pdTRUE )
-		{
-			ulTicksToWait = mainERROR_PERIOD;
-			pcMessage = "Error: Suicidal Tasks.\n";
-		}
-		else if( xAreDynamicPriorityTasksStillRunning() != pdTRUE )
-		{
-			ulTicksToWait = mainERROR_PERIOD;
-			pcMessage = "Error: Dynamic Priority.\n";
-		}
-		else if( xAreCountingSemaphoreTasksStillRunning() != pdTRUE )
-		{
-			ulTicksToWait = mainERROR_PERIOD;
-			pcMessage = "Error: Count Semaphore.\n";
-		}
-		else if( xAreRecursiveMutexTasksStillRunning() != pdTRUE )
-		{
-			ulTicksToWait = mainERROR_PERIOD;
-			pcMessage = "Error: Recursive Mutex.\n";
-		}
-        else if( ulLastRegTest1 == ulRegTest1Counter )
-        {
-            /* ulRegTest1Counter is no longer being incremented, indicating
-            that an error has been discovered in prvFirstRegTestTask(). */
-            ulTicksToWait = mainERROR_PERIOD;
-            pcMessage = "Error: Reg Test1.\n";
-        }
-        else if( ulLastRegTest2 == ulRegTest2Counter )
-        {
-            /* ulRegTest2Counter is no longer being incremented, indicating
-            that an error has been discovered in prvSecondRegTestTask(). */
-            ulTicksToWait = mainERROR_PERIOD;
-            pcMessage = "Error: Reg Test2.\n";
-        }
-		else
-		{
-			pcMessage = NULL;
-		}
-
-        /* Remember the counter values this time around so a counter failing
-        to be incremented correctly can be spotted. */
-        ulLastRegTest1 = ulRegTest1Counter;
-        ulLastRegTest2 = ulRegTest2Counter;
-
-        /* Print out an error message if there is one.  Mutual exclusion is
-        not used as this is the only task accessing stdout. */
-        if( pcMessage != NULL )
-        {
-            printf( pcMessage );
-        }
-
-        /* Provide visual feedback of the system status.  If the LED is toggled
-        every 5 seconds then no errors have been found.  If the LED is toggled
-        every 500ms then at least one error has been found. */
-        vParTestToggleLED( mainCHECK_LED );
-	}
-}
-/*-----------------------------------------------------------*/
-
-static void prvFirstRegTestTask( void *pvParameters )
-{
-    /* Check the parameters are passed in as expected. */
-    if( pvParameters != mainREG_TEST_1_PARAMETER )
-    {
-        /* Don't execute any further so an error is recognised by the check
-        task. */
-        vTaskDelete( NULL );
-    }
-
-    /* Fill registers with known values, then check that each register still
-    contains its expected value.  An incorrect value is indicative of an error
-    in the context switching process.
-
-    If no errors are found ulRegTest1Counter is incremented.  The check task
-    will recognise an error if ulRegTest1Counter stops being incremented.
-    This task also performs a manual yield in the middle of its execution, just
-    to increase the test coverage. */
-    asm volatile (
-        "   .extern ulRegTest1Counter           \n" \
-        "                                       \n" \
-        "   addi    r3, r0, 3                   \n" \
-        "   addi    r4, r0, 4                   \n" \
-        "   addi    r5, r0, 5                   \n" \
-        "   addi    r6, r0, 6                   \n" \
-        "   addi    r7, r0, 7                   \n" \
-        "   addi    r8, r0, 8                   \n" \
-        "   addi    r9, r0, 9                   \n" \
-        "   addi    r10, r0, 10                   \n" \
-        "   addi    r11, r0, 11                   \n" \
-        "   addi    r12, r0, 12                   \n" \
-        "   addi    r13, r0, 13                   \n" \
-        "   addi    r14, r0, 14                   \n" \
-        "   addi    r15, r0, 15                   \n" \
-        "   addi    r16, r0, 16                   \n" \
-        "   addi    r17, r0, 17                   \n" \
-        "   addi    r18, r0, 18                   \n" \
-        "   addi    r19, r0, 19                   \n" \
-        "   addi    r20, r0, 20                   \n" \
-        "   addi    r21, r0, 21                   \n" \
-        "   addi    r22, r0, 22                   \n" \
-        "   addi    r23, r0, 23                   \n" \
-        "   addi    r28, r0, 28                   \n" \
-        "   addi    r31, r0, 31                   \n" \
-        "RegTest1:                              \n" \
-        "   addi    r2, r0, 0                   \n" \
-        "   trap                                \n" \
-        "   bne     r2, r0, RegTest1Error       \n" \
-        "   addi    r2, r0, 3                   \n" \
-        "   bne     r2, r3, RegTest1Error       \n" \
-        "   addi    r2, r0, 4                   \n" \
-        "   bne     r2, r4, RegTest1Error       \n" \
-        "   addi    r2, r0, 5                   \n" \
-        "   bne     r2, r5, RegTest1Error       \n" \
-        "   addi    r2, r0, 6                   \n" \
-        "   bne     r2, r6, RegTest1Error       \n" \
-        "   addi    r2, r0, 7                   \n" \
-        "   bne     r2, r7, RegTest1Error       \n" \
-        "   addi    r2, r0, 8                   \n" \
-        "   bne     r2, r8, RegTest1Error       \n" \
-        "   addi    r2, r0, 9                   \n" \
-        "   bne     r2, r9, RegTest1Error       \n" \
-        "   addi    r2, r0, 10                   \n" \
-        "   bne     r2, r10, RegTest1Error       \n" \
-        "   addi    r2, r0, 11                   \n" \
-        "   bne     r2, r11, RegTest1Error       \n" \
-        "   addi    r2, r0, 12                   \n" \
-        "   bne     r2, r12, RegTest1Error       \n" \
-        "   addi    r2, r0, 13                   \n" \
-        "   bne     r2, r13, RegTest1Error       \n" \
-        "   addi    r2, r0, 14                   \n" \
-        "   bne     r2, r14, RegTest1Error       \n" \
-        "   addi    r2, r0, 15                   \n" \
-        "   bne     r2, r15, RegTest1Error       \n" \
-        "   addi    r2, r0, 16                   \n" \
-        "   bne     r2, r16, RegTest1Error       \n" \
-        "   addi    r2, r0, 17                   \n" \
-        "   bne     r2, r17, RegTest1Error       \n" \
-        "   addi    r2, r0, 18                   \n" \
-        "   bne     r2, r18, RegTest1Error       \n" \
-        "   addi    r2, r0, 19                   \n" \
-        "   bne     r2, r19, RegTest1Error       \n" \
-        "   addi    r2, r0, 20                   \n" \
-        "   bne     r2, r20, RegTest1Error       \n" \
-        "   addi    r2, r0, 21                   \n" \
-        "   bne     r2, r21, RegTest1Error       \n" \
-        "   addi    r2, r0, 22                   \n" \
-        "   bne     r2, r22, RegTest1Error       \n" \
-        "   addi    r2, r0, 23                   \n" \
-        "   bne     r2, r23, RegTest1Error       \n" \
-        "   addi    r2, r0, 28                   \n" \
-        "   bne     r2, r28, RegTest1Error       \n" \
-        "   addi    r2, r0, 31                   \n" \
-        "   bne     r2, r31, RegTest1Error       \n" \
-        "   ldw     r2, %gprel(ulRegTest1Counter)(gp)       \n" \
-        "   addi    r2, r2, 1                   \n" \
-        "   stw     r2, %gprel(ulRegTest1Counter)(gp)       \n" \
-        "   br      RegTest1                    \n" \
-        "RegTest1Error:                         \n" \
-        "   br      RegTest1Error               \n"
-    );
-}
-/*-----------------------------------------------------------*/
-
-static void prvSecondRegTestTask( void *pvParameters )
-{
-    /* Check the parameters are passed in as expected. */
-    if( pvParameters != mainREG_TEST_2_PARAMETER )
-    {
-        /* Don't execute any further so an error is recognised by the check
-        task. */
-        vTaskDelete( NULL );
-    }
-
-    /* Fill registers with known values, then check that each register still
-    contains its expected value.  An incorrect value is indicative of an error
-    in the context switching process.
-
-    If no errors are found ulRegTest2Counter is incremented.  The check task
-    will recognise an error if ulRegTest2Counter stops being incremented. */
-    asm volatile (
-        "   .extern ulRegTest2Counter           \n" \
-        "                                       \n" \
-        "   addi    r3, r0, 3                   \n" \
-        "   addi    r4, r0, 4                   \n" \
-        "   addi    r5, r0, 5                   \n" \
-        "   addi    r6, r0, 6                   \n" \
-        "   addi    r7, r0, 7                   \n" \
-        "   addi    r8, r0, 8                   \n" \
-        "   addi    r9, r0, 9                   \n" \
-        "   addi    r10, r0, 10                   \n" \
-        "   addi    r11, r0, 11                   \n" \
-        "   addi    r12, r0, 12                   \n" \
-        "   addi    r13, r0, 13                   \n" \
-        "   addi    r14, r0, 14                   \n" \
-        "   addi    r15, r0, 15                   \n" \
-        "   addi    r16, r0, 16                   \n" \
-        "   addi    r17, r0, 17                   \n" \
-        "   addi    r18, r0, 18                   \n" \
-        "   addi    r19, r0, 19                   \n" \
-        "   addi    r20, r0, 20                   \n" \
-        "   addi    r21, r0, 21                   \n" \
-        "   addi    r22, r0, 22                   \n" \
-        "   addi    r23, r0, 23                   \n" \
-        "   addi    r28, r0, 28                   \n" \
-        "   addi    r31, r0, 31                   \n" \
-        "RegTest2:                              \n" \
-        "   addi    r2, r0, 0                   \n" \
-        "   bne     r2, r0, RegTest2Error       \n" \
-        "   addi    r2, r0, 3                   \n" \
-        "   bne     r2, r3, RegTest2Error       \n" \
-        "   addi    r2, r0, 4                   \n" \
-        "   bne     r2, r4, RegTest2Error       \n" \
-        "   addi    r2, r0, 5                   \n" \
-        "   bne     r2, r5, RegTest2Error       \n" \
-        "   addi    r2, r0, 6                   \n" \
-        "   bne     r2, r6, RegTest2Error       \n" \
-        "   addi    r2, r0, 7                   \n" \
-        "   bne     r2, r7, RegTest2Error       \n" \
-        "   addi    r2, r0, 8                   \n" \
-        "   bne     r2, r8, RegTest2Error       \n" \
-        "   addi    r2, r0, 9                   \n" \
-        "   bne     r2, r9, RegTest2Error       \n" \
-        "   addi    r2, r0, 10                   \n" \
-        "   bne     r2, r10, RegTest2Error       \n" \
-        "   addi    r2, r0, 11                   \n" \
-        "   bne     r2, r11, RegTest2Error       \n" \
-        "   addi    r2, r0, 12                   \n" \
-        "   bne     r2, r12, RegTest2Error       \n" \
-        "   addi    r2, r0, 13                   \n" \
-        "   bne     r2, r13, RegTest2Error       \n" \
-        "   addi    r2, r0, 14                   \n" \
-        "   bne     r2, r14, RegTest2Error       \n" \
-        "   addi    r2, r0, 15                   \n" \
-        "   bne     r2, r15, RegTest2Error       \n" \
-        "   addi    r2, r0, 16                   \n" \
-        "   bne     r2, r16, RegTest2Error       \n" \
-        "   addi    r2, r0, 17                   \n" \
-        "   bne     r2, r17, RegTest2Error       \n" \
-        "   addi    r2, r0, 18                   \n" \
-        "   bne     r2, r18, RegTest2Error       \n" \
-        "   addi    r2, r0, 19                   \n" \
-        "   bne     r2, r19, RegTest2Error       \n" \
-        "   addi    r2, r0, 20                   \n" \
-        "   bne     r2, r20, RegTest2Error       \n" \
-        "   addi    r2, r0, 21                   \n" \
-        "   bne     r2, r21, RegTest2Error       \n" \
-        "   addi    r2, r0, 22                   \n" \
-        "   bne     r2, r22, RegTest2Error       \n" \
-        "   addi    r2, r0, 23                   \n" \
-        "   bne     r2, r23, RegTest2Error       \n" \
-        "   addi    r2, r0, 28                   \n" \
-        "   bne     r2, r28, RegTest2Error       \n" \
-        "   addi    r2, r0, 31                   \n" \
-        "   bne     r2, r31, RegTest2Error       \n" \
-        "   ldw     r2, %gprel(ulRegTest2Counter)(gp)       \n" \
-        "   addi    r2, r2, 1                   \n" \
-        "   stw     r2, %gprel(ulRegTest2Counter)(gp)       \n" \
-        "   br      RegTest2                    \n" \
-        "RegTest2Error:                         \n" \
-        "   br      RegTest2Error               \n"
-    );
-}
-/*-----------------------------------------------------------*/
-
+/*
+ * FreeRTOS Kernel V10.4.1
+ * Copyright (C) 2020 Amazon.com, Inc. or its affiliates.  All Rights Reserved.
+ *
+ * Permission is hereby granted, free of charge, to any person obtaining a copy of
+ * this software and associated documentation files (the "Software"), to deal in
+ * the Software without restriction, including without limitation the rights to
+ * use, copy, modify, merge, publish, distribute, sublicense, and/or sell copies of
+ * the Software, and to permit persons to whom the Software is furnished to do so,
+ * subject to the following conditions:
+ *
+ * The above copyright notice and this permission notice shall be included in all
+ * copies or substantial portions of the Software.
+ *
+ * THE SOFTWARE IS PROVIDED "AS IS", WITHOUT WARRANTY OF ANY KIND, EXPRESS OR
+ * IMPLIED, INCLUDING BUT NOT LIMITED TO THE WARRANTIES OF MERCHANTABILITY, FITNESS
+ * FOR A PARTICULAR PURPOSE AND NONINFRINGEMENT. IN NO EVENT SHALL THE AUTHORS OR
+ * COPYRIGHT HOLDERS BE LIABLE FOR ANY CLAIM, DAMAGES OR OTHER LIABILITY, WHETHER
+ * IN AN ACTION OF CONTRACT, TORT OR OTHERWISE, ARISING FROM, OUT OF OR IN
+ * CONNECTION WITH THE SOFTWARE OR THE USE OR OTHER DEALINGS IN THE SOFTWARE.
+ *
+ * http://www.FreeRTOS.org
+ * http://aws.amazon.com/freertos
+ *
+ * 1 tab == 4 spaces!
+ */
+
+/*
+ * Creates all the demo application tasks, then starts the scheduler.
+ * In addition to the standard demo tasks, the following tasks and tests are
+ * defined and/or created within this file:
+ *
+ * "Check" task -  This only executes every five seconds but has the highest
+ * priority so is guaranteed to get processor time.  Its main function is to
+ * check that all the standard demo tasks are still operational.  The check
+ * task will write an error message to the console should an error be detected
+ * within any of the demo tasks.  The check task also toggles the LED defined
+ * by mainCHECK_LED every 5 seconds while the system is error free, with the
+ * toggle rate increasing to every 500ms should an error occur.
+ *
+ * "Reg test" tasks - These fill the registers with known values, then check
+ * that each register still contains its expected value.  Each task uses
+ * different values.  The tasks run with very low priority so get preempted very
+ * frequently.  A register containing an unexpected value is indicative of an
+ * error in the context switching mechanism.
+ *
+ * See the online documentation for this demo for more information on interrupt
+ * usage.
+ */
+
+/* Standard includes. */
+#include <stddef.h>
+#include <stdio.h>
+#include <string.h>
+
+/* Scheduler includes. */
+#include "FreeRTOS.h"
+#include "task.h"
+#include "queue.h"
+
+/* Demo application includes. */
+#include "partest.h"
+#include "flash.h"
+#include "blocktim.h"
+#include "semtest.h"
+#include "serial.h"
+#include "comtest.h"
+#include "GenQTest.h"
+#include "QPeek.h"
+#include "integer.h"
+#include "PollQ.h"
+#include "BlockQ.h"
+#include "dynamic.h"
+#include "countsem.h"
+#include "recmutex.h"
+#include "death.h"
+
+/*-----------------------------------------------------------*/
+
+#error The batch file Demo\NiosII_CycloneIII_DBC3C40_GCC\CreateProjectDirectoryStructure.bat must be executed before the project is imported into the workspace.  Failure to do this will result in the include paths stored in the project being deleted.  Remove this line after CreateProjectDirectoryStructure.bat has been executed.
+
+/*-----------------------------------------------------------*/
+
+/* The rate at which the LED controlled by the 'check' task will toggle when no
+errors have been detected. */
+#define mainNO_ERROR_PERIOD	( 5000 )
+
+/* The rate at which the LED controlled by the 'check' task will toggle when an
+error has been detected. */
+#define mainERROR_PERIOD 	( 500 )
+
+/* The LED toggled by the Check task. */
+#define mainCHECK_LED       ( 7 )
+
+/* The first LED used by the ComTest tasks.  One LED toggles each time a
+character is transmitted, and one each time a character is received and
+verified as being the expected character. */
+#define mainCOMTEST_LED     ( 4 )
+
+/* Priority definitions for the tasks in the demo application. */
+#define mainLED_TASK_PRIORITY		( tskIDLE_PRIORITY + 1 )
+#define mainCREATOR_TASK_PRIORITY	( tskIDLE_PRIORITY + 3 )
+#define mainCHECK_TASK_PRIORITY		( tskIDLE_PRIORITY + 4 )
+#define mainQUEUE_POLL_PRIORITY		( tskIDLE_PRIORITY + 2 )
+#define mainQUEUE_BLOCK_PRIORITY	( tskIDLE_PRIORITY + 3 )
+#define mainCOM_TEST_PRIORITY		( tskIDLE_PRIORITY + 2 )
+#define mainSEMAPHORE_TASK_PRIORITY	( tskIDLE_PRIORITY + 1 )
+#define mainGENERIC_QUEUE_PRIORITY	( tskIDLE_PRIORITY )
+#define mainREG_TEST_PRIORITY       ( tskIDLE_PRIORITY )
+
+/* Misc. */
+#define mainDONT_WAIT						( 0 )
+
+/* The parameters passed to the reg test tasks.  This is just done to check
+the parameter passing mechanism is working correctly. */
+#define mainREG_TEST_1_PARAMETER    ( ( void * ) 0x12345678 )
+#define mainREG_TEST_2_PARAMETER    ( ( void * ) 0x87654321 )
+
+/*-----------------------------------------------------------*/
+
+/*
+ * Setup the processor ready for the demo.
+ */
+static void prvSetupHardware( void );
+
+/*
+ * Execute all of the check functions to ensure the tests haven't failed.
+ */
+static void prvCheckTask( void *pvParameters );
+
+/*
+ * The register test (or RegTest) tasks as described at the top of this file.
+ */
+static void prvFirstRegTestTask( void *pvParameters );
+static void prvSecondRegTestTask( void *pvParameters );
+
+/*-----------------------------------------------------------*/
+
+/* Counters that are incremented on each iteration of the RegTest tasks
+so long as no errors have been detected. */
+volatile unsigned long ulRegTest1Counter = 0UL, ulRegTest2Counter = 0UL;
+
+/*-----------------------------------------------------------*/
+
+/*
+ * Create the demo tasks then start the scheduler.
+ */
+int main( void )
+{
+    /* Configure any hardware required for this demo. */
+	prvSetupHardware();
+
+	/* Create all the other standard demo tasks.  These serve no purpose other
+    than to test the port and demonstrate the use of the FreeRTOS API. */
+	vStartLEDFlashTasks( tskIDLE_PRIORITY );
+	vStartIntegerMathTasks( mainGENERIC_QUEUE_PRIORITY );
+	vStartPolledQueueTasks( mainQUEUE_POLL_PRIORITY );
+	vStartBlockingQueueTasks( mainQUEUE_BLOCK_PRIORITY );
+	vCreateBlockTimeTasks();
+	vStartSemaphoreTasks( mainSEMAPHORE_TASK_PRIORITY );
+	vStartDynamicPriorityTasks();
+	vStartQueuePeekTasks();
+	vStartGenericQueueTasks( mainGENERIC_QUEUE_PRIORITY );
+	vStartCountingSemaphoreTasks();
+	vStartRecursiveMutexTasks();
+    vAltStartComTestTasks( mainCOM_TEST_PRIORITY, 0, mainCOMTEST_LED );
+
+	/* prvCheckTask uses sprintf so requires more stack. */
+	xTaskCreate( prvCheckTask, "Check", configMINIMAL_STACK_SIZE, NULL, mainCHECK_TASK_PRIORITY, NULL );
+
+    /* The RegTest tasks as described at the top of this file. */
+    xTaskCreate( prvFirstRegTestTask, "Rreg1", configMINIMAL_STACK_SIZE, mainREG_TEST_1_PARAMETER, mainREG_TEST_PRIORITY, NULL );
+    xTaskCreate( prvSecondRegTestTask, "Rreg2", configMINIMAL_STACK_SIZE, mainREG_TEST_2_PARAMETER, mainREG_TEST_PRIORITY, NULL );
+
+	/* This task has to be created last as it keeps account of the number of tasks
+	it expects to see running. */
+	vCreateSuicidalTasks( mainCREATOR_TASK_PRIORITY );
+
+    /* Finally start the scheduler. */
+	vTaskStartScheduler();
+
+	/* Will only reach here if there is insufficient heap available to start
+	the scheduler. */
+	for( ;; );
+}
+/*-----------------------------------------------------------*/
+
+static void prvSetupHardware( void )
+{
+    /* Setup the digital IO for the LED's. */
+    vParTestInitialise();
+}
+/*-----------------------------------------------------------*/
+
+void vApplicationStackOverflowHook( TaskHandle_t xTask, char *pcTaskName )
+{
+	( void ) xTask;
+	( void ) pcTaskName;
+
+	/* Look at pxCurrentTCB to see which task overflowed its stack. */
+	for( ;; )
+    {
+		asm( "break" );
+    }
+}
+/*-----------------------------------------------------------*/
+
+void _general_exception_handler( unsigned long ulCause, unsigned long ulStatus )
+{
+	/* This overrides the definition provided by the kernel.  Other exceptions
+	should be handled here. */
+	for( ;; )
+    {
+		asm( "break" );
+    }
+}
+/*-----------------------------------------------------------*/
+
+static void prvCheckTask( void *pvParameters )
+{
+TickType_t xLastExecutionTime, ulTicksToWait = mainNO_ERROR_PERIOD;
+unsigned long ulLastRegTest1 = 0UL, ulLastRegTest2 = 0UL;
+const char * pcMessage;
+
+	/* Initialise the variable used to control our iteration rate prior to
+	its first use. */
+	xLastExecutionTime = xTaskGetTickCount();
+
+	for( ;; )
+	{
+		/* Wait until it is time to run the tests again. */
+		vTaskDelayUntil( &xLastExecutionTime, ulTicksToWait );
+
+		/* Have any of the standard demo tasks detected an error in their
+		operation? */
+		if( xAreIntegerMathsTaskStillRunning() != pdTRUE )
+		{
+			ulTicksToWait = mainERROR_PERIOD;
+			pcMessage = "Error: Integer Maths.\n";
+		}
+		else if( xAreGenericQueueTasksStillRunning() != pdTRUE )
+		{
+			ulTicksToWait = mainERROR_PERIOD;
+			pcMessage = "Error: GenQ.\n";
+		}
+		else if( xAreBlockingQueuesStillRunning() != pdTRUE )
+		{
+			ulTicksToWait = mainERROR_PERIOD;
+			pcMessage = "Error: BlockQ.\n";
+		}
+		else if( xArePollingQueuesStillRunning() != pdTRUE )
+		{
+			ulTicksToWait = mainERROR_PERIOD;
+			pcMessage = "Error: PollQ.\n";
+		}
+		else if( xAreQueuePeekTasksStillRunning() != pdTRUE )
+		{
+			ulTicksToWait = mainERROR_PERIOD;
+			pcMessage = "Error: PeekQ.\n";
+		}
+		else if( xAreBlockTimeTestTasksStillRunning() != pdTRUE )
+		{
+			ulTicksToWait = mainERROR_PERIOD;
+			pcMessage = "Error: Block Time.\n";
+		}
+		else if( xAreSemaphoreTasksStillRunning() != pdTRUE )
+	    {
+	        ulTicksToWait = mainERROR_PERIOD;
+			pcMessage = "Error: Semaphore Test.\n";
+	    }
+	    else if( xAreComTestTasksStillRunning() != pdTRUE )
+	    {
+	        ulTicksToWait = mainERROR_PERIOD;
+			pcMessage = "Error: Comm Test.\n";
+	    }
+		else if( xIsCreateTaskStillRunning() != pdTRUE )
+		{
+			ulTicksToWait = mainERROR_PERIOD;
+			pcMessage = "Error: Suicidal Tasks.\n";
+		}
+		else if( xAreDynamicPriorityTasksStillRunning() != pdTRUE )
+		{
+			ulTicksToWait = mainERROR_PERIOD;
+			pcMessage = "Error: Dynamic Priority.\n";
+		}
+		else if( xAreCountingSemaphoreTasksStillRunning() != pdTRUE )
+		{
+			ulTicksToWait = mainERROR_PERIOD;
+			pcMessage = "Error: Count Semaphore.\n";
+		}
+		else if( xAreRecursiveMutexTasksStillRunning() != pdTRUE )
+		{
+			ulTicksToWait = mainERROR_PERIOD;
+			pcMessage = "Error: Recursive Mutex.\n";
+		}
+        else if( ulLastRegTest1 == ulRegTest1Counter )
+        {
+            /* ulRegTest1Counter is no longer being incremented, indicating
+            that an error has been discovered in prvFirstRegTestTask(). */
+            ulTicksToWait = mainERROR_PERIOD;
+            pcMessage = "Error: Reg Test1.\n";
+        }
+        else if( ulLastRegTest2 == ulRegTest2Counter )
+        {
+            /* ulRegTest2Counter is no longer being incremented, indicating
+            that an error has been discovered in prvSecondRegTestTask(). */
+            ulTicksToWait = mainERROR_PERIOD;
+            pcMessage = "Error: Reg Test2.\n";
+        }
+		else
+		{
+			pcMessage = NULL;
+		}
+
+        /* Remember the counter values this time around so a counter failing
+        to be incremented correctly can be spotted. */
+        ulLastRegTest1 = ulRegTest1Counter;
+        ulLastRegTest2 = ulRegTest2Counter;
+
+        /* Print out an error message if there is one.  Mutual exclusion is
+        not used as this is the only task accessing stdout. */
+        if( pcMessage != NULL )
+        {
+            printf( pcMessage );
+        }
+
+        /* Provide visual feedback of the system status.  If the LED is toggled
+        every 5 seconds then no errors have been found.  If the LED is toggled
+        every 500ms then at least one error has been found. */
+        vParTestToggleLED( mainCHECK_LED );
+	}
+}
+/*-----------------------------------------------------------*/
+
+static void prvFirstRegTestTask( void *pvParameters )
+{
+    /* Check the parameters are passed in as expected. */
+    if( pvParameters != mainREG_TEST_1_PARAMETER )
+    {
+        /* Don't execute any further so an error is recognised by the check
+        task. */
+        vTaskDelete( NULL );
+    }
+
+    /* Fill registers with known values, then check that each register still
+    contains its expected value.  An incorrect value is indicative of an error
+    in the context switching process.
+
+    If no errors are found ulRegTest1Counter is incremented.  The check task
+    will recognise an error if ulRegTest1Counter stops being incremented.
+    This task also performs a manual yield in the middle of its execution, just
+    to increase the test coverage. */
+    asm volatile (
+        "   .extern ulRegTest1Counter           \n" \
+        "                                       \n" \
+        "   addi    r3, r0, 3                   \n" \
+        "   addi    r4, r0, 4                   \n" \
+        "   addi    r5, r0, 5                   \n" \
+        "   addi    r6, r0, 6                   \n" \
+        "   addi    r7, r0, 7                   \n" \
+        "   addi    r8, r0, 8                   \n" \
+        "   addi    r9, r0, 9                   \n" \
+        "   addi    r10, r0, 10                   \n" \
+        "   addi    r11, r0, 11                   \n" \
+        "   addi    r12, r0, 12                   \n" \
+        "   addi    r13, r0, 13                   \n" \
+        "   addi    r14, r0, 14                   \n" \
+        "   addi    r15, r0, 15                   \n" \
+        "   addi    r16, r0, 16                   \n" \
+        "   addi    r17, r0, 17                   \n" \
+        "   addi    r18, r0, 18                   \n" \
+        "   addi    r19, r0, 19                   \n" \
+        "   addi    r20, r0, 20                   \n" \
+        "   addi    r21, r0, 21                   \n" \
+        "   addi    r22, r0, 22                   \n" \
+        "   addi    r23, r0, 23                   \n" \
+        "   addi    r28, r0, 28                   \n" \
+        "   addi    r31, r0, 31                   \n" \
+        "RegTest1:                              \n" \
+        "   addi    r2, r0, 0                   \n" \
+        "   trap                                \n" \
+        "   bne     r2, r0, RegTest1Error       \n" \
+        "   addi    r2, r0, 3                   \n" \
+        "   bne     r2, r3, RegTest1Error       \n" \
+        "   addi    r2, r0, 4                   \n" \
+        "   bne     r2, r4, RegTest1Error       \n" \
+        "   addi    r2, r0, 5                   \n" \
+        "   bne     r2, r5, RegTest1Error       \n" \
+        "   addi    r2, r0, 6                   \n" \
+        "   bne     r2, r6, RegTest1Error       \n" \
+        "   addi    r2, r0, 7                   \n" \
+        "   bne     r2, r7, RegTest1Error       \n" \
+        "   addi    r2, r0, 8                   \n" \
+        "   bne     r2, r8, RegTest1Error       \n" \
+        "   addi    r2, r0, 9                   \n" \
+        "   bne     r2, r9, RegTest1Error       \n" \
+        "   addi    r2, r0, 10                   \n" \
+        "   bne     r2, r10, RegTest1Error       \n" \
+        "   addi    r2, r0, 11                   \n" \
+        "   bne     r2, r11, RegTest1Error       \n" \
+        "   addi    r2, r0, 12                   \n" \
+        "   bne     r2, r12, RegTest1Error       \n" \
+        "   addi    r2, r0, 13                   \n" \
+        "   bne     r2, r13, RegTest1Error       \n" \
+        "   addi    r2, r0, 14                   \n" \
+        "   bne     r2, r14, RegTest1Error       \n" \
+        "   addi    r2, r0, 15                   \n" \
+        "   bne     r2, r15, RegTest1Error       \n" \
+        "   addi    r2, r0, 16                   \n" \
+        "   bne     r2, r16, RegTest1Error       \n" \
+        "   addi    r2, r0, 17                   \n" \
+        "   bne     r2, r17, RegTest1Error       \n" \
+        "   addi    r2, r0, 18                   \n" \
+        "   bne     r2, r18, RegTest1Error       \n" \
+        "   addi    r2, r0, 19                   \n" \
+        "   bne     r2, r19, RegTest1Error       \n" \
+        "   addi    r2, r0, 20                   \n" \
+        "   bne     r2, r20, RegTest1Error       \n" \
+        "   addi    r2, r0, 21                   \n" \
+        "   bne     r2, r21, RegTest1Error       \n" \
+        "   addi    r2, r0, 22                   \n" \
+        "   bne     r2, r22, RegTest1Error       \n" \
+        "   addi    r2, r0, 23                   \n" \
+        "   bne     r2, r23, RegTest1Error       \n" \
+        "   addi    r2, r0, 28                   \n" \
+        "   bne     r2, r28, RegTest1Error       \n" \
+        "   addi    r2, r0, 31                   \n" \
+        "   bne     r2, r31, RegTest1Error       \n" \
+        "   ldw     r2, %gprel(ulRegTest1Counter)(gp)       \n" \
+        "   addi    r2, r2, 1                   \n" \
+        "   stw     r2, %gprel(ulRegTest1Counter)(gp)       \n" \
+        "   br      RegTest1                    \n" \
+        "RegTest1Error:                         \n" \
+        "   br      RegTest1Error               \n"
+    );
+}
+/*-----------------------------------------------------------*/
+
+static void prvSecondRegTestTask( void *pvParameters )
+{
+    /* Check the parameters are passed in as expected. */
+    if( pvParameters != mainREG_TEST_2_PARAMETER )
+    {
+        /* Don't execute any further so an error is recognised by the check
+        task. */
+        vTaskDelete( NULL );
+    }
+
+    /* Fill registers with known values, then check that each register still
+    contains its expected value.  An incorrect value is indicative of an error
+    in the context switching process.
+
+    If no errors are found ulRegTest2Counter is incremented.  The check task
+    will recognise an error if ulRegTest2Counter stops being incremented. */
+    asm volatile (
+        "   .extern ulRegTest2Counter           \n" \
+        "                                       \n" \
+        "   addi    r3, r0, 3                   \n" \
+        "   addi    r4, r0, 4                   \n" \
+        "   addi    r5, r0, 5                   \n" \
+        "   addi    r6, r0, 6                   \n" \
+        "   addi    r7, r0, 7                   \n" \
+        "   addi    r8, r0, 8                   \n" \
+        "   addi    r9, r0, 9                   \n" \
+        "   addi    r10, r0, 10                   \n" \
+        "   addi    r11, r0, 11                   \n" \
+        "   addi    r12, r0, 12                   \n" \
+        "   addi    r13, r0, 13                   \n" \
+        "   addi    r14, r0, 14                   \n" \
+        "   addi    r15, r0, 15                   \n" \
+        "   addi    r16, r0, 16                   \n" \
+        "   addi    r17, r0, 17                   \n" \
+        "   addi    r18, r0, 18                   \n" \
+        "   addi    r19, r0, 19                   \n" \
+        "   addi    r20, r0, 20                   \n" \
+        "   addi    r21, r0, 21                   \n" \
+        "   addi    r22, r0, 22                   \n" \
+        "   addi    r23, r0, 23                   \n" \
+        "   addi    r28, r0, 28                   \n" \
+        "   addi    r31, r0, 31                   \n" \
+        "RegTest2:                              \n" \
+        "   addi    r2, r0, 0                   \n" \
+        "   bne     r2, r0, RegTest2Error       \n" \
+        "   addi    r2, r0, 3                   \n" \
+        "   bne     r2, r3, RegTest2Error       \n" \
+        "   addi    r2, r0, 4                   \n" \
+        "   bne     r2, r4, RegTest2Error       \n" \
+        "   addi    r2, r0, 5                   \n" \
+        "   bne     r2, r5, RegTest2Error       \n" \
+        "   addi    r2, r0, 6                   \n" \
+        "   bne     r2, r6, RegTest2Error       \n" \
+        "   addi    r2, r0, 7                   \n" \
+        "   bne     r2, r7, RegTest2Error       \n" \
+        "   addi    r2, r0, 8                   \n" \
+        "   bne     r2, r8, RegTest2Error       \n" \
+        "   addi    r2, r0, 9                   \n" \
+        "   bne     r2, r9, RegTest2Error       \n" \
+        "   addi    r2, r0, 10                   \n" \
+        "   bne     r2, r10, RegTest2Error       \n" \
+        "   addi    r2, r0, 11                   \n" \
+        "   bne     r2, r11, RegTest2Error       \n" \
+        "   addi    r2, r0, 12                   \n" \
+        "   bne     r2, r12, RegTest2Error       \n" \
+        "   addi    r2, r0, 13                   \n" \
+        "   bne     r2, r13, RegTest2Error       \n" \
+        "   addi    r2, r0, 14                   \n" \
+        "   bne     r2, r14, RegTest2Error       \n" \
+        "   addi    r2, r0, 15                   \n" \
+        "   bne     r2, r15, RegTest2Error       \n" \
+        "   addi    r2, r0, 16                   \n" \
+        "   bne     r2, r16, RegTest2Error       \n" \
+        "   addi    r2, r0, 17                   \n" \
+        "   bne     r2, r17, RegTest2Error       \n" \
+        "   addi    r2, r0, 18                   \n" \
+        "   bne     r2, r18, RegTest2Error       \n" \
+        "   addi    r2, r0, 19                   \n" \
+        "   bne     r2, r19, RegTest2Error       \n" \
+        "   addi    r2, r0, 20                   \n" \
+        "   bne     r2, r20, RegTest2Error       \n" \
+        "   addi    r2, r0, 21                   \n" \
+        "   bne     r2, r21, RegTest2Error       \n" \
+        "   addi    r2, r0, 22                   \n" \
+        "   bne     r2, r22, RegTest2Error       \n" \
+        "   addi    r2, r0, 23                   \n" \
+        "   bne     r2, r23, RegTest2Error       \n" \
+        "   addi    r2, r0, 28                   \n" \
+        "   bne     r2, r28, RegTest2Error       \n" \
+        "   addi    r2, r0, 31                   \n" \
+        "   bne     r2, r31, RegTest2Error       \n" \
+        "   ldw     r2, %gprel(ulRegTest2Counter)(gp)       \n" \
+        "   addi    r2, r2, 1                   \n" \
+        "   stw     r2, %gprel(ulRegTest2Counter)(gp)       \n" \
+        "   br      RegTest2                    \n" \
+        "RegTest2Error:                         \n" \
+        "   br      RegTest2Error               \n"
+    );
+}
+/*-----------------------------------------------------------*/
+