--- conflicted
+++ resolved
@@ -1,158 +1,154 @@
-/*
-<<<<<<< HEAD
- * FreeRTOS Kernel V10.3.0
-=======
- * FreeRTOS Kernel V10.4.1
->>>>>>> 5cc65129
- * Copyright (C) 2020 Amazon.com, Inc. or its affiliates.  All Rights Reserved.
- *
- * Permission is hereby granted, free of charge, to any person obtaining a copy of
- * this software and associated documentation files (the "Software"), to deal in
- * the Software without restriction, including without limitation the rights to
- * use, copy, modify, merge, publish, distribute, sublicense, and/or sell copies of
- * the Software, and to permit persons to whom the Software is furnished to do so,
- * subject to the following conditions:
- *
- * The above copyright notice and this permission notice shall be included in all
- * copies or substantial portions of the Software.
- *
- * THE SOFTWARE IS PROVIDED "AS IS", WITHOUT WARRANTY OF ANY KIND, EXPRESS OR
- * IMPLIED, INCLUDING BUT NOT LIMITED TO THE WARRANTIES OF MERCHANTABILITY, FITNESS
- * FOR A PARTICULAR PURPOSE AND NONINFRINGEMENT. IN NO EVENT SHALL THE AUTHORS OR
- * COPYRIGHT HOLDERS BE LIABLE FOR ANY CLAIM, DAMAGES OR OTHER LIABILITY, WHETHER
- * IN AN ACTION OF CONTRACT, TORT OR OTHERWISE, ARISING FROM, OUT OF OR IN
- * CONNECTION WITH THE SOFTWARE OR THE USE OR OTHER DEALINGS IN THE SOFTWARE.
- *
- * http://www.FreeRTOS.org
- * http://aws.amazon.com/freertos
- *
- * 1 tab == 4 spaces!
- */
-
-
-/* 
-  BASIC INTERRUPT DRIVEN SERIAL PORT DRIVER FOR USART0. 
-
-  This file contains all the serial port components that must be compiled
-  to ARM mode.  The components that can be compiled to either ARM or THUMB
-  mode are contained in serial.c.
-
-*/
-
-/* Standard includes. */
-#include <stdlib.h>
-
-/* Scheduler includes. */
-#include "FreeRTOS.h"
-#include "queue.h"
-#include "task.h"
-
-/* Demo application includes. */
-#include "serial.h"
-#include "AT91R40008.h"
-#include "usart.h"
-
-/*-----------------------------------------------------------*/
-
-/* Constant to access the AIC. */
-#define serCLEAR_AIC_INTERRUPT      ( ( unsigned long ) 0 )
-
-/* Constants to determine the ISR source. */
-#define serSOURCE_THRE				( ( unsigned char ) 0x02 )
-#define serSOURCE_RX_TIMEOUT		( ( unsigned char ) 0x0c )
-#define serSOURCE_ERROR				( ( unsigned char ) 0x06 )
-#define serSOURCE_RX				( ( unsigned char ) 0x04 )
-#define serINTERRUPT_SOURCE_MASK    ( ( unsigned long ) (US_RXRDY | US_TXRDY | US_RXBRK | US_OVRE | US_FRAME | US_PARE) )
-
-/* Queues used to hold received characters, and characters waiting to be
-transmitted. */
-static QueueHandle_t xRxedChars; 
-static QueueHandle_t xCharsForTx; 
-
-/*-----------------------------------------------------------*/
-
-/* UART0 interrupt service routine.  This can cause a context switch so MUST
-be declared "naked". */
-void vUART_ISR_Wrapper( void ) __attribute__ ((naked));
-
-/* The ISR function that actually performs the work.  This must be separate 
-from the wrapper to ensure the correct stack frame is set up. */
-void vUART_ISR_Handler( void ) __attribute__ ((noinline));
-
-/*-----------------------------------------------------------*/
-void vSerialISRCreateQueues( unsigned portBASE_TYPE uxQueueLength, QueueHandle_t *pxRxedChars, QueueHandle_t *pxCharsForTx )
-{
-	/* Create the queues used to hold Rx and Tx characters. */
-	xRxedChars = xQueueCreate( uxQueueLength, ( unsigned portBASE_TYPE ) sizeof( signed char ) );
-	xCharsForTx = xQueueCreate( uxQueueLength + 1, ( unsigned portBASE_TYPE ) sizeof( signed char ) );
-
-	/* Pass back a reference to the queues so the serial API file can 
-	post/receive characters. */
-	*pxRxedChars = xRxedChars;
-	*pxCharsForTx = xCharsForTx;
-}
-/*-----------------------------------------------------------*/
-
-void vUART_ISR_Wrapper( void )
-{
-	/* Save the context of the interrupted task. */
-	portSAVE_CONTEXT();
-
-	/* Call the handler.  This must be a separate function to ensure the 
-	stack frame is correctly set up. */
-	__asm volatile( "bl vUART_ISR_Handler" );
-
-	/* Restore the context of whichever task will run next. */
-	portRESTORE_CONTEXT();
-}
-/*-----------------------------------------------------------*/
-
-void vUART_ISR_Handler( void )
-{
-/* Now we can declare the local variables.   These must be static. */
-signed char cChar;
-portBASE_TYPE xHigherPriorityTaskWoken = pdFALSE;
-unsigned long ulStatus;
-
-	/* What caused the interrupt? */
-	ulStatus = AT91C_BASE_US0->US_CSR & AT91C_BASE_US0->US_IMR;
-
-	if (ulStatus & US_TXRDY)
-	{
-		/* The interrupt was caused by the THR becoming empty.  Are there any
-		more characters to transmit? */
-		if( xQueueReceiveFromISR( xCharsForTx, &cChar, &xHigherPriorityTaskWoken ) == pdTRUE )
-		{
-			/* A character was retrieved from the queue so can be sent to the
-			THR now. */
-			AT91C_BASE_US0->US_THR = cChar;
-		}
-		else
-		{
-			/* Queue empty, nothing to send so turn off the Tx interrupt. */
-			AT91C_BASE_US0->US_IDR = US_TXRDY;
-		}    
-	}
-
-	if (ulStatus & US_RXRDY)
-	{
-		/* The interrupt was caused by the receiver getting data. */
-		cChar = AT91C_BASE_US0->US_RHR;
-
-		xQueueSendFromISR(xRxedChars, &cChar, &xHigherPriorityTaskWoken);
-	}
-
-	/* Acknowledge the interrupt at AIC level... */
-	AT91C_BASE_AIC->AIC_EOICR = serCLEAR_AIC_INTERRUPT;
-
-	/* If an event caused a task to unblock then we call "Yield from ISR" to
-	ensure that the unblocked task is the task that executes when the interrupt
-	completes if the unblocked task has a priority higher than the interrupted
-	task. */
-	if( xHigherPriorityTaskWoken )
-	{
-		portYIELD_FROM_ISR();
-	}
-}
-/*-----------------------------------------------------------*/
-
+/*
+ * FreeRTOS Kernel V10.4.1
+ * Copyright (C) 2020 Amazon.com, Inc. or its affiliates.  All Rights Reserved.
+ *
+ * Permission is hereby granted, free of charge, to any person obtaining a copy of
+ * this software and associated documentation files (the "Software"), to deal in
+ * the Software without restriction, including without limitation the rights to
+ * use, copy, modify, merge, publish, distribute, sublicense, and/or sell copies of
+ * the Software, and to permit persons to whom the Software is furnished to do so,
+ * subject to the following conditions:
+ *
+ * The above copyright notice and this permission notice shall be included in all
+ * copies or substantial portions of the Software.
+ *
+ * THE SOFTWARE IS PROVIDED "AS IS", WITHOUT WARRANTY OF ANY KIND, EXPRESS OR
+ * IMPLIED, INCLUDING BUT NOT LIMITED TO THE WARRANTIES OF MERCHANTABILITY, FITNESS
+ * FOR A PARTICULAR PURPOSE AND NONINFRINGEMENT. IN NO EVENT SHALL THE AUTHORS OR
+ * COPYRIGHT HOLDERS BE LIABLE FOR ANY CLAIM, DAMAGES OR OTHER LIABILITY, WHETHER
+ * IN AN ACTION OF CONTRACT, TORT OR OTHERWISE, ARISING FROM, OUT OF OR IN
+ * CONNECTION WITH THE SOFTWARE OR THE USE OR OTHER DEALINGS IN THE SOFTWARE.
+ *
+ * http://www.FreeRTOS.org
+ * http://aws.amazon.com/freertos
+ *
+ * 1 tab == 4 spaces!
+ */
+
+
+/* 
+  BASIC INTERRUPT DRIVEN SERIAL PORT DRIVER FOR USART0. 
+
+  This file contains all the serial port components that must be compiled
+  to ARM mode.  The components that can be compiled to either ARM or THUMB
+  mode are contained in serial.c.
+
+*/
+
+/* Standard includes. */
+#include <stdlib.h>
+
+/* Scheduler includes. */
+#include "FreeRTOS.h"
+#include "queue.h"
+#include "task.h"
+
+/* Demo application includes. */
+#include "serial.h"
+#include "AT91R40008.h"
+#include "usart.h"
+
+/*-----------------------------------------------------------*/
+
+/* Constant to access the AIC. */
+#define serCLEAR_AIC_INTERRUPT      ( ( unsigned long ) 0 )
+
+/* Constants to determine the ISR source. */
+#define serSOURCE_THRE				( ( unsigned char ) 0x02 )
+#define serSOURCE_RX_TIMEOUT		( ( unsigned char ) 0x0c )
+#define serSOURCE_ERROR				( ( unsigned char ) 0x06 )
+#define serSOURCE_RX				( ( unsigned char ) 0x04 )
+#define serINTERRUPT_SOURCE_MASK    ( ( unsigned long ) (US_RXRDY | US_TXRDY | US_RXBRK | US_OVRE | US_FRAME | US_PARE) )
+
+/* Queues used to hold received characters, and characters waiting to be
+transmitted. */
+static QueueHandle_t xRxedChars; 
+static QueueHandle_t xCharsForTx; 
+
+/*-----------------------------------------------------------*/
+
+/* UART0 interrupt service routine.  This can cause a context switch so MUST
+be declared "naked". */
+void vUART_ISR_Wrapper( void ) __attribute__ ((naked));
+
+/* The ISR function that actually performs the work.  This must be separate 
+from the wrapper to ensure the correct stack frame is set up. */
+void vUART_ISR_Handler( void ) __attribute__ ((noinline));
+
+/*-----------------------------------------------------------*/
+void vSerialISRCreateQueues( unsigned portBASE_TYPE uxQueueLength, QueueHandle_t *pxRxedChars, QueueHandle_t *pxCharsForTx )
+{
+	/* Create the queues used to hold Rx and Tx characters. */
+	xRxedChars = xQueueCreate( uxQueueLength, ( unsigned portBASE_TYPE ) sizeof( signed char ) );
+	xCharsForTx = xQueueCreate( uxQueueLength + 1, ( unsigned portBASE_TYPE ) sizeof( signed char ) );
+
+	/* Pass back a reference to the queues so the serial API file can 
+	post/receive characters. */
+	*pxRxedChars = xRxedChars;
+	*pxCharsForTx = xCharsForTx;
+}
+/*-----------------------------------------------------------*/
+
+void vUART_ISR_Wrapper( void )
+{
+	/* Save the context of the interrupted task. */
+	portSAVE_CONTEXT();
+
+	/* Call the handler.  This must be a separate function to ensure the 
+	stack frame is correctly set up. */
+	__asm volatile( "bl vUART_ISR_Handler" );
+
+	/* Restore the context of whichever task will run next. */
+	portRESTORE_CONTEXT();
+}
+/*-----------------------------------------------------------*/
+
+void vUART_ISR_Handler( void )
+{
+/* Now we can declare the local variables.   These must be static. */
+signed char cChar;
+portBASE_TYPE xHigherPriorityTaskWoken = pdFALSE;
+unsigned long ulStatus;
+
+	/* What caused the interrupt? */
+	ulStatus = AT91C_BASE_US0->US_CSR & AT91C_BASE_US0->US_IMR;
+
+	if (ulStatus & US_TXRDY)
+	{
+		/* The interrupt was caused by the THR becoming empty.  Are there any
+		more characters to transmit? */
+		if( xQueueReceiveFromISR( xCharsForTx, &cChar, &xHigherPriorityTaskWoken ) == pdTRUE )
+		{
+			/* A character was retrieved from the queue so can be sent to the
+			THR now. */
+			AT91C_BASE_US0->US_THR = cChar;
+		}
+		else
+		{
+			/* Queue empty, nothing to send so turn off the Tx interrupt. */
+			AT91C_BASE_US0->US_IDR = US_TXRDY;
+		}    
+	}
+
+	if (ulStatus & US_RXRDY)
+	{
+		/* The interrupt was caused by the receiver getting data. */
+		cChar = AT91C_BASE_US0->US_RHR;
+
+		xQueueSendFromISR(xRxedChars, &cChar, &xHigherPriorityTaskWoken);
+	}
+
+	/* Acknowledge the interrupt at AIC level... */
+	AT91C_BASE_AIC->AIC_EOICR = serCLEAR_AIC_INTERRUPT;
+
+	/* If an event caused a task to unblock then we call "Yield from ISR" to
+	ensure that the unblocked task is the task that executes when the interrupt
+	completes if the unblocked task has a priority higher than the interrupted
+	task. */
+	if( xHigherPriorityTaskWoken )
+	{
+		portYIELD_FROM_ISR();
+	}
+}
+/*-----------------------------------------------------------*/
+