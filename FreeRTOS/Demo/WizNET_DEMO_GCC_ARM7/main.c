--- conflicted
+++ resolved
@@ -1,297 +1,293 @@
-/*
-<<<<<<< HEAD
- * FreeRTOS Kernel V10.3.0
-=======
- * FreeRTOS Kernel V10.4.1
->>>>>>> 5cc65129
- * Copyright (C) 2020 Amazon.com, Inc. or its affiliates.  All Rights Reserved.
- *
- * Permission is hereby granted, free of charge, to any person obtaining a copy of
- * this software and associated documentation files (the "Software"), to deal in
- * the Software without restriction, including without limitation the rights to
- * use, copy, modify, merge, publish, distribute, sublicense, and/or sell copies of
- * the Software, and to permit persons to whom the Software is furnished to do so,
- * subject to the following conditions:
- *
- * The above copyright notice and this permission notice shall be included in all
- * copies or substantial portions of the Software.
- *
- * THE SOFTWARE IS PROVIDED "AS IS", WITHOUT WARRANTY OF ANY KIND, EXPRESS OR
- * IMPLIED, INCLUDING BUT NOT LIMITED TO THE WARRANTIES OF MERCHANTABILITY, FITNESS
- * FOR A PARTICULAR PURPOSE AND NONINFRINGEMENT. IN NO EVENT SHALL THE AUTHORS OR
- * COPYRIGHT HOLDERS BE LIABLE FOR ANY CLAIM, DAMAGES OR OTHER LIABILITY, WHETHER
- * IN AN ACTION OF CONTRACT, TORT OR OTHERWISE, ARISING FROM, OUT OF OR IN
- * CONNECTION WITH THE SOFTWARE OR THE USE OR OTHER DEALINGS IN THE SOFTWARE.
- *
- * http://www.FreeRTOS.org
- * http://aws.amazon.com/freertos
- *
- * 1 tab == 4 spaces!
- */
-
-/*
-	NOTE : Tasks run in system mode and the scheduler runs in Supervisor mode.
-	The processor MUST be in supervisor mode when vTaskStartScheduler is
-	called.  The demo applications included in the FreeRTOS.org download switch
-	to supervisor mode prior to main being called.  If you are not using one of
-	these demo application projects then ensure Supervisor mode is used.
-*/
-
-
-/*
- * Program entry point.
- *
- * main() is responsible for setting up the microcontroller peripherals, then
- * starting the demo application tasks.  Once the tasks have been created the
- * scheduler is started and main() should never complete.
- *
- * The demo creates the three standard 'flash' tasks to provide some visual
- * feedback that the system and scheduler are still operating correctly.
- *
- * The HTTP server task operates at the highest priority so will always preempt
- * the flash or idle task on TCP/IP events.
- */
-
-/* Standard includes. */
-#include <stdlib.h>
-
-/* Scheduler include files. */
-#include "FreeRTOS.h"
-#include "semphr.h"
-#include "task.h"
-
-/* Application includes. */
-#include "i2c.h"
-#include "HTTP_Serv.h"
-#include "flash.h"
-#include "partest.h"
-#include "dynamic.h"
-#include "semtest.h"
-#include "PollQ.h"
-#include "BlockQ.h"
-#include "integer.h"
-
-/*-----------------------------------------------------------*/
-
-/* Constants to setup the PLL. */
-#define mainPLL_MUL_4		( ( unsigned char ) 0x0003 )
-#define mainPLL_DIV_1		( ( unsigned char ) 0x0000 )
-#define mainPLL_ENABLE		( ( unsigned char ) 0x0001 )
-#define mainPLL_CONNECT		( ( unsigned char ) 0x0003 )
-#define mainPLL_FEED_BYTE1	( ( unsigned char ) 0xaa )
-#define mainPLL_FEED_BYTE2	( ( unsigned char ) 0x55 )
-#define mainPLL_LOCK		( ( unsigned long ) 0x0400 )
-
-/* Constants to setup the MAM. */
-#define mainMAM_TIM_3		( ( unsigned char ) 0x03 )
-#define mainMAM_MODE_FULL	( ( unsigned char ) 0x02 )
-
-/* Constants to setup the peripheral bus. */
-#define mainBUS_CLK_FULL	( ( unsigned char ) 0x01 )
-
-/* Constants to setup I/O and processor. */
-#define mainBUS_CLK_FULL	( ( unsigned char ) 0x01 )
-#define mainLED_TO_OUTPUT	( ( unsigned long ) 0xff0000 )
-#define mainJTAG_PORT		( ( unsigned long ) 0x3E0000UL )
-
-/* Priorities for the demo application tasks. */
-#define mainLED_TASK_PRIORITY		( tskIDLE_PRIORITY + 1 )
-#define mainHTTP_TASK_PRIORITY		( tskIDLE_PRIORITY + 2 )
-#define mainBLOCK_Q_PRIORITY		( tskIDLE_PRIORITY + 2 )
-#define mainQUEUE_POLL_PRIORITY		( tskIDLE_PRIORITY + 2 )
-#define mainERROR_CHECK_PRIORITY	( tskIDLE_PRIORITY + 1 )
-
-/* Flash rates of the on board LED to indicate the health of the system. */
-#define mainNO_ERROR_DELAY			( 3000 )
-#define mainERROR_DELAY				( 500 )
-#define mainON_BOARD_LED_BIT		( ( unsigned long ) 0x80 )
-
-/*-----------------------------------------------------------*/
-
-/*
- * The Olimex demo board has a single built in LED.  This function simply
- * toggles its state.
- */
-void prvToggleOnBoardLED( void );
-
-/*
- * Configure the processor for use with the Olimex demo board.
- */
-static void prvSetupHardware( void );
-
-/*
- * Simply check for errors and toggle the onboard LED.
- */
-static void prvErrorChecks( void *pvParameters );
-
-/*
- * Return true if the demo tasks are executing without error - otherwise
- * return false.
- */
-static void prvMainCheckOtherTasksAreStillRunning( void );
-/*-----------------------------------------------------------*/
-
-/* Flag set by prvMainCheckOtherTasksAreStillExecuting(). */
-long lErrorInTask = pdFALSE;
-
-/*
- * Application entry point:
- * Starts all the other tasks, then starts the scheduler.
- */
-int main( void )
-{
-	/* Setup the hardware for use with the Olimex demo board. */
-	prvSetupHardware();
-
-	/* Start the standard flash tasks so the WEB server is not the only thing
-	running. */
-	vStartLEDFlashTasks( mainLED_TASK_PRIORITY );
-	vStartSemaphoreTasks( tskIDLE_PRIORITY );
-	vStartDynamicPriorityTasks();
-	vStartPolledQueueTasks( mainQUEUE_POLL_PRIORITY );
-	vStartBlockingQueueTasks( mainBLOCK_Q_PRIORITY );
-	vStartIntegerMathTasks( tskIDLE_PRIORITY );
-
-	/* Start the WEB server task and the error check task. */
-	xTaskCreate( vHTTPServerTask, "HTTP", configMINIMAL_STACK_SIZE, NULL, mainHTTP_TASK_PRIORITY, NULL );
-	xTaskCreate( prvErrorChecks, "Check", configMINIMAL_STACK_SIZE, NULL, mainERROR_CHECK_PRIORITY, NULL );
-
-	/* Now all the tasks have been started - start the scheduler.
-
-	NOTE : Tasks run in system mode and the scheduler runs in Supervisor mode.
-	The processor MUST be in supervisor mode when vTaskStartScheduler is
-	called.  The demo applications included in the FreeRTOS.org download switch
-	to supervisor mode prior to main being called.  If you are not using one of
-	these demo application projects then ensure Supervisor mode is used. */
-	vTaskStartScheduler();
-
-	/* Should never reach here! */
-	return 0;
-}
-/*-----------------------------------------------------------*/
-
-static void prvSetupHardware( void )
-{
-	#ifdef RUN_FROM_RAM
-		/* Remap the interrupt vectors to RAM if we are are running from RAM. */
-		SCB_MEMMAP = 2;
-	#endif
-
-	/* Set all GPIO to output other than the P0.14 (BSL), and the JTAG pins.
-	The JTAG pins are left as input as I'm not sure what will happen if the
-	Wiggler is connected after powerup - not that it would be a good idea to
-	do that anyway. */
-	GPIO_IODIR = ~( mainJTAG_PORT );
-
-	/* Setup the PLL to multiply the XTAL input by 4. */
-	SCB_PLLCFG = ( mainPLL_MUL_4 | mainPLL_DIV_1 );
-
-	/* Activate the PLL by turning it on then feeding the correct sequence of
-	bytes. */
-	SCB_PLLCON = mainPLL_ENABLE;
-	SCB_PLLFEED = mainPLL_FEED_BYTE1;
-	SCB_PLLFEED = mainPLL_FEED_BYTE2;
-
-	/* Wait for the PLL to lock... */
-	while( !( SCB_PLLSTAT & mainPLL_LOCK ) );
-
-	/* ...before connecting it using the feed sequence again. */
-	SCB_PLLCON = mainPLL_CONNECT;
-	SCB_PLLFEED = mainPLL_FEED_BYTE1;
-	SCB_PLLFEED = mainPLL_FEED_BYTE2;
-
-	/* Setup and turn on the MAM.  Three cycle access is used due to the fast
-	PLL used.  It is possible faster overall performance could be obtained by
-	tuning the MAM and PLL settings. */
-	MAM_TIM = mainMAM_TIM_3;
-	MAM_CR = mainMAM_MODE_FULL;
-
-	/* Setup the peripheral bus to be the same as the PLL output. */
-	SCB_VPBDIV = mainBUS_CLK_FULL;
-
-	/* Initialise the i2c peripheral. */
-	i2cInit();
-
-	/* Initialise the LED's used by the flash tasks. */
-	vParTestInitialise();
-}
-/*-----------------------------------------------------------*/
-
-static void prvMainCheckOtherTasksAreStillRunning( void )
-{
-	/* Check all the demo tasks (other than the flash tasks) to ensure
-	that they are all still running, and that none of them have detected
-	an error. */
-
-	/* This function is called from more than one task. */
-	if( xAreIntegerMathsTaskStillRunning() != pdTRUE )
-	{
-		lErrorInTask = pdTRUE;
-	}
-
-	if( xArePollingQueuesStillRunning() != pdTRUE )
-	{
-		lErrorInTask = pdTRUE;
-	}
-
-	if( xAreSemaphoreTasksStillRunning() != pdTRUE )
-	{
-		lErrorInTask = pdTRUE;
-	}
-
-	if( xAreDynamicPriorityTasksStillRunning() != pdTRUE )
-	{
-		lErrorInTask = pdTRUE;
-	}
-
-	if( xAreBlockingQueuesStillRunning() != pdTRUE )
-	{
-		lErrorInTask = pdTRUE;
-	}
-}
-/*-----------------------------------------------------------*/
-
-void prvToggleOnBoardLED( void )
-{
-unsigned long ulState;
-
-	ulState = GPIO0_IOPIN;
-	if( ulState & mainON_BOARD_LED_BIT )
-	{
-		GPIO_IOCLR = mainON_BOARD_LED_BIT;
-	}
-	else
-	{
-		GPIO_IOSET = mainON_BOARD_LED_BIT;
-	}
-}
-/*-----------------------------------------------------------*/
-
-static void prvErrorChecks( void *pvParameters )
-{
-TickType_t xDelay = mainNO_ERROR_DELAY;
-
-	/* The parameters are not used. */
-	( void ) pvParameters;
-
-	for( ;; )
-	{
-		/* How long we delay depends on whether an error has been detected
-		or not.  Therefore the flash rate of the on board LED indicates
-		whether or not an error has occurred. */
-		vTaskDelay( xDelay );
-
-		/* Update the lErrorInTask flag. */
-		prvMainCheckOtherTasksAreStillRunning();
-
-		if( lErrorInTask )
-		{
-			/* An error has been found so reduce the delay period and in so
-			doing speed up the flash rate of the on board LED. */
-			xDelay = mainERROR_DELAY;
-		}
-
-		prvToggleOnBoardLED();
-	}
-}
-
+/*
+ * FreeRTOS Kernel V10.4.1
+ * Copyright (C) 2020 Amazon.com, Inc. or its affiliates.  All Rights Reserved.
+ *
+ * Permission is hereby granted, free of charge, to any person obtaining a copy of
+ * this software and associated documentation files (the "Software"), to deal in
+ * the Software without restriction, including without limitation the rights to
+ * use, copy, modify, merge, publish, distribute, sublicense, and/or sell copies of
+ * the Software, and to permit persons to whom the Software is furnished to do so,
+ * subject to the following conditions:
+ *
+ * The above copyright notice and this permission notice shall be included in all
+ * copies or substantial portions of the Software.
+ *
+ * THE SOFTWARE IS PROVIDED "AS IS", WITHOUT WARRANTY OF ANY KIND, EXPRESS OR
+ * IMPLIED, INCLUDING BUT NOT LIMITED TO THE WARRANTIES OF MERCHANTABILITY, FITNESS
+ * FOR A PARTICULAR PURPOSE AND NONINFRINGEMENT. IN NO EVENT SHALL THE AUTHORS OR
+ * COPYRIGHT HOLDERS BE LIABLE FOR ANY CLAIM, DAMAGES OR OTHER LIABILITY, WHETHER
+ * IN AN ACTION OF CONTRACT, TORT OR OTHERWISE, ARISING FROM, OUT OF OR IN
+ * CONNECTION WITH THE SOFTWARE OR THE USE OR OTHER DEALINGS IN THE SOFTWARE.
+ *
+ * http://www.FreeRTOS.org
+ * http://aws.amazon.com/freertos
+ *
+ * 1 tab == 4 spaces!
+ */
+
+/*
+	NOTE : Tasks run in system mode and the scheduler runs in Supervisor mode.
+	The processor MUST be in supervisor mode when vTaskStartScheduler is
+	called.  The demo applications included in the FreeRTOS.org download switch
+	to supervisor mode prior to main being called.  If you are not using one of
+	these demo application projects then ensure Supervisor mode is used.
+*/
+
+
+/*
+ * Program entry point.
+ *
+ * main() is responsible for setting up the microcontroller peripherals, then
+ * starting the demo application tasks.  Once the tasks have been created the
+ * scheduler is started and main() should never complete.
+ *
+ * The demo creates the three standard 'flash' tasks to provide some visual
+ * feedback that the system and scheduler are still operating correctly.
+ *
+ * The HTTP server task operates at the highest priority so will always preempt
+ * the flash or idle task on TCP/IP events.
+ */
+
+/* Standard includes. */
+#include <stdlib.h>
+
+/* Scheduler include files. */
+#include "FreeRTOS.h"
+#include "semphr.h"
+#include "task.h"
+
+/* Application includes. */
+#include "i2c.h"
+#include "HTTP_Serv.h"
+#include "flash.h"
+#include "partest.h"
+#include "dynamic.h"
+#include "semtest.h"
+#include "PollQ.h"
+#include "BlockQ.h"
+#include "integer.h"
+
+/*-----------------------------------------------------------*/
+
+/* Constants to setup the PLL. */
+#define mainPLL_MUL_4		( ( unsigned char ) 0x0003 )
+#define mainPLL_DIV_1		( ( unsigned char ) 0x0000 )
+#define mainPLL_ENABLE		( ( unsigned char ) 0x0001 )
+#define mainPLL_CONNECT		( ( unsigned char ) 0x0003 )
+#define mainPLL_FEED_BYTE1	( ( unsigned char ) 0xaa )
+#define mainPLL_FEED_BYTE2	( ( unsigned char ) 0x55 )
+#define mainPLL_LOCK		( ( unsigned long ) 0x0400 )
+
+/* Constants to setup the MAM. */
+#define mainMAM_TIM_3		( ( unsigned char ) 0x03 )
+#define mainMAM_MODE_FULL	( ( unsigned char ) 0x02 )
+
+/* Constants to setup the peripheral bus. */
+#define mainBUS_CLK_FULL	( ( unsigned char ) 0x01 )
+
+/* Constants to setup I/O and processor. */
+#define mainBUS_CLK_FULL	( ( unsigned char ) 0x01 )
+#define mainLED_TO_OUTPUT	( ( unsigned long ) 0xff0000 )
+#define mainJTAG_PORT		( ( unsigned long ) 0x3E0000UL )
+
+/* Priorities for the demo application tasks. */
+#define mainLED_TASK_PRIORITY		( tskIDLE_PRIORITY + 1 )
+#define mainHTTP_TASK_PRIORITY		( tskIDLE_PRIORITY + 2 )
+#define mainBLOCK_Q_PRIORITY		( tskIDLE_PRIORITY + 2 )
+#define mainQUEUE_POLL_PRIORITY		( tskIDLE_PRIORITY + 2 )
+#define mainERROR_CHECK_PRIORITY	( tskIDLE_PRIORITY + 1 )
+
+/* Flash rates of the on board LED to indicate the health of the system. */
+#define mainNO_ERROR_DELAY			( 3000 )
+#define mainERROR_DELAY				( 500 )
+#define mainON_BOARD_LED_BIT		( ( unsigned long ) 0x80 )
+
+/*-----------------------------------------------------------*/
+
+/*
+ * The Olimex demo board has a single built in LED.  This function simply
+ * toggles its state.
+ */
+void prvToggleOnBoardLED( void );
+
+/*
+ * Configure the processor for use with the Olimex demo board.
+ */
+static void prvSetupHardware( void );
+
+/*
+ * Simply check for errors and toggle the onboard LED.
+ */
+static void prvErrorChecks( void *pvParameters );
+
+/*
+ * Return true if the demo tasks are executing without error - otherwise
+ * return false.
+ */
+static void prvMainCheckOtherTasksAreStillRunning( void );
+/*-----------------------------------------------------------*/
+
+/* Flag set by prvMainCheckOtherTasksAreStillExecuting(). */
+long lErrorInTask = pdFALSE;
+
+/*
+ * Application entry point:
+ * Starts all the other tasks, then starts the scheduler.
+ */
+int main( void )
+{
+	/* Setup the hardware for use with the Olimex demo board. */
+	prvSetupHardware();
+
+	/* Start the standard flash tasks so the WEB server is not the only thing
+	running. */
+	vStartLEDFlashTasks( mainLED_TASK_PRIORITY );
+	vStartSemaphoreTasks( tskIDLE_PRIORITY );
+	vStartDynamicPriorityTasks();
+	vStartPolledQueueTasks( mainQUEUE_POLL_PRIORITY );
+	vStartBlockingQueueTasks( mainBLOCK_Q_PRIORITY );
+	vStartIntegerMathTasks( tskIDLE_PRIORITY );
+
+	/* Start the WEB server task and the error check task. */
+	xTaskCreate( vHTTPServerTask, "HTTP", configMINIMAL_STACK_SIZE, NULL, mainHTTP_TASK_PRIORITY, NULL );
+	xTaskCreate( prvErrorChecks, "Check", configMINIMAL_STACK_SIZE, NULL, mainERROR_CHECK_PRIORITY, NULL );
+
+	/* Now all the tasks have been started - start the scheduler.
+
+	NOTE : Tasks run in system mode and the scheduler runs in Supervisor mode.
+	The processor MUST be in supervisor mode when vTaskStartScheduler is
+	called.  The demo applications included in the FreeRTOS.org download switch
+	to supervisor mode prior to main being called.  If you are not using one of
+	these demo application projects then ensure Supervisor mode is used. */
+	vTaskStartScheduler();
+
+	/* Should never reach here! */
+	return 0;
+}
+/*-----------------------------------------------------------*/
+
+static void prvSetupHardware( void )
+{
+	#ifdef RUN_FROM_RAM
+		/* Remap the interrupt vectors to RAM if we are are running from RAM. */
+		SCB_MEMMAP = 2;
+	#endif
+
+	/* Set all GPIO to output other than the P0.14 (BSL), and the JTAG pins.
+	The JTAG pins are left as input as I'm not sure what will happen if the
+	Wiggler is connected after powerup - not that it would be a good idea to
+	do that anyway. */
+	GPIO_IODIR = ~( mainJTAG_PORT );
+
+	/* Setup the PLL to multiply the XTAL input by 4. */
+	SCB_PLLCFG = ( mainPLL_MUL_4 | mainPLL_DIV_1 );
+
+	/* Activate the PLL by turning it on then feeding the correct sequence of
+	bytes. */
+	SCB_PLLCON = mainPLL_ENABLE;
+	SCB_PLLFEED = mainPLL_FEED_BYTE1;
+	SCB_PLLFEED = mainPLL_FEED_BYTE2;
+
+	/* Wait for the PLL to lock... */
+	while( !( SCB_PLLSTAT & mainPLL_LOCK ) );
+
+	/* ...before connecting it using the feed sequence again. */
+	SCB_PLLCON = mainPLL_CONNECT;
+	SCB_PLLFEED = mainPLL_FEED_BYTE1;
+	SCB_PLLFEED = mainPLL_FEED_BYTE2;
+
+	/* Setup and turn on the MAM.  Three cycle access is used due to the fast
+	PLL used.  It is possible faster overall performance could be obtained by
+	tuning the MAM and PLL settings. */
+	MAM_TIM = mainMAM_TIM_3;
+	MAM_CR = mainMAM_MODE_FULL;
+
+	/* Setup the peripheral bus to be the same as the PLL output. */
+	SCB_VPBDIV = mainBUS_CLK_FULL;
+
+	/* Initialise the i2c peripheral. */
+	i2cInit();
+
+	/* Initialise the LED's used by the flash tasks. */
+	vParTestInitialise();
+}
+/*-----------------------------------------------------------*/
+
+static void prvMainCheckOtherTasksAreStillRunning( void )
+{
+	/* Check all the demo tasks (other than the flash tasks) to ensure
+	that they are all still running, and that none of them have detected
+	an error. */
+
+	/* This function is called from more than one task. */
+	if( xAreIntegerMathsTaskStillRunning() != pdTRUE )
+	{
+		lErrorInTask = pdTRUE;
+	}
+
+	if( xArePollingQueuesStillRunning() != pdTRUE )
+	{
+		lErrorInTask = pdTRUE;
+	}
+
+	if( xAreSemaphoreTasksStillRunning() != pdTRUE )
+	{
+		lErrorInTask = pdTRUE;
+	}
+
+	if( xAreDynamicPriorityTasksStillRunning() != pdTRUE )
+	{
+		lErrorInTask = pdTRUE;
+	}
+
+	if( xAreBlockingQueuesStillRunning() != pdTRUE )
+	{
+		lErrorInTask = pdTRUE;
+	}
+}
+/*-----------------------------------------------------------*/
+
+void prvToggleOnBoardLED( void )
+{
+unsigned long ulState;
+
+	ulState = GPIO0_IOPIN;
+	if( ulState & mainON_BOARD_LED_BIT )
+	{
+		GPIO_IOCLR = mainON_BOARD_LED_BIT;
+	}
+	else
+	{
+		GPIO_IOSET = mainON_BOARD_LED_BIT;
+	}
+}
+/*-----------------------------------------------------------*/
+
+static void prvErrorChecks( void *pvParameters )
+{
+TickType_t xDelay = mainNO_ERROR_DELAY;
+
+	/* The parameters are not used. */
+	( void ) pvParameters;
+
+	for( ;; )
+	{
+		/* How long we delay depends on whether an error has been detected
+		or not.  Therefore the flash rate of the on board LED indicates
+		whether or not an error has occurred. */
+		vTaskDelay( xDelay );
+
+		/* Update the lErrorInTask flag. */
+		prvMainCheckOtherTasksAreStillRunning();
+
+		if( lErrorInTask )
+		{
+			/* An error has been found so reduce the delay period and in so
+			doing speed up the flash rate of the on board LED. */
+			xDelay = mainERROR_DELAY;
+		}
+
+		prvToggleOnBoardLED();
+	}
+}
+