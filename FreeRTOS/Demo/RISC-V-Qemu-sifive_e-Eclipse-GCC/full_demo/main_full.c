--- conflicted
+++ resolved
@@ -1,315 +1,311 @@
-/*
-<<<<<<< HEAD
- * FreeRTOS Kernel V10.3.0
-=======
- * FreeRTOS Kernel V10.4.1
->>>>>>> 5cc65129
- * Copyright (C) 2020 Amazon.com, Inc. or its affiliates.  All Rights Reserved.
- *
- * Permission is hereby granted, free of charge, to any person obtaining a copy of
- * this software and associated documentation files (the "Software"), to deal in
- * the Software without restriction, including without limitation the rights to
- * use, copy, modify, merge, publish, distribute, sublicense, and/or sell copies of
- * the Software, and to permit persons to whom the Software is furnished to do so,
- * subject to the following conditions:
- *
- * The above copyright notice and this permission notice shall be included in all
- * copies or substantial portions of the Software.
- *
- * THE SOFTWARE IS PROVIDED "AS IS", WITHOUT WARRANTY OF ANY KIND, EXPRESS OR
- * IMPLIED, INCLUDING BUT NOT LIMITED TO THE WARRANTIES OF MERCHANTABILITY, FITNESS
- * FOR A PARTICULAR PURPOSE AND NONINFRINGEMENT. IN NO EVENT SHALL THE AUTHORS OR
- * COPYRIGHT HOLDERS BE LIABLE FOR ANY CLAIM, DAMAGES OR OTHER LIABILITY, WHETHER
- * IN AN ACTION OF CONTRACT, TORT OR OTHERWISE, ARISING FROM, OUT OF OR IN
- * CONNECTION WITH THE SOFTWARE OR THE USE OR OTHER DEALINGS IN THE SOFTWARE.
- *
- * http://www.FreeRTOS.org
- * http://aws.amazon.com/freertos
- *
- * 1 tab == 4 spaces!
- */
-
-/******************************************************************************
- * NOTE 1:  This project provides two demo applications.  A simple blinky style
- * project, and a more comprehensive test and demo application.  The
- * mainCREATE_SIMPLE_BLINKY_DEMO_ONLY setting in main.c is used to select
- * between the two.  See the notes on using mainCREATE_SIMPLE_BLINKY_DEMO_ONLY
- * in main.c.  This file implements the comprehensive test and demo version.
- *
- * NOTE 2:  This file only contains the source code that is specific to the
- * full demo.  Generic functions, such FreeRTOS hook functions, and functions
- * required to configure the hardware, are defined in main.c.
- *
- ******************************************************************************
- *
- * main_full() creates all the demo application tasks and software timers, then
- * starts the scheduler.  The web documentation provides more details of the
- * standard demo application tasks, which provide no particular functionality,
- * but do provide a good example of how to use the FreeRTOS API.
- *
- * In addition to the standard demo tasks, the following tasks and tests are
- * defined and/or created within this file:
- *
- * "Reg test" tasks - These fill both the core registers with known values, then
- * check that each register maintains its expected value for the lifetime of the
- * task.  Each task uses a different set of values.  The reg test tasks execute
- * with a very low priority, so get preempted very frequently.  A register
- * containing an unexpected value is indicative of an error in the context
- * switching mechanism.
- *
- * "Check" task - The check executes every five seconds.  It checks that all
- * the standard demo tasks, and the register check tasks, are not only still
- * executing, but are executing without reporting any errors.  If the check task
- * discovers that a task has either stalled, or reported an error, then it
- * prints an error message to the UART, otherwise it prints "Pass" followed
- * by an additional period (".") after each successful loop of its implementing
- * function.
- */
-
-/* Standard includes. */
-#include <stdio.h>
-#include <string.h>
-
-/* Kernel includes. */
-#include "FreeRTOS.h"
-#include "task.h"
-#include "timers.h"
-#include "semphr.h"
-
-/* Standard demo application includes. */
-#include "dynamic.h"
-#include "blocktim.h"
-#include "recmutex.h"
-#include "TimerDemo.h"
-#include "EventGroupsDemo.h"
-#include "TaskNotify.h"
-
-/* SiFive includes. */
-#include "platform.h"
-#include "encoding.h"
-#include "unistd.h"
-
-/* Priorities for the demo application tasks. */
-#define mainCHECK_TASK_PRIORITY				( configMAX_PRIORITIES - 1 )
-
-/* The period of the check task, in ms, converted to ticks using the
-pdMS_TO_TICKS() macro. */
-#define mainNO_ERROR_CHECK_TASK_PERIOD		pdMS_TO_TICKS( 5000UL )
-
-/* Parameters that are passed into the register check tasks solely for the
-purpose of ensuring parameters are passed into tasks correctl5. */
-#define mainREG_TEST_TASK_1_PARAMETER		( ( void * ) 0x12345678 )
-#define mainREG_TEST_TASK_2_PARAMETER		( ( void * ) 0x87654321 )
-
-/* The base period used by the timer test tasks. */
-#define mainTIMER_TEST_PERIOD				( 50 )
-
-/* The size of the stack allocated to the check task (as described in the
-comments at the top of this file. */
-#define mainCHECK_TASK_STACK_SIZE_WORDS 85
-
-/* Size of the stacks to allocated for the register check tasks. */
-#define mainREG_TEST_STACK_SIZE_WORDS 50
-
-/*-----------------------------------------------------------*/
-
-/*
- * Called by main() to run the full demo (as opposed to the blinky demo) when
- * mainCREATE_SIMPLE_BLINKY_DEMO_ONLY is set to 0.
- */
-void main_full( void );
-
-/*
- * The check task, as described at the top of this file.
- */
-static void prvCheckTask( void *pvParameters );
-
-/*
- * Register check tasks as described at the top of this file.  The nature of
- * these files necessitates that they are written in an assembly file, but the
- * entry points are kept in the C file for the convenience of checking the task
- * parameter.
- */
-static void prvRegTestTaskEntry1( void *pvParameters );
-extern void vRegTest1Implementation( void );
-static void prvRegTestTaskEntry2( void *pvParameters );
-extern void vRegTest2Implementation( void );
-
-/*
- * Tick hook used by the full demo, which includes code that interacts with
- * some of the tests.
- */
-void vFullDemoTickHook( void );
-
-/*-----------------------------------------------------------*/
-
-/* The following two variables are used to communicate the status of the
-register check tasks to the check task.  If the variables keep incrementing,
-then the register check tasks have not discovered any errors.  If a variable
-stops incrementing, then an error has been found. */
-volatile uint32_t ulRegTest1LoopCounter = 0UL, ulRegTest2LoopCounter = 0UL;
-
-/*-----------------------------------------------------------*/
-
-void main_full( void )
-{
-	/* Create the register check tasks, as described at the top of this	file.
-	Use xTaskCreateStatic() to create a task using only statically allocated
-	memory. */
-	xTaskCreate( prvRegTestTaskEntry1, 			/* The function that implements the task. */
-				 "Reg1", 						/* The name of the task. */
-				 mainREG_TEST_STACK_SIZE_WORDS, /* Size of stack to allocate for the task - in words not bytes!. */
-				 mainREG_TEST_TASK_1_PARAMETER, /* Parameter passed into the task. */
-				 tskIDLE_PRIORITY, 				/* Priority of the task. */
-				 NULL );						/* Can be used to pass out a handle to the created task. */
-	xTaskCreate( prvRegTestTaskEntry2, "Reg2", mainREG_TEST_STACK_SIZE_WORDS, mainREG_TEST_TASK_2_PARAMETER, tskIDLE_PRIORITY, NULL );
-
-	/* Start all the other standard demo/test tasks.  They have no particular
-	functionality, but do demonstrate how to use the FreeRTOS API and test the
-	kernel port. */
-	vStartDynamicPriorityTasks();
-	vCreateBlockTimeTasks();
-	vStartRecursiveMutexTasks();
-	vStartTimerDemoTask( mainTIMER_TEST_PERIOD );
-	vStartEventGroupTasks();
-	vStartTaskNotifyTask();
-
-	/* Create the task that performs the 'check' functionality,	as described at
-	the top of this file. */
-	xTaskCreate( prvCheckTask, "Check", mainCHECK_TASK_STACK_SIZE_WORDS, NULL, mainCHECK_TASK_PRIORITY, NULL );
-
-	/* Start the scheduler. */
-	vTaskStartScheduler();
-
-	/* If all is well, the scheduler will now be running, and the following
-	line will never be reached.  If the following line does execute, then
-	there was insufficient FreeRTOS heap memory available for the Idle and/or
-	timer tasks to be created.  See the memory management section on the
-	FreeRTOS web site for more details on the FreeRTOS heap
-	http://www.freertos.org/a00111.html. */
-	for( ;; );
-}
-/*-----------------------------------------------------------*/
-
-static void prvCheckTask( void *pvParameters )
-{
-const TickType_t xDelayPeriod = mainNO_ERROR_CHECK_TASK_PERIOD;
-TickType_t xLastExecutionTime;
-static unsigned long ulLastRegTest1Value = 0, ulLastRegTest2Value = 0;
-const char * pcStatusMessage = ".";
-extern void vSendString( const char * pcString );
-
-	/* Just to stop compiler warnings. */
-	( void ) pvParameters;
-
-	/* Initialise xLastExecutionTime so the first call to vTaskDelayUntil()
-	works correctly. */
-	xLastExecutionTime = xTaskGetTickCount();
-
-	/* Cycle for ever, delaying then checking all the other tasks are still
-	operating without error.  The onboard LED is toggled on each iteration.
-	If an error is detected then the delay period is decreased from
-	mainNO_ERROR_CHECK_TASK_PERIOD to mainERROR_CHECK_TASK_PERIOD.  This has the
-	effect of increasing the rate at which the onboard LED toggles, and in so
-	doing gives visual feedback of the system status. */
-	for( ;; )
-	{
-		/* Delay until it is time to execute again. */
-		vTaskDelayUntil( &xLastExecutionTime, xDelayPeriod );
-
-		/* Check all the demo tasks (other than the flash tasks) to ensure
-		that they are all still running, and that none have detected an error. */
-		if( xAreDynamicPriorityTasksStillRunning() != pdTRUE )
-		{
-			pcStatusMessage = "ERROR: Dynamic priority demo/tests.\r\n";
-		}
-
-		if ( xAreBlockTimeTestTasksStillRunning() != pdTRUE )
-		{
-			pcStatusMessage = "ERROR: Block time demo/tests.\r\n";
-		}
-
-		if ( xAreRecursiveMutexTasksStillRunning() != pdTRUE )
-		{
-			pcStatusMessage = "ERROR: Recursive mutex demo/tests.\r\n";
-		}
-
-		if( xAreTimerDemoTasksStillRunning( ( TickType_t ) xDelayPeriod ) != pdPASS )
-		{
-			pcStatusMessage = "ERROR: Timer demo/tests.\r\n";
-		}
-
-		if( xAreEventGroupTasksStillRunning() != pdPASS )
-		{
-			pcStatusMessage = "ERROR: Event group demo/tests.\r\n";
-		}
-
-		if( xAreTaskNotificationTasksStillRunning() != pdPASS )
-		{
-			pcStatusMessage = "ERROR: Task notification demo/tests.\r\n";
-		}
-
-		/* Check that the register test 1 task is still running. */
-		if( ulLastRegTest1Value == ulRegTest1LoopCounter )
-		{
-			pcStatusMessage = "ERROR: Register test 1.\r\n";
-		}
-		ulLastRegTest1Value = ulRegTest1LoopCounter;
-
-		/* Check that the register test 2 task is still running. */
-		if( ulLastRegTest2Value == ulRegTest2LoopCounter )
-		{
-			pcStatusMessage = "ERROR: Register test 2.\r\n";
-		}
-		ulLastRegTest2Value = ulRegTest2LoopCounter;
-
-		/* Write the status message to the UART. */
-		vSendString( pcStatusMessage );
-	}
-}
-/*-----------------------------------------------------------*/
-
-static void prvRegTestTaskEntry1( void *pvParameters )
-{
-	/* Although the regtest task is written in assembler, its entry point is
-	written in C for convenience of checking the task parameter is being passed
-	in correctly. */
-	if( pvParameters == mainREG_TEST_TASK_1_PARAMETER )
-	{
-		/* Start the part of the test that is written in assembler. */
-		vRegTest1Implementation();
-	}
-
-	/* The following line will only execute if the task parameter is found to
-	be incorrect.  The check task will detect that the regtest loop counter is
-	not being incremented and flag an error. */
-	vTaskDelete( NULL );
-}
-/*-----------------------------------------------------------*/
-
-static void prvRegTestTaskEntry2( void *pvParameters )
-{
-	/* Although the regtest task is written in assembler, its entry point is
-	written in C for convenience of checking the task parameter is being passed
-	in correctly. */
-	if( pvParameters == mainREG_TEST_TASK_2_PARAMETER )
-	{
-		/* Start the part of the test that is written in assembler. */
-		vRegTest2Implementation();
-	}
-
-	/* The following line will only execute if the task parameter is found to
-	be incorrect.  The check task will detect that the regtest loop counter is
-	not being incremented and flag an error. */
-	vTaskDelete( NULL );
-}
-/*-----------------------------------------------------------*/
-
-void vFullDemoTickHook( void )
-{
-	/* Called from vApplicationTickHook() when the project is configured to
-	build the full demo. */
-	vTimerPeriodicISRTests();
-	vPeriodicEventGroupsProcessing();
-	xNotifyTaskFromISR();
-}
+/*
+ * FreeRTOS Kernel V10.4.1
+ * Copyright (C) 2020 Amazon.com, Inc. or its affiliates.  All Rights Reserved.
+ *
+ * Permission is hereby granted, free of charge, to any person obtaining a copy of
+ * this software and associated documentation files (the "Software"), to deal in
+ * the Software without restriction, including without limitation the rights to
+ * use, copy, modify, merge, publish, distribute, sublicense, and/or sell copies of
+ * the Software, and to permit persons to whom the Software is furnished to do so,
+ * subject to the following conditions:
+ *
+ * The above copyright notice and this permission notice shall be included in all
+ * copies or substantial portions of the Software.
+ *
+ * THE SOFTWARE IS PROVIDED "AS IS", WITHOUT WARRANTY OF ANY KIND, EXPRESS OR
+ * IMPLIED, INCLUDING BUT NOT LIMITED TO THE WARRANTIES OF MERCHANTABILITY, FITNESS
+ * FOR A PARTICULAR PURPOSE AND NONINFRINGEMENT. IN NO EVENT SHALL THE AUTHORS OR
+ * COPYRIGHT HOLDERS BE LIABLE FOR ANY CLAIM, DAMAGES OR OTHER LIABILITY, WHETHER
+ * IN AN ACTION OF CONTRACT, TORT OR OTHERWISE, ARISING FROM, OUT OF OR IN
+ * CONNECTION WITH THE SOFTWARE OR THE USE OR OTHER DEALINGS IN THE SOFTWARE.
+ *
+ * http://www.FreeRTOS.org
+ * http://aws.amazon.com/freertos
+ *
+ * 1 tab == 4 spaces!
+ */
+
+/******************************************************************************
+ * NOTE 1:  This project provides two demo applications.  A simple blinky style
+ * project, and a more comprehensive test and demo application.  The
+ * mainCREATE_SIMPLE_BLINKY_DEMO_ONLY setting in main.c is used to select
+ * between the two.  See the notes on using mainCREATE_SIMPLE_BLINKY_DEMO_ONLY
+ * in main.c.  This file implements the comprehensive test and demo version.
+ *
+ * NOTE 2:  This file only contains the source code that is specific to the
+ * full demo.  Generic functions, such FreeRTOS hook functions, and functions
+ * required to configure the hardware, are defined in main.c.
+ *
+ ******************************************************************************
+ *
+ * main_full() creates all the demo application tasks and software timers, then
+ * starts the scheduler.  The web documentation provides more details of the
+ * standard demo application tasks, which provide no particular functionality,
+ * but do provide a good example of how to use the FreeRTOS API.
+ *
+ * In addition to the standard demo tasks, the following tasks and tests are
+ * defined and/or created within this file:
+ *
+ * "Reg test" tasks - These fill both the core registers with known values, then
+ * check that each register maintains its expected value for the lifetime of the
+ * task.  Each task uses a different set of values.  The reg test tasks execute
+ * with a very low priority, so get preempted very frequently.  A register
+ * containing an unexpected value is indicative of an error in the context
+ * switching mechanism.
+ *
+ * "Check" task - The check executes every five seconds.  It checks that all
+ * the standard demo tasks, and the register check tasks, are not only still
+ * executing, but are executing without reporting any errors.  If the check task
+ * discovers that a task has either stalled, or reported an error, then it
+ * prints an error message to the UART, otherwise it prints "Pass" followed
+ * by an additional period (".") after each successful loop of its implementing
+ * function.
+ */
+
+/* Standard includes. */
+#include <stdio.h>
+#include <string.h>
+
+/* Kernel includes. */
+#include "FreeRTOS.h"
+#include "task.h"
+#include "timers.h"
+#include "semphr.h"
+
+/* Standard demo application includes. */
+#include "dynamic.h"
+#include "blocktim.h"
+#include "recmutex.h"
+#include "TimerDemo.h"
+#include "EventGroupsDemo.h"
+#include "TaskNotify.h"
+
+/* SiFive includes. */
+#include "platform.h"
+#include "encoding.h"
+#include "unistd.h"
+
+/* Priorities for the demo application tasks. */
+#define mainCHECK_TASK_PRIORITY				( configMAX_PRIORITIES - 1 )
+
+/* The period of the check task, in ms, converted to ticks using the
+pdMS_TO_TICKS() macro. */
+#define mainNO_ERROR_CHECK_TASK_PERIOD		pdMS_TO_TICKS( 5000UL )
+
+/* Parameters that are passed into the register check tasks solely for the
+purpose of ensuring parameters are passed into tasks correctl5. */
+#define mainREG_TEST_TASK_1_PARAMETER		( ( void * ) 0x12345678 )
+#define mainREG_TEST_TASK_2_PARAMETER		( ( void * ) 0x87654321 )
+
+/* The base period used by the timer test tasks. */
+#define mainTIMER_TEST_PERIOD				( 50 )
+
+/* The size of the stack allocated to the check task (as described in the
+comments at the top of this file. */
+#define mainCHECK_TASK_STACK_SIZE_WORDS 85
+
+/* Size of the stacks to allocated for the register check tasks. */
+#define mainREG_TEST_STACK_SIZE_WORDS 50
+
+/*-----------------------------------------------------------*/
+
+/*
+ * Called by main() to run the full demo (as opposed to the blinky demo) when
+ * mainCREATE_SIMPLE_BLINKY_DEMO_ONLY is set to 0.
+ */
+void main_full( void );
+
+/*
+ * The check task, as described at the top of this file.
+ */
+static void prvCheckTask( void *pvParameters );
+
+/*
+ * Register check tasks as described at the top of this file.  The nature of
+ * these files necessitates that they are written in an assembly file, but the
+ * entry points are kept in the C file for the convenience of checking the task
+ * parameter.
+ */
+static void prvRegTestTaskEntry1( void *pvParameters );
+extern void vRegTest1Implementation( void );
+static void prvRegTestTaskEntry2( void *pvParameters );
+extern void vRegTest2Implementation( void );
+
+/*
+ * Tick hook used by the full demo, which includes code that interacts with
+ * some of the tests.
+ */
+void vFullDemoTickHook( void );
+
+/*-----------------------------------------------------------*/
+
+/* The following two variables are used to communicate the status of the
+register check tasks to the check task.  If the variables keep incrementing,
+then the register check tasks have not discovered any errors.  If a variable
+stops incrementing, then an error has been found. */
+volatile uint32_t ulRegTest1LoopCounter = 0UL, ulRegTest2LoopCounter = 0UL;
+
+/*-----------------------------------------------------------*/
+
+void main_full( void )
+{
+	/* Create the register check tasks, as described at the top of this	file.
+	Use xTaskCreateStatic() to create a task using only statically allocated
+	memory. */
+	xTaskCreate( prvRegTestTaskEntry1, 			/* The function that implements the task. */
+				 "Reg1", 						/* The name of the task. */
+				 mainREG_TEST_STACK_SIZE_WORDS, /* Size of stack to allocate for the task - in words not bytes!. */
+				 mainREG_TEST_TASK_1_PARAMETER, /* Parameter passed into the task. */
+				 tskIDLE_PRIORITY, 				/* Priority of the task. */
+				 NULL );						/* Can be used to pass out a handle to the created task. */
+	xTaskCreate( prvRegTestTaskEntry2, "Reg2", mainREG_TEST_STACK_SIZE_WORDS, mainREG_TEST_TASK_2_PARAMETER, tskIDLE_PRIORITY, NULL );
+
+	/* Start all the other standard demo/test tasks.  They have no particular
+	functionality, but do demonstrate how to use the FreeRTOS API and test the
+	kernel port. */
+	vStartDynamicPriorityTasks();
+	vCreateBlockTimeTasks();
+	vStartRecursiveMutexTasks();
+	vStartTimerDemoTask( mainTIMER_TEST_PERIOD );
+	vStartEventGroupTasks();
+	vStartTaskNotifyTask();
+
+	/* Create the task that performs the 'check' functionality,	as described at
+	the top of this file. */
+	xTaskCreate( prvCheckTask, "Check", mainCHECK_TASK_STACK_SIZE_WORDS, NULL, mainCHECK_TASK_PRIORITY, NULL );
+
+	/* Start the scheduler. */
+	vTaskStartScheduler();
+
+	/* If all is well, the scheduler will now be running, and the following
+	line will never be reached.  If the following line does execute, then
+	there was insufficient FreeRTOS heap memory available for the Idle and/or
+	timer tasks to be created.  See the memory management section on the
+	FreeRTOS web site for more details on the FreeRTOS heap
+	http://www.freertos.org/a00111.html. */
+	for( ;; );
+}
+/*-----------------------------------------------------------*/
+
+static void prvCheckTask( void *pvParameters )
+{
+const TickType_t xDelayPeriod = mainNO_ERROR_CHECK_TASK_PERIOD;
+TickType_t xLastExecutionTime;
+static unsigned long ulLastRegTest1Value = 0, ulLastRegTest2Value = 0;
+const char * pcStatusMessage = ".";
+extern void vSendString( const char * pcString );
+
+	/* Just to stop compiler warnings. */
+	( void ) pvParameters;
+
+	/* Initialise xLastExecutionTime so the first call to vTaskDelayUntil()
+	works correctly. */
+	xLastExecutionTime = xTaskGetTickCount();
+
+	/* Cycle for ever, delaying then checking all the other tasks are still
+	operating without error.  The onboard LED is toggled on each iteration.
+	If an error is detected then the delay period is decreased from
+	mainNO_ERROR_CHECK_TASK_PERIOD to mainERROR_CHECK_TASK_PERIOD.  This has the
+	effect of increasing the rate at which the onboard LED toggles, and in so
+	doing gives visual feedback of the system status. */
+	for( ;; )
+	{
+		/* Delay until it is time to execute again. */
+		vTaskDelayUntil( &xLastExecutionTime, xDelayPeriod );
+
+		/* Check all the demo tasks (other than the flash tasks) to ensure
+		that they are all still running, and that none have detected an error. */
+		if( xAreDynamicPriorityTasksStillRunning() != pdTRUE )
+		{
+			pcStatusMessage = "ERROR: Dynamic priority demo/tests.\r\n";
+		}
+
+		if ( xAreBlockTimeTestTasksStillRunning() != pdTRUE )
+		{
+			pcStatusMessage = "ERROR: Block time demo/tests.\r\n";
+		}
+
+		if ( xAreRecursiveMutexTasksStillRunning() != pdTRUE )
+		{
+			pcStatusMessage = "ERROR: Recursive mutex demo/tests.\r\n";
+		}
+
+		if( xAreTimerDemoTasksStillRunning( ( TickType_t ) xDelayPeriod ) != pdPASS )
+		{
+			pcStatusMessage = "ERROR: Timer demo/tests.\r\n";
+		}
+
+		if( xAreEventGroupTasksStillRunning() != pdPASS )
+		{
+			pcStatusMessage = "ERROR: Event group demo/tests.\r\n";
+		}
+
+		if( xAreTaskNotificationTasksStillRunning() != pdPASS )
+		{
+			pcStatusMessage = "ERROR: Task notification demo/tests.\r\n";
+		}
+
+		/* Check that the register test 1 task is still running. */
+		if( ulLastRegTest1Value == ulRegTest1LoopCounter )
+		{
+			pcStatusMessage = "ERROR: Register test 1.\r\n";
+		}
+		ulLastRegTest1Value = ulRegTest1LoopCounter;
+
+		/* Check that the register test 2 task is still running. */
+		if( ulLastRegTest2Value == ulRegTest2LoopCounter )
+		{
+			pcStatusMessage = "ERROR: Register test 2.\r\n";
+		}
+		ulLastRegTest2Value = ulRegTest2LoopCounter;
+
+		/* Write the status message to the UART. */
+		vSendString( pcStatusMessage );
+	}
+}
+/*-----------------------------------------------------------*/
+
+static void prvRegTestTaskEntry1( void *pvParameters )
+{
+	/* Although the regtest task is written in assembler, its entry point is
+	written in C for convenience of checking the task parameter is being passed
+	in correctly. */
+	if( pvParameters == mainREG_TEST_TASK_1_PARAMETER )
+	{
+		/* Start the part of the test that is written in assembler. */
+		vRegTest1Implementation();
+	}
+
+	/* The following line will only execute if the task parameter is found to
+	be incorrect.  The check task will detect that the regtest loop counter is
+	not being incremented and flag an error. */
+	vTaskDelete( NULL );
+}
+/*-----------------------------------------------------------*/
+
+static void prvRegTestTaskEntry2( void *pvParameters )
+{
+	/* Although the regtest task is written in assembler, its entry point is
+	written in C for convenience of checking the task parameter is being passed
+	in correctly. */
+	if( pvParameters == mainREG_TEST_TASK_2_PARAMETER )
+	{
+		/* Start the part of the test that is written in assembler. */
+		vRegTest2Implementation();
+	}
+
+	/* The following line will only execute if the task parameter is found to
+	be incorrect.  The check task will detect that the regtest loop counter is
+	not being incremented and flag an error. */
+	vTaskDelete( NULL );
+}
+/*-----------------------------------------------------------*/
+
+void vFullDemoTickHook( void )
+{
+	/* Called from vApplicationTickHook() when the project is configured to
+	build the full demo. */
+	vTimerPeriodicISRTests();
+	vPeriodicEventGroupsProcessing();
+	xNotifyTaskFromISR();
+}