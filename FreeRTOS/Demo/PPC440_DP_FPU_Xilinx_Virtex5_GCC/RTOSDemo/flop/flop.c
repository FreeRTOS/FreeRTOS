/*
<<<<<<< HEAD
 * FreeRTOS Kernel V10.3.0
=======
 * FreeRTOS Kernel V10.4.1
>>>>>>> 5cc65129
 * Copyright (C) 2020 Amazon.com, Inc. or its affiliates.  All Rights Reserved.
 *
 * Permission is hereby granted, free of charge, to any person obtaining a copy of
 * this software and associated documentation files (the "Software"), to deal in
 * the Software without restriction, including without limitation the rights to
 * use, copy, modify, merge, publish, distribute, sublicense, and/or sell copies of
 * the Software, and to permit persons to whom the Software is furnished to do so,
 * subject to the following conditions:
 *
 * The above copyright notice and this permission notice shall be included in all
 * copies or substantial portions of the Software.
 *
 * THE SOFTWARE IS PROVIDED "AS IS", WITHOUT WARRANTY OF ANY KIND, EXPRESS OR
 * IMPLIED, INCLUDING BUT NOT LIMITED TO THE WARRANTIES OF MERCHANTABILITY, FITNESS
 * FOR A PARTICULAR PURPOSE AND NONINFRINGEMENT. IN NO EVENT SHALL THE AUTHORS OR
 * COPYRIGHT HOLDERS BE LIABLE FOR ANY CLAIM, DAMAGES OR OTHER LIABILITY, WHETHER
 * IN AN ACTION OF CONTRACT, TORT OR OTHERWISE, ARISING FROM, OUT OF OR IN
 * CONNECTION WITH THE SOFTWARE OR THE USE OR OTHER DEALINGS IN THE SOFTWARE.
 *
 * http://www.FreeRTOS.org
 * http://aws.amazon.com/freertos
 *
 * 1 tab == 4 spaces!
 */

/*
 * Creates eight tasks, each of which loops continuously performing a
 * floating point calculation.
 *
 * All the tasks run at the idle priority and never block or yield.  This causes 
 * all eight tasks to time slice with the idle task.  Running at the idle priority 
 * means that these tasks will get pre-empted any time another task is ready to run
 * or a time slice occurs.  More often than not the pre-emption will occur mid 
 * calculation, creating a good test of the schedulers context switch mechanism - a 
 * calculation producing an unexpected result could be a symptom of a corruption in 
 * the context of a task.
 *
 * This file demonstrates the use of the task tag and traceTASK_SWITCHED_IN and
 * traceTASK_SWITCHED_OUT macros to save and restore the floating point context.
 */

#include <stdlib.h>
#include <math.h>

/* Scheduler include files. */
#include "FreeRTOS.h"
#include "task.h"

/* Demo program include files. */
#include "flop.h"

/* Misc. definitions. */
#define mathSTACK_SIZE		configMINIMAL_STACK_SIZE
#define mathNUMBER_OF_TASKS  ( 8 )

/* Four tasks, each of which performs a different floating point calculation.  
Each of the four is created twice. */
static portTASK_FUNCTION_PROTO( vCompetingMathTask1, pvParameters );
static portTASK_FUNCTION_PROTO( vCompetingMathTask2, pvParameters );
static portTASK_FUNCTION_PROTO( vCompetingMathTask3, pvParameters );
static portTASK_FUNCTION_PROTO( vCompetingMathTask4, pvParameters );

/* These variables are used to check that all the tasks are still running.  If a 
task gets a calculation wrong it will stop incrementing its check variable. */
static volatile unsigned short usTaskCheck[ mathNUMBER_OF_TASKS ] = { ( unsigned short ) 0 };

/* Buffers into which the flop registers will be saved.  There is a buffer for 
each task created within this file.  Zeroing out this array is the normal and
safe option as this will cause the task to start with all zeros in its flop
context. */
static portDOUBLE dFlopRegisters[ mathNUMBER_OF_TASKS ][ portNO_FLOP_REGISTERS_TO_SAVE ];

/*-----------------------------------------------------------*/

void vStartMathTasks( unsigned portBASE_TYPE uxPriority )
{
TaskHandle_t xTaskJustCreated;
portBASE_TYPE x, y;

	/* Place known values into the buffers into which the flop registers are 
	to be saved.  This is for debug purposes only, it is not normally
	required.  The last position in each array is left at zero as the status
	register will be loaded from there. 
	
	It is intended that these values can be viewed being loaded into the
	flop registers when a task is started - however the Insight debugger
	does not seem to want to show the flop register values. */
	for( x = 0; x < mathNUMBER_OF_TASKS; x++ )
	{
		for( y = 0; y < ( portNO_FLOP_REGISTERS_TO_SAVE - 1 ); y++ )
		{
			dFlopRegisters[ x ][ y ] = ( x + 1 );
		}
	}

	/* Create the first task - passing it the address of the check variable
	that it is going to increment.  This check variable is used as an 
	indication that the task is still running. */
	xTaskCreate( vCompetingMathTask1, "Math1", mathSTACK_SIZE, ( void * ) &( usTaskCheck[ 0 ] ), uxPriority, &xTaskJustCreated );

	/* The task	tag value is a value that can be associated with a task, but 
	is not used by the scheduler itself.  Its use is down to the application so
	it makes a convenient place in this case to store the pointer to the buffer
	into which the flop context of the task will be stored.  The first created
	task uses dFlopRegisters[ 0 ], the second dFlopRegisters[ 1 ], etc. */
	vTaskSetApplicationTaskTag( xTaskJustCreated, ( void * ) &( dFlopRegisters[ 0 ][ 0 ] ) );

	/* Create another 7 tasks, allocating a buffer for each. */
	xTaskCreate( vCompetingMathTask2, "Math2", mathSTACK_SIZE, ( void * ) &( usTaskCheck[ 1 ] ), uxPriority, &xTaskJustCreated  );
	vTaskSetApplicationTaskTag( xTaskJustCreated, ( void * ) &( dFlopRegisters[ 1 ][ 0 ] ) );

	xTaskCreate( vCompetingMathTask3, "Math3", mathSTACK_SIZE, ( void * ) &( usTaskCheck[ 2 ] ), uxPriority, &xTaskJustCreated  );
	vTaskSetApplicationTaskTag( xTaskJustCreated, ( void * ) &( dFlopRegisters[ 2 ][ 0 ] ) );

	xTaskCreate( vCompetingMathTask4, "Math4", mathSTACK_SIZE, ( void * ) &( usTaskCheck[ 3 ] ), uxPriority, &xTaskJustCreated  );
	vTaskSetApplicationTaskTag( xTaskJustCreated, ( void * ) &( dFlopRegisters[ 3 ][ 0 ] ) );

	xTaskCreate( vCompetingMathTask1, "Math5", mathSTACK_SIZE, ( void * ) &( usTaskCheck[ 4 ] ), uxPriority, &xTaskJustCreated  );
	vTaskSetApplicationTaskTag( xTaskJustCreated, ( void * ) &( dFlopRegisters[ 4 ][ 0 ] ) );

	xTaskCreate( vCompetingMathTask2, "Math6", mathSTACK_SIZE, ( void * ) &( usTaskCheck[ 5 ] ), uxPriority, &xTaskJustCreated  );
	vTaskSetApplicationTaskTag( xTaskJustCreated, ( void * ) &( dFlopRegisters[ 5 ][ 0 ] ) );

	xTaskCreate( vCompetingMathTask3, "Math7", mathSTACK_SIZE, ( void * ) &( usTaskCheck[ 6 ] ), uxPriority, &xTaskJustCreated  );
	vTaskSetApplicationTaskTag( xTaskJustCreated, ( void * ) &( dFlopRegisters[ 6 ][ 0 ] ) );

	xTaskCreate( vCompetingMathTask4, "Math8", mathSTACK_SIZE, ( void * ) &( usTaskCheck[ 7 ] ), uxPriority, &xTaskJustCreated  );
	vTaskSetApplicationTaskTag( xTaskJustCreated, ( void * ) &( dFlopRegisters[ 7 ][ 0 ] ) );
}
/*-----------------------------------------------------------*/

static portTASK_FUNCTION( vCompetingMathTask1, pvParameters )
{
volatile portDOUBLE df1, df2, df3, df4;
volatile unsigned short *pusTaskCheckVariable;
volatile portDOUBLE dAnswer;
short sError = pdFALSE;

	df1 = 123.4567;
	df2 = 2345.6789;
	df3 = -918.222;

	dAnswer = ( df1 + df2 ) * df3;

	/* The variable this task increments to show it is still running is passed in 
	as the parameter. */
	pusTaskCheckVariable = ( unsigned short * ) pvParameters;

	/* Keep performing a calculation and checking the result against a constant. */
	for(;;)
	{
		df1 = 123.4567;
		df2 = 2345.6789;
		df3 = -918.222;

		df4 = ( df1 + df2 ) * df3;

		#if configUSE_PREEMPTION == 0
			taskYIELD();
		#endif

		/* If the calculation does not match the expected constant, stop the 
		increment of the check variable. */
		if( fabs( df4 - dAnswer ) > 0.001 )
		{
			sError = pdTRUE;
		}

		if( sError == pdFALSE )
		{
			/* If the calculation has always been correct, increment the check 
			variable so we know this task is still running okay. */
			( *pusTaskCheckVariable )++;
		}

		#if configUSE_PREEMPTION == 0
			taskYIELD();
		#endif

	}
}
/*-----------------------------------------------------------*/

static portTASK_FUNCTION( vCompetingMathTask2, pvParameters )
{
volatile portDOUBLE df1, df2, df3, df4;
volatile unsigned short *pusTaskCheckVariable;
volatile portDOUBLE dAnswer;
short sError = pdFALSE;

	df1 = -389.38;
	df2 = 32498.2;
	df3 = -2.0001;

	dAnswer = ( df1 / df2 ) * df3;


	/* The variable this task increments to show it is still running is passed in 
	as the parameter. */
	pusTaskCheckVariable = ( unsigned short * ) pvParameters;

	/* Keep performing a calculation and checking the result against a constant. */
	for( ;; )
	{
		df1 = -389.38;
		df2 = 32498.2;
		df3 = -2.0001;

		df4 = ( df1 / df2 ) * df3;

		#if configUSE_PREEMPTION == 0
			taskYIELD();
		#endif
		
		/* If the calculation does not match the expected constant, stop the 
		increment of the check variable. */
		if( fabs( df4 - dAnswer ) > 0.001 )
		{
			sError = pdTRUE;
		}

		if( sError == pdFALSE )
		{
			/* If the calculation has always been correct, increment the check 
			variable so we know
			this task is still running okay. */
			( *pusTaskCheckVariable )++;
		}

		#if configUSE_PREEMPTION == 0
			taskYIELD();
		#endif
	}
}
/*-----------------------------------------------------------*/

static portTASK_FUNCTION( vCompetingMathTask3, pvParameters )
{
volatile portDOUBLE *pdArray, dTotal1, dTotal2, dDifference;
volatile unsigned short *pusTaskCheckVariable;
const size_t xArraySize = 10;
size_t xPosition;
short sError = pdFALSE;

	/* The variable this task increments to show it is still running is passed in 
	as the parameter. */
	pusTaskCheckVariable = ( unsigned short * ) pvParameters;

	pdArray = ( portDOUBLE * ) pvPortMalloc( xArraySize * sizeof( portDOUBLE ) );

	/* Keep filling an array, keeping a running total of the values placed in the 
	array.  Then run through the array adding up all the values.  If the two totals 
	do not match, stop the check variable from incrementing. */
	for( ;; )
	{
		dTotal1 = 0.0;
		dTotal2 = 0.0;

		for( xPosition = 0; xPosition < xArraySize; xPosition++ )
		{
			pdArray[ xPosition ] = ( portDOUBLE ) xPosition + 5.5;
			dTotal1 += ( portDOUBLE ) xPosition + 5.5;	
		}

		#if configUSE_PREEMPTION == 0
			taskYIELD();
		#endif

		for( xPosition = 0; xPosition < xArraySize; xPosition++ )
		{
			dTotal2 += pdArray[ xPosition ];
		}

		dDifference = dTotal1 - dTotal2;
		if( fabs( dDifference ) > 0.001 )
		{
			sError = pdTRUE;
		}

		#if configUSE_PREEMPTION == 0
			taskYIELD();
		#endif

		if( sError == pdFALSE )
		{
			/* If the calculation has always been correct, increment the check 
			variable so we know	this task is still running okay. */
			( *pusTaskCheckVariable )++;
		}
	}
}
/*-----------------------------------------------------------*/

static portTASK_FUNCTION( vCompetingMathTask4, pvParameters )
{
volatile portDOUBLE *pdArray, dTotal1, dTotal2, dDifference;
volatile unsigned short *pusTaskCheckVariable;
const size_t xArraySize = 10;
size_t xPosition;
short sError = pdFALSE;

	/* The variable this task increments to show it is still running is passed in 
	as the parameter. */
	pusTaskCheckVariable = ( unsigned short * ) pvParameters;

	pdArray = ( portDOUBLE * ) pvPortMalloc( xArraySize * sizeof( portDOUBLE ) );

	/* Keep filling an array, keeping a running total of the values placed in the 
	array.  Then run through the array adding up all the values.  If the two totals 
	do not match, stop the check variable from incrementing. */
	for( ;; )
	{
		dTotal1 = 0.0;
		dTotal2 = 0.0;

		for( xPosition = 0; xPosition < xArraySize; xPosition++ )
		{
			pdArray[ xPosition ] = ( portDOUBLE ) xPosition * 12.123;
			dTotal1 += ( portDOUBLE ) xPosition * 12.123;	
		}

		#if configUSE_PREEMPTION == 0
			taskYIELD();
		#endif

		for( xPosition = 0; xPosition < xArraySize; xPosition++ )
		{
			dTotal2 += pdArray[ xPosition ];
		}

		dDifference = dTotal1 - dTotal2;
		if( fabs( dDifference ) > 0.001 )
		{
			sError = pdTRUE;
		}

		#if configUSE_PREEMPTION == 0
			taskYIELD();
		#endif

		if( sError == pdFALSE )
		{
			/* If the calculation has always been correct, increment the check 
			variable so we know	this task is still running okay. */
			( *pusTaskCheckVariable )++;
		}
	}
}				 
/*-----------------------------------------------------------*/

/* This is called to check that all the created tasks are still running. */
portBASE_TYPE xAreMathsTaskStillRunning( void )
{
/* Keep a history of the check variables so we know if they have been incremented 
since the last call. */
static unsigned short usLastTaskCheck[ mathNUMBER_OF_TASKS ] = { ( unsigned short ) 0 };
portBASE_TYPE xReturn = pdTRUE, xTask;

	/* Check the maths tasks are still running by ensuring their check variables 
	are still incrementing. */
	for( xTask = 0; xTask < mathNUMBER_OF_TASKS; xTask++ )
	{
		if( usTaskCheck[ xTask ] == usLastTaskCheck[ xTask ] )
		{
			/* The check has not incremented so an error exists. */
			xReturn = pdFALSE;
		}

		usLastTaskCheck[ xTask ] = usTaskCheck[ xTask ];
	}

	return xReturn;
}



<|MERGE_RESOLUTION|>--- conflicted
+++ resolved
@@ -1,382 +1,378 @@
-/*
-<<<<<<< HEAD
- * FreeRTOS Kernel V10.3.0
-=======
- * FreeRTOS Kernel V10.4.1
->>>>>>> 5cc65129
- * Copyright (C) 2020 Amazon.com, Inc. or its affiliates.  All Rights Reserved.
- *
- * Permission is hereby granted, free of charge, to any person obtaining a copy of
- * this software and associated documentation files (the "Software"), to deal in
- * the Software without restriction, including without limitation the rights to
- * use, copy, modify, merge, publish, distribute, sublicense, and/or sell copies of
- * the Software, and to permit persons to whom the Software is furnished to do so,
- * subject to the following conditions:
- *
- * The above copyright notice and this permission notice shall be included in all
- * copies or substantial portions of the Software.
- *
- * THE SOFTWARE IS PROVIDED "AS IS", WITHOUT WARRANTY OF ANY KIND, EXPRESS OR
- * IMPLIED, INCLUDING BUT NOT LIMITED TO THE WARRANTIES OF MERCHANTABILITY, FITNESS
- * FOR A PARTICULAR PURPOSE AND NONINFRINGEMENT. IN NO EVENT SHALL THE AUTHORS OR
- * COPYRIGHT HOLDERS BE LIABLE FOR ANY CLAIM, DAMAGES OR OTHER LIABILITY, WHETHER
- * IN AN ACTION OF CONTRACT, TORT OR OTHERWISE, ARISING FROM, OUT OF OR IN
- * CONNECTION WITH THE SOFTWARE OR THE USE OR OTHER DEALINGS IN THE SOFTWARE.
- *
- * http://www.FreeRTOS.org
- * http://aws.amazon.com/freertos
- *
- * 1 tab == 4 spaces!
- */
-
-/*
- * Creates eight tasks, each of which loops continuously performing a
- * floating point calculation.
- *
- * All the tasks run at the idle priority and never block or yield.  This causes 
- * all eight tasks to time slice with the idle task.  Running at the idle priority 
- * means that these tasks will get pre-empted any time another task is ready to run
- * or a time slice occurs.  More often than not the pre-emption will occur mid 
- * calculation, creating a good test of the schedulers context switch mechanism - a 
- * calculation producing an unexpected result could be a symptom of a corruption in 
- * the context of a task.
- *
- * This file demonstrates the use of the task tag and traceTASK_SWITCHED_IN and
- * traceTASK_SWITCHED_OUT macros to save and restore the floating point context.
- */
-
-#include <stdlib.h>
-#include <math.h>
-
-/* Scheduler include files. */
-#include "FreeRTOS.h"
-#include "task.h"
-
-/* Demo program include files. */
-#include "flop.h"
-
-/* Misc. definitions. */
-#define mathSTACK_SIZE		configMINIMAL_STACK_SIZE
-#define mathNUMBER_OF_TASKS  ( 8 )
-
-/* Four tasks, each of which performs a different floating point calculation.  
-Each of the four is created twice. */
-static portTASK_FUNCTION_PROTO( vCompetingMathTask1, pvParameters );
-static portTASK_FUNCTION_PROTO( vCompetingMathTask2, pvParameters );
-static portTASK_FUNCTION_PROTO( vCompetingMathTask3, pvParameters );
-static portTASK_FUNCTION_PROTO( vCompetingMathTask4, pvParameters );
-
-/* These variables are used to check that all the tasks are still running.  If a 
-task gets a calculation wrong it will stop incrementing its check variable. */
-static volatile unsigned short usTaskCheck[ mathNUMBER_OF_TASKS ] = { ( unsigned short ) 0 };
-
-/* Buffers into which the flop registers will be saved.  There is a buffer for 
-each task created within this file.  Zeroing out this array is the normal and
-safe option as this will cause the task to start with all zeros in its flop
-context. */
-static portDOUBLE dFlopRegisters[ mathNUMBER_OF_TASKS ][ portNO_FLOP_REGISTERS_TO_SAVE ];
-
-/*-----------------------------------------------------------*/
-
-void vStartMathTasks( unsigned portBASE_TYPE uxPriority )
-{
-TaskHandle_t xTaskJustCreated;
-portBASE_TYPE x, y;
-
-	/* Place known values into the buffers into which the flop registers are 
-	to be saved.  This is for debug purposes only, it is not normally
-	required.  The last position in each array is left at zero as the status
-	register will be loaded from there. 
-	
-	It is intended that these values can be viewed being loaded into the
-	flop registers when a task is started - however the Insight debugger
-	does not seem to want to show the flop register values. */
-	for( x = 0; x < mathNUMBER_OF_TASKS; x++ )
-	{
-		for( y = 0; y < ( portNO_FLOP_REGISTERS_TO_SAVE - 1 ); y++ )
-		{
-			dFlopRegisters[ x ][ y ] = ( x + 1 );
-		}
-	}
-
-	/* Create the first task - passing it the address of the check variable
-	that it is going to increment.  This check variable is used as an 
-	indication that the task is still running. */
-	xTaskCreate( vCompetingMathTask1, "Math1", mathSTACK_SIZE, ( void * ) &( usTaskCheck[ 0 ] ), uxPriority, &xTaskJustCreated );
-
-	/* The task	tag value is a value that can be associated with a task, but 
-	is not used by the scheduler itself.  Its use is down to the application so
-	it makes a convenient place in this case to store the pointer to the buffer
-	into which the flop context of the task will be stored.  The first created
-	task uses dFlopRegisters[ 0 ], the second dFlopRegisters[ 1 ], etc. */
-	vTaskSetApplicationTaskTag( xTaskJustCreated, ( void * ) &( dFlopRegisters[ 0 ][ 0 ] ) );
-
-	/* Create another 7 tasks, allocating a buffer for each. */
-	xTaskCreate( vCompetingMathTask2, "Math2", mathSTACK_SIZE, ( void * ) &( usTaskCheck[ 1 ] ), uxPriority, &xTaskJustCreated  );
-	vTaskSetApplicationTaskTag( xTaskJustCreated, ( void * ) &( dFlopRegisters[ 1 ][ 0 ] ) );
-
-	xTaskCreate( vCompetingMathTask3, "Math3", mathSTACK_SIZE, ( void * ) &( usTaskCheck[ 2 ] ), uxPriority, &xTaskJustCreated  );
-	vTaskSetApplicationTaskTag( xTaskJustCreated, ( void * ) &( dFlopRegisters[ 2 ][ 0 ] ) );
-
-	xTaskCreate( vCompetingMathTask4, "Math4", mathSTACK_SIZE, ( void * ) &( usTaskCheck[ 3 ] ), uxPriority, &xTaskJustCreated  );
-	vTaskSetApplicationTaskTag( xTaskJustCreated, ( void * ) &( dFlopRegisters[ 3 ][ 0 ] ) );
-
-	xTaskCreate( vCompetingMathTask1, "Math5", mathSTACK_SIZE, ( void * ) &( usTaskCheck[ 4 ] ), uxPriority, &xTaskJustCreated  );
-	vTaskSetApplicationTaskTag( xTaskJustCreated, ( void * ) &( dFlopRegisters[ 4 ][ 0 ] ) );
-
-	xTaskCreate( vCompetingMathTask2, "Math6", mathSTACK_SIZE, ( void * ) &( usTaskCheck[ 5 ] ), uxPriority, &xTaskJustCreated  );
-	vTaskSetApplicationTaskTag( xTaskJustCreated, ( void * ) &( dFlopRegisters[ 5 ][ 0 ] ) );
-
-	xTaskCreate( vCompetingMathTask3, "Math7", mathSTACK_SIZE, ( void * ) &( usTaskCheck[ 6 ] ), uxPriority, &xTaskJustCreated  );
-	vTaskSetApplicationTaskTag( xTaskJustCreated, ( void * ) &( dFlopRegisters[ 6 ][ 0 ] ) );
-
-	xTaskCreate( vCompetingMathTask4, "Math8", mathSTACK_SIZE, ( void * ) &( usTaskCheck[ 7 ] ), uxPriority, &xTaskJustCreated  );
-	vTaskSetApplicationTaskTag( xTaskJustCreated, ( void * ) &( dFlopRegisters[ 7 ][ 0 ] ) );
-}
-/*-----------------------------------------------------------*/
-
-static portTASK_FUNCTION( vCompetingMathTask1, pvParameters )
-{
-volatile portDOUBLE df1, df2, df3, df4;
-volatile unsigned short *pusTaskCheckVariable;
-volatile portDOUBLE dAnswer;
-short sError = pdFALSE;
-
-	df1 = 123.4567;
-	df2 = 2345.6789;
-	df3 = -918.222;
-
-	dAnswer = ( df1 + df2 ) * df3;
-
-	/* The variable this task increments to show it is still running is passed in 
-	as the parameter. */
-	pusTaskCheckVariable = ( unsigned short * ) pvParameters;
-
-	/* Keep performing a calculation and checking the result against a constant. */
-	for(;;)
-	{
-		df1 = 123.4567;
-		df2 = 2345.6789;
-		df3 = -918.222;
-
-		df4 = ( df1 + df2 ) * df3;
-
-		#if configUSE_PREEMPTION == 0
-			taskYIELD();
-		#endif
-
-		/* If the calculation does not match the expected constant, stop the 
-		increment of the check variable. */
-		if( fabs( df4 - dAnswer ) > 0.001 )
-		{
-			sError = pdTRUE;
-		}
-
-		if( sError == pdFALSE )
-		{
-			/* If the calculation has always been correct, increment the check 
-			variable so we know this task is still running okay. */
-			( *pusTaskCheckVariable )++;
-		}
-
-		#if configUSE_PREEMPTION == 0
-			taskYIELD();
-		#endif
-
-	}
-}
-/*-----------------------------------------------------------*/
-
-static portTASK_FUNCTION( vCompetingMathTask2, pvParameters )
-{
-volatile portDOUBLE df1, df2, df3, df4;
-volatile unsigned short *pusTaskCheckVariable;
-volatile portDOUBLE dAnswer;
-short sError = pdFALSE;
-
-	df1 = -389.38;
-	df2 = 32498.2;
-	df3 = -2.0001;
-
-	dAnswer = ( df1 / df2 ) * df3;
-
-
-	/* The variable this task increments to show it is still running is passed in 
-	as the parameter. */
-	pusTaskCheckVariable = ( unsigned short * ) pvParameters;
-
-	/* Keep performing a calculation and checking the result against a constant. */
-	for( ;; )
-	{
-		df1 = -389.38;
-		df2 = 32498.2;
-		df3 = -2.0001;
-
-		df4 = ( df1 / df2 ) * df3;
-
-		#if configUSE_PREEMPTION == 0
-			taskYIELD();
-		#endif
-		
-		/* If the calculation does not match the expected constant, stop the 
-		increment of the check variable. */
-		if( fabs( df4 - dAnswer ) > 0.001 )
-		{
-			sError = pdTRUE;
-		}
-
-		if( sError == pdFALSE )
-		{
-			/* If the calculation has always been correct, increment the check 
-			variable so we know
-			this task is still running okay. */
-			( *pusTaskCheckVariable )++;
-		}
-
-		#if configUSE_PREEMPTION == 0
-			taskYIELD();
-		#endif
-	}
-}
-/*-----------------------------------------------------------*/
-
-static portTASK_FUNCTION( vCompetingMathTask3, pvParameters )
-{
-volatile portDOUBLE *pdArray, dTotal1, dTotal2, dDifference;
-volatile unsigned short *pusTaskCheckVariable;
-const size_t xArraySize = 10;
-size_t xPosition;
-short sError = pdFALSE;
-
-	/* The variable this task increments to show it is still running is passed in 
-	as the parameter. */
-	pusTaskCheckVariable = ( unsigned short * ) pvParameters;
-
-	pdArray = ( portDOUBLE * ) pvPortMalloc( xArraySize * sizeof( portDOUBLE ) );
-
-	/* Keep filling an array, keeping a running total of the values placed in the 
-	array.  Then run through the array adding up all the values.  If the two totals 
-	do not match, stop the check variable from incrementing. */
-	for( ;; )
-	{
-		dTotal1 = 0.0;
-		dTotal2 = 0.0;
-
-		for( xPosition = 0; xPosition < xArraySize; xPosition++ )
-		{
-			pdArray[ xPosition ] = ( portDOUBLE ) xPosition + 5.5;
-			dTotal1 += ( portDOUBLE ) xPosition + 5.5;	
-		}
-
-		#if configUSE_PREEMPTION == 0
-			taskYIELD();
-		#endif
-
-		for( xPosition = 0; xPosition < xArraySize; xPosition++ )
-		{
-			dTotal2 += pdArray[ xPosition ];
-		}
-
-		dDifference = dTotal1 - dTotal2;
-		if( fabs( dDifference ) > 0.001 )
-		{
-			sError = pdTRUE;
-		}
-
-		#if configUSE_PREEMPTION == 0
-			taskYIELD();
-		#endif
-
-		if( sError == pdFALSE )
-		{
-			/* If the calculation has always been correct, increment the check 
-			variable so we know	this task is still running okay. */
-			( *pusTaskCheckVariable )++;
-		}
-	}
-}
-/*-----------------------------------------------------------*/
-
-static portTASK_FUNCTION( vCompetingMathTask4, pvParameters )
-{
-volatile portDOUBLE *pdArray, dTotal1, dTotal2, dDifference;
-volatile unsigned short *pusTaskCheckVariable;
-const size_t xArraySize = 10;
-size_t xPosition;
-short sError = pdFALSE;
-
-	/* The variable this task increments to show it is still running is passed in 
-	as the parameter. */
-	pusTaskCheckVariable = ( unsigned short * ) pvParameters;
-
-	pdArray = ( portDOUBLE * ) pvPortMalloc( xArraySize * sizeof( portDOUBLE ) );
-
-	/* Keep filling an array, keeping a running total of the values placed in the 
-	array.  Then run through the array adding up all the values.  If the two totals 
-	do not match, stop the check variable from incrementing. */
-	for( ;; )
-	{
-		dTotal1 = 0.0;
-		dTotal2 = 0.0;
-
-		for( xPosition = 0; xPosition < xArraySize; xPosition++ )
-		{
-			pdArray[ xPosition ] = ( portDOUBLE ) xPosition * 12.123;
-			dTotal1 += ( portDOUBLE ) xPosition * 12.123;	
-		}
-
-		#if configUSE_PREEMPTION == 0
-			taskYIELD();
-		#endif
-
-		for( xPosition = 0; xPosition < xArraySize; xPosition++ )
-		{
-			dTotal2 += pdArray[ xPosition ];
-		}
-
-		dDifference = dTotal1 - dTotal2;
-		if( fabs( dDifference ) > 0.001 )
-		{
-			sError = pdTRUE;
-		}
-
-		#if configUSE_PREEMPTION == 0
-			taskYIELD();
-		#endif
-
-		if( sError == pdFALSE )
-		{
-			/* If the calculation has always been correct, increment the check 
-			variable so we know	this task is still running okay. */
-			( *pusTaskCheckVariable )++;
-		}
-	}
-}				 
-/*-----------------------------------------------------------*/
-
-/* This is called to check that all the created tasks are still running. */
-portBASE_TYPE xAreMathsTaskStillRunning( void )
-{
-/* Keep a history of the check variables so we know if they have been incremented 
-since the last call. */
-static unsigned short usLastTaskCheck[ mathNUMBER_OF_TASKS ] = { ( unsigned short ) 0 };
-portBASE_TYPE xReturn = pdTRUE, xTask;
-
-	/* Check the maths tasks are still running by ensuring their check variables 
-	are still incrementing. */
-	for( xTask = 0; xTask < mathNUMBER_OF_TASKS; xTask++ )
-	{
-		if( usTaskCheck[ xTask ] == usLastTaskCheck[ xTask ] )
-		{
-			/* The check has not incremented so an error exists. */
-			xReturn = pdFALSE;
-		}
-
-		usLastTaskCheck[ xTask ] = usTaskCheck[ xTask ];
-	}
-
-	return xReturn;
-}
-
-
-
+/*
+ * FreeRTOS Kernel V10.4.1
+ * Copyright (C) 2020 Amazon.com, Inc. or its affiliates.  All Rights Reserved.
+ *
+ * Permission is hereby granted, free of charge, to any person obtaining a copy of
+ * this software and associated documentation files (the "Software"), to deal in
+ * the Software without restriction, including without limitation the rights to
+ * use, copy, modify, merge, publish, distribute, sublicense, and/or sell copies of
+ * the Software, and to permit persons to whom the Software is furnished to do so,
+ * subject to the following conditions:
+ *
+ * The above copyright notice and this permission notice shall be included in all
+ * copies or substantial portions of the Software.
+ *
+ * THE SOFTWARE IS PROVIDED "AS IS", WITHOUT WARRANTY OF ANY KIND, EXPRESS OR
+ * IMPLIED, INCLUDING BUT NOT LIMITED TO THE WARRANTIES OF MERCHANTABILITY, FITNESS
+ * FOR A PARTICULAR PURPOSE AND NONINFRINGEMENT. IN NO EVENT SHALL THE AUTHORS OR
+ * COPYRIGHT HOLDERS BE LIABLE FOR ANY CLAIM, DAMAGES OR OTHER LIABILITY, WHETHER
+ * IN AN ACTION OF CONTRACT, TORT OR OTHERWISE, ARISING FROM, OUT OF OR IN
+ * CONNECTION WITH THE SOFTWARE OR THE USE OR OTHER DEALINGS IN THE SOFTWARE.
+ *
+ * http://www.FreeRTOS.org
+ * http://aws.amazon.com/freertos
+ *
+ * 1 tab == 4 spaces!
+ */
+
+/*
+ * Creates eight tasks, each of which loops continuously performing a
+ * floating point calculation.
+ *
+ * All the tasks run at the idle priority and never block or yield.  This causes 
+ * all eight tasks to time slice with the idle task.  Running at the idle priority 
+ * means that these tasks will get pre-empted any time another task is ready to run
+ * or a time slice occurs.  More often than not the pre-emption will occur mid 
+ * calculation, creating a good test of the schedulers context switch mechanism - a 
+ * calculation producing an unexpected result could be a symptom of a corruption in 
+ * the context of a task.
+ *
+ * This file demonstrates the use of the task tag and traceTASK_SWITCHED_IN and
+ * traceTASK_SWITCHED_OUT macros to save and restore the floating point context.
+ */
+
+#include <stdlib.h>
+#include <math.h>
+
+/* Scheduler include files. */
+#include "FreeRTOS.h"
+#include "task.h"
+
+/* Demo program include files. */
+#include "flop.h"
+
+/* Misc. definitions. */
+#define mathSTACK_SIZE		configMINIMAL_STACK_SIZE
+#define mathNUMBER_OF_TASKS  ( 8 )
+
+/* Four tasks, each of which performs a different floating point calculation.  
+Each of the four is created twice. */
+static portTASK_FUNCTION_PROTO( vCompetingMathTask1, pvParameters );
+static portTASK_FUNCTION_PROTO( vCompetingMathTask2, pvParameters );
+static portTASK_FUNCTION_PROTO( vCompetingMathTask3, pvParameters );
+static portTASK_FUNCTION_PROTO( vCompetingMathTask4, pvParameters );
+
+/* These variables are used to check that all the tasks are still running.  If a 
+task gets a calculation wrong it will stop incrementing its check variable. */
+static volatile unsigned short usTaskCheck[ mathNUMBER_OF_TASKS ] = { ( unsigned short ) 0 };
+
+/* Buffers into which the flop registers will be saved.  There is a buffer for 
+each task created within this file.  Zeroing out this array is the normal and
+safe option as this will cause the task to start with all zeros in its flop
+context. */
+static portDOUBLE dFlopRegisters[ mathNUMBER_OF_TASKS ][ portNO_FLOP_REGISTERS_TO_SAVE ];
+
+/*-----------------------------------------------------------*/
+
+void vStartMathTasks( unsigned portBASE_TYPE uxPriority )
+{
+TaskHandle_t xTaskJustCreated;
+portBASE_TYPE x, y;
+
+	/* Place known values into the buffers into which the flop registers are 
+	to be saved.  This is for debug purposes only, it is not normally
+	required.  The last position in each array is left at zero as the status
+	register will be loaded from there. 
+	
+	It is intended that these values can be viewed being loaded into the
+	flop registers when a task is started - however the Insight debugger
+	does not seem to want to show the flop register values. */
+	for( x = 0; x < mathNUMBER_OF_TASKS; x++ )
+	{
+		for( y = 0; y < ( portNO_FLOP_REGISTERS_TO_SAVE - 1 ); y++ )
+		{
+			dFlopRegisters[ x ][ y ] = ( x + 1 );
+		}
+	}
+
+	/* Create the first task - passing it the address of the check variable
+	that it is going to increment.  This check variable is used as an 
+	indication that the task is still running. */
+	xTaskCreate( vCompetingMathTask1, "Math1", mathSTACK_SIZE, ( void * ) &( usTaskCheck[ 0 ] ), uxPriority, &xTaskJustCreated );
+
+	/* The task	tag value is a value that can be associated with a task, but 
+	is not used by the scheduler itself.  Its use is down to the application so
+	it makes a convenient place in this case to store the pointer to the buffer
+	into which the flop context of the task will be stored.  The first created
+	task uses dFlopRegisters[ 0 ], the second dFlopRegisters[ 1 ], etc. */
+	vTaskSetApplicationTaskTag( xTaskJustCreated, ( void * ) &( dFlopRegisters[ 0 ][ 0 ] ) );
+
+	/* Create another 7 tasks, allocating a buffer for each. */
+	xTaskCreate( vCompetingMathTask2, "Math2", mathSTACK_SIZE, ( void * ) &( usTaskCheck[ 1 ] ), uxPriority, &xTaskJustCreated  );
+	vTaskSetApplicationTaskTag( xTaskJustCreated, ( void * ) &( dFlopRegisters[ 1 ][ 0 ] ) );
+
+	xTaskCreate( vCompetingMathTask3, "Math3", mathSTACK_SIZE, ( void * ) &( usTaskCheck[ 2 ] ), uxPriority, &xTaskJustCreated  );
+	vTaskSetApplicationTaskTag( xTaskJustCreated, ( void * ) &( dFlopRegisters[ 2 ][ 0 ] ) );
+
+	xTaskCreate( vCompetingMathTask4, "Math4", mathSTACK_SIZE, ( void * ) &( usTaskCheck[ 3 ] ), uxPriority, &xTaskJustCreated  );
+	vTaskSetApplicationTaskTag( xTaskJustCreated, ( void * ) &( dFlopRegisters[ 3 ][ 0 ] ) );
+
+	xTaskCreate( vCompetingMathTask1, "Math5", mathSTACK_SIZE, ( void * ) &( usTaskCheck[ 4 ] ), uxPriority, &xTaskJustCreated  );
+	vTaskSetApplicationTaskTag( xTaskJustCreated, ( void * ) &( dFlopRegisters[ 4 ][ 0 ] ) );
+
+	xTaskCreate( vCompetingMathTask2, "Math6", mathSTACK_SIZE, ( void * ) &( usTaskCheck[ 5 ] ), uxPriority, &xTaskJustCreated  );
+	vTaskSetApplicationTaskTag( xTaskJustCreated, ( void * ) &( dFlopRegisters[ 5 ][ 0 ] ) );
+
+	xTaskCreate( vCompetingMathTask3, "Math7", mathSTACK_SIZE, ( void * ) &( usTaskCheck[ 6 ] ), uxPriority, &xTaskJustCreated  );
+	vTaskSetApplicationTaskTag( xTaskJustCreated, ( void * ) &( dFlopRegisters[ 6 ][ 0 ] ) );
+
+	xTaskCreate( vCompetingMathTask4, "Math8", mathSTACK_SIZE, ( void * ) &( usTaskCheck[ 7 ] ), uxPriority, &xTaskJustCreated  );
+	vTaskSetApplicationTaskTag( xTaskJustCreated, ( void * ) &( dFlopRegisters[ 7 ][ 0 ] ) );
+}
+/*-----------------------------------------------------------*/
+
+static portTASK_FUNCTION( vCompetingMathTask1, pvParameters )
+{
+volatile portDOUBLE df1, df2, df3, df4;
+volatile unsigned short *pusTaskCheckVariable;
+volatile portDOUBLE dAnswer;
+short sError = pdFALSE;
+
+	df1 = 123.4567;
+	df2 = 2345.6789;
+	df3 = -918.222;
+
+	dAnswer = ( df1 + df2 ) * df3;
+
+	/* The variable this task increments to show it is still running is passed in 
+	as the parameter. */
+	pusTaskCheckVariable = ( unsigned short * ) pvParameters;
+
+	/* Keep performing a calculation and checking the result against a constant. */
+	for(;;)
+	{
+		df1 = 123.4567;
+		df2 = 2345.6789;
+		df3 = -918.222;
+
+		df4 = ( df1 + df2 ) * df3;
+
+		#if configUSE_PREEMPTION == 0
+			taskYIELD();
+		#endif
+
+		/* If the calculation does not match the expected constant, stop the 
+		increment of the check variable. */
+		if( fabs( df4 - dAnswer ) > 0.001 )
+		{
+			sError = pdTRUE;
+		}
+
+		if( sError == pdFALSE )
+		{
+			/* If the calculation has always been correct, increment the check 
+			variable so we know this task is still running okay. */
+			( *pusTaskCheckVariable )++;
+		}
+
+		#if configUSE_PREEMPTION == 0
+			taskYIELD();
+		#endif
+
+	}
+}
+/*-----------------------------------------------------------*/
+
+static portTASK_FUNCTION( vCompetingMathTask2, pvParameters )
+{
+volatile portDOUBLE df1, df2, df3, df4;
+volatile unsigned short *pusTaskCheckVariable;
+volatile portDOUBLE dAnswer;
+short sError = pdFALSE;
+
+	df1 = -389.38;
+	df2 = 32498.2;
+	df3 = -2.0001;
+
+	dAnswer = ( df1 / df2 ) * df3;
+
+
+	/* The variable this task increments to show it is still running is passed in 
+	as the parameter. */
+	pusTaskCheckVariable = ( unsigned short * ) pvParameters;
+
+	/* Keep performing a calculation and checking the result against a constant. */
+	for( ;; )
+	{
+		df1 = -389.38;
+		df2 = 32498.2;
+		df3 = -2.0001;
+
+		df4 = ( df1 / df2 ) * df3;
+
+		#if configUSE_PREEMPTION == 0
+			taskYIELD();
+		#endif
+		
+		/* If the calculation does not match the expected constant, stop the 
+		increment of the check variable. */
+		if( fabs( df4 - dAnswer ) > 0.001 )
+		{
+			sError = pdTRUE;
+		}
+
+		if( sError == pdFALSE )
+		{
+			/* If the calculation has always been correct, increment the check 
+			variable so we know
+			this task is still running okay. */
+			( *pusTaskCheckVariable )++;
+		}
+
+		#if configUSE_PREEMPTION == 0
+			taskYIELD();
+		#endif
+	}
+}
+/*-----------------------------------------------------------*/
+
+static portTASK_FUNCTION( vCompetingMathTask3, pvParameters )
+{
+volatile portDOUBLE *pdArray, dTotal1, dTotal2, dDifference;
+volatile unsigned short *pusTaskCheckVariable;
+const size_t xArraySize = 10;
+size_t xPosition;
+short sError = pdFALSE;
+
+	/* The variable this task increments to show it is still running is passed in 
+	as the parameter. */
+	pusTaskCheckVariable = ( unsigned short * ) pvParameters;
+
+	pdArray = ( portDOUBLE * ) pvPortMalloc( xArraySize * sizeof( portDOUBLE ) );
+
+	/* Keep filling an array, keeping a running total of the values placed in the 
+	array.  Then run through the array adding up all the values.  If the two totals 
+	do not match, stop the check variable from incrementing. */
+	for( ;; )
+	{
+		dTotal1 = 0.0;
+		dTotal2 = 0.0;
+
+		for( xPosition = 0; xPosition < xArraySize; xPosition++ )
+		{
+			pdArray[ xPosition ] = ( portDOUBLE ) xPosition + 5.5;
+			dTotal1 += ( portDOUBLE ) xPosition + 5.5;	
+		}
+
+		#if configUSE_PREEMPTION == 0
+			taskYIELD();
+		#endif
+
+		for( xPosition = 0; xPosition < xArraySize; xPosition++ )
+		{
+			dTotal2 += pdArray[ xPosition ];
+		}
+
+		dDifference = dTotal1 - dTotal2;
+		if( fabs( dDifference ) > 0.001 )
+		{
+			sError = pdTRUE;
+		}
+
+		#if configUSE_PREEMPTION == 0
+			taskYIELD();
+		#endif
+
+		if( sError == pdFALSE )
+		{
+			/* If the calculation has always been correct, increment the check 
+			variable so we know	this task is still running okay. */
+			( *pusTaskCheckVariable )++;
+		}
+	}
+}
+/*-----------------------------------------------------------*/
+
+static portTASK_FUNCTION( vCompetingMathTask4, pvParameters )
+{
+volatile portDOUBLE *pdArray, dTotal1, dTotal2, dDifference;
+volatile unsigned short *pusTaskCheckVariable;
+const size_t xArraySize = 10;
+size_t xPosition;
+short sError = pdFALSE;
+
+	/* The variable this task increments to show it is still running is passed in 
+	as the parameter. */
+	pusTaskCheckVariable = ( unsigned short * ) pvParameters;
+
+	pdArray = ( portDOUBLE * ) pvPortMalloc( xArraySize * sizeof( portDOUBLE ) );
+
+	/* Keep filling an array, keeping a running total of the values placed in the 
+	array.  Then run through the array adding up all the values.  If the two totals 
+	do not match, stop the check variable from incrementing. */
+	for( ;; )
+	{
+		dTotal1 = 0.0;
+		dTotal2 = 0.0;
+
+		for( xPosition = 0; xPosition < xArraySize; xPosition++ )
+		{
+			pdArray[ xPosition ] = ( portDOUBLE ) xPosition * 12.123;
+			dTotal1 += ( portDOUBLE ) xPosition * 12.123;	
+		}
+
+		#if configUSE_PREEMPTION == 0
+			taskYIELD();
+		#endif
+
+		for( xPosition = 0; xPosition < xArraySize; xPosition++ )
+		{
+			dTotal2 += pdArray[ xPosition ];
+		}
+
+		dDifference = dTotal1 - dTotal2;
+		if( fabs( dDifference ) > 0.001 )
+		{
+			sError = pdTRUE;
+		}
+
+		#if configUSE_PREEMPTION == 0
+			taskYIELD();
+		#endif
+
+		if( sError == pdFALSE )
+		{
+			/* If the calculation has always been correct, increment the check 
+			variable so we know	this task is still running okay. */
+			( *pusTaskCheckVariable )++;
+		}
+	}
+}				 
+/*-----------------------------------------------------------*/
+
+/* This is called to check that all the created tasks are still running. */
+portBASE_TYPE xAreMathsTaskStillRunning( void )
+{
+/* Keep a history of the check variables so we know if they have been incremented 
+since the last call. */
+static unsigned short usLastTaskCheck[ mathNUMBER_OF_TASKS ] = { ( unsigned short ) 0 };
+portBASE_TYPE xReturn = pdTRUE, xTask;
+
+	/* Check the maths tasks are still running by ensuring their check variables 
+	are still incrementing. */
+	for( xTask = 0; xTask < mathNUMBER_OF_TASKS; xTask++ )
+	{
+		if( usTaskCheck[ xTask ] == usLastTaskCheck[ xTask ] )
+		{
+			/* The check has not incremented so an error exists. */
+			xReturn = pdFALSE;
+		}
+
+		usLastTaskCheck[ xTask ] = usTaskCheck[ xTask ];
+	}
+
+	return xReturn;
+}
+
+
+