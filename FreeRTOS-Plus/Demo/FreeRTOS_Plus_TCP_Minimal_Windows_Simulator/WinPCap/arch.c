--- conflicted
+++ resolved
@@ -1,340 +1,336 @@
-/*
-<<<<<<< HEAD
- * FreeRTOS Kernel V10.3.0
-=======
- * FreeRTOS Kernel V10.4.1
->>>>>>> 5cc65129
- * Copyright (C) 2017 Amazon.com, Inc. or its affiliates.  All Rights Reserved.
- *
- * Permission is hereby granted, free of charge, to any person obtaining a copy of
- * this software and associated documentation files (the "Software"), to deal in
- * the Software without restriction, including without limitation the rights to
- * use, copy, modify, merge, publish, distribute, sublicense, and/or sell copies of
- * the Software, and to permit persons to whom the Software is furnished to do so,
- * subject to the following conditions:
- *
- * The above copyright notice and this permission notice shall be included in all
- * copies or substantial portions of the Software.
- *
- * THE SOFTWARE IS PROVIDED "AS IS", WITHOUT WARRANTY OF ANY KIND, EXPRESS OR
- * IMPLIED, INCLUDING BUT NOT LIMITED TO THE WARRANTIES OF MERCHANTABILITY, FITNESS
- * FOR A PARTICULAR PURPOSE AND NONINFRINGEMENT. IN NO EVENT SHALL THE AUTHORS OR
- * COPYRIGHT HOLDERS BE LIABLE FOR ANY CLAIM, DAMAGES OR OTHER LIABILITY, WHETHER
- * IN AN ACTION OF CONTRACT, TORT OR OTHERWISE, ARISING FROM, OUT OF OR IN
- * CONNECTION WITH THE SOFTWARE OR THE USE OR OTHER DEALINGS IN THE SOFTWARE.
- *
- * http://www.FreeRTOS.org
- * http://aws.amazon.com/freertos
- *
- * 1 tab == 4 spaces!
- */
-
-/* WinPCap includes. */
-#include "pcap.h"
-#include "remote-ext.h"
-
-/* uIP includes. */
-#include "net/uip.h"
-#include "net/uip_arp.h"
-#include "net/clock-arch.h"
-
-/* FreeRTOS includes. */
-#include "FreeRTOS.h"
-#include "task.h"
-#include "queue.h"
-
-/*
- * Query the computer the simulation is being executed on to find the network
- * interfaces it has installed.
- */
-static pcap_if_t * prvPrintAvailableNetworkInterfaces( void );
-
-/*
- * Open the network interface.  The number of the interface to be opened is set
- * by the configNETWORK_INTERFACE_TO_USE constant in FreeRTOSConfig.h.
- */
-static void prvOpenSelectedNetworkInterface( pcap_if_t *pxAllNetworkInterfaces );
-
-/*
- * Configure the capture filter to allow blocking reads, and to filter out
- * packets that are not of interest to this demo.
- */
-static void prvConfigureCaptureBehaviour( void );
-
-pcap_t *pxOpenedInterfaceHandle = NULL;
-LARGE_INTEGER freq, sys_start_time;
-
-#define archNUM_BUFFERS	5
-#define archNUM_BUFFER_POINTERS ( archNUM_BUFFERS - 1 )
-
-static void prvInterruptSimulator( void *pvParameters );
-
-static unsigned char ucEthernetBuffer[ archNUM_BUFFERS ][ UIP_CONF_BUFFER_SIZE ];
-static unsigned char *pucEthernetBufferPointers[ archNUM_BUFFER_POINTERS ];
-
-static long lLengthOfDataInBuffer[ archNUM_BUFFER_POINTERS ] = { 0 };
-static unsigned char ucNextBufferToFill = 0U, ucNextBufferToProcess = 0U;
-
-unsigned char *uip_buf = NULL;
-char cErrorBuffer[PCAP_ERRBUF_SIZE];
-
-void vNetifTx( void )
-{
-	pcap_sendpacket( pxOpenedInterfaceHandle, uip_buf, uip_len );
-	pcap_sendpacket( pxOpenedInterfaceHandle, uip_buf, uip_len );
-}
-/*-----------------------------------------------------------*/
-
-UBaseType_t uxNetifRx( void )
-{
-UBaseType_t xDataLen;
-unsigned char *pucTemp;
-
-	/* Check there is really data available. */
-	xDataLen = lLengthOfDataInBuffer[ ucNextBufferToProcess ];
-	if( xDataLen != 0L )
-	{
-
-		/* The buffer pointed to by uip_buf is going to change.  Remember which
-		buffer uip_buf is currently pointing to. */
-		pucTemp = uip_buf;
-
-		/* Point uip_buf at the next buffer that contains data. */
-		uip_buf = pucEthernetBufferPointers[ ucNextBufferToProcess ];
-
-		/* The buffer pointed to by 
-		pucEthernetBufferPointeres[ ucNextBufferToProcess ] is now in use by
-		uip_buf, but the buffer uip_buf was pointing to on entry to this
-		function is free.  Set 
-		pucEthernetBufferPointeres[ ucNextBufferToProcess ] to the free 
-		buffer. */
-		pucEthernetBufferPointers[ ucNextBufferToProcess ] = pucTemp;
-		lLengthOfDataInBuffer[ ucNextBufferToProcess ] = 0L;
-
-		ucNextBufferToProcess++;
-		if( ucNextBufferToProcess >= archNUM_BUFFER_POINTERS )
-		{
-			ucNextBufferToProcess = 0L;
-		}
-	}
-
-	return xDataLen;
-}
-/*-----------------------------------------------------------*/
-
-BaseType_t xNetifInit( void )
-{
-BaseType_t x;
-pcap_if_t *pxAllNetworkInterfaces;
-
-	/* Allocate a free buffer to each buffer pointer. */
-	for( x = 0; x < sizeof( pucEthernetBufferPointers ) / sizeof( unsigned char * ); x++ )
-	{
-		pucEthernetBufferPointers[ x ] = &( ucEthernetBuffer[ x ][ 0 ] );
-	}
-
-	/* Start with uip_buf pointing to a buffer that is not referenced from the
-	pucEthernetBufferPointers[] array. */
-	uip_buf = &( ucEthernetBuffer[ archNUM_BUFFERS - 1 ][ 0 ] );
-
-	/* Query the computer the simulation is being executed on to find the 
-	network interfaces it has installed. */
-	pxAllNetworkInterfaces = prvPrintAvailableNetworkInterfaces();
-	
-	/* Open the network interface.  The number of the interface to be opened is 
-	set by the configNETWORK_INTERFACE_TO_USE constant in FreeRTOSConfig.h.
-	Calling this function will set the pxOpenedInterfaceHandle variable.  If,
-	after calling this function, pxOpenedInterfaceHandle is equal to NULL, then
-	the interface could not be opened. */
-	if( pxAllNetworkInterfaces != NULL )
-	{
-		prvOpenSelectedNetworkInterface( pxAllNetworkInterfaces );
-	}
-	
-
-	return x;
-}
-/*-----------------------------------------------------------*/
-
-static pcap_if_t * prvPrintAvailableNetworkInterfaces( void )
-{    
-pcap_if_t * pxAllNetworkInterfaces = NULL, *xInterface;
-long lInterfaceNumber = 1;
-
-    if( pcap_findalldevs_ex( PCAP_SRC_IF_STRING, NULL, &pxAllNetworkInterfaces, cErrorBuffer ) == -1 )
-    {
-        printf( "\r\nCould not obtain a list of network interfaces\r\n%s\r\n", cErrorBuffer );
-        pxAllNetworkInterfaces = NULL;
-    }
-
-	if( pxAllNetworkInterfaces != NULL )
-	{
-		/* Print out the list of network interfaces.  The first in the list
-		is interface '1', not interface '0'. */
-		for( xInterface = pxAllNetworkInterfaces; xInterface != NULL; xInterface = xInterface->next )
-		{
-			printf( "%d. %s", lInterfaceNumber, xInterface->name );
-			
-			if( xInterface->description != NULL )
-			{
-				printf( " (%s)\r\n", xInterface->description );
-			}
-			else
-			{
-				printf( " (No description available)\r\n") ;
-			}
-			
-			lInterfaceNumber++;
-		}
-	}
-
-    if( lInterfaceNumber == 1 )
-    {
-		/* The interface number was never incremented, so the above for() loop
-		did not execute meaning no interfaces were found. */
-        printf( " \r\nNo network interfaces were found.\r\n" );
-        pxAllNetworkInterfaces = NULL;
-    }
-
-	printf( "\r\nThe interface that will be opened is set by configNETWORK_INTERFACE_TO_USE which should be defined in FreeRTOSConfig.h\r\n" );
-	printf( "Attempting to open interface number %d.\r\n", configNETWORK_INTERFACE_TO_USE );
-	
-    if( ( configNETWORK_INTERFACE_TO_USE < 1L ) || ( configNETWORK_INTERFACE_TO_USE > lInterfaceNumber ) )
-    {
-        printf("\r\nconfigNETWORK_INTERFACE_TO_USE is not in the valid range.\r\n" );
-		
-		if( pxAllNetworkInterfaces != NULL )
-		{
-			/* Free the device list, as no devices are going to be opened. */
-			pcap_freealldevs( pxAllNetworkInterfaces );
-			pxAllNetworkInterfaces = NULL;
-		}
-    }
-
-	return pxAllNetworkInterfaces;
-}
-/*-----------------------------------------------------------*/
-
-static void prvOpenSelectedNetworkInterface( pcap_if_t *pxAllNetworkInterfaces )
-{
-pcap_if_t *xInterface;
-long x;
-
-    /* Walk the list of devices until the selected device is located. */
-	xInterface = pxAllNetworkInterfaces;
-    for( x = 0L; x < ( configNETWORK_INTERFACE_TO_USE - 1L ); x++ )
-	{
-		xInterface = xInterface->next;
-	}
-
-    /* Open the selected interface. */
-	pxOpenedInterfaceHandle = pcap_open(	xInterface->name,          	/* The name of the selected interface. */
-											UIP_CONF_BUFFER_SIZE, 		/* The size of the packet to capture. */
-											PCAP_OPENFLAG_PROMISCUOUS,	/* Open in promiscious mode as the MAC and 
-																		IP address is going to be "simulated", and 
-																		not be the real MAC and IP address.  This allows
-																		trafic to the simulated IP address to be routed
-																		to uIP, and trafic to the real IP address to be
-																		routed to the Windows TCP/IP stack. */
-											0xfffffffL,             	/* The read time out.  This is going to block
-																		until data is available. */
-											NULL,             			/* No authentication is required as this is
-																		not a remote capture session. */
-											cErrorBuffer            
-									   );
-									   
-    if ( pxOpenedInterfaceHandle == NULL )
-    {
-        printf( "\r\n%s is not supported by WinPcap and cannot be opened\r\n", xInterface->name );
-    }
-	else
-	{
-		/* Configure the capture filter to allow blocking reads, and to filter 
-		out packets that are not of interest to this demo. */
-		prvConfigureCaptureBehaviour();
-	}
-
-	/* The device list is no longer required. */
-	pcap_freealldevs( pxAllNetworkInterfaces );
-}
-/*-----------------------------------------------------------*/
-
-static void prvConfigureCaptureBehaviour( void )
-{
-struct bpf_program xFilterCode;
-const long lMinBytesToCopy = 10L, lBlocking = 0L;
-unsigned long ulNetMask;
-
-	/* Unblock a read as soon as anything is received. */
-	pcap_setmintocopy( pxOpenedInterfaceHandle, lMinBytesToCopy );
-
-	/* Allow blocking. */
-	pcap_setnonblock( pxOpenedInterfaceHandle, lBlocking, cErrorBuffer );
-
-	/* Set up a filter so only the packets of interest are passed to the uIP
-	stack.  cErrorBuffer is used for convenience to create the string.  Don't
-	confuse this with an error message. */
-	sprintf( cErrorBuffer, "broadcast or multicast or host %d.%d.%d.%d", configIP_ADDR0, configIP_ADDR1, configIP_ADDR2, configIP_ADDR3 );
-
-	ulNetMask = ( configNET_MASK3 << 24UL ) | ( configNET_MASK2 << 16UL ) | ( configNET_MASK1 << 8L ) | configNET_MASK0;
-
-	if( pcap_compile(pxOpenedInterfaceHandle, &xFilterCode, cErrorBuffer, 1, ulNetMask ) < 0 )
-    {
-        printf("\r\nThe packet filter string is invalid\r\n" );
-    }
-	else
-	{    
-		if( pcap_setfilter( pxOpenedInterfaceHandle, &xFilterCode ) < 0 )
-		{
-			printf( "\r\nAn error occurred setting the packet filter.\r\n" );
-		}
-	}
-
-	/* Create a task that simulates an interrupt in a real system.  This will
-	block waiting for packets, then send a message to the uIP task when data
-	is available. */
-	xTaskCreate( prvInterruptSimulator, ( signed char * ) "MAC_ISR", configMINIMAL_STACK_SIZE, NULL, ( configuIP_TASK_PRIORITY - 1 ), NULL );
-}
-/*-----------------------------------------------------------*/
-
-static void prvInterruptSimulator( void *pvParameters )
-{
-static struct pcap_pkthdr *pxHeader;
-const unsigned char *pucPacketData;
-extern QueueHandle_t xEMACEventQueue;
-const unsigned long ulRxEvent = uipETHERNET_RX_EVENT;
-long lResult;
-
-	/* Just to kill the compiler warning. */
-	( void ) pvParameters;
-
-	for( ;; )
-	{
-		/* Get the next packet. */
-		lResult = pcap_next_ex( pxOpenedInterfaceHandle, &pxHeader, &pucPacketData );
-		if( lResult )
-		{
-			/* Is the next buffer into which data should be placed free? */
-			if( lLengthOfDataInBuffer[ ucNextBufferToFill ] == 0L )
-			{
-				/* Copy the data from the captured packet into the buffer. */
-				memcpy( pucEthernetBufferPointers[ ucNextBufferToFill ], pucPacketData, pxHeader->len );
-
-				/* Note the amount of data that was copied. */
-				lLengthOfDataInBuffer[ ucNextBufferToFill ] = pxHeader->len;
-
-				/* Move onto the next buffer, wrapping around if necessary. */
-				ucNextBufferToFill++;
-				if( ucNextBufferToFill >= archNUM_BUFFER_POINTERS )
-				{
-					ucNextBufferToFill = 0U;
-				}
-
-				/* Data was received and stored.  Send a message to the uIP task
-				to let it know. */
-				xQueueSendToBack( xEMACEventQueue, &ulRxEvent, portMAX_DELAY );
-			}
-		}
-	}
-}
-
+/*
+ * FreeRTOS Kernel V10.4.1
+ * Copyright (C) 2017 Amazon.com, Inc. or its affiliates.  All Rights Reserved.
+ *
+ * Permission is hereby granted, free of charge, to any person obtaining a copy of
+ * this software and associated documentation files (the "Software"), to deal in
+ * the Software without restriction, including without limitation the rights to
+ * use, copy, modify, merge, publish, distribute, sublicense, and/or sell copies of
+ * the Software, and to permit persons to whom the Software is furnished to do so,
+ * subject to the following conditions:
+ *
+ * The above copyright notice and this permission notice shall be included in all
+ * copies or substantial portions of the Software.
+ *
+ * THE SOFTWARE IS PROVIDED "AS IS", WITHOUT WARRANTY OF ANY KIND, EXPRESS OR
+ * IMPLIED, INCLUDING BUT NOT LIMITED TO THE WARRANTIES OF MERCHANTABILITY, FITNESS
+ * FOR A PARTICULAR PURPOSE AND NONINFRINGEMENT. IN NO EVENT SHALL THE AUTHORS OR
+ * COPYRIGHT HOLDERS BE LIABLE FOR ANY CLAIM, DAMAGES OR OTHER LIABILITY, WHETHER
+ * IN AN ACTION OF CONTRACT, TORT OR OTHERWISE, ARISING FROM, OUT OF OR IN
+ * CONNECTION WITH THE SOFTWARE OR THE USE OR OTHER DEALINGS IN THE SOFTWARE.
+ *
+ * http://www.FreeRTOS.org
+ * http://aws.amazon.com/freertos
+ *
+ * 1 tab == 4 spaces!
+ */
+
+/* WinPCap includes. */
+#include "pcap.h"
+#include "remote-ext.h"
+
+/* uIP includes. */
+#include "net/uip.h"
+#include "net/uip_arp.h"
+#include "net/clock-arch.h"
+
+/* FreeRTOS includes. */
+#include "FreeRTOS.h"
+#include "task.h"
+#include "queue.h"
+
+/*
+ * Query the computer the simulation is being executed on to find the network
+ * interfaces it has installed.
+ */
+static pcap_if_t * prvPrintAvailableNetworkInterfaces( void );
+
+/*
+ * Open the network interface.  The number of the interface to be opened is set
+ * by the configNETWORK_INTERFACE_TO_USE constant in FreeRTOSConfig.h.
+ */
+static void prvOpenSelectedNetworkInterface( pcap_if_t *pxAllNetworkInterfaces );
+
+/*
+ * Configure the capture filter to allow blocking reads, and to filter out
+ * packets that are not of interest to this demo.
+ */
+static void prvConfigureCaptureBehaviour( void );
+
+pcap_t *pxOpenedInterfaceHandle = NULL;
+LARGE_INTEGER freq, sys_start_time;
+
+#define archNUM_BUFFERS	5
+#define archNUM_BUFFER_POINTERS ( archNUM_BUFFERS - 1 )
+
+static void prvInterruptSimulator( void *pvParameters );
+
+static unsigned char ucEthernetBuffer[ archNUM_BUFFERS ][ UIP_CONF_BUFFER_SIZE ];
+static unsigned char *pucEthernetBufferPointers[ archNUM_BUFFER_POINTERS ];
+
+static long lLengthOfDataInBuffer[ archNUM_BUFFER_POINTERS ] = { 0 };
+static unsigned char ucNextBufferToFill = 0U, ucNextBufferToProcess = 0U;
+
+unsigned char *uip_buf = NULL;
+char cErrorBuffer[PCAP_ERRBUF_SIZE];
+
+void vNetifTx( void )
+{
+	pcap_sendpacket( pxOpenedInterfaceHandle, uip_buf, uip_len );
+	pcap_sendpacket( pxOpenedInterfaceHandle, uip_buf, uip_len );
+}
+/*-----------------------------------------------------------*/
+
+UBaseType_t uxNetifRx( void )
+{
+UBaseType_t xDataLen;
+unsigned char *pucTemp;
+
+	/* Check there is really data available. */
+	xDataLen = lLengthOfDataInBuffer[ ucNextBufferToProcess ];
+	if( xDataLen != 0L )
+	{
+
+		/* The buffer pointed to by uip_buf is going to change.  Remember which
+		buffer uip_buf is currently pointing to. */
+		pucTemp = uip_buf;
+
+		/* Point uip_buf at the next buffer that contains data. */
+		uip_buf = pucEthernetBufferPointers[ ucNextBufferToProcess ];
+
+		/* The buffer pointed to by 
+		pucEthernetBufferPointeres[ ucNextBufferToProcess ] is now in use by
+		uip_buf, but the buffer uip_buf was pointing to on entry to this
+		function is free.  Set 
+		pucEthernetBufferPointeres[ ucNextBufferToProcess ] to the free 
+		buffer. */
+		pucEthernetBufferPointers[ ucNextBufferToProcess ] = pucTemp;
+		lLengthOfDataInBuffer[ ucNextBufferToProcess ] = 0L;
+
+		ucNextBufferToProcess++;
+		if( ucNextBufferToProcess >= archNUM_BUFFER_POINTERS )
+		{
+			ucNextBufferToProcess = 0L;
+		}
+	}
+
+	return xDataLen;
+}
+/*-----------------------------------------------------------*/
+
+BaseType_t xNetifInit( void )
+{
+BaseType_t x;
+pcap_if_t *pxAllNetworkInterfaces;
+
+	/* Allocate a free buffer to each buffer pointer. */
+	for( x = 0; x < sizeof( pucEthernetBufferPointers ) / sizeof( unsigned char * ); x++ )
+	{
+		pucEthernetBufferPointers[ x ] = &( ucEthernetBuffer[ x ][ 0 ] );
+	}
+
+	/* Start with uip_buf pointing to a buffer that is not referenced from the
+	pucEthernetBufferPointers[] array. */
+	uip_buf = &( ucEthernetBuffer[ archNUM_BUFFERS - 1 ][ 0 ] );
+
+	/* Query the computer the simulation is being executed on to find the 
+	network interfaces it has installed. */
+	pxAllNetworkInterfaces = prvPrintAvailableNetworkInterfaces();
+	
+	/* Open the network interface.  The number of the interface to be opened is 
+	set by the configNETWORK_INTERFACE_TO_USE constant in FreeRTOSConfig.h.
+	Calling this function will set the pxOpenedInterfaceHandle variable.  If,
+	after calling this function, pxOpenedInterfaceHandle is equal to NULL, then
+	the interface could not be opened. */
+	if( pxAllNetworkInterfaces != NULL )
+	{
+		prvOpenSelectedNetworkInterface( pxAllNetworkInterfaces );
+	}
+	
+
+	return x;
+}
+/*-----------------------------------------------------------*/
+
+static pcap_if_t * prvPrintAvailableNetworkInterfaces( void )
+{    
+pcap_if_t * pxAllNetworkInterfaces = NULL, *xInterface;
+long lInterfaceNumber = 1;
+
+    if( pcap_findalldevs_ex( PCAP_SRC_IF_STRING, NULL, &pxAllNetworkInterfaces, cErrorBuffer ) == -1 )
+    {
+        printf( "\r\nCould not obtain a list of network interfaces\r\n%s\r\n", cErrorBuffer );
+        pxAllNetworkInterfaces = NULL;
+    }
+
+	if( pxAllNetworkInterfaces != NULL )
+	{
+		/* Print out the list of network interfaces.  The first in the list
+		is interface '1', not interface '0'. */
+		for( xInterface = pxAllNetworkInterfaces; xInterface != NULL; xInterface = xInterface->next )
+		{
+			printf( "%d. %s", lInterfaceNumber, xInterface->name );
+			
+			if( xInterface->description != NULL )
+			{
+				printf( " (%s)\r\n", xInterface->description );
+			}
+			else
+			{
+				printf( " (No description available)\r\n") ;
+			}
+			
+			lInterfaceNumber++;
+		}
+	}
+
+    if( lInterfaceNumber == 1 )
+    {
+		/* The interface number was never incremented, so the above for() loop
+		did not execute meaning no interfaces were found. */
+        printf( " \r\nNo network interfaces were found.\r\n" );
+        pxAllNetworkInterfaces = NULL;
+    }
+
+	printf( "\r\nThe interface that will be opened is set by configNETWORK_INTERFACE_TO_USE which should be defined in FreeRTOSConfig.h\r\n" );
+	printf( "Attempting to open interface number %d.\r\n", configNETWORK_INTERFACE_TO_USE );
+	
+    if( ( configNETWORK_INTERFACE_TO_USE < 1L ) || ( configNETWORK_INTERFACE_TO_USE > lInterfaceNumber ) )
+    {
+        printf("\r\nconfigNETWORK_INTERFACE_TO_USE is not in the valid range.\r\n" );
+		
+		if( pxAllNetworkInterfaces != NULL )
+		{
+			/* Free the device list, as no devices are going to be opened. */
+			pcap_freealldevs( pxAllNetworkInterfaces );
+			pxAllNetworkInterfaces = NULL;
+		}
+    }
+
+	return pxAllNetworkInterfaces;
+}
+/*-----------------------------------------------------------*/
+
+static void prvOpenSelectedNetworkInterface( pcap_if_t *pxAllNetworkInterfaces )
+{
+pcap_if_t *xInterface;
+long x;
+
+    /* Walk the list of devices until the selected device is located. */
+	xInterface = pxAllNetworkInterfaces;
+    for( x = 0L; x < ( configNETWORK_INTERFACE_TO_USE - 1L ); x++ )
+	{
+		xInterface = xInterface->next;
+	}
+
+    /* Open the selected interface. */
+	pxOpenedInterfaceHandle = pcap_open(	xInterface->name,          	/* The name of the selected interface. */
+											UIP_CONF_BUFFER_SIZE, 		/* The size of the packet to capture. */
+											PCAP_OPENFLAG_PROMISCUOUS,	/* Open in promiscious mode as the MAC and 
+																		IP address is going to be "simulated", and 
+																		not be the real MAC and IP address.  This allows
+																		trafic to the simulated IP address to be routed
+																		to uIP, and trafic to the real IP address to be
+																		routed to the Windows TCP/IP stack. */
+											0xfffffffL,             	/* The read time out.  This is going to block
+																		until data is available. */
+											NULL,             			/* No authentication is required as this is
+																		not a remote capture session. */
+											cErrorBuffer            
+									   );
+									   
+    if ( pxOpenedInterfaceHandle == NULL )
+    {
+        printf( "\r\n%s is not supported by WinPcap and cannot be opened\r\n", xInterface->name );
+    }
+	else
+	{
+		/* Configure the capture filter to allow blocking reads, and to filter 
+		out packets that are not of interest to this demo. */
+		prvConfigureCaptureBehaviour();
+	}
+
+	/* The device list is no longer required. */
+	pcap_freealldevs( pxAllNetworkInterfaces );
+}
+/*-----------------------------------------------------------*/
+
+static void prvConfigureCaptureBehaviour( void )
+{
+struct bpf_program xFilterCode;
+const long lMinBytesToCopy = 10L, lBlocking = 0L;
+unsigned long ulNetMask;
+
+	/* Unblock a read as soon as anything is received. */
+	pcap_setmintocopy( pxOpenedInterfaceHandle, lMinBytesToCopy );
+
+	/* Allow blocking. */
+	pcap_setnonblock( pxOpenedInterfaceHandle, lBlocking, cErrorBuffer );
+
+	/* Set up a filter so only the packets of interest are passed to the uIP
+	stack.  cErrorBuffer is used for convenience to create the string.  Don't
+	confuse this with an error message. */
+	sprintf( cErrorBuffer, "broadcast or multicast or host %d.%d.%d.%d", configIP_ADDR0, configIP_ADDR1, configIP_ADDR2, configIP_ADDR3 );
+
+	ulNetMask = ( configNET_MASK3 << 24UL ) | ( configNET_MASK2 << 16UL ) | ( configNET_MASK1 << 8L ) | configNET_MASK0;
+
+	if( pcap_compile(pxOpenedInterfaceHandle, &xFilterCode, cErrorBuffer, 1, ulNetMask ) < 0 )
+    {
+        printf("\r\nThe packet filter string is invalid\r\n" );
+    }
+	else
+	{    
+		if( pcap_setfilter( pxOpenedInterfaceHandle, &xFilterCode ) < 0 )
+		{
+			printf( "\r\nAn error occurred setting the packet filter.\r\n" );
+		}
+	}
+
+	/* Create a task that simulates an interrupt in a real system.  This will
+	block waiting for packets, then send a message to the uIP task when data
+	is available. */
+	xTaskCreate( prvInterruptSimulator, ( signed char * ) "MAC_ISR", configMINIMAL_STACK_SIZE, NULL, ( configuIP_TASK_PRIORITY - 1 ), NULL );
+}
+/*-----------------------------------------------------------*/
+
+static void prvInterruptSimulator( void *pvParameters )
+{
+static struct pcap_pkthdr *pxHeader;
+const unsigned char *pucPacketData;
+extern QueueHandle_t xEMACEventQueue;
+const unsigned long ulRxEvent = uipETHERNET_RX_EVENT;
+long lResult;
+
+	/* Just to kill the compiler warning. */
+	( void ) pvParameters;
+
+	for( ;; )
+	{
+		/* Get the next packet. */
+		lResult = pcap_next_ex( pxOpenedInterfaceHandle, &pxHeader, &pucPacketData );
+		if( lResult )
+		{
+			/* Is the next buffer into which data should be placed free? */
+			if( lLengthOfDataInBuffer[ ucNextBufferToFill ] == 0L )
+			{
+				/* Copy the data from the captured packet into the buffer. */
+				memcpy( pucEthernetBufferPointers[ ucNextBufferToFill ], pucPacketData, pxHeader->len );
+
+				/* Note the amount of data that was copied. */
+				lLengthOfDataInBuffer[ ucNextBufferToFill ] = pxHeader->len;
+
+				/* Move onto the next buffer, wrapping around if necessary. */
+				ucNextBufferToFill++;
+				if( ucNextBufferToFill >= archNUM_BUFFER_POINTERS )
+				{
+					ucNextBufferToFill = 0U;
+				}
+
+				/* Data was received and stored.  Send a message to the uIP task
+				to let it know. */
+				xQueueSendToBack( xEMACEventQueue, &ulRxEvent, portMAX_DELAY );
+			}
+		}
+	}
+}
+