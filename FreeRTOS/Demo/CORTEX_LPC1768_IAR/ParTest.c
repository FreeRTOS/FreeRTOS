--- conflicted
+++ resolved
@@ -1,149 +1,145 @@
-/*
-<<<<<<< HEAD
- * FreeRTOS Kernel V10.3.0
-=======
- * FreeRTOS Kernel V10.4.1
->>>>>>> 5cc65129
- * Copyright (C) 2020 Amazon.com, Inc. or its affiliates.  All Rights Reserved.
- *
- * Permission is hereby granted, free of charge, to any person obtaining a copy of
- * this software and associated documentation files (the "Software"), to deal in
- * the Software without restriction, including without limitation the rights to
- * use, copy, modify, merge, publish, distribute, sublicense, and/or sell copies of
- * the Software, and to permit persons to whom the Software is furnished to do so,
- * subject to the following conditions:
- *
- * The above copyright notice and this permission notice shall be included in all
- * copies or substantial portions of the Software.
- *
- * THE SOFTWARE IS PROVIDED "AS IS", WITHOUT WARRANTY OF ANY KIND, EXPRESS OR
- * IMPLIED, INCLUDING BUT NOT LIMITED TO THE WARRANTIES OF MERCHANTABILITY, FITNESS
- * FOR A PARTICULAR PURPOSE AND NONINFRINGEMENT. IN NO EVENT SHALL THE AUTHORS OR
- * COPYRIGHT HOLDERS BE LIABLE FOR ANY CLAIM, DAMAGES OR OTHER LIABILITY, WHETHER
- * IN AN ACTION OF CONTRACT, TORT OR OTHERWISE, ARISING FROM, OUT OF OR IN
- * CONNECTION WITH THE SOFTWARE OR THE USE OR OTHER DEALINGS IN THE SOFTWARE.
- *
- * http://www.FreeRTOS.org
- * http://aws.amazon.com/freertos
- *
- * 1 tab == 4 spaces!
- */
-
-/* FreeRTOS.org includes. */
-#include "FreeRTOS.h"
-
-/* Demo application includes. */
-#include "partest.h"
-
-/*-----------------------------------------------------------
- * Simple parallel port IO routines.
- *-----------------------------------------------------------*/
-
-#define partstLED1_OUTPUT		( 1 << 25 )
-#define partstLED2_OUTPUT		( 1 << 4 )
-
-void vParTestInitialise( void )
-{
-	/* Set LEDs to output. */
-    GPIO1->FIODIR = partstLED1_OUTPUT;
-	GPIO0->FIODIR = partstLED2_OUTPUT;
-
-	/* Start with LED off. */
-    GPIO1->FIOSET = partstLED1_OUTPUT;
-	GPIO0->FIOSET = partstLED2_OUTPUT;
-}
-/*-----------------------------------------------------------*/
-
-void vParTestSetLED( unsigned long ulLEDIn, signed long xValue )
-{
-	/* Used to set and clear LEDs on FIO2. */
-
-	if( ulLEDIn == 0 )
-	{
-		/* Set of clear the output. */
-		if( xValue )
-		{
-			GPIO1->FIOCLR = partstLED1_OUTPUT;
-		}
-		else
-		{
-			GPIO1->FIOSET = partstLED1_OUTPUT;
-		}
-	}
-	else if( ulLEDIn == 1 )
-	{
-		/* Set of clear the output. */
-		if( xValue )
-		{
-			GPIO0->FIOCLR = partstLED2_OUTPUT;
-		}
-		else
-		{
-			GPIO0->FIOSET = partstLED2_OUTPUT;
-		}
-	}
-}
-/*-----------------------------------------------------------*/
-
-void vParTestToggleLED( unsigned long ulLEDIn )
-{
-unsigned long ulCurrentState;
-
-	/* Used to toggle LEDs on FIO2. */
-
-	if( ulLEDIn == 0 )
-	{
-		/* If this bit is already set, clear it, and vice versa. */
-		ulCurrentState = GPIO1->FIOPIN;
-		if( ulCurrentState & partstLED1_OUTPUT )
-		{
-			GPIO1->FIOCLR = partstLED1_OUTPUT;
-		}
-		else
-		{
-			GPIO1->FIOSET = partstLED1_OUTPUT;
-		}
-	}
-	else if( ulLEDIn == 1 )
-	{
-		/* If this bit is already set, clear it, and vice versa. */
-		ulCurrentState = GPIO0->FIOPIN;
-		if( ulCurrentState & partstLED2_OUTPUT )
-		{
-			GPIO0->FIOCLR = partstLED2_OUTPUT;
-		}
-		else
-		{
-			GPIO0->FIOSET = partstLED2_OUTPUT;
-		}
-	}
-}
-/*-----------------------------------------------------------*/
-
-long lParTestGetLEDState( void )
-{
-	if( ( GPIO0->FIOPIN & partstLED2_OUTPUT ) == 0 )
-	{
-		return pdFALSE;
-	}
-	else
-	{
-		return pdTRUE;
-	}
-}
-/*-----------------------------------------------------------*/
-
-void vParTestSetLEDState( long lState )
-{
-	/* Used to set and clear the LEDs on FIO1. */
-	if( lState != pdFALSE )
-	{
-		GPIO0->FIOCLR = partstLED2_OUTPUT;
-	}
-	else
-	{
-		GPIO0->FIOSET = partstLED2_OUTPUT;
-	}
-}
-/*-----------------------------------------------------------*/
-
+/*
+ * FreeRTOS Kernel V10.4.1
+ * Copyright (C) 2020 Amazon.com, Inc. or its affiliates.  All Rights Reserved.
+ *
+ * Permission is hereby granted, free of charge, to any person obtaining a copy of
+ * this software and associated documentation files (the "Software"), to deal in
+ * the Software without restriction, including without limitation the rights to
+ * use, copy, modify, merge, publish, distribute, sublicense, and/or sell copies of
+ * the Software, and to permit persons to whom the Software is furnished to do so,
+ * subject to the following conditions:
+ *
+ * The above copyright notice and this permission notice shall be included in all
+ * copies or substantial portions of the Software.
+ *
+ * THE SOFTWARE IS PROVIDED "AS IS", WITHOUT WARRANTY OF ANY KIND, EXPRESS OR
+ * IMPLIED, INCLUDING BUT NOT LIMITED TO THE WARRANTIES OF MERCHANTABILITY, FITNESS
+ * FOR A PARTICULAR PURPOSE AND NONINFRINGEMENT. IN NO EVENT SHALL THE AUTHORS OR
+ * COPYRIGHT HOLDERS BE LIABLE FOR ANY CLAIM, DAMAGES OR OTHER LIABILITY, WHETHER
+ * IN AN ACTION OF CONTRACT, TORT OR OTHERWISE, ARISING FROM, OUT OF OR IN
+ * CONNECTION WITH THE SOFTWARE OR THE USE OR OTHER DEALINGS IN THE SOFTWARE.
+ *
+ * http://www.FreeRTOS.org
+ * http://aws.amazon.com/freertos
+ *
+ * 1 tab == 4 spaces!
+ */
+
+/* FreeRTOS.org includes. */
+#include "FreeRTOS.h"
+
+/* Demo application includes. */
+#include "partest.h"
+
+/*-----------------------------------------------------------
+ * Simple parallel port IO routines.
+ *-----------------------------------------------------------*/
+
+#define partstLED1_OUTPUT		( 1 << 25 )
+#define partstLED2_OUTPUT		( 1 << 4 )
+
+void vParTestInitialise( void )
+{
+	/* Set LEDs to output. */
+    GPIO1->FIODIR = partstLED1_OUTPUT;
+	GPIO0->FIODIR = partstLED2_OUTPUT;
+
+	/* Start with LED off. */
+    GPIO1->FIOSET = partstLED1_OUTPUT;
+	GPIO0->FIOSET = partstLED2_OUTPUT;
+}
+/*-----------------------------------------------------------*/
+
+void vParTestSetLED( unsigned long ulLEDIn, signed long xValue )
+{
+	/* Used to set and clear LEDs on FIO2. */
+
+	if( ulLEDIn == 0 )
+	{
+		/* Set of clear the output. */
+		if( xValue )
+		{
+			GPIO1->FIOCLR = partstLED1_OUTPUT;
+		}
+		else
+		{
+			GPIO1->FIOSET = partstLED1_OUTPUT;
+		}
+	}
+	else if( ulLEDIn == 1 )
+	{
+		/* Set of clear the output. */
+		if( xValue )
+		{
+			GPIO0->FIOCLR = partstLED2_OUTPUT;
+		}
+		else
+		{
+			GPIO0->FIOSET = partstLED2_OUTPUT;
+		}
+	}
+}
+/*-----------------------------------------------------------*/
+
+void vParTestToggleLED( unsigned long ulLEDIn )
+{
+unsigned long ulCurrentState;
+
+	/* Used to toggle LEDs on FIO2. */
+
+	if( ulLEDIn == 0 )
+	{
+		/* If this bit is already set, clear it, and vice versa. */
+		ulCurrentState = GPIO1->FIOPIN;
+		if( ulCurrentState & partstLED1_OUTPUT )
+		{
+			GPIO1->FIOCLR = partstLED1_OUTPUT;
+		}
+		else
+		{
+			GPIO1->FIOSET = partstLED1_OUTPUT;
+		}
+	}
+	else if( ulLEDIn == 1 )
+	{
+		/* If this bit is already set, clear it, and vice versa. */
+		ulCurrentState = GPIO0->FIOPIN;
+		if( ulCurrentState & partstLED2_OUTPUT )
+		{
+			GPIO0->FIOCLR = partstLED2_OUTPUT;
+		}
+		else
+		{
+			GPIO0->FIOSET = partstLED2_OUTPUT;
+		}
+	}
+}
+/*-----------------------------------------------------------*/
+
+long lParTestGetLEDState( void )
+{
+	if( ( GPIO0->FIOPIN & partstLED2_OUTPUT ) == 0 )
+	{
+		return pdFALSE;
+	}
+	else
+	{
+		return pdTRUE;
+	}
+}
+/*-----------------------------------------------------------*/
+
+void vParTestSetLEDState( long lState )
+{
+	/* Used to set and clear the LEDs on FIO1. */
+	if( lState != pdFALSE )
+	{
+		GPIO0->FIOCLR = partstLED2_OUTPUT;
+	}
+	else
+	{
+		GPIO0->FIOSET = partstLED2_OUTPUT;
+	}
+}
+/*-----------------------------------------------------------*/
+