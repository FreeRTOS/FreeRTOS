/*
<<<<<<< HEAD
 * FreeRTOS Kernel V10.3.0
=======
 * FreeRTOS Kernel V10.4.1
>>>>>>> 5cc65129
 * Copyright (C) 2020 Amazon.com, Inc. or its affiliates.  All Rights Reserved.
 *
 * Permission is hereby granted, free of charge, to any person obtaining a copy of
 * this software and associated documentation files (the "Software"), to deal in
 * the Software without restriction, including without limitation the rights to
 * use, copy, modify, merge, publish, distribute, sublicense, and/or sell copies of
 * the Software, and to permit persons to whom the Software is furnished to do so,
 * subject to the following conditions:
 *
 * The above copyright notice and this permission notice shall be included in all
 * copies or substantial portions of the Software.
 *
 * THE SOFTWARE IS PROVIDED "AS IS", WITHOUT WARRANTY OF ANY KIND, EXPRESS OR
 * IMPLIED, INCLUDING BUT NOT LIMITED TO THE WARRANTIES OF MERCHANTABILITY, FITNESS
 * FOR A PARTICULAR PURPOSE AND NONINFRINGEMENT. IN NO EVENT SHALL THE AUTHORS OR
 * COPYRIGHT HOLDERS BE LIABLE FOR ANY CLAIM, DAMAGES OR OTHER LIABILITY, WHETHER
 * IN AN ACTION OF CONTRACT, TORT OR OTHERWISE, ARISING FROM, OUT OF OR IN
 * CONNECTION WITH THE SOFTWARE OR THE USE OR OTHER DEALINGS IN THE SOFTWARE.
 *
 * http://www.FreeRTOS.org
 * http://aws.amazon.com/freertos
 *
 * 1 tab == 4 spaces!
 */

#ifndef FR_EMAC_H
#define FR_EMAC_H

/*
 * Configure all the ethernet components (MAC, DMA, PHY) ready for communication.
 */
void vEMACInit( void );

/*
 * Check the Rx status, and return the number of bytes received if any.
 */
unsigned short usEMACRead( void );

/*
 * Send uip_len bytes from uip_buf to the Tx descriptors and initiate a Tx.
 */
void vEMACWrite( void );

#endif /* FR_EMAC_H */<|MERGE_RESOLUTION|>--- conflicted
+++ resolved
@@ -1,50 +1,46 @@
-/*
-<<<<<<< HEAD
- * FreeRTOS Kernel V10.3.0
-=======
- * FreeRTOS Kernel V10.4.1
->>>>>>> 5cc65129
- * Copyright (C) 2020 Amazon.com, Inc. or its affiliates.  All Rights Reserved.
- *
- * Permission is hereby granted, free of charge, to any person obtaining a copy of
- * this software and associated documentation files (the "Software"), to deal in
- * the Software without restriction, including without limitation the rights to
- * use, copy, modify, merge, publish, distribute, sublicense, and/or sell copies of
- * the Software, and to permit persons to whom the Software is furnished to do so,
- * subject to the following conditions:
- *
- * The above copyright notice and this permission notice shall be included in all
- * copies or substantial portions of the Software.
- *
- * THE SOFTWARE IS PROVIDED "AS IS", WITHOUT WARRANTY OF ANY KIND, EXPRESS OR
- * IMPLIED, INCLUDING BUT NOT LIMITED TO THE WARRANTIES OF MERCHANTABILITY, FITNESS
- * FOR A PARTICULAR PURPOSE AND NONINFRINGEMENT. IN NO EVENT SHALL THE AUTHORS OR
- * COPYRIGHT HOLDERS BE LIABLE FOR ANY CLAIM, DAMAGES OR OTHER LIABILITY, WHETHER
- * IN AN ACTION OF CONTRACT, TORT OR OTHERWISE, ARISING FROM, OUT OF OR IN
- * CONNECTION WITH THE SOFTWARE OR THE USE OR OTHER DEALINGS IN THE SOFTWARE.
- *
- * http://www.FreeRTOS.org
- * http://aws.amazon.com/freertos
- *
- * 1 tab == 4 spaces!
- */
-
-#ifndef FR_EMAC_H
-#define FR_EMAC_H
-
-/*
- * Configure all the ethernet components (MAC, DMA, PHY) ready for communication.
- */
-void vEMACInit( void );
-
-/*
- * Check the Rx status, and return the number of bytes received if any.
- */
-unsigned short usEMACRead( void );
-
-/*
- * Send uip_len bytes from uip_buf to the Tx descriptors and initiate a Tx.
- */
-void vEMACWrite( void );
-
+/*
+ * FreeRTOS Kernel V10.4.1
+ * Copyright (C) 2020 Amazon.com, Inc. or its affiliates.  All Rights Reserved.
+ *
+ * Permission is hereby granted, free of charge, to any person obtaining a copy of
+ * this software and associated documentation files (the "Software"), to deal in
+ * the Software without restriction, including without limitation the rights to
+ * use, copy, modify, merge, publish, distribute, sublicense, and/or sell copies of
+ * the Software, and to permit persons to whom the Software is furnished to do so,
+ * subject to the following conditions:
+ *
+ * The above copyright notice and this permission notice shall be included in all
+ * copies or substantial portions of the Software.
+ *
+ * THE SOFTWARE IS PROVIDED "AS IS", WITHOUT WARRANTY OF ANY KIND, EXPRESS OR
+ * IMPLIED, INCLUDING BUT NOT LIMITED TO THE WARRANTIES OF MERCHANTABILITY, FITNESS
+ * FOR A PARTICULAR PURPOSE AND NONINFRINGEMENT. IN NO EVENT SHALL THE AUTHORS OR
+ * COPYRIGHT HOLDERS BE LIABLE FOR ANY CLAIM, DAMAGES OR OTHER LIABILITY, WHETHER
+ * IN AN ACTION OF CONTRACT, TORT OR OTHERWISE, ARISING FROM, OUT OF OR IN
+ * CONNECTION WITH THE SOFTWARE OR THE USE OR OTHER DEALINGS IN THE SOFTWARE.
+ *
+ * http://www.FreeRTOS.org
+ * http://aws.amazon.com/freertos
+ *
+ * 1 tab == 4 spaces!
+ */
+
+#ifndef FR_EMAC_H
+#define FR_EMAC_H
+
+/*
+ * Configure all the ethernet components (MAC, DMA, PHY) ready for communication.
+ */
+void vEMACInit( void );
+
+/*
+ * Check the Rx status, and return the number of bytes received if any.
+ */
+unsigned short usEMACRead( void );
+
+/*
+ * Send uip_len bytes from uip_buf to the Tx descriptors and initiate a Tx.
+ */
+void vEMACWrite( void );
+
 #endif /* FR_EMAC_H */