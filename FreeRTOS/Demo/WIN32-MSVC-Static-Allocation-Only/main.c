--- conflicted
+++ resolved
@@ -1,254 +1,250 @@
-/*
-<<<<<<< HEAD
- * FreeRTOS Kernel V10.3.0
-=======
- * FreeRTOS Kernel V10.4.1
->>>>>>> 5cc65129
- * Copyright (C) 2020 Amazon.com, Inc. or its affiliates.  All Rights Reserved.
- *
- * Permission is hereby granted, free of charge, to any person obtaining a copy of
- * this software and associated documentation files (the "Software"), to deal in
- * the Software without restriction, including without limitation the rights to
- * use, copy, modify, merge, publish, distribute, sublicense, and/or sell copies of
- * the Software, and to permit persons to whom the Software is furnished to do so,
- * subject to the following conditions:
- *
- * The above copyright notice and this permission notice shall be included in all
- * copies or substantial portions of the Software.
- *
- * THE SOFTWARE IS PROVIDED "AS IS", WITHOUT WARRANTY OF ANY KIND, EXPRESS OR
- * IMPLIED, INCLUDING BUT NOT LIMITED TO THE WARRANTIES OF MERCHANTABILITY, FITNESS
- * FOR A PARTICULAR PURPOSE AND NONINFRINGEMENT. IN NO EVENT SHALL THE AUTHORS OR
- * COPYRIGHT HOLDERS BE LIABLE FOR ANY CLAIM, DAMAGES OR OTHER LIABILITY, WHETHER
- * IN AN ACTION OF CONTRACT, TORT OR OTHERWISE, ARISING FROM, OUT OF OR IN
- * CONNECTION WITH THE SOFTWARE OR THE USE OR OTHER DEALINGS IN THE SOFTWARE.
- *
- * http://www.FreeRTOS.org
- * http://aws.amazon.com/freertos
- *
- * 1 tab == 4 spaces!
- */
-
-/******************************************************************************
- *
- * This project is provided as an example of how to create a FreeRTOS project
- * that does not need a heap.  configSUPPORT_STATIC_ALLOCATION is set to 1 to
- * allow RTOS objects to be created using statically allocated RAM, and
- * configSUPPORT_DYNAMIC_ALLOCATION is set to 0 to remove any build dependency
- * on the FreeRTOS heap.  When configSUPPORT_DYNAMIC_ALLOCATION is set to 0
- * pvPortMalloc() just equates to NULL, and calls to vPortFree() have no
- * effect.  See:
- *
- * http://www.freertos.org/a00111.html and
- * http://www.freertos.org/Static_Vs_Dynamic_Memory_Allocation.html
- *
- *******************************************************************************
- */
-
-/* Standard includes. */
-#include <stdio.h>
-#include <stdlib.h>
-#include <conio.h>
-
-/* FreeRTOS kernel includes. */
-#include "FreeRTOS.h"
-#include "task.h"
-
-/* Standard demo includes. */
-#include "StaticAllocation.h"
-
-
-/*-----------------------------------------------------------*/
-
-/*
- * Prototypes for the standard FreeRTOS stack overflow hook (callback)
- * function.  http://www.freertos.org/Stacks-and-stack-overflow-checking.html
- */
-void vApplicationStackOverflowHook( TaskHandle_t pxTask, char *pcTaskName );
-
-/*
- * This demo has configSUPPORT_STATIC_ALLOCATION set to 1 so the following
- * application callback function must be provided to supply the RAM that will
- * get used for the Idle task data structures and stack.
- */
-void vApplicationGetIdleTaskMemory( StaticTask_t **ppxIdleTaskTCBBuffer, StackType_t **ppxIdleTaskStackBuffer, uint32_t *pulIdleTaskStackSize );
-
-/*
-* This demo has configSUPPORT_STATIC_ALLOCATION set to 1 and configUSE_TIMERS
-* set to 1 so the following application callback function must be provided to
-* supply the RAM that will get used for the Timer task data structures and
-* stack.
-*/
-void vApplicationGetTimerTaskMemory( StaticTask_t **ppxTimerTaskTCBBuffer, StackType_t **ppxTimerTaskStackBuffer, uint32_t *pulTimerTaskStackSize );
-
-/* This demo only uses the standard demo tasks that use statically allocated
-RAM.  A 'check' task is also created to periodically inspect the demo tasks to
-ensure they are still running, and that no errors have been detected. */
-static void prvStartCheckTask( void );
-static void prvCheckTask( void *pvParameters );
-
-/*-----------------------------------------------------------*/
-
-int main( void )
-{
-	/* This demo has configSUPPORT_STATIC_ALLOCATION set to 1 and
-	configSUPPORT_DYNAMIC_ALLOCATION set to 0, so the only standard temo tasks
-	created are the ones that only use static allocation.  This allow the
-	application to be built without including a FreeRTOS heap file (without one
-	of the heap files described on http://www.freertos.org/a00111.html */
-	vStartStaticallyAllocatedTasks();
-
-	/* Start a task that periodically inspects the tasks created by
-	vStartStaticallyAllocatedTasks() to ensure they are still running, and not
-	reporting any errors. */
-	prvStartCheckTask();
-
-	/* Start the scheduler so the demo tasks start to execute. */
-	vTaskStartScheduler();
-
-	/* vTaskStartScheduler() would only return if RAM required by the Idle and
-	Timer tasks could not be allocated.  As this demo uses statically allocated
-	RAM only, there are no allocations that could fail, and
-	vTaskStartScheduler() cannot return - so there is no need to put the normal
-	infinite loop after the call to vTaskStartScheduler(). */
-
-	return 0;
-}
-/*-----------------------------------------------------------*/
-
-static void prvStartCheckTask( void )
-{
-/* Allocate the data structure that will hold the task's TCB.  NOTE:  This is
-declared static so it still exists after this function has returned. */
-static StaticTask_t xCheckTask;
-
-/* Allocate the stack that will be used by the task.  NOTE:  This is declared
-static so it still exists after this function has returned. */
-static StackType_t ucTaskStack[ configMINIMAL_STACK_SIZE * sizeof( StackType_t ) ];
-
-	/* Create the task, which will use the RAM allocated by the linker to the
-	variables declared in this function. */
-	xTaskCreateStatic( prvCheckTask, "Check", configMINIMAL_STACK_SIZE, NULL, configMAX_PRIORITIES - 1, ucTaskStack, &xCheckTask );
-}
-/*-----------------------------------------------------------*/
-
-static void prvCheckTask( void *pvParameters )
-{
-const TickType_t xCycleFrequency = pdMS_TO_TICKS( 2500UL );
-static char *pcStatusMessage = "No errors";
-
-	/* Just to remove compiler warning. */
-	( void ) pvParameters;
-
-	for( ;; )
-	{
-		/* Place this task in the blocked state until it is time to run again. */
-		vTaskDelay( xCycleFrequency );
-
-		/* Check the tasks that use static allocation are still executing. */
-		if( xAreStaticAllocationTasksStillRunning() != pdPASS )
-		{
-			pcStatusMessage = "Error: Static allocation";
-		}
-
-		/* This is the only task that uses stdout so its ok to call printf()
-		directly. */
-		printf( "%s - tick count %d - number of tasks executing %d\r\n",
-													pcStatusMessage,
-													xTaskGetTickCount(),
-													uxTaskGetNumberOfTasks() );
-	}
-}
-
-/*-----------------------------------------------------------*/
-void vApplicationStackOverflowHook( TaskHandle_t pxTask, char *pcTaskName )
-{
-	( void ) pcTaskName;
-	( void ) pxTask;
-
-	/* Run time stack overflow checking is performed if
-	configCHECK_FOR_STACK_OVERFLOW is defined to 1 or 2.  This hook
-	function is called if a stack overflow is detected.  This function is
-	provided as an example only as stack overflow checking does not function
-	when running the FreeRTOS Windows port. */
-	vAssertCalled( __LINE__, __FILE__ );
-}
-/*-----------------------------------------------------------*/
-
-void vAssertCalled( unsigned long ulLine, const char * const pcFileName )
-{
-volatile uint32_t ulSetToNonZeroInDebuggerToContinue = 0;
-
-	/* Called if an assertion passed to configASSERT() fails.  See
-	http://www.freertos.org/a00110.html#configASSERT for more information. */
-
-	/* Parameters are not used. */
-	( void ) ulLine;
-	( void ) pcFileName;
-
-	printf( "ASSERT! Line %d, file %s\r\n", ulLine, pcFileName );
-
- 	taskENTER_CRITICAL();
-	{
-		/* You can step out of this function to debug the assertion by using
-		the debugger to set ulSetToNonZeroInDebuggerToContinue to a non-zero
-		value. */
-		while( ulSetToNonZeroInDebuggerToContinue == 0 )
-		{
-			__asm{ NOP };
-			__asm{ NOP };
-		}
-	}
-	taskEXIT_CRITICAL();
-}
-/*-----------------------------------------------------------*/
-
-/* configUSE_STATIC_ALLOCATION is set to 1, so the application must provide an
-implementation of vApplicationGetIdleTaskMemory() to provide the memory that is
-used by the Idle task. */
-void vApplicationGetIdleTaskMemory( StaticTask_t **ppxIdleTaskTCBBuffer, StackType_t **ppxIdleTaskStackBuffer, uint32_t *pulIdleTaskStackSize )
-{
-/* If the buffers to be provided to the Idle task are declared inside this
-function then they must be declared static - otherwise they will be allocated on
-the stack and so not exists after this function exits. */
-static StaticTask_t xIdleTaskTCB;
-static StackType_t uxIdleTaskStack[ configMINIMAL_STACK_SIZE ];
-
-	/* Pass out a pointer to the StaticTask_t structure in which the Idle task's
-	state will be stored. */
-	*ppxIdleTaskTCBBuffer = &xIdleTaskTCB;
-
-	/* Pass out the array that will be used as the Idle task's stack. */
-	*ppxIdleTaskStackBuffer = uxIdleTaskStack;
-
-	/* Pass out the size of the array pointed to by *ppxIdleTaskStackBuffer.
-	Note that, as the array is necessarily of type StackType_t,
-	configMINIMAL_STACK_SIZE is specified in words, not bytes. */
-	*pulIdleTaskStackSize = configMINIMAL_STACK_SIZE;
-}
-/*-----------------------------------------------------------*/
-
-/* configUSE_STATIC_ALLOCATION and configUSE_TIMERS are both set to 1, so the
-application must provide an implementation of vApplicationGetTimerTaskMemory()
-to provide the memory that is used by the Timer service task. */
-void vApplicationGetTimerTaskMemory( StaticTask_t **ppxTimerTaskTCBBuffer, StackType_t **ppxTimerTaskStackBuffer, uint32_t *pulTimerTaskStackSize )
-{
-/* If the buffers to be provided to the Timer task are declared inside this
-function then they must be declared static - otherwise they will be allocated on
-the stack and so not exists after this function exits. */
-static StaticTask_t xTimerTaskTCB;
-static StackType_t uxTimerTaskStack[ configTIMER_TASK_STACK_DEPTH ];
-
-	/* Pass out a pointer to the StaticTask_t structure in which the Timer
-	task's state will be stored. */
-	*ppxTimerTaskTCBBuffer = &xTimerTaskTCB;
-
-	/* Pass out the array that will be used as the Timer task's stack. */
-	*ppxTimerTaskStackBuffer = uxTimerTaskStack;
-
-	/* Pass out the size of the array pointed to by *ppxTimerTaskStackBuffer.
-	Note that, as the array is necessarily of type StackType_t,
-	configMINIMAL_STACK_SIZE is specified in words, not bytes. */
-	*pulTimerTaskStackSize = configTIMER_TASK_STACK_DEPTH;
-}
-
+/*
+ * FreeRTOS Kernel V10.4.1
+ * Copyright (C) 2020 Amazon.com, Inc. or its affiliates.  All Rights Reserved.
+ *
+ * Permission is hereby granted, free of charge, to any person obtaining a copy of
+ * this software and associated documentation files (the "Software"), to deal in
+ * the Software without restriction, including without limitation the rights to
+ * use, copy, modify, merge, publish, distribute, sublicense, and/or sell copies of
+ * the Software, and to permit persons to whom the Software is furnished to do so,
+ * subject to the following conditions:
+ *
+ * The above copyright notice and this permission notice shall be included in all
+ * copies or substantial portions of the Software.
+ *
+ * THE SOFTWARE IS PROVIDED "AS IS", WITHOUT WARRANTY OF ANY KIND, EXPRESS OR
+ * IMPLIED, INCLUDING BUT NOT LIMITED TO THE WARRANTIES OF MERCHANTABILITY, FITNESS
+ * FOR A PARTICULAR PURPOSE AND NONINFRINGEMENT. IN NO EVENT SHALL THE AUTHORS OR
+ * COPYRIGHT HOLDERS BE LIABLE FOR ANY CLAIM, DAMAGES OR OTHER LIABILITY, WHETHER
+ * IN AN ACTION OF CONTRACT, TORT OR OTHERWISE, ARISING FROM, OUT OF OR IN
+ * CONNECTION WITH THE SOFTWARE OR THE USE OR OTHER DEALINGS IN THE SOFTWARE.
+ *
+ * http://www.FreeRTOS.org
+ * http://aws.amazon.com/freertos
+ *
+ * 1 tab == 4 spaces!
+ */
+
+/******************************************************************************
+ *
+ * This project is provided as an example of how to create a FreeRTOS project
+ * that does not need a heap.  configSUPPORT_STATIC_ALLOCATION is set to 1 to
+ * allow RTOS objects to be created using statically allocated RAM, and
+ * configSUPPORT_DYNAMIC_ALLOCATION is set to 0 to remove any build dependency
+ * on the FreeRTOS heap.  When configSUPPORT_DYNAMIC_ALLOCATION is set to 0
+ * pvPortMalloc() just equates to NULL, and calls to vPortFree() have no
+ * effect.  See:
+ *
+ * http://www.freertos.org/a00111.html and
+ * http://www.freertos.org/Static_Vs_Dynamic_Memory_Allocation.html
+ *
+ *******************************************************************************
+ */
+
+/* Standard includes. */
+#include <stdio.h>
+#include <stdlib.h>
+#include <conio.h>
+
+/* FreeRTOS kernel includes. */
+#include "FreeRTOS.h"
+#include "task.h"
+
+/* Standard demo includes. */
+#include "StaticAllocation.h"
+
+
+/*-----------------------------------------------------------*/
+
+/*
+ * Prototypes for the standard FreeRTOS stack overflow hook (callback)
+ * function.  http://www.freertos.org/Stacks-and-stack-overflow-checking.html
+ */
+void vApplicationStackOverflowHook( TaskHandle_t pxTask, char *pcTaskName );
+
+/*
+ * This demo has configSUPPORT_STATIC_ALLOCATION set to 1 so the following
+ * application callback function must be provided to supply the RAM that will
+ * get used for the Idle task data structures and stack.
+ */
+void vApplicationGetIdleTaskMemory( StaticTask_t **ppxIdleTaskTCBBuffer, StackType_t **ppxIdleTaskStackBuffer, uint32_t *pulIdleTaskStackSize );
+
+/*
+* This demo has configSUPPORT_STATIC_ALLOCATION set to 1 and configUSE_TIMERS
+* set to 1 so the following application callback function must be provided to
+* supply the RAM that will get used for the Timer task data structures and
+* stack.
+*/
+void vApplicationGetTimerTaskMemory( StaticTask_t **ppxTimerTaskTCBBuffer, StackType_t **ppxTimerTaskStackBuffer, uint32_t *pulTimerTaskStackSize );
+
+/* This demo only uses the standard demo tasks that use statically allocated
+RAM.  A 'check' task is also created to periodically inspect the demo tasks to
+ensure they are still running, and that no errors have been detected. */
+static void prvStartCheckTask( void );
+static void prvCheckTask( void *pvParameters );
+
+/*-----------------------------------------------------------*/
+
+int main( void )
+{
+	/* This demo has configSUPPORT_STATIC_ALLOCATION set to 1 and
+	configSUPPORT_DYNAMIC_ALLOCATION set to 0, so the only standard temo tasks
+	created are the ones that only use static allocation.  This allow the
+	application to be built without including a FreeRTOS heap file (without one
+	of the heap files described on http://www.freertos.org/a00111.html */
+	vStartStaticallyAllocatedTasks();
+
+	/* Start a task that periodically inspects the tasks created by
+	vStartStaticallyAllocatedTasks() to ensure they are still running, and not
+	reporting any errors. */
+	prvStartCheckTask();
+
+	/* Start the scheduler so the demo tasks start to execute. */
+	vTaskStartScheduler();
+
+	/* vTaskStartScheduler() would only return if RAM required by the Idle and
+	Timer tasks could not be allocated.  As this demo uses statically allocated
+	RAM only, there are no allocations that could fail, and
+	vTaskStartScheduler() cannot return - so there is no need to put the normal
+	infinite loop after the call to vTaskStartScheduler(). */
+
+	return 0;
+}
+/*-----------------------------------------------------------*/
+
+static void prvStartCheckTask( void )
+{
+/* Allocate the data structure that will hold the task's TCB.  NOTE:  This is
+declared static so it still exists after this function has returned. */
+static StaticTask_t xCheckTask;
+
+/* Allocate the stack that will be used by the task.  NOTE:  This is declared
+static so it still exists after this function has returned. */
+static StackType_t ucTaskStack[ configMINIMAL_STACK_SIZE * sizeof( StackType_t ) ];
+
+	/* Create the task, which will use the RAM allocated by the linker to the
+	variables declared in this function. */
+	xTaskCreateStatic( prvCheckTask, "Check", configMINIMAL_STACK_SIZE, NULL, configMAX_PRIORITIES - 1, ucTaskStack, &xCheckTask );
+}
+/*-----------------------------------------------------------*/
+
+static void prvCheckTask( void *pvParameters )
+{
+const TickType_t xCycleFrequency = pdMS_TO_TICKS( 2500UL );
+static char *pcStatusMessage = "No errors";
+
+	/* Just to remove compiler warning. */
+	( void ) pvParameters;
+
+	for( ;; )
+	{
+		/* Place this task in the blocked state until it is time to run again. */
+		vTaskDelay( xCycleFrequency );
+
+		/* Check the tasks that use static allocation are still executing. */
+		if( xAreStaticAllocationTasksStillRunning() != pdPASS )
+		{
+			pcStatusMessage = "Error: Static allocation";
+		}
+
+		/* This is the only task that uses stdout so its ok to call printf()
+		directly. */
+		printf( "%s - tick count %d - number of tasks executing %d\r\n",
+													pcStatusMessage,
+													xTaskGetTickCount(),
+													uxTaskGetNumberOfTasks() );
+	}
+}
+
+/*-----------------------------------------------------------*/
+void vApplicationStackOverflowHook( TaskHandle_t pxTask, char *pcTaskName )
+{
+	( void ) pcTaskName;
+	( void ) pxTask;
+
+	/* Run time stack overflow checking is performed if
+	configCHECK_FOR_STACK_OVERFLOW is defined to 1 or 2.  This hook
+	function is called if a stack overflow is detected.  This function is
+	provided as an example only as stack overflow checking does not function
+	when running the FreeRTOS Windows port. */
+	vAssertCalled( __LINE__, __FILE__ );
+}
+/*-----------------------------------------------------------*/
+
+void vAssertCalled( unsigned long ulLine, const char * const pcFileName )
+{
+volatile uint32_t ulSetToNonZeroInDebuggerToContinue = 0;
+
+	/* Called if an assertion passed to configASSERT() fails.  See
+	http://www.freertos.org/a00110.html#configASSERT for more information. */
+
+	/* Parameters are not used. */
+	( void ) ulLine;
+	( void ) pcFileName;
+
+	printf( "ASSERT! Line %d, file %s\r\n", ulLine, pcFileName );
+
+ 	taskENTER_CRITICAL();
+	{
+		/* You can step out of this function to debug the assertion by using
+		the debugger to set ulSetToNonZeroInDebuggerToContinue to a non-zero
+		value. */
+		while( ulSetToNonZeroInDebuggerToContinue == 0 )
+		{
+			__asm{ NOP };
+			__asm{ NOP };
+		}
+	}
+	taskEXIT_CRITICAL();
+}
+/*-----------------------------------------------------------*/
+
+/* configUSE_STATIC_ALLOCATION is set to 1, so the application must provide an
+implementation of vApplicationGetIdleTaskMemory() to provide the memory that is
+used by the Idle task. */
+void vApplicationGetIdleTaskMemory( StaticTask_t **ppxIdleTaskTCBBuffer, StackType_t **ppxIdleTaskStackBuffer, uint32_t *pulIdleTaskStackSize )
+{
+/* If the buffers to be provided to the Idle task are declared inside this
+function then they must be declared static - otherwise they will be allocated on
+the stack and so not exists after this function exits. */
+static StaticTask_t xIdleTaskTCB;
+static StackType_t uxIdleTaskStack[ configMINIMAL_STACK_SIZE ];
+
+	/* Pass out a pointer to the StaticTask_t structure in which the Idle task's
+	state will be stored. */
+	*ppxIdleTaskTCBBuffer = &xIdleTaskTCB;
+
+	/* Pass out the array that will be used as the Idle task's stack. */
+	*ppxIdleTaskStackBuffer = uxIdleTaskStack;
+
+	/* Pass out the size of the array pointed to by *ppxIdleTaskStackBuffer.
+	Note that, as the array is necessarily of type StackType_t,
+	configMINIMAL_STACK_SIZE is specified in words, not bytes. */
+	*pulIdleTaskStackSize = configMINIMAL_STACK_SIZE;
+}
+/*-----------------------------------------------------------*/
+
+/* configUSE_STATIC_ALLOCATION and configUSE_TIMERS are both set to 1, so the
+application must provide an implementation of vApplicationGetTimerTaskMemory()
+to provide the memory that is used by the Timer service task. */
+void vApplicationGetTimerTaskMemory( StaticTask_t **ppxTimerTaskTCBBuffer, StackType_t **ppxTimerTaskStackBuffer, uint32_t *pulTimerTaskStackSize )
+{
+/* If the buffers to be provided to the Timer task are declared inside this
+function then they must be declared static - otherwise they will be allocated on
+the stack and so not exists after this function exits. */
+static StaticTask_t xTimerTaskTCB;
+static StackType_t uxTimerTaskStack[ configTIMER_TASK_STACK_DEPTH ];
+
+	/* Pass out a pointer to the StaticTask_t structure in which the Timer
+	task's state will be stored. */
+	*ppxTimerTaskTCBBuffer = &xTimerTaskTCB;
+
+	/* Pass out the array that will be used as the Timer task's stack. */
+	*ppxTimerTaskStackBuffer = uxTimerTaskStack;
+
+	/* Pass out the size of the array pointed to by *ppxTimerTaskStackBuffer.
+	Note that, as the array is necessarily of type StackType_t,
+	configMINIMAL_STACK_SIZE is specified in words, not bytes. */
+	*pulTimerTaskStackSize = configTIMER_TASK_STACK_DEPTH;
+}
+