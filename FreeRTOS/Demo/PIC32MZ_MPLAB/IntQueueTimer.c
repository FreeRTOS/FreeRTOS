/*
<<<<<<< HEAD
 * FreeRTOS Kernel V10.3.0
=======
 * FreeRTOS Kernel V10.4.1
>>>>>>> 5cc65129
 * Copyright (C) 2020 Amazon.com, Inc. or its affiliates.  All Rights Reserved.
 *
 * Permission is hereby granted, free of charge, to any person obtaining a copy of
 * this software and associated documentation files (the "Software"), to deal in
 * the Software without restriction, including without limitation the rights to
 * use, copy, modify, merge, publish, distribute, sublicense, and/or sell copies of
 * the Software, and to permit persons to whom the Software is furnished to do so,
 * subject to the following conditions:
 *
 * The above copyright notice and this permission notice shall be included in all
 * copies or substantial portions of the Software.
 *
 * THE SOFTWARE IS PROVIDED "AS IS", WITHOUT WARRANTY OF ANY KIND, EXPRESS OR
 * IMPLIED, INCLUDING BUT NOT LIMITED TO THE WARRANTIES OF MERCHANTABILITY, FITNESS
 * FOR A PARTICULAR PURPOSE AND NONINFRINGEMENT. IN NO EVENT SHALL THE AUTHORS OR
 * COPYRIGHT HOLDERS BE LIABLE FOR ANY CLAIM, DAMAGES OR OTHER LIABILITY, WHETHER
 * IN AN ACTION OF CONTRACT, TORT OR OTHERWISE, ARISING FROM, OUT OF OR IN
 * CONNECTION WITH THE SOFTWARE OR THE USE OR OTHER DEALINGS IN THE SOFTWARE.
 *
 * http://www.FreeRTOS.org
 * http://aws.amazon.com/freertos
 *
 * 1 tab == 4 spaces!
 */

#include "FreeRTOS.h"
#include "IntQueueTimer.h"
#include "IntQueue.h"

#define timerINTERRUPT3_FREQUENCY	( 2000UL )
#define timerINTERRUPT4_FREQUENCY	( 2001UL )

void vT3InterruptHandler( void );
void vT4InterruptHandler( void );

/* As these interrupts use the FreeRTOS interrupt entry point, the IPL settings
in the following prototypes have no effect.  The interrupt priorities are set
by the ConfigIntTimerX() library calls in vInitialiseTimerForIntQueueTest(). */
void __attribute__( (interrupt(IPL0AUTO), vector(_TIMER_3_VECTOR))) vT3InterruptWrapper( void );
void __attribute__( (interrupt(IPL0AUTO), vector(_TIMER_4_VECTOR))) vT4InterruptWrapper( void );

void vInitialiseTimerForIntQueueTest( void )
{
	/* Timer 1 is used for the tick interrupt, timer 2 is used for the high
	frequency interrupt test.  This file therefore uses timers 3 and 4. */

	T3CON = 0;
	TMR3 = 0;
	PR3 = ( unsigned short ) ( configPERIPHERAL_CLOCK_HZ / timerINTERRUPT3_FREQUENCY );

	/* Setup timer 3 interrupt priority to be above the kernel priority. */
	IPC3bits.T3IP = ( configMAX_SYSCALL_INTERRUPT_PRIORITY - 1 );

	/* Clear the interrupt as a starting condition. */
	IFS0bits.T3IF = 0;

	/* Enable the interrupt. */
	IEC0bits.T3IE = 1;

	/* Start the timer. */
	T3CONbits.TON = 1;


	/* Do the same for timer 4. */
	T4CON = 0;
	TMR4 = 0;
	PR4 = ( unsigned short ) ( configPERIPHERAL_CLOCK_HZ / timerINTERRUPT4_FREQUENCY );

	/* Setup timer 4 interrupt priority to be above the kernel priority. */
	IPC4bits.T4IP = configMAX_SYSCALL_INTERRUPT_PRIORITY;

	/* Clear the interrupt as a starting condition. */
	IFS0bits.T4IF = 0;

	/* Enable the interrupt. */
	IEC0bits.T4IE = 1;

	/* Start the timer. */
	T4CONbits.TON = 1;
}
/*-----------------------------------------------------------*/

void vT3InterruptHandler( void )
{
	IFS0CLR = _IFS0_T3IF_MASK;
	portEND_SWITCHING_ISR( xFirstTimerHandler() );
}
/*-----------------------------------------------------------*/

void vT4InterruptHandler( void )
{
	IFS0CLR = _IFS0_T4IF_MASK;
	portEND_SWITCHING_ISR( xSecondTimerHandler() );
}


<|MERGE_RESOLUTION|>--- conflicted
+++ resolved
@@ -1,102 +1,98 @@
-/*
-<<<<<<< HEAD
- * FreeRTOS Kernel V10.3.0
-=======
- * FreeRTOS Kernel V10.4.1
->>>>>>> 5cc65129
- * Copyright (C) 2020 Amazon.com, Inc. or its affiliates.  All Rights Reserved.
- *
- * Permission is hereby granted, free of charge, to any person obtaining a copy of
- * this software and associated documentation files (the "Software"), to deal in
- * the Software without restriction, including without limitation the rights to
- * use, copy, modify, merge, publish, distribute, sublicense, and/or sell copies of
- * the Software, and to permit persons to whom the Software is furnished to do so,
- * subject to the following conditions:
- *
- * The above copyright notice and this permission notice shall be included in all
- * copies or substantial portions of the Software.
- *
- * THE SOFTWARE IS PROVIDED "AS IS", WITHOUT WARRANTY OF ANY KIND, EXPRESS OR
- * IMPLIED, INCLUDING BUT NOT LIMITED TO THE WARRANTIES OF MERCHANTABILITY, FITNESS
- * FOR A PARTICULAR PURPOSE AND NONINFRINGEMENT. IN NO EVENT SHALL THE AUTHORS OR
- * COPYRIGHT HOLDERS BE LIABLE FOR ANY CLAIM, DAMAGES OR OTHER LIABILITY, WHETHER
- * IN AN ACTION OF CONTRACT, TORT OR OTHERWISE, ARISING FROM, OUT OF OR IN
- * CONNECTION WITH THE SOFTWARE OR THE USE OR OTHER DEALINGS IN THE SOFTWARE.
- *
- * http://www.FreeRTOS.org
- * http://aws.amazon.com/freertos
- *
- * 1 tab == 4 spaces!
- */
-
-#include "FreeRTOS.h"
-#include "IntQueueTimer.h"
-#include "IntQueue.h"
-
-#define timerINTERRUPT3_FREQUENCY	( 2000UL )
-#define timerINTERRUPT4_FREQUENCY	( 2001UL )
-
-void vT3InterruptHandler( void );
-void vT4InterruptHandler( void );
-
-/* As these interrupts use the FreeRTOS interrupt entry point, the IPL settings
-in the following prototypes have no effect.  The interrupt priorities are set
-by the ConfigIntTimerX() library calls in vInitialiseTimerForIntQueueTest(). */
-void __attribute__( (interrupt(IPL0AUTO), vector(_TIMER_3_VECTOR))) vT3InterruptWrapper( void );
-void __attribute__( (interrupt(IPL0AUTO), vector(_TIMER_4_VECTOR))) vT4InterruptWrapper( void );
-
-void vInitialiseTimerForIntQueueTest( void )
-{
-	/* Timer 1 is used for the tick interrupt, timer 2 is used for the high
-	frequency interrupt test.  This file therefore uses timers 3 and 4. */
-
-	T3CON = 0;
-	TMR3 = 0;
-	PR3 = ( unsigned short ) ( configPERIPHERAL_CLOCK_HZ / timerINTERRUPT3_FREQUENCY );
-
-	/* Setup timer 3 interrupt priority to be above the kernel priority. */
-	IPC3bits.T3IP = ( configMAX_SYSCALL_INTERRUPT_PRIORITY - 1 );
-
-	/* Clear the interrupt as a starting condition. */
-	IFS0bits.T3IF = 0;
-
-	/* Enable the interrupt. */
-	IEC0bits.T3IE = 1;
-
-	/* Start the timer. */
-	T3CONbits.TON = 1;
-
-
-	/* Do the same for timer 4. */
-	T4CON = 0;
-	TMR4 = 0;
-	PR4 = ( unsigned short ) ( configPERIPHERAL_CLOCK_HZ / timerINTERRUPT4_FREQUENCY );
-
-	/* Setup timer 4 interrupt priority to be above the kernel priority. */
-	IPC4bits.T4IP = configMAX_SYSCALL_INTERRUPT_PRIORITY;
-
-	/* Clear the interrupt as a starting condition. */
-	IFS0bits.T4IF = 0;
-
-	/* Enable the interrupt. */
-	IEC0bits.T4IE = 1;
-
-	/* Start the timer. */
-	T4CONbits.TON = 1;
-}
-/*-----------------------------------------------------------*/
-
-void vT3InterruptHandler( void )
-{
-	IFS0CLR = _IFS0_T3IF_MASK;
-	portEND_SWITCHING_ISR( xFirstTimerHandler() );
-}
-/*-----------------------------------------------------------*/
-
-void vT4InterruptHandler( void )
-{
-	IFS0CLR = _IFS0_T4IF_MASK;
-	portEND_SWITCHING_ISR( xSecondTimerHandler() );
-}
-
-
+/*
+ * FreeRTOS Kernel V10.4.1
+ * Copyright (C) 2020 Amazon.com, Inc. or its affiliates.  All Rights Reserved.
+ *
+ * Permission is hereby granted, free of charge, to any person obtaining a copy of
+ * this software and associated documentation files (the "Software"), to deal in
+ * the Software without restriction, including without limitation the rights to
+ * use, copy, modify, merge, publish, distribute, sublicense, and/or sell copies of
+ * the Software, and to permit persons to whom the Software is furnished to do so,
+ * subject to the following conditions:
+ *
+ * The above copyright notice and this permission notice shall be included in all
+ * copies or substantial portions of the Software.
+ *
+ * THE SOFTWARE IS PROVIDED "AS IS", WITHOUT WARRANTY OF ANY KIND, EXPRESS OR
+ * IMPLIED, INCLUDING BUT NOT LIMITED TO THE WARRANTIES OF MERCHANTABILITY, FITNESS
+ * FOR A PARTICULAR PURPOSE AND NONINFRINGEMENT. IN NO EVENT SHALL THE AUTHORS OR
+ * COPYRIGHT HOLDERS BE LIABLE FOR ANY CLAIM, DAMAGES OR OTHER LIABILITY, WHETHER
+ * IN AN ACTION OF CONTRACT, TORT OR OTHERWISE, ARISING FROM, OUT OF OR IN
+ * CONNECTION WITH THE SOFTWARE OR THE USE OR OTHER DEALINGS IN THE SOFTWARE.
+ *
+ * http://www.FreeRTOS.org
+ * http://aws.amazon.com/freertos
+ *
+ * 1 tab == 4 spaces!
+ */
+
+#include "FreeRTOS.h"
+#include "IntQueueTimer.h"
+#include "IntQueue.h"
+
+#define timerINTERRUPT3_FREQUENCY	( 2000UL )
+#define timerINTERRUPT4_FREQUENCY	( 2001UL )
+
+void vT3InterruptHandler( void );
+void vT4InterruptHandler( void );
+
+/* As these interrupts use the FreeRTOS interrupt entry point, the IPL settings
+in the following prototypes have no effect.  The interrupt priorities are set
+by the ConfigIntTimerX() library calls in vInitialiseTimerForIntQueueTest(). */
+void __attribute__( (interrupt(IPL0AUTO), vector(_TIMER_3_VECTOR))) vT3InterruptWrapper( void );
+void __attribute__( (interrupt(IPL0AUTO), vector(_TIMER_4_VECTOR))) vT4InterruptWrapper( void );
+
+void vInitialiseTimerForIntQueueTest( void )
+{
+	/* Timer 1 is used for the tick interrupt, timer 2 is used for the high
+	frequency interrupt test.  This file therefore uses timers 3 and 4. */
+
+	T3CON = 0;
+	TMR3 = 0;
+	PR3 = ( unsigned short ) ( configPERIPHERAL_CLOCK_HZ / timerINTERRUPT3_FREQUENCY );
+
+	/* Setup timer 3 interrupt priority to be above the kernel priority. */
+	IPC3bits.T3IP = ( configMAX_SYSCALL_INTERRUPT_PRIORITY - 1 );
+
+	/* Clear the interrupt as a starting condition. */
+	IFS0bits.T3IF = 0;
+
+	/* Enable the interrupt. */
+	IEC0bits.T3IE = 1;
+
+	/* Start the timer. */
+	T3CONbits.TON = 1;
+
+
+	/* Do the same for timer 4. */
+	T4CON = 0;
+	TMR4 = 0;
+	PR4 = ( unsigned short ) ( configPERIPHERAL_CLOCK_HZ / timerINTERRUPT4_FREQUENCY );
+
+	/* Setup timer 4 interrupt priority to be above the kernel priority. */
+	IPC4bits.T4IP = configMAX_SYSCALL_INTERRUPT_PRIORITY;
+
+	/* Clear the interrupt as a starting condition. */
+	IFS0bits.T4IF = 0;
+
+	/* Enable the interrupt. */
+	IEC0bits.T4IE = 1;
+
+	/* Start the timer. */
+	T4CONbits.TON = 1;
+}
+/*-----------------------------------------------------------*/
+
+void vT3InterruptHandler( void )
+{
+	IFS0CLR = _IFS0_T3IF_MASK;
+	portEND_SWITCHING_ISR( xFirstTimerHandler() );
+}
+/*-----------------------------------------------------------*/
+
+void vT4InterruptHandler( void )
+{
+	IFS0CLR = _IFS0_T4IF_MASK;
+	portEND_SWITCHING_ISR( xSecondTimerHandler() );
+}
+
+