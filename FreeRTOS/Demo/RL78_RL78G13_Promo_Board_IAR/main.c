--- conflicted
+++ resolved
@@ -1,418 +1,414 @@
-/*
-<<<<<<< HEAD
- * FreeRTOS Kernel V10.3.0
-=======
- * FreeRTOS Kernel V10.4.1
->>>>>>> 5cc65129
- * Copyright (C) 2020 Amazon.com, Inc. or its affiliates.  All Rights Reserved.
- *
- * Permission is hereby granted, free of charge, to any person obtaining a copy of
- * this software and associated documentation files (the "Software"), to deal in
- * the Software without restriction, including without limitation the rights to
- * use, copy, modify, merge, publish, distribute, sublicense, and/or sell copies of
- * the Software, and to permit persons to whom the Software is furnished to do so,
- * subject to the following conditions:
- *
- * The above copyright notice and this permission notice shall be included in all
- * copies or substantial portions of the Software.
- *
- * THE SOFTWARE IS PROVIDED "AS IS", WITHOUT WARRANTY OF ANY KIND, EXPRESS OR
- * IMPLIED, INCLUDING BUT NOT LIMITED TO THE WARRANTIES OF MERCHANTABILITY, FITNESS
- * FOR A PARTICULAR PURPOSE AND NONINFRINGEMENT. IN NO EVENT SHALL THE AUTHORS OR
- * COPYRIGHT HOLDERS BE LIABLE FOR ANY CLAIM, DAMAGES OR OTHER LIABILITY, WHETHER
- * IN AN ACTION OF CONTRACT, TORT OR OTHERWISE, ARISING FROM, OUT OF OR IN
- * CONNECTION WITH THE SOFTWARE OR THE USE OR OTHER DEALINGS IN THE SOFTWARE.
- *
- * http://www.FreeRTOS.org
- * http://aws.amazon.com/freertos
- *
- * 1 tab == 4 spaces!
- */
-
-/*
- *
- * ENSURE TO READ THE DOCUMENTATION PAGE FOR THIS PORT AND DEMO APPLICATION ON
- * THE http://www.FreeRTOS.org WEB SITE FOR FULL INFORMATION ON USING THIS DEMO
- * APPLICATION, AND ITS ASSOCIATE FreeRTOS ARCHITECTURE PORT!
- *
- *
- * main() creates the demo application tasks and timers, then starts the
- * scheduler.
- *
- * This demo is configured to run on the RL78/G13 Promotion Board, which is
- * fitted with a R5F100LEA microcontroller.  The R5F100LEA contains a little
- * under 4K bytes of usable internal RAM.  The RAM size restricts the number of
- * demo tasks that can be created, and the demo creates 13 tasks, 4 queues and
- * two timers.  The RL78 range does however include parts with up to 32K bytes
- * of RAM (at the time of writing).  Using FreeRTOS on such a part will allow an
- * application to make a more comprehensive use of FreeRTOS tasks, and other
- * FreeRTOS features.
- *
- * In addition to the standard demo tasks, the following tasks, tests and timers
- * are created within this file:
- *
- * "Reg test" tasks - These fill the registers with known values, then check
- * that each register still contains its expected value.  Each task uses a
- * different set of values.  The reg test tasks execute with a very low priority,
- * so get preempted very frequently.  A register containing an unexpected value
- * is indicative of an error in the context switching mechanism.
- *
- * The "Demo" Timer and Callback Function:
- * The demo timer callback function does nothing more than increment a variable.
- * The period of the demo timer is set relative to the period of the check timer
- * (described below).  This allows the check timer to know how many times the
- * demo timer callback function should execute between each execution of the
- * check timer callback function.  The variable incremented in the demo timer
- * callback function is used to determine how many times the callback function
- * has executed.
- *
- * The "Check" Timer and Callback Function:
- * The check timer period is initially set to three seconds.  The check timer
- * callback function checks that all the standard demo tasks, the reg test tasks,
- * and the demo timer are not only still executing, but are executing without
- * reporting any errors.  If the check timer discovers that a task or timer has
- * stalled, or reported an error, then it changes its own period from the
- * initial three seconds, to just 200ms.  The check timer callback function also
- * toggles the user LED each time it is called.  This provides a visual
- * indication of the system status:  If the LED toggles every three seconds,
- * then no issues have been discovered.  If the LED toggles every 200ms, then an
- * issue has been discovered with at least one task.
- *
- */
-
-/* Scheduler include files. */
-#include "FreeRTOS.h"
-#include "task.h"
-#include "timers.h"
-
-/* Standard demo includes. */
-#include "dynamic.h"
-#include "PollQ.h"
-#include "blocktim.h"
-
-/* The period at which the check timer will expire, in ms, provided no errors
-have been reported by any of the standard demo tasks.  ms are converted to the
-equivalent in ticks using the portTICK_PERIOD_MS constant. */
-#define mainCHECK_TIMER_PERIOD_MS			( 3000UL / portTICK_PERIOD_MS )
-
-/* The period at which the check timer will expire, in ms, if an error has been
-reported in one of the standard demo tasks, the check tasks, or the demo timer.
-ms are converted to the equivalent in ticks using the portTICK_PERIOD_MS
-constant. */
-#define mainERROR_CHECK_TIMER_PERIOD_MS 	( 200UL / portTICK_PERIOD_MS )
-
-/* These two definitions are used to set the period of the demo timer.  The demo
-timer period is always relative to the check timer period, so the check timer
-can determine if the demo timer has expired the expected number of times between
-its own executions. */
-#define mainDEMO_TIMER_INCREMENTS_PER_CHECK_TIMER_TIMEOUT	( 100UL )
-#define mainDEMO_TIMER_PERIOD_MS			( mainCHECK_TIMER_PERIOD_MS / mainDEMO_TIMER_INCREMENTS_PER_CHECK_TIMER_TIMEOUT )
-
-/* The LED toggled by the check timer. */
-#define mainLED_0   						P7_bit.no7
-
-/* A block time of zero simple means "don't block". */
-#define mainDONT_BLOCK						( 0U )
-
-/*-----------------------------------------------------------*/
-
-/*
- * The 'check' timer callback function, as described at the top of this file.
- */
-static void prvCheckTimerCallback( TimerHandle_t xTimer );
-
-/*
- * The 'demo' timer callback function, as described at the top of this file.
- */
-static void prvDemoTimerCallback( TimerHandle_t xTimer );
-
-/*
- * This function is called from the C startup routine to setup the processor -
- * in particular the clock source.
- */
-int __low_level_init(void);
-
-/*
- * Functions that define the RegTest tasks, as described at the top of this file.
- */
-extern void vRegTest1( void *pvParameters );
-extern void vRegTest2( void *pvParameters );
-
-
-/*-----------------------------------------------------------*/
-
-/* If an error is discovered by one of the RegTest tasks then this flag is set
-to pdFAIL.  The 'check' timer then inspects this flag to detect errors within
-the RegTest tasks. */
-static short sRegTestStatus = pdPASS;
-
-/* The check timer.  This uses prvCheckTimerCallback() as its callback
-function. */
-static TimerHandle_t xCheckTimer = NULL;
-
-/* The demo timer.  This uses prvDemoTimerCallback() as its callback function. */
-static TimerHandle_t xDemoTimer = NULL;
-
-/* This variable is incremented each time the demo timer expires. */
-static volatile unsigned long ulDemoSoftwareTimerCounter = 0UL;
-
-/* RL78 Option Byte Definition. Watchdog disabled, LVI enabled, OCD interface
-enabled. */
-__root __far const unsigned char OptionByte[] @ 0x00C0 =
-{
-	0x6eU, 0xffU, 0xe8U, 0x85U
-};
-
-/* Security byte definition */
-__root __far const unsigned char SecuIDCode[]  @ 0x00C4 =
-{
-	0x55, 0x55, 0x55, 0x55, 0x55, 0x55, 0x55, 0x55, 0x55, 0x54
-};
-
-/*-----------------------------------------------------------*/
-
-short main( void )
-{
-	/* Creates all the tasks and timers, then starts the scheduler. */
-
-	/* First create the 'standard demo' tasks.  These are used to demonstrate
-	API functions being used and also to test the kernel port.  More information
-	is provided on the FreeRTOS.org WEB site. */
-	vStartDynamicPriorityTasks();
-	vStartPolledQueueTasks( tskIDLE_PRIORITY );
-	vCreateBlockTimeTasks();
-
-	/* Create the RegTest tasks as described at the top of this file. */
-	xTaskCreate( vRegTest1, "Reg1", configMINIMAL_STACK_SIZE, NULL, 0, NULL );
-	xTaskCreate( vRegTest2, "Reg2", configMINIMAL_STACK_SIZE, NULL, 0, NULL );
-
-	/* Create the software timer that performs the 'check' functionality,
-	as described at the top of this file. */
-	xCheckTimer = xTimerCreate( "CheckTimer",/* A text name, purely to help debugging. */
-								( mainCHECK_TIMER_PERIOD_MS ),		/* The timer period, in this case 3000ms (3s). */
-								pdTRUE,								/* This is an auto-reload timer, so xAutoReload is set to pdTRUE. */
-								( void * ) 0,						/* The ID is not used, so can be set to anything. */
-								prvCheckTimerCallback				/* The callback function that inspects the status of all the other tasks. */
-							  );
-
-	/* Create the software timer that just increments a variable for demo
-	purposes. */
-	xDemoTimer = xTimerCreate( "DemoTimer",/* A text name, purely to help debugging. */
-								( mainDEMO_TIMER_PERIOD_MS ),		/* The timer period, in this case it is always calculated relative to the check timer period (see the definition of mainDEMO_TIMER_PERIOD_MS). */
-								pdTRUE,								/* This is an auto-reload timer, so xAutoReload is set to pdTRUE. */
-								( void * ) 0,						/* The ID is not used, so can be set to anything. */
-								prvDemoTimerCallback				/* The callback function that inspects the status of all the other tasks. */
-							  );
-
-	/* Start both the check timer and the demo timer.  The timers won't actually
-	start until the scheduler is started. */
-	xTimerStart( xCheckTimer, mainDONT_BLOCK );
-	xTimerStart( xDemoTimer, mainDONT_BLOCK );
-
-	/* Finally start the scheduler running. */
-	vTaskStartScheduler();
-
-	/* If this line is reached then vTaskStartScheduler() returned because there
-	was insufficient heap memory remaining for the idle task to be created. */
-	for( ;; );
-}
-/*-----------------------------------------------------------*/
-
-static void prvDemoTimerCallback( TimerHandle_t xTimer )
-{
-	/* The demo timer has expired.  All it does is increment a variable.  The
-	period of the demo timer is relative to that of the check timer, so the
-	check timer knows how many times this variable should have been incremented
-	between each execution of the check timer's own callback. */
-	ulDemoSoftwareTimerCounter++;
-}
-/*-----------------------------------------------------------*/
-
-static void prvCheckTimerCallback( TimerHandle_t xTimer )
-{
-static portBASE_TYPE xChangedTimerPeriodAlready = pdFALSE, xErrorStatus = pdPASS;
-
-	/* Inspect the status of the standard demo tasks. */
-	if( xAreDynamicPriorityTasksStillRunning() != pdTRUE )
-	{
-		xErrorStatus = pdFAIL;
-	}
-
-	if( xArePollingQueuesStillRunning() != pdTRUE )
-	{
-		xErrorStatus = pdFAIL;
-	}
-
-	if( xAreBlockTimeTestTasksStillRunning() != pdTRUE )
-	{
-		xErrorStatus = pdFAIL;
-	}
-
-	/* Inspect the status of the reg test tasks. */
-	if( sRegTestStatus != pdPASS )
-	{
-		xErrorStatus = pdFAIL;
-	}
-
-	/* Ensure that the demo software timer has expired
-	mainDEMO_TIMER_INCREMENTS_PER_CHECK_TIMER_TIMEOUT times in between
-	each call of this function.  A critical section is not required to access
-	ulDemoSoftwareTimerCounter as the variable is only accessed from another
-	software timer callback, and only one software timer callback can be
-	executing at any time. */
-	if( ( ulDemoSoftwareTimerCounter < ( mainDEMO_TIMER_INCREMENTS_PER_CHECK_TIMER_TIMEOUT - 1 ) ) ||
-	    ( ulDemoSoftwareTimerCounter > ( mainDEMO_TIMER_INCREMENTS_PER_CHECK_TIMER_TIMEOUT + 1 ) )
-	  )
-	{
-		xErrorStatus = pdFAIL;
-	}
-	else
-	{
-		ulDemoSoftwareTimerCounter = 0UL;
-	}
-
-	if( ( xErrorStatus == pdFAIL ) && ( xChangedTimerPeriodAlready == pdFALSE ) )
-	{
-		/* An error has occurred, but the timer's period has not yet been changed,
-		change it now, and remember that it has been changed.  Shortening the
-		timer's period means the LED will toggle at a faster rate, giving a
-		visible indication that something has gone wrong. */
-		xChangedTimerPeriodAlready = pdTRUE;
-
-		/* This call to xTimerChangePeriod() uses a zero block time.  Functions
-		called from inside of a timer callback function must *never* attempt to
-		block. */
-		xTimerChangePeriod( xCheckTimer, ( mainERROR_CHECK_TIMER_PERIOD_MS ), mainDONT_BLOCK );
-	}
-
-	/* Toggle the LED.  The toggle rate will depend on whether or not an error
-	has been found in any tasks. */
-	mainLED_0 = !mainLED_0;
-}
-/*-----------------------------------------------------------*/
-
-int __low_level_init(void)
-{
-unsigned char ucResetFlag = RESF;
-
-	portDISABLE_INTERRUPTS();
-
-	/* Clock Configuration:
-	In this port, to use the internal high speed clock source of the
-	microcontroller, define the configCLOCK_SOURCE as 1 in FreeRTOSConfig.h.  To
-	use an external	clock define configCLOCK_SOURCE as 0. */
-	#if configCLOCK_SOURCE == 1
-	{
-		/* Set fMX */
-		CMC = 0x00;
-		MSTOP = 1U;
-
-		/* Set fMAIN */
-		MCM0 = 0U;
-
-		/* Set fSUB */
-		XTSTOP = 1U;
-		OSMC = 0x10;
-
-		/* Set fCLK */
-		CSS = 0U;
-
-		/* Set fIH */
-		HIOSTOP = 0U;
-	}
-	#else
-	{
-		unsigned char ucTempStabset, ucTempStabWait;
-
-		/* Set fMX */
-		CMC = 0x41;
-		OSTS = 0x07;
-		MSTOP = 0U;
-		ucTempStabset = 0xFF;
-
-		do
-		{
-			ucTempStabWait = OSTC;
-			ucTempStabWait &= ucTempStabset;
-		}
-		while( ucTempStabWait != ucTempStabset );
-
-		/* Set fMAIN */
-		MCM0 = 1U;
-
-		/* Set fSUB */
-		XTSTOP = 1U;
-		OSMC = 0x10;
-
-		/* Set fCLK */
-		CSS = 0U;
-
-		/* Set fIH */
-		HIOSTOP = 0U;
-	}
-	#endif /* configCLOCK_SOURCE == 1 */
-
-	/* LED port initialization - set port register. */
-	P7 &= 0x7F;
-
-	/* Set port mode register. */
-	PM7 &= 0x7F;
-
-	/* Switch pin initialization - enable pull-up resistor. */
-	PU12_bit.no0  = 1;
-
-	return pdTRUE;
-}
-/*-----------------------------------------------------------*/
-
-void vRegTestError( void )
-{
-	/* Called by the RegTest tasks if an error is found.  lRegTestStatus is
-	inspected by the check task. */
-	sRegTestStatus = pdFAIL;
-
-	/* Do not return from here as the reg test tasks clobber all registers so
-	function calls may not function correctly. */
-	for( ;; );
-}
-/*-----------------------------------------------------------*/
-
-void vApplicationMallocFailedHook( void )
-{
-	/* Called if a call to pvPortMalloc() fails because there is insufficient
-	free memory available in the FreeRTOS heap.  pvPortMalloc() is called
-	internally by FreeRTOS API functions that create tasks, queues, software
-	timers, and semaphores.  The size of the FreeRTOS heap is set by the
-	configTOTAL_HEAP_SIZE configuration constant in FreeRTOSConfig.h. */
-	taskDISABLE_INTERRUPTS();
-	for( ;; );
-}
-/*-----------------------------------------------------------*/
-
-void vApplicationStackOverflowHook( TaskHandle_t pxTask, char *pcTaskName )
-{
-	( void ) pcTaskName;
-	( void ) pxTask;
-
-	/* Run time stack overflow checking is performed if
-	configCHECK_FOR_STACK_OVERFLOW is defined to 1 or 2.  This hook
-	function is called if a stack overflow is detected. */
-	taskDISABLE_INTERRUPTS();
-	for( ;; );
-}
-/*-----------------------------------------------------------*/
-
-void vApplicationIdleHook( void )
-{
-volatile size_t xFreeHeapSpace;
-
-	/* This is just a trivial example of an idle hook.  It is called on each
-	cycle of the idle task.  It must *NOT* attempt to block.  In this case the
-	idle task just queries the amount of FreeRTOS heap that remains.  See the
-	memory management section on the http://www.FreeRTOS.org web site for memory
-	management options.  If there is a lot of heap memory free then the
-	configTOTAL_HEAP_SIZE value in FreeRTOSConfig.h can be reduced to free up
-	RAM. */
-	xFreeHeapSpace = xPortGetFreeHeapSize();
-}
-
+/*
+ * FreeRTOS Kernel V10.4.1
+ * Copyright (C) 2020 Amazon.com, Inc. or its affiliates.  All Rights Reserved.
+ *
+ * Permission is hereby granted, free of charge, to any person obtaining a copy of
+ * this software and associated documentation files (the "Software"), to deal in
+ * the Software without restriction, including without limitation the rights to
+ * use, copy, modify, merge, publish, distribute, sublicense, and/or sell copies of
+ * the Software, and to permit persons to whom the Software is furnished to do so,
+ * subject to the following conditions:
+ *
+ * The above copyright notice and this permission notice shall be included in all
+ * copies or substantial portions of the Software.
+ *
+ * THE SOFTWARE IS PROVIDED "AS IS", WITHOUT WARRANTY OF ANY KIND, EXPRESS OR
+ * IMPLIED, INCLUDING BUT NOT LIMITED TO THE WARRANTIES OF MERCHANTABILITY, FITNESS
+ * FOR A PARTICULAR PURPOSE AND NONINFRINGEMENT. IN NO EVENT SHALL THE AUTHORS OR
+ * COPYRIGHT HOLDERS BE LIABLE FOR ANY CLAIM, DAMAGES OR OTHER LIABILITY, WHETHER
+ * IN AN ACTION OF CONTRACT, TORT OR OTHERWISE, ARISING FROM, OUT OF OR IN
+ * CONNECTION WITH THE SOFTWARE OR THE USE OR OTHER DEALINGS IN THE SOFTWARE.
+ *
+ * http://www.FreeRTOS.org
+ * http://aws.amazon.com/freertos
+ *
+ * 1 tab == 4 spaces!
+ */
+
+/*
+ *
+ * ENSURE TO READ THE DOCUMENTATION PAGE FOR THIS PORT AND DEMO APPLICATION ON
+ * THE http://www.FreeRTOS.org WEB SITE FOR FULL INFORMATION ON USING THIS DEMO
+ * APPLICATION, AND ITS ASSOCIATE FreeRTOS ARCHITECTURE PORT!
+ *
+ *
+ * main() creates the demo application tasks and timers, then starts the
+ * scheduler.
+ *
+ * This demo is configured to run on the RL78/G13 Promotion Board, which is
+ * fitted with a R5F100LEA microcontroller.  The R5F100LEA contains a little
+ * under 4K bytes of usable internal RAM.  The RAM size restricts the number of
+ * demo tasks that can be created, and the demo creates 13 tasks, 4 queues and
+ * two timers.  The RL78 range does however include parts with up to 32K bytes
+ * of RAM (at the time of writing).  Using FreeRTOS on such a part will allow an
+ * application to make a more comprehensive use of FreeRTOS tasks, and other
+ * FreeRTOS features.
+ *
+ * In addition to the standard demo tasks, the following tasks, tests and timers
+ * are created within this file:
+ *
+ * "Reg test" tasks - These fill the registers with known values, then check
+ * that each register still contains its expected value.  Each task uses a
+ * different set of values.  The reg test tasks execute with a very low priority,
+ * so get preempted very frequently.  A register containing an unexpected value
+ * is indicative of an error in the context switching mechanism.
+ *
+ * The "Demo" Timer and Callback Function:
+ * The demo timer callback function does nothing more than increment a variable.
+ * The period of the demo timer is set relative to the period of the check timer
+ * (described below).  This allows the check timer to know how many times the
+ * demo timer callback function should execute between each execution of the
+ * check timer callback function.  The variable incremented in the demo timer
+ * callback function is used to determine how many times the callback function
+ * has executed.
+ *
+ * The "Check" Timer and Callback Function:
+ * The check timer period is initially set to three seconds.  The check timer
+ * callback function checks that all the standard demo tasks, the reg test tasks,
+ * and the demo timer are not only still executing, but are executing without
+ * reporting any errors.  If the check timer discovers that a task or timer has
+ * stalled, or reported an error, then it changes its own period from the
+ * initial three seconds, to just 200ms.  The check timer callback function also
+ * toggles the user LED each time it is called.  This provides a visual
+ * indication of the system status:  If the LED toggles every three seconds,
+ * then no issues have been discovered.  If the LED toggles every 200ms, then an
+ * issue has been discovered with at least one task.
+ *
+ */
+
+/* Scheduler include files. */
+#include "FreeRTOS.h"
+#include "task.h"
+#include "timers.h"
+
+/* Standard demo includes. */
+#include "dynamic.h"
+#include "PollQ.h"
+#include "blocktim.h"
+
+/* The period at which the check timer will expire, in ms, provided no errors
+have been reported by any of the standard demo tasks.  ms are converted to the
+equivalent in ticks using the portTICK_PERIOD_MS constant. */
+#define mainCHECK_TIMER_PERIOD_MS			( 3000UL / portTICK_PERIOD_MS )
+
+/* The period at which the check timer will expire, in ms, if an error has been
+reported in one of the standard demo tasks, the check tasks, or the demo timer.
+ms are converted to the equivalent in ticks using the portTICK_PERIOD_MS
+constant. */
+#define mainERROR_CHECK_TIMER_PERIOD_MS 	( 200UL / portTICK_PERIOD_MS )
+
+/* These two definitions are used to set the period of the demo timer.  The demo
+timer period is always relative to the check timer period, so the check timer
+can determine if the demo timer has expired the expected number of times between
+its own executions. */
+#define mainDEMO_TIMER_INCREMENTS_PER_CHECK_TIMER_TIMEOUT	( 100UL )
+#define mainDEMO_TIMER_PERIOD_MS			( mainCHECK_TIMER_PERIOD_MS / mainDEMO_TIMER_INCREMENTS_PER_CHECK_TIMER_TIMEOUT )
+
+/* The LED toggled by the check timer. */
+#define mainLED_0   						P7_bit.no7
+
+/* A block time of zero simple means "don't block". */
+#define mainDONT_BLOCK						( 0U )
+
+/*-----------------------------------------------------------*/
+
+/*
+ * The 'check' timer callback function, as described at the top of this file.
+ */
+static void prvCheckTimerCallback( TimerHandle_t xTimer );
+
+/*
+ * The 'demo' timer callback function, as described at the top of this file.
+ */
+static void prvDemoTimerCallback( TimerHandle_t xTimer );
+
+/*
+ * This function is called from the C startup routine to setup the processor -
+ * in particular the clock source.
+ */
+int __low_level_init(void);
+
+/*
+ * Functions that define the RegTest tasks, as described at the top of this file.
+ */
+extern void vRegTest1( void *pvParameters );
+extern void vRegTest2( void *pvParameters );
+
+
+/*-----------------------------------------------------------*/
+
+/* If an error is discovered by one of the RegTest tasks then this flag is set
+to pdFAIL.  The 'check' timer then inspects this flag to detect errors within
+the RegTest tasks. */
+static short sRegTestStatus = pdPASS;
+
+/* The check timer.  This uses prvCheckTimerCallback() as its callback
+function. */
+static TimerHandle_t xCheckTimer = NULL;
+
+/* The demo timer.  This uses prvDemoTimerCallback() as its callback function. */
+static TimerHandle_t xDemoTimer = NULL;
+
+/* This variable is incremented each time the demo timer expires. */
+static volatile unsigned long ulDemoSoftwareTimerCounter = 0UL;
+
+/* RL78 Option Byte Definition. Watchdog disabled, LVI enabled, OCD interface
+enabled. */
+__root __far const unsigned char OptionByte[] @ 0x00C0 =
+{
+	0x6eU, 0xffU, 0xe8U, 0x85U
+};
+
+/* Security byte definition */
+__root __far const unsigned char SecuIDCode[]  @ 0x00C4 =
+{
+	0x55, 0x55, 0x55, 0x55, 0x55, 0x55, 0x55, 0x55, 0x55, 0x54
+};
+
+/*-----------------------------------------------------------*/
+
+short main( void )
+{
+	/* Creates all the tasks and timers, then starts the scheduler. */
+
+	/* First create the 'standard demo' tasks.  These are used to demonstrate
+	API functions being used and also to test the kernel port.  More information
+	is provided on the FreeRTOS.org WEB site. */
+	vStartDynamicPriorityTasks();
+	vStartPolledQueueTasks( tskIDLE_PRIORITY );
+	vCreateBlockTimeTasks();
+
+	/* Create the RegTest tasks as described at the top of this file. */
+	xTaskCreate( vRegTest1, "Reg1", configMINIMAL_STACK_SIZE, NULL, 0, NULL );
+	xTaskCreate( vRegTest2, "Reg2", configMINIMAL_STACK_SIZE, NULL, 0, NULL );
+
+	/* Create the software timer that performs the 'check' functionality,
+	as described at the top of this file. */
+	xCheckTimer = xTimerCreate( "CheckTimer",/* A text name, purely to help debugging. */
+								( mainCHECK_TIMER_PERIOD_MS ),		/* The timer period, in this case 3000ms (3s). */
+								pdTRUE,								/* This is an auto-reload timer, so xAutoReload is set to pdTRUE. */
+								( void * ) 0,						/* The ID is not used, so can be set to anything. */
+								prvCheckTimerCallback				/* The callback function that inspects the status of all the other tasks. */
+							  );
+
+	/* Create the software timer that just increments a variable for demo
+	purposes. */
+	xDemoTimer = xTimerCreate( "DemoTimer",/* A text name, purely to help debugging. */
+								( mainDEMO_TIMER_PERIOD_MS ),		/* The timer period, in this case it is always calculated relative to the check timer period (see the definition of mainDEMO_TIMER_PERIOD_MS). */
+								pdTRUE,								/* This is an auto-reload timer, so xAutoReload is set to pdTRUE. */
+								( void * ) 0,						/* The ID is not used, so can be set to anything. */
+								prvDemoTimerCallback				/* The callback function that inspects the status of all the other tasks. */
+							  );
+
+	/* Start both the check timer and the demo timer.  The timers won't actually
+	start until the scheduler is started. */
+	xTimerStart( xCheckTimer, mainDONT_BLOCK );
+	xTimerStart( xDemoTimer, mainDONT_BLOCK );
+
+	/* Finally start the scheduler running. */
+	vTaskStartScheduler();
+
+	/* If this line is reached then vTaskStartScheduler() returned because there
+	was insufficient heap memory remaining for the idle task to be created. */
+	for( ;; );
+}
+/*-----------------------------------------------------------*/
+
+static void prvDemoTimerCallback( TimerHandle_t xTimer )
+{
+	/* The demo timer has expired.  All it does is increment a variable.  The
+	period of the demo timer is relative to that of the check timer, so the
+	check timer knows how many times this variable should have been incremented
+	between each execution of the check timer's own callback. */
+	ulDemoSoftwareTimerCounter++;
+}
+/*-----------------------------------------------------------*/
+
+static void prvCheckTimerCallback( TimerHandle_t xTimer )
+{
+static portBASE_TYPE xChangedTimerPeriodAlready = pdFALSE, xErrorStatus = pdPASS;
+
+	/* Inspect the status of the standard demo tasks. */
+	if( xAreDynamicPriorityTasksStillRunning() != pdTRUE )
+	{
+		xErrorStatus = pdFAIL;
+	}
+
+	if( xArePollingQueuesStillRunning() != pdTRUE )
+	{
+		xErrorStatus = pdFAIL;
+	}
+
+	if( xAreBlockTimeTestTasksStillRunning() != pdTRUE )
+	{
+		xErrorStatus = pdFAIL;
+	}
+
+	/* Inspect the status of the reg test tasks. */
+	if( sRegTestStatus != pdPASS )
+	{
+		xErrorStatus = pdFAIL;
+	}
+
+	/* Ensure that the demo software timer has expired
+	mainDEMO_TIMER_INCREMENTS_PER_CHECK_TIMER_TIMEOUT times in between
+	each call of this function.  A critical section is not required to access
+	ulDemoSoftwareTimerCounter as the variable is only accessed from another
+	software timer callback, and only one software timer callback can be
+	executing at any time. */
+	if( ( ulDemoSoftwareTimerCounter < ( mainDEMO_TIMER_INCREMENTS_PER_CHECK_TIMER_TIMEOUT - 1 ) ) ||
+	    ( ulDemoSoftwareTimerCounter > ( mainDEMO_TIMER_INCREMENTS_PER_CHECK_TIMER_TIMEOUT + 1 ) )
+	  )
+	{
+		xErrorStatus = pdFAIL;
+	}
+	else
+	{
+		ulDemoSoftwareTimerCounter = 0UL;
+	}
+
+	if( ( xErrorStatus == pdFAIL ) && ( xChangedTimerPeriodAlready == pdFALSE ) )
+	{
+		/* An error has occurred, but the timer's period has not yet been changed,
+		change it now, and remember that it has been changed.  Shortening the
+		timer's period means the LED will toggle at a faster rate, giving a
+		visible indication that something has gone wrong. */
+		xChangedTimerPeriodAlready = pdTRUE;
+
+		/* This call to xTimerChangePeriod() uses a zero block time.  Functions
+		called from inside of a timer callback function must *never* attempt to
+		block. */
+		xTimerChangePeriod( xCheckTimer, ( mainERROR_CHECK_TIMER_PERIOD_MS ), mainDONT_BLOCK );
+	}
+
+	/* Toggle the LED.  The toggle rate will depend on whether or not an error
+	has been found in any tasks. */
+	mainLED_0 = !mainLED_0;
+}
+/*-----------------------------------------------------------*/
+
+int __low_level_init(void)
+{
+unsigned char ucResetFlag = RESF;
+
+	portDISABLE_INTERRUPTS();
+
+	/* Clock Configuration:
+	In this port, to use the internal high speed clock source of the
+	microcontroller, define the configCLOCK_SOURCE as 1 in FreeRTOSConfig.h.  To
+	use an external	clock define configCLOCK_SOURCE as 0. */
+	#if configCLOCK_SOURCE == 1
+	{
+		/* Set fMX */
+		CMC = 0x00;
+		MSTOP = 1U;
+
+		/* Set fMAIN */
+		MCM0 = 0U;
+
+		/* Set fSUB */
+		XTSTOP = 1U;
+		OSMC = 0x10;
+
+		/* Set fCLK */
+		CSS = 0U;
+
+		/* Set fIH */
+		HIOSTOP = 0U;
+	}
+	#else
+	{
+		unsigned char ucTempStabset, ucTempStabWait;
+
+		/* Set fMX */
+		CMC = 0x41;
+		OSTS = 0x07;
+		MSTOP = 0U;
+		ucTempStabset = 0xFF;
+
+		do
+		{
+			ucTempStabWait = OSTC;
+			ucTempStabWait &= ucTempStabset;
+		}
+		while( ucTempStabWait != ucTempStabset );
+
+		/* Set fMAIN */
+		MCM0 = 1U;
+
+		/* Set fSUB */
+		XTSTOP = 1U;
+		OSMC = 0x10;
+
+		/* Set fCLK */
+		CSS = 0U;
+
+		/* Set fIH */
+		HIOSTOP = 0U;
+	}
+	#endif /* configCLOCK_SOURCE == 1 */
+
+	/* LED port initialization - set port register. */
+	P7 &= 0x7F;
+
+	/* Set port mode register. */
+	PM7 &= 0x7F;
+
+	/* Switch pin initialization - enable pull-up resistor. */
+	PU12_bit.no0  = 1;
+
+	return pdTRUE;
+}
+/*-----------------------------------------------------------*/
+
+void vRegTestError( void )
+{
+	/* Called by the RegTest tasks if an error is found.  lRegTestStatus is
+	inspected by the check task. */
+	sRegTestStatus = pdFAIL;
+
+	/* Do not return from here as the reg test tasks clobber all registers so
+	function calls may not function correctly. */
+	for( ;; );
+}
+/*-----------------------------------------------------------*/
+
+void vApplicationMallocFailedHook( void )
+{
+	/* Called if a call to pvPortMalloc() fails because there is insufficient
+	free memory available in the FreeRTOS heap.  pvPortMalloc() is called
+	internally by FreeRTOS API functions that create tasks, queues, software
+	timers, and semaphores.  The size of the FreeRTOS heap is set by the
+	configTOTAL_HEAP_SIZE configuration constant in FreeRTOSConfig.h. */
+	taskDISABLE_INTERRUPTS();
+	for( ;; );
+}
+/*-----------------------------------------------------------*/
+
+void vApplicationStackOverflowHook( TaskHandle_t pxTask, char *pcTaskName )
+{
+	( void ) pcTaskName;
+	( void ) pxTask;
+
+	/* Run time stack overflow checking is performed if
+	configCHECK_FOR_STACK_OVERFLOW is defined to 1 or 2.  This hook
+	function is called if a stack overflow is detected. */
+	taskDISABLE_INTERRUPTS();
+	for( ;; );
+}
+/*-----------------------------------------------------------*/
+
+void vApplicationIdleHook( void )
+{
+volatile size_t xFreeHeapSpace;
+
+	/* This is just a trivial example of an idle hook.  It is called on each
+	cycle of the idle task.  It must *NOT* attempt to block.  In this case the
+	idle task just queries the amount of FreeRTOS heap that remains.  See the
+	memory management section on the http://www.FreeRTOS.org web site for memory
+	management options.  If there is a lot of heap memory free then the
+	configTOTAL_HEAP_SIZE value in FreeRTOSConfig.h can be reduced to free up
+	RAM. */
+	xFreeHeapSpace = xPortGetFreeHeapSize();
+}
+