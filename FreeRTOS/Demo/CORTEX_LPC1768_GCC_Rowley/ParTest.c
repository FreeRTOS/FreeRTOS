--- conflicted
+++ resolved
@@ -1,137 +1,133 @@
-/*
-<<<<<<< HEAD
- * FreeRTOS Kernel V10.3.0
-=======
- * FreeRTOS Kernel V10.4.1
->>>>>>> 5cc65129
- * Copyright (C) 2020 Amazon.com, Inc. or its affiliates.  All Rights Reserved.
- *
- * Permission is hereby granted, free of charge, to any person obtaining a copy of
- * this software and associated documentation files (the "Software"), to deal in
- * the Software without restriction, including without limitation the rights to
- * use, copy, modify, merge, publish, distribute, sublicense, and/or sell copies of
- * the Software, and to permit persons to whom the Software is furnished to do so,
- * subject to the following conditions:
- *
- * The above copyright notice and this permission notice shall be included in all
- * copies or substantial portions of the Software.
- *
- * THE SOFTWARE IS PROVIDED "AS IS", WITHOUT WARRANTY OF ANY KIND, EXPRESS OR
- * IMPLIED, INCLUDING BUT NOT LIMITED TO THE WARRANTIES OF MERCHANTABILITY, FITNESS
- * FOR A PARTICULAR PURPOSE AND NONINFRINGEMENT. IN NO EVENT SHALL THE AUTHORS OR
- * COPYRIGHT HOLDERS BE LIABLE FOR ANY CLAIM, DAMAGES OR OTHER LIABILITY, WHETHER
- * IN AN ACTION OF CONTRACT, TORT OR OTHERWISE, ARISING FROM, OUT OF OR IN
- * CONNECTION WITH THE SOFTWARE OR THE USE OR OTHER DEALINGS IN THE SOFTWARE.
- *
- * http://www.FreeRTOS.org
- * http://aws.amazon.com/freertos
- *
- * 1 tab == 4 spaces!
- */
-
-/* FreeRTOS.org includes. */
-#include "FreeRTOS.h"
-
-/* Demo application includes. */
-#include "partest.h"
-
-#define partstFIRST_IO			( ( unsigned long ) 0x04 )
-#define partstFIO2_BITS			( ( unsigned long ) 0x0000007C )
-#define partstFIO1_BITS			( ( unsigned long ) 0xB0000000 )
-#define partstNUM_LEDS			( 5 )
-#define partstALL_OUTPUTS_OFF	( ( unsigned long ) 0xff )
-
-/*-----------------------------------------------------------
- * Simple parallel port IO routines.
- *-----------------------------------------------------------*/
-
-void vParTestInitialise( void )
-{
-	/* LEDs on ports 1 and 2 to output. */
-	GPIO2->FIODIR  = partstFIO2_BITS;
-    GPIO1->FIODIR  = partstFIO1_BITS;
-
-	/* Start will all LEDs off. */
-    GPIO2->FIOCLR = partstFIO2_BITS;
-    GPIO1->FIOCLR = partstFIO1_BITS;
-}
-/*-----------------------------------------------------------*/
-
-void vParTestSetLED( unsigned long ulLEDIn, signed long xValue )
-{
-unsigned long ulLED = partstFIRST_IO;
-
-	/* Used to set and clear LEDs on FIO2. */
-
-	if( ulLEDIn < partstNUM_LEDS )
-	{
-		/* Rotate to the wanted bit of port */
-		ulLED <<= ( unsigned long ) ulLEDIn;
-
-		/* Set of clear the output. */
-		if( xValue )
-		{
-			GPIO2->FIOCLR = ulLED;
-		}
-		else
-		{
-			GPIO2->FIOSET = ulLED;
-		}
-	}
-}
-/*-----------------------------------------------------------*/
-
-void vParTestToggleLED( unsigned long ulLEDIn )
-{
-unsigned long ulLED = partstFIRST_IO, ulCurrentState;
-
-	/* Used to toggle LEDs on FIO2. */
-
-	if( ulLEDIn < partstNUM_LEDS )
-	{
-		/* Rotate to the wanted bit of port 0.  Only P10 to P13 have an LED
-		attached. */
-		ulLED <<= ( unsigned long ) ulLEDIn;
-
-		/* If this bit is already set, clear it, and vice versa. */
-		ulCurrentState = GPIO2->FIOPIN;
-		if( ulCurrentState & ulLED )
-		{
-			GPIO2->FIOCLR = ulLED;
-		}
-		else
-		{
-			GPIO2->FIOSET = ulLED;
-		}
-	}
-}
-/*-----------------------------------------------------------*/
-
-long lParTestGetLEDState( void )
-{
-	/* Returns the state of the LEDs on FIO1. */
-	if( ( GPIO1->FIOPIN & partstFIO1_BITS ) != 0 )
-	{
-		return pdFALSE;
-	}
-	else
-	{
-		return pdTRUE;
-	}
-}
-/*-----------------------------------------------------------*/
-
-void vParTestSetLEDState( long lState )
-{
-	/* Used to set and clear the LEDs on FIO1. */
-	if( lState != pdFALSE )
-	{
-		GPIO1->FIOSET = partstFIO1_BITS;
-	}
-	else
-	{
-		GPIO1->FIOCLR = partstFIO1_BITS;
-	}
-}
-/*-----------------------------------------------------------*/
-
+/*
+ * FreeRTOS Kernel V10.4.1
+ * Copyright (C) 2020 Amazon.com, Inc. or its affiliates.  All Rights Reserved.
+ *
+ * Permission is hereby granted, free of charge, to any person obtaining a copy of
+ * this software and associated documentation files (the "Software"), to deal in
+ * the Software without restriction, including without limitation the rights to
+ * use, copy, modify, merge, publish, distribute, sublicense, and/or sell copies of
+ * the Software, and to permit persons to whom the Software is furnished to do so,
+ * subject to the following conditions:
+ *
+ * The above copyright notice and this permission notice shall be included in all
+ * copies or substantial portions of the Software.
+ *
+ * THE SOFTWARE IS PROVIDED "AS IS", WITHOUT WARRANTY OF ANY KIND, EXPRESS OR
+ * IMPLIED, INCLUDING BUT NOT LIMITED TO THE WARRANTIES OF MERCHANTABILITY, FITNESS
+ * FOR A PARTICULAR PURPOSE AND NONINFRINGEMENT. IN NO EVENT SHALL THE AUTHORS OR
+ * COPYRIGHT HOLDERS BE LIABLE FOR ANY CLAIM, DAMAGES OR OTHER LIABILITY, WHETHER
+ * IN AN ACTION OF CONTRACT, TORT OR OTHERWISE, ARISING FROM, OUT OF OR IN
+ * CONNECTION WITH THE SOFTWARE OR THE USE OR OTHER DEALINGS IN THE SOFTWARE.
+ *
+ * http://www.FreeRTOS.org
+ * http://aws.amazon.com/freertos
+ *
+ * 1 tab == 4 spaces!
+ */
+
+/* FreeRTOS.org includes. */
+#include "FreeRTOS.h"
+
+/* Demo application includes. */
+#include "partest.h"
+
+#define partstFIRST_IO			( ( unsigned long ) 0x04 )
+#define partstFIO2_BITS			( ( unsigned long ) 0x0000007C )
+#define partstFIO1_BITS			( ( unsigned long ) 0xB0000000 )
+#define partstNUM_LEDS			( 5 )
+#define partstALL_OUTPUTS_OFF	( ( unsigned long ) 0xff )
+
+/*-----------------------------------------------------------
+ * Simple parallel port IO routines.
+ *-----------------------------------------------------------*/
+
+void vParTestInitialise( void )
+{
+	/* LEDs on ports 1 and 2 to output. */
+	GPIO2->FIODIR  = partstFIO2_BITS;
+    GPIO1->FIODIR  = partstFIO1_BITS;
+
+	/* Start will all LEDs off. */
+    GPIO2->FIOCLR = partstFIO2_BITS;
+    GPIO1->FIOCLR = partstFIO1_BITS;
+}
+/*-----------------------------------------------------------*/
+
+void vParTestSetLED( unsigned long ulLEDIn, signed long xValue )
+{
+unsigned long ulLED = partstFIRST_IO;
+
+	/* Used to set and clear LEDs on FIO2. */
+
+	if( ulLEDIn < partstNUM_LEDS )
+	{
+		/* Rotate to the wanted bit of port */
+		ulLED <<= ( unsigned long ) ulLEDIn;
+
+		/* Set of clear the output. */
+		if( xValue )
+		{
+			GPIO2->FIOCLR = ulLED;
+		}
+		else
+		{
+			GPIO2->FIOSET = ulLED;
+		}
+	}
+}
+/*-----------------------------------------------------------*/
+
+void vParTestToggleLED( unsigned long ulLEDIn )
+{
+unsigned long ulLED = partstFIRST_IO, ulCurrentState;
+
+	/* Used to toggle LEDs on FIO2. */
+
+	if( ulLEDIn < partstNUM_LEDS )
+	{
+		/* Rotate to the wanted bit of port 0.  Only P10 to P13 have an LED
+		attached. */
+		ulLED <<= ( unsigned long ) ulLEDIn;
+
+		/* If this bit is already set, clear it, and vice versa. */
+		ulCurrentState = GPIO2->FIOPIN;
+		if( ulCurrentState & ulLED )
+		{
+			GPIO2->FIOCLR = ulLED;
+		}
+		else
+		{
+			GPIO2->FIOSET = ulLED;
+		}
+	}
+}
+/*-----------------------------------------------------------*/
+
+long lParTestGetLEDState( void )
+{
+	/* Returns the state of the LEDs on FIO1. */
+	if( ( GPIO1->FIOPIN & partstFIO1_BITS ) != 0 )
+	{
+		return pdFALSE;
+	}
+	else
+	{
+		return pdTRUE;
+	}
+}
+/*-----------------------------------------------------------*/
+
+void vParTestSetLEDState( long lState )
+{
+	/* Used to set and clear the LEDs on FIO1. */
+	if( lState != pdFALSE )
+	{
+		GPIO1->FIOSET = partstFIO1_BITS;
+	}
+	else
+	{
+		GPIO1->FIOCLR = partstFIO1_BITS;
+	}
+}
+/*-----------------------------------------------------------*/
+