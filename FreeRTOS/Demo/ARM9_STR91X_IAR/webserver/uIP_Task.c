--- conflicted
+++ resolved
@@ -1,312 +1,308 @@
-/*
-<<<<<<< HEAD
- * FreeRTOS Kernel V10.3.0
-=======
- * FreeRTOS Kernel V10.4.1
->>>>>>> 5cc65129
- * Copyright (C) 2020 Amazon.com, Inc. or its affiliates.  All Rights Reserved.
- *
- * Permission is hereby granted, free of charge, to any person obtaining a copy of
- * this software and associated documentation files (the "Software"), to deal in
- * the Software without restriction, including without limitation the rights to
- * use, copy, modify, merge, publish, distribute, sublicense, and/or sell copies of
- * the Software, and to permit persons to whom the Software is furnished to do so,
- * subject to the following conditions:
- *
- * The above copyright notice and this permission notice shall be included in all
- * copies or substantial portions of the Software.
- *
- * THE SOFTWARE IS PROVIDED "AS IS", WITHOUT WARRANTY OF ANY KIND, EXPRESS OR
- * IMPLIED, INCLUDING BUT NOT LIMITED TO THE WARRANTIES OF MERCHANTABILITY, FITNESS
- * FOR A PARTICULAR PURPOSE AND NONINFRINGEMENT. IN NO EVENT SHALL THE AUTHORS OR
- * COPYRIGHT HOLDERS BE LIABLE FOR ANY CLAIM, DAMAGES OR OTHER LIABILITY, WHETHER
- * IN AN ACTION OF CONTRACT, TORT OR OTHERWISE, ARISING FROM, OUT OF OR IN
- * CONNECTION WITH THE SOFTWARE OR THE USE OR OTHER DEALINGS IN THE SOFTWARE.
- *
- * http://www.FreeRTOS.org
- * http://aws.amazon.com/freertos
- *
- * 1 tab == 4 spaces!
- */
-/* Standard includes. */
-#include <string.h>
-
-/* Library includes. */
-#include "91x_lib.h"
-#include "91x_enet.h"
-
-/* Scheduler includes. */
-#include "FreeRTOS.h"
-#include "task.h"
-#include "semphr.h"
-
-/* uip includes. */
-#include "uip.h"
-#include "uip_arp.h"
-#include "httpd.h"
-#include "timer.h"
-#include "clock-arch.h"
-
-/*-----------------------------------------------------------*/
-
-/* MAC address configuration. */
-#define uipMAC_ADDR0	0x00
-#define uipMAC_ADDR1	0x12
-#define uipMAC_ADDR2	0x13
-#define uipMAC_ADDR3	0x14
-#define uipMAC_ADDR4	0x15
-#define uipMAC_ADDR5	0x20
-
-/* IP address configuration. */
-#define uipIP_ADDR0		172
-#define uipIP_ADDR1		25
-#define uipIP_ADDR2		218
-#define uipIP_ADDR3		11	
-
-/* Netmask configuration. */
-#define uipNET_MASK0	255
-#define uipNET_MASK1	255
-#define uipNET_MASK2	255
-#define uipNET_MASK3	0
-
-/* Gateway address configuration. */
-#define uipGATEWAY_ADDR0 172
-#define uipGATEWAY_ADDR1 25
-#define uipGATEWAY_ADDR2 218
-#define uipGATEWAY_ADDR3 1
-
-/* Shortcut to the header within the Rx buffer. */
-#define xHeader ((struct uip_eth_hdr *) &uip_buf[ 0 ])
-
-/* uIP update frequencies. */
-#define uipMAX_BLOCK_TIME	(configTICK_RATE_HZ / 4)
-
-/* Interrupt status bit definition. */
-#define uipDMI_RX_CURRENT_DONE 0x8000
-
-/* If no buffers are available, then wait this long before looking again. */
-#define uipBUFFER_WAIT_DELAY	( 10 / portTICK_PERIOD_MS )
-#define uipBUFFER_WAIT_ATTEMPTS	( 10 )
-
-/* Standard constant. */
-#define uipTOTAL_FRAME_HEADER_SIZE	54
-
-/*-----------------------------------------------------------*/
-
-/*
- * Send the uIP buffer to the MAC.
- */
-static void prvENET_Send(void);
-
-/*
- * Setup the MAC address in the MAC itself, and in the uIP stack.
- */
-static void prvSetMACAddress( void );
-
-/*
- * Used to return a pointer to the next buffer to be used.
- */
-extern unsigned char *pcGetNextBuffer( void );
-
-/*
- * Port functions required by the uIP stack.
- */
-void clock_init( void );
-clock_time_t clock_time( void );
-
-/*-----------------------------------------------------------*/
-
-/* The semaphore used by the ISR to wake the uIP task. */
-SemaphoreHandle_t xSemaphore = NULL;
-
-/*-----------------------------------------------------------*/
-
-void clock_init(void)
-{
-	/* This is done when the scheduler starts. */
-}
-/*-----------------------------------------------------------*/
-
-clock_time_t clock_time( void )
-{
-	return xTaskGetTickCount();
-}
-/*-----------------------------------------------------------*/
-
-void vuIP_Task( void *pvParameters )
-{
-portBASE_TYPE i;
-uip_ipaddr_t xIPAddr;
-struct timer periodic_timer, arp_timer;
-
-	/* Create the semaphore used by the ISR to wake this task. */
-	vSemaphoreCreateBinary( xSemaphore );
-	
-	/* Initialise the uIP stack. */
-	timer_set( &periodic_timer, configTICK_RATE_HZ / 2 );
-	timer_set( &arp_timer, configTICK_RATE_HZ * 10 );
-	uip_init();
-	uip_ipaddr( xIPAddr, uipIP_ADDR0, uipIP_ADDR1, uipIP_ADDR2, uipIP_ADDR3 );
-	uip_sethostaddr( xIPAddr );
-	uip_ipaddr( xIPAddr, uipNET_MASK0, uipNET_MASK1, uipNET_MASK2, uipNET_MASK3 );
-	uip_setnetmask( xIPAddr );
-	uip_ipaddr( xIPAddr, uipGATEWAY_ADDR0, uipGATEWAY_ADDR1, uipGATEWAY_ADDR2, uipGATEWAY_ADDR3 );
-	uip_setdraddr( xIPAddr );	
-	httpd_init();
-
-	/* Initialise the MAC. */
-	ENET_InitClocksGPIO();
-	ENET_Init();
-	portENTER_CRITICAL();
-	{
-		ENET_Start();
-		prvSetMACAddress();
-		VIC_Config( ENET_ITLine, VIC_IRQ, 1 );
-		VIC_ITCmd( ENET_ITLine, ENABLE );	
-		ENET_DMA->ISR = uipDMI_RX_CURRENT_DONE;
- 		ENET_DMA->IER = uipDMI_RX_CURRENT_DONE;
-	}
-	portEXIT_CRITICAL();
-	
-
-	while(1)
-	{
-		/* Is there received data ready to be processed? */
-		uip_len = ENET_HandleRxPkt( uip_buf );
-		
-		if( uip_len > 0 )
-		{
-			/* Standard uIP loop taken from the uIP manual. */
-			if( xHeader->type == htons( UIP_ETHTYPE_IP ) )
-			{
-				uip_arp_ipin();
-				uip_input();
-
-				/* If the above function invocation resulted in data that
-				should be sent out on the network, the global variable
-				uip_len is set to a value > 0. */
-				if( uip_len > 0 )
-				{
-					uip_arp_out();
-					prvENET_Send();
-				}
-			}
-			else if( xHeader->type == htons( UIP_ETHTYPE_ARP ) )
-			{
-				uip_arp_arpin();
-
-				/* If the above function invocation resulted in data that
-				should be sent out on the network, the global variable
-				uip_len is set to a value > 0. */
-				if( uip_len > 0 )
-				{
-					prvENET_Send();
-				}
-			}
-		}
-		else
-		{
-			if( timer_expired( &periodic_timer ) )
-			{
-				timer_reset( &periodic_timer );
-				for( i = 0; i < UIP_CONNS; i++ )
-				{
-					uip_periodic( i );
-	
-					/* If the above function invocation resulted in data that
-					should be sent out on the network, the global variable
-					uip_len is set to a value > 0. */
-					if( uip_len > 0 )
-					{
-						uip_arp_out();
-						prvENET_Send();
-					}
-				}	
-	
-				/* Call the ARP timer function every 10 seconds. */
-				if( timer_expired( &arp_timer ) )
-				{
-					timer_reset( &arp_timer );
-					uip_arp_timer();
-				}
-			}
-			else
-			{			
-				/* We did not receive a packet, and there was no periodic
-				processing to perform.  Block for a fixed period.  If a packet
-				is received during this period we will be woken by the ISR
-				giving us the Semaphore. */
-				xSemaphoreTake( xSemaphore, configTICK_RATE_HZ / 2 );			
-			}
-		}
-	}
-}
-/*-----------------------------------------------------------*/
-
-static void prvENET_Send(void)
-{
-portBASE_TYPE i;
-static unsigned char *pcTxData;
-
-	/* Get a DMA buffer into which we can write the data to send. */
-	for( i = 0; i < uipBUFFER_WAIT_ATTEMPTS; i++ )
-	{
-		pcTxData = pcGetNextBuffer();
-
-		if( pcTxData )
-		{
-			break;
-		}
-		else
-		{
-			vTaskDelay( uipBUFFER_WAIT_DELAY );
-		}
-	}
-	
-	if( pcTxData )
-	{
-		/* Copy the header into the Tx buffer. */
-		memcpy( ( void * ) pcTxData, ( void * ) uip_buf, uipTOTAL_FRAME_HEADER_SIZE );
-		if( uip_len > uipTOTAL_FRAME_HEADER_SIZE )
-		{
-			memcpy( ( void * ) &( pcTxData[ uipTOTAL_FRAME_HEADER_SIZE ] ), ( void * ) uip_appdata, ( uip_len - uipTOTAL_FRAME_HEADER_SIZE ) );
-		}
-
-		ENET_TxPkt( &pcTxData, uip_len );
-	}
-}
-/*-----------------------------------------------------------*/
-
-void ENET_IRQHandler(void)
-{
-portBASE_TYPE xHigherPriorityTaskWoken = pdFALSE;
-
-	/* Give the semaphore in case the uIP task needs waking. */
-	xSemaphoreGiveFromISR( xSemaphore, &xHigherPriorityTaskWoken );
-	
-	/* Clear the interrupt. */
-	ENET_DMA->ISR = uipDMI_RX_CURRENT_DONE;
-	
-	/* Switch tasks if necessary. */	
-	portEND_SWITCHING_ISR( xHigherPriorityTaskWoken );
-}
-/*-----------------------------------------------------------*/
-
-static void prvSetMACAddress( void )
-{
-struct uip_eth_addr xAddr;
-
-	/* Configure the MAC address in the uIP stack. */
-	xAddr.addr[ 0 ] = uipMAC_ADDR0;
-	xAddr.addr[ 1 ] = uipMAC_ADDR1;
-	xAddr.addr[ 2 ] = uipMAC_ADDR2;
-	xAddr.addr[ 3 ] = uipMAC_ADDR3;
-	xAddr.addr[ 4 ] = uipMAC_ADDR4;
-	xAddr.addr[ 5 ] = uipMAC_ADDR5;
-	uip_setethaddr( xAddr );
-
-	/* Write the MAC address to the MAC. */	
-	ENET_MAC->MAL = ( uipMAC_ADDR3 << 24 ) | ( uipMAC_ADDR2 << 16 ) | ( uipMAC_ADDR1 << 8 ) | ( uipMAC_ADDR0 );
-	ENET_MAC->MAH = ( uipMAC_ADDR5 << 8 ) | ( uipMAC_ADDR4 );
-}
-
+/*
+ * FreeRTOS Kernel V10.4.1
+ * Copyright (C) 2020 Amazon.com, Inc. or its affiliates.  All Rights Reserved.
+ *
+ * Permission is hereby granted, free of charge, to any person obtaining a copy of
+ * this software and associated documentation files (the "Software"), to deal in
+ * the Software without restriction, including without limitation the rights to
+ * use, copy, modify, merge, publish, distribute, sublicense, and/or sell copies of
+ * the Software, and to permit persons to whom the Software is furnished to do so,
+ * subject to the following conditions:
+ *
+ * The above copyright notice and this permission notice shall be included in all
+ * copies or substantial portions of the Software.
+ *
+ * THE SOFTWARE IS PROVIDED "AS IS", WITHOUT WARRANTY OF ANY KIND, EXPRESS OR
+ * IMPLIED, INCLUDING BUT NOT LIMITED TO THE WARRANTIES OF MERCHANTABILITY, FITNESS
+ * FOR A PARTICULAR PURPOSE AND NONINFRINGEMENT. IN NO EVENT SHALL THE AUTHORS OR
+ * COPYRIGHT HOLDERS BE LIABLE FOR ANY CLAIM, DAMAGES OR OTHER LIABILITY, WHETHER
+ * IN AN ACTION OF CONTRACT, TORT OR OTHERWISE, ARISING FROM, OUT OF OR IN
+ * CONNECTION WITH THE SOFTWARE OR THE USE OR OTHER DEALINGS IN THE SOFTWARE.
+ *
+ * http://www.FreeRTOS.org
+ * http://aws.amazon.com/freertos
+ *
+ * 1 tab == 4 spaces!
+ */
+/* Standard includes. */
+#include <string.h>
+
+/* Library includes. */
+#include "91x_lib.h"
+#include "91x_enet.h"
+
+/* Scheduler includes. */
+#include "FreeRTOS.h"
+#include "task.h"
+#include "semphr.h"
+
+/* uip includes. */
+#include "uip.h"
+#include "uip_arp.h"
+#include "httpd.h"
+#include "timer.h"
+#include "clock-arch.h"
+
+/*-----------------------------------------------------------*/
+
+/* MAC address configuration. */
+#define uipMAC_ADDR0	0x00
+#define uipMAC_ADDR1	0x12
+#define uipMAC_ADDR2	0x13
+#define uipMAC_ADDR3	0x14
+#define uipMAC_ADDR4	0x15
+#define uipMAC_ADDR5	0x20
+
+/* IP address configuration. */
+#define uipIP_ADDR0		172
+#define uipIP_ADDR1		25
+#define uipIP_ADDR2		218
+#define uipIP_ADDR3		11	
+
+/* Netmask configuration. */
+#define uipNET_MASK0	255
+#define uipNET_MASK1	255
+#define uipNET_MASK2	255
+#define uipNET_MASK3	0
+
+/* Gateway address configuration. */
+#define uipGATEWAY_ADDR0 172
+#define uipGATEWAY_ADDR1 25
+#define uipGATEWAY_ADDR2 218
+#define uipGATEWAY_ADDR3 1
+
+/* Shortcut to the header within the Rx buffer. */
+#define xHeader ((struct uip_eth_hdr *) &uip_buf[ 0 ])
+
+/* uIP update frequencies. */
+#define uipMAX_BLOCK_TIME	(configTICK_RATE_HZ / 4)
+
+/* Interrupt status bit definition. */
+#define uipDMI_RX_CURRENT_DONE 0x8000
+
+/* If no buffers are available, then wait this long before looking again. */
+#define uipBUFFER_WAIT_DELAY	( 10 / portTICK_PERIOD_MS )
+#define uipBUFFER_WAIT_ATTEMPTS	( 10 )
+
+/* Standard constant. */
+#define uipTOTAL_FRAME_HEADER_SIZE	54
+
+/*-----------------------------------------------------------*/
+
+/*
+ * Send the uIP buffer to the MAC.
+ */
+static void prvENET_Send(void);
+
+/*
+ * Setup the MAC address in the MAC itself, and in the uIP stack.
+ */
+static void prvSetMACAddress( void );
+
+/*
+ * Used to return a pointer to the next buffer to be used.
+ */
+extern unsigned char *pcGetNextBuffer( void );
+
+/*
+ * Port functions required by the uIP stack.
+ */
+void clock_init( void );
+clock_time_t clock_time( void );
+
+/*-----------------------------------------------------------*/
+
+/* The semaphore used by the ISR to wake the uIP task. */
+SemaphoreHandle_t xSemaphore = NULL;
+
+/*-----------------------------------------------------------*/
+
+void clock_init(void)
+{
+	/* This is done when the scheduler starts. */
+}
+/*-----------------------------------------------------------*/
+
+clock_time_t clock_time( void )
+{
+	return xTaskGetTickCount();
+}
+/*-----------------------------------------------------------*/
+
+void vuIP_Task( void *pvParameters )
+{
+portBASE_TYPE i;
+uip_ipaddr_t xIPAddr;
+struct timer periodic_timer, arp_timer;
+
+	/* Create the semaphore used by the ISR to wake this task. */
+	vSemaphoreCreateBinary( xSemaphore );
+	
+	/* Initialise the uIP stack. */
+	timer_set( &periodic_timer, configTICK_RATE_HZ / 2 );
+	timer_set( &arp_timer, configTICK_RATE_HZ * 10 );
+	uip_init();
+	uip_ipaddr( xIPAddr, uipIP_ADDR0, uipIP_ADDR1, uipIP_ADDR2, uipIP_ADDR3 );
+	uip_sethostaddr( xIPAddr );
+	uip_ipaddr( xIPAddr, uipNET_MASK0, uipNET_MASK1, uipNET_MASK2, uipNET_MASK3 );
+	uip_setnetmask( xIPAddr );
+	uip_ipaddr( xIPAddr, uipGATEWAY_ADDR0, uipGATEWAY_ADDR1, uipGATEWAY_ADDR2, uipGATEWAY_ADDR3 );
+	uip_setdraddr( xIPAddr );	
+	httpd_init();
+
+	/* Initialise the MAC. */
+	ENET_InitClocksGPIO();
+	ENET_Init();
+	portENTER_CRITICAL();
+	{
+		ENET_Start();
+		prvSetMACAddress();
+		VIC_Config( ENET_ITLine, VIC_IRQ, 1 );
+		VIC_ITCmd( ENET_ITLine, ENABLE );	
+		ENET_DMA->ISR = uipDMI_RX_CURRENT_DONE;
+ 		ENET_DMA->IER = uipDMI_RX_CURRENT_DONE;
+	}
+	portEXIT_CRITICAL();
+	
+
+	while(1)
+	{
+		/* Is there received data ready to be processed? */
+		uip_len = ENET_HandleRxPkt( uip_buf );
+		
+		if( uip_len > 0 )
+		{
+			/* Standard uIP loop taken from the uIP manual. */
+			if( xHeader->type == htons( UIP_ETHTYPE_IP ) )
+			{
+				uip_arp_ipin();
+				uip_input();
+
+				/* If the above function invocation resulted in data that
+				should be sent out on the network, the global variable
+				uip_len is set to a value > 0. */
+				if( uip_len > 0 )
+				{
+					uip_arp_out();
+					prvENET_Send();
+				}
+			}
+			else if( xHeader->type == htons( UIP_ETHTYPE_ARP ) )
+			{
+				uip_arp_arpin();
+
+				/* If the above function invocation resulted in data that
+				should be sent out on the network, the global variable
+				uip_len is set to a value > 0. */
+				if( uip_len > 0 )
+				{
+					prvENET_Send();
+				}
+			}
+		}
+		else
+		{
+			if( timer_expired( &periodic_timer ) )
+			{
+				timer_reset( &periodic_timer );
+				for( i = 0; i < UIP_CONNS; i++ )
+				{
+					uip_periodic( i );
+	
+					/* If the above function invocation resulted in data that
+					should be sent out on the network, the global variable
+					uip_len is set to a value > 0. */
+					if( uip_len > 0 )
+					{
+						uip_arp_out();
+						prvENET_Send();
+					}
+				}	
+	
+				/* Call the ARP timer function every 10 seconds. */
+				if( timer_expired( &arp_timer ) )
+				{
+					timer_reset( &arp_timer );
+					uip_arp_timer();
+				}
+			}
+			else
+			{			
+				/* We did not receive a packet, and there was no periodic
+				processing to perform.  Block for a fixed period.  If a packet
+				is received during this period we will be woken by the ISR
+				giving us the Semaphore. */
+				xSemaphoreTake( xSemaphore, configTICK_RATE_HZ / 2 );			
+			}
+		}
+	}
+}
+/*-----------------------------------------------------------*/
+
+static void prvENET_Send(void)
+{
+portBASE_TYPE i;
+static unsigned char *pcTxData;
+
+	/* Get a DMA buffer into which we can write the data to send. */
+	for( i = 0; i < uipBUFFER_WAIT_ATTEMPTS; i++ )
+	{
+		pcTxData = pcGetNextBuffer();
+
+		if( pcTxData )
+		{
+			break;
+		}
+		else
+		{
+			vTaskDelay( uipBUFFER_WAIT_DELAY );
+		}
+	}
+	
+	if( pcTxData )
+	{
+		/* Copy the header into the Tx buffer. */
+		memcpy( ( void * ) pcTxData, ( void * ) uip_buf, uipTOTAL_FRAME_HEADER_SIZE );
+		if( uip_len > uipTOTAL_FRAME_HEADER_SIZE )
+		{
+			memcpy( ( void * ) &( pcTxData[ uipTOTAL_FRAME_HEADER_SIZE ] ), ( void * ) uip_appdata, ( uip_len - uipTOTAL_FRAME_HEADER_SIZE ) );
+		}
+
+		ENET_TxPkt( &pcTxData, uip_len );
+	}
+}
+/*-----------------------------------------------------------*/
+
+void ENET_IRQHandler(void)
+{
+portBASE_TYPE xHigherPriorityTaskWoken = pdFALSE;
+
+	/* Give the semaphore in case the uIP task needs waking. */
+	xSemaphoreGiveFromISR( xSemaphore, &xHigherPriorityTaskWoken );
+	
+	/* Clear the interrupt. */
+	ENET_DMA->ISR = uipDMI_RX_CURRENT_DONE;
+	
+	/* Switch tasks if necessary. */	
+	portEND_SWITCHING_ISR( xHigherPriorityTaskWoken );
+}
+/*-----------------------------------------------------------*/
+
+static void prvSetMACAddress( void )
+{
+struct uip_eth_addr xAddr;
+
+	/* Configure the MAC address in the uIP stack. */
+	xAddr.addr[ 0 ] = uipMAC_ADDR0;
+	xAddr.addr[ 1 ] = uipMAC_ADDR1;
+	xAddr.addr[ 2 ] = uipMAC_ADDR2;
+	xAddr.addr[ 3 ] = uipMAC_ADDR3;
+	xAddr.addr[ 4 ] = uipMAC_ADDR4;
+	xAddr.addr[ 5 ] = uipMAC_ADDR5;
+	uip_setethaddr( xAddr );
+
+	/* Write the MAC address to the MAC. */	
+	ENET_MAC->MAL = ( uipMAC_ADDR3 << 24 ) | ( uipMAC_ADDR2 << 16 ) | ( uipMAC_ADDR1 << 8 ) | ( uipMAC_ADDR0 );
+	ENET_MAC->MAH = ( uipMAC_ADDR5 << 8 ) | ( uipMAC_ADDR4 );
+}
+