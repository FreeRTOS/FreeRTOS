/*
 * FreeRTOS Kernel V10.3.0
 * Copyright (C) 2020 Amazon.com, Inc. or its affiliates.  All Rights Reserved.
 *
 * Permission is hereby granted, free of charge, to any person obtaining a copy of
 * this software and associated documentation files (the "Software"), to deal in
 * the Software without restriction, including without limitation the rights to
 * use, copy, modify, merge, publish, distribute, sublicense, and/or sell copies of
 * the Software, and to permit persons to whom the Software is furnished to do so,
 * subject to the following conditions:
 *
 * The above copyright notice and this permission notice shall be included in all
 * copies or substantial portions of the Software.
 *
 * THE SOFTWARE IS PROVIDED "AS IS", WITHOUT WARRANTY OF ANY KIND, EXPRESS OR
 * IMPLIED, INCLUDING BUT NOT LIMITED TO THE WARRANTIES OF MERCHANTABILITY, FITNESS
 * FOR A PARTICULAR PURPOSE AND NONINFRINGEMENT. IN NO EVENT SHALL THE AUTHORS OR
 * COPYRIGHT HOLDERS BE LIABLE FOR ANY CLAIM, DAMAGES OR OTHER LIABILITY, WHETHER
 * IN AN ACTION OF CONTRACT, TORT OR OTHERWISE, ARISING FROM, OUT OF OR IN
 * CONNECTION WITH THE SOFTWARE OR THE USE OR OTHER DEALINGS IN THE SOFTWARE.
 *
 * http://www.FreeRTOS.org
 * http://aws.amazon.com/freertos
 *
 * 1 tab == 4 spaces!
 */

/*
 *******************************************************************************
<<<<<<< HEAD
 * NOTE 1: The POSIX port is a simulation (or is that emulation?) only!  Do not
 * expect to get real time behaviour from the POSIX port or this demo
=======
 * NOTE 1: The Linux port is a simulation (or is that emulation?) only!  Do not
 * expect to get real time behaviour from the Linux port or this demo
>>>>>>> c0df730d
 * application.  It is provided as a convenient development and demonstration
 * test bed only.
 *
 * Linux will not be running the FreeRTOS simulator threads continuously, so
 * the timing information in the FreeRTOS+Trace logs have no meaningful units.
 * See the documentation page for the Linux simulator for an explanation of
 * the slow timing:
 * https://freertos-wordpress.corp.amazon.com/FreeRTOS-simulator-for-Linux.html
 * - READ THE WEB DOCUMENTATION FOR THIS PORT FOR MORE INFORMATION ON USING IT -
 *
 * NOTE 2:  This project provides two demo applications.  A simple blinky style
 * project, and a more comprehensive test and demo application.  The
 * mainCREATE_SIMPLE_BLINKY_DEMO_ONLY setting in main.c is used to select
 * between the two.  See the notes on using mainCREATE_SIMPLE_BLINKY_DEMO_ONLY
 * in main.c.  This file implements the comprehensive test and demo version.
 *
 * NOTE 3:  This file only contains the source code that is specific to the
 * full demo.  Generic functions, such FreeRTOS hook functions, are defined in
 * main.c.
 *******************************************************************************
 *
 * main() creates all the demo application tasks, then starts the scheduler.
 * The web documentation provides more details of the standard demo application
 * tasks, which provide no particular functionality but do provide a good
 * example of how to use the FreeRTOS API.
 *
 * In addition to the standard demo tasks, the following tasks and tests are
 * defined and/or created within this file:
 *
 * "Check" task - This only executes every five seconds but has a high priority
 * to ensure it gets processor time.  Its main function is to check that all the
 * standard demo tasks are still operational.  While no errors have been
 * discovered the check task will print out "OK" and the current simulated tick
 * time.  If an error is discovered in the execution of a task then the check
 * task will print out an appropriate error message.
 *
 */


/* Standard includes. */
#include <stdlib.h>
#include <string.h>
#include <time.h>

/* Kernel includes. */
#include <FreeRTOS.h>
#include <task.h>
#include <queue.h>
#include <timers.h>
#include <semphr.h>

/* Standard demo includes. */
#include "BlockQ.h"
#include "integer.h"
#include "semtest.h"
#include "PollQ.h"
#include "GenQTest.h"
#include "QPeek.h"
#include "recmutex.h"
#include "flop.h"
#include "TimerDemo.h"
#include "countsem.h"
#include "death.h"
#include "dynamic.h"
#include "QueueSet.h"
#include "QueueOverwrite.h"
#include "EventGroupsDemo.h"
#include "IntSemTest.h"
#include "TaskNotify.h"
#include "QueueSetPolling.h"
#include "StaticAllocation.h"
#include "blocktim.h"
#include "AbortDelay.h"
#include "MessageBufferDemo.h"
#include "StreamBufferDemo.h"
#include "StreamBufferInterrupt.h"
#include "MessageBufferAMP.h"
#include "console.h"

/* Priorities at which the tasks are created. */
#define mainCHECK_TASK_PRIORITY			( configMAX_PRIORITIES - 2 )
#define mainQUEUE_POLL_PRIORITY			( tskIDLE_PRIORITY + 1 )
#define mainSEM_TEST_PRIORITY			( tskIDLE_PRIORITY + 1 )
#define mainBLOCK_Q_PRIORITY			( tskIDLE_PRIORITY + 2 )
#define mainCREATOR_TASK_PRIORITY		( tskIDLE_PRIORITY + 3 )
#define mainFLASH_TASK_PRIORITY			( tskIDLE_PRIORITY + 1 )
#define mainINTEGER_TASK_PRIORITY		( tskIDLE_PRIORITY )
#define mainGEN_QUEUE_TASK_PRIORITY		( tskIDLE_PRIORITY )
#define mainFLOP_TASK_PRIORITY			( tskIDLE_PRIORITY )
#define mainQUEUE_OVERWRITE_PRIORITY	( tskIDLE_PRIORITY )

#define mainTIMER_TEST_PERIOD			( 50 )

/*
 * Exercises code that is not otherwise covered by the standard demo/test
 * tasks.
 */
extern BaseType_t xRunCodeCoverageTestAdditions( void );

/* Task function prototypes. */
static void prvCheckTask( void *pvParameters );

/* A task that is created from the idle task to test the functionality of
eTaskStateGet(). */
static void prvTestTask( void *pvParameters );

/*
 * Called from the idle task hook function to demonstrate a few utility
 * functions that are not demonstrated by any of the standard demo tasks.
 */
static void prvDemonstrateTaskStateAndHandleGetFunctions( void );

/*
 * Called from the idle task hook function to demonstrate the use of
 * xTimerPendFunctionCall() as xTimerPendFunctionCall() is not demonstrated by
 * any of the standard demo tasks.
 */
static void prvDemonstratePendingFunctionCall( void );

/*
 * The function that is pended by prvDemonstratePendingFunctionCall().
 */
static void prvPendedFunction( void *pvParameter1, uint32_t ulParameter2 );

/*
 * prvDemonstrateTimerQueryFunctions() is called from the idle task hook
 * function to demonstrate the use of functions that query information about a
 * software timer.  prvTestTimerCallback() is the callback function for the
 * timer being queried.
 */
static void prvDemonstrateTimerQueryFunctions( void );
static void prvTestTimerCallback( TimerHandle_t xTimer );

/*
 * A task to demonstrate the use of the xQueueSpacesAvailable() function.
 */
static void prvDemoQueueSpaceFunctions( void *pvParameters );

/*
 * Tasks that ensure indefinite delays are truly indefinite.
 */
static void prvPermanentlyBlockingSemaphoreTask( void *pvParameters );
static void prvPermanentlyBlockingNotificationTask( void *pvParameters );

/*
 * The test function and callback function used when exercising the timer AP
 * function that changes the timer's auto-reload mode.
 */
static void prvDemonstrateChangingTimerReloadMode( void *pvParameters );
static void prvReloadModeTestTimerCallback( TimerHandle_t xTimer );

/*-----------------------------------------------------------*/

/* The variable into which error messages are latched. */
static char *pcStatusMessage = "OK: No errors";

/* This semaphore is created purely to test using the vSemaphoreDelete() and
semaphore tracing API functions.  It has no other purpose. */
static SemaphoreHandle_t xMutexToDelete = NULL;

/*-----------------------------------------------------------*/

int main_full( void )
{
	/* Start the check task as described at the top of this file. */
	xTaskCreate( prvCheckTask, "Check", configMINIMAL_STACK_SIZE, NULL, mainCHECK_TASK_PRIORITY, NULL );

	/* Create the standard demo tasks. */
	vStartTaskNotifyTask();
	vStartBlockingQueueTasks( mainBLOCK_Q_PRIORITY );
	vStartSemaphoreTasks( mainSEM_TEST_PRIORITY );
	vStartPolledQueueTasks( mainQUEUE_POLL_PRIORITY );
	vStartIntegerMathTasks( mainINTEGER_TASK_PRIORITY );
	vStartGenericQueueTasks( mainGEN_QUEUE_TASK_PRIORITY );
	vStartQueuePeekTasks();
	vStartMathTasks( mainFLOP_TASK_PRIORITY );
	vStartRecursiveMutexTasks();
	vStartCountingSemaphoreTasks();
	vStartDynamicPriorityTasks();
	vStartQueueSetTasks();
	vStartQueueOverwriteTask( mainQUEUE_OVERWRITE_PRIORITY );
	xTaskCreate( prvDemoQueueSpaceFunctions, NULL, configMINIMAL_STACK_SIZE, NULL, tskIDLE_PRIORITY, NULL ); /* Name is null for code coverage. */
	vStartEventGroupTasks();
	vStartInterruptSemaphoreTasks();
	vStartQueueSetPollingTask();
	vCreateBlockTimeTasks();
	vCreateAbortDelayTasks();
	xTaskCreate( prvDemoQueueSpaceFunctions, "QSpace", configMINIMAL_STACK_SIZE, NULL, tskIDLE_PRIORITY, NULL );
	xTaskCreate( prvPermanentlyBlockingSemaphoreTask, "BlockSem", configMINIMAL_STACK_SIZE, NULL, tskIDLE_PRIORITY, NULL );
	xTaskCreate( prvPermanentlyBlockingNotificationTask, "BlockNoti", configMINIMAL_STACK_SIZE, NULL, tskIDLE_PRIORITY, NULL );
	xTaskCreate( prvDemonstrateChangingTimerReloadMode, "TimerMode", configMINIMAL_STACK_SIZE, NULL, configMAX_PRIORITIES - 1, NULL );

	vStartMessageBufferTasks( configMINIMAL_STACK_SIZE );
	/* vStartStreamBufferTasks(); */
	/* vStartStreamBufferInterruptDemo(); */
	/* vStartMessageBufferAMPTasks( configMINIMAL_STACK_SIZE ); */

	#if( configSUPPORT_STATIC_ALLOCATION == 1 )
	{
		vStartStaticallyAllocatedTasks();
	}
	#endif

	#if( configUSE_PREEMPTION != 0  )
	{
		/* Don't expect these tasks to pass when preemption is not used. */
		//vStartTimerDemoTask( mainTIMER_TEST_PERIOD );
	}
	#endif

	/* The suicide tasks must be created last as they need to know how many
	tasks were running prior to their creation.  This then allows them to
	ascertain whether or not the correct/expected number of tasks are running at
	any given time. */
	vCreateSuicidalTasks( mainCREATOR_TASK_PRIORITY );

	/* Create the semaphore that will be deleted in the idle task hook.  This
	is done purely to test the use of vSemaphoreDelete(). */
	xMutexToDelete = xSemaphoreCreateMutex();

	/* Start the scheduler itself. */
	vTaskStartScheduler();

	/* Should never get here unless there was not enough heap space to create
	the idle and other system tasks. */
	return 0;
}
/*-----------------------------------------------------------*/

static void prvCheckTask( void *pvParameters )
{
TickType_t xNextWakeTime;
const TickType_t xCycleFrequency = pdMS_TO_TICKS( 2500UL );

	/* Just to remove compiler warning. */
	( void ) pvParameters;

	/* Initialise xNextWakeTime - this only needs to be done once. */
	xNextWakeTime = xTaskGetTickCount();

	for( ;; )
	{
		/* Place this task in the blocked state until it is time to run again. */
		vTaskDelayUntil( &xNextWakeTime, xCycleFrequency );

		/* Check the standard demo tasks are running without error. */
		/* #if( configUSE_PREEMPTION != 0 ) */
		/* { */
		/* 	/\* These tasks are only created when preemption is used. *\/ */
		/* 	if( xAreTimerDemoTasksStillRunning( xCycleFrequency ) != pdTRUE ) */
		/* 	{ */
		/* 		pcStatusMessage = "Error: TimerDemo"; */
		/* 	} */
		/* } */
		/* #endif */

		/* if( xAreStreamBufferTasksStillRunning() != pdTRUE ) */
		/* { */
		/* 	pcStatusMessage = "Error:  StreamBuffer"; */
		/* } */
		/* else  */if( xAreMessageBufferTasksStillRunning() != pdTRUE )
		{
			pcStatusMessage = "Error:  MessageBuffer";
		}
		else if( xAreTaskNotificationTasksStillRunning() != pdTRUE )
		{
			pcStatusMessage = "Error:  Notification";
		}
		else if( xAreInterruptSemaphoreTasksStillRunning() != pdTRUE )
		{
			pcStatusMessage = "Error: IntSem";
		}
		else if( xAreEventGroupTasksStillRunning() != pdTRUE )
		{
			pcStatusMessage = "Error: EventGroup";
		}
		else if( xAreIntegerMathsTaskStillRunning() != pdTRUE )
		{
			pcStatusMessage = "Error: IntMath";
		}
		else if( xAreGenericQueueTasksStillRunning() != pdTRUE )
		{
			pcStatusMessage = "Error: GenQueue";
		}
		else if( xAreQueuePeekTasksStillRunning() != pdTRUE )
		{
			pcStatusMessage = "Error: QueuePeek";
		}
		else if( xAreBlockingQueuesStillRunning() != pdTRUE )
		{
			pcStatusMessage = "Error: BlockQueue";
		}
		else if( xAreSemaphoreTasksStillRunning() != pdTRUE )
		{
			pcStatusMessage = "Error: SemTest";
		}
		else if( xArePollingQueuesStillRunning() != pdTRUE )
		{
			pcStatusMessage = "Error: PollQueue";
		}
		else if( xAreMathsTaskStillRunning() != pdPASS )
		{
			pcStatusMessage = "Error: Flop";
		}
		else if( xAreRecursiveMutexTasksStillRunning() != pdTRUE )
		{
			pcStatusMessage = "Error: RecMutex";
		}
		else if( xAreCountingSemaphoreTasksStillRunning() != pdTRUE )
		{
			pcStatusMessage = "Error: CountSem";
		}
		else if( xIsCreateTaskStillRunning() != pdTRUE )
		{
			pcStatusMessage = "Error: Death";
		}
		else if( xAreDynamicPriorityTasksStillRunning() != pdPASS )
		{
			pcStatusMessage = "Error: Dynamic";
		}
		else if( xAreQueueSetTasksStillRunning() != pdPASS )
		{
			pcStatusMessage = "Error: Queue set";
		}
		else if( xIsQueueOverwriteTaskStillRunning() != pdPASS )
		{
			pcStatusMessage = "Error: Queue overwrite";
		}
		else if( xAreQueueSetPollTasksStillRunning() != pdPASS )
		{
			pcStatusMessage = "Error: Queue set polling";
		}
		else if( xAreBlockTimeTestTasksStillRunning() != pdPASS )
		{
			pcStatusMessage = "Error: Block time";
		}
		else if( xAreAbortDelayTestTasksStillRunning() != pdPASS )
		{
			pcStatusMessage = "Error: Abort delay";
		}
		/* else if( xIsInterruptStreamBufferDemoStillRunning() != pdPASS ) */
		/* { */
		/* 	pcStatusMessage = "Error: Stream buffer interrupt"; */
		/* } */
		else if( xAreMessageBufferAMPTasksStillRunning() != pdPASS )
		{
			pcStatusMessage = "Error: Message buffer AMP";
		}

		#if( configSUPPORT_STATIC_ALLOCATION == 1 )
			else if( xAreStaticAllocationTasksStillRunning() != pdPASS )
			{
				pcStatusMessage = "Error: Static allocation";
			}
		#endif /* configSUPPORT_STATIC_ALLOCATION */
        console_print("TickCount %d, pcStatusMessage %s\n",
                      xNextWakeTime, pcStatusMessage);
	}
}
/*-----------------------------------------------------------*/

static void prvTestTask( void *pvParameters )
{
const unsigned long ulMSToSleep = 5;

	/* Just to remove compiler warnings. */
	( void ) pvParameters;

	/* This task is just used to test the eTaskStateGet() function.  It
	does not have anything to do. */
	for( ;; )
	{
		/* Sleep to reduce CPU load, but don't sleep indefinitely in case there are
		tasks waiting to be terminated by the idle task. */
        struct timespec ts;
		ts.tv_sec = ulMSToSleep / 1000;
		ts.tv_nsec = ulMSToSleep % 1000l * 1000000l;
		nanosleep( &ts, NULL );
	}
}
/*-----------------------------------------------------------*/

/* Called from vApplicationIdleHook(), which is defined in main.c. */
void vFullDemoIdleFunction( void )
{
const unsigned long ulMSToSleep = 15;
void *pvAllocated;

	/* Sleep to reduce CPU load, but don't sleep indefinitely in case there are
	tasks waiting to be terminated by the idle task. */
	struct timespec ts;
	ts.tv_sec = ulMSToSleep / 1000;
	ts.tv_nsec = ulMSToSleep % 1000l * 1000000l;
	nanosleep( &ts, NULL );

	/* Demonstrate a few utility functions that are not demonstrated by any of
	the standard demo tasks. */
	prvDemonstrateTaskStateAndHandleGetFunctions();

	/* Demonstrate the use of xTimerPendFunctionCall(), which is not
	demonstrated by any of the standard demo tasks. */
	prvDemonstratePendingFunctionCall();

	/* Demonstrate the use of functions that query information about a software
	timer. */
	prvDemonstrateTimerQueryFunctions();

	/* If xMutexToDelete has not already been deleted, then delete it now.
	This is done purely to demonstrate the use of, and test, the
	vSemaphoreDelete() macro.  Care must be taken not to delete a semaphore
	that has tasks blocked on it. */
	if( xMutexToDelete != NULL )
	{
		/* For test purposes, add the mutex to the registry, then remove it
		again, before it is deleted - checking its name is as expected before
		and after the assertion into the registry and its removal from the
		registry. */
		configASSERT( pcQueueGetName( xMutexToDelete ) == NULL );
		vQueueAddToRegistry( xMutexToDelete, "Test_Mutex" );
		configASSERT( strcmp( pcQueueGetName( xMutexToDelete ), "Test_Mutex" ) == 0 );
		vQueueUnregisterQueue( xMutexToDelete );
		configASSERT( pcQueueGetName( xMutexToDelete ) == NULL );

		vSemaphoreDelete( xMutexToDelete );
		xMutexToDelete = NULL;
	}

	/* Exercise heap_5 a bit.  The malloc failed hook will trap failed
	allocations so there is no need to test here. */
	pvAllocated = pvPortMalloc( ( rand() % 500 ) + 1 );
	vPortFree( pvAllocated );

	/* Exit after a fixed time so code coverage results are written to the
	disk. */
	#if( projCOVERAGE_TEST == 1 )
	{
		const TickType_t xMaxRunTime = pdMS_TO_TICKS( 30000UL );

		/* Exercise code not otherwise executed by standard demo/test tasks. */
		if( xRunCodeCoverageTestAdditions() != pdPASS )
		{
			pcStatusMessage = "Code coverage additions failed.\r\n";
		}

		if( ( xTaskGetTickCount() - configINITIAL_TICK_COUNT ) >= xMaxRunTime )
		{
			vTaskEndScheduler();
		}
	}
	#endif
}
/*-----------------------------------------------------------*/

/* Called by vApplicationTickHook(), which is defined in main.c. */
void vFullDemoTickHookFunction( void )
{
TaskHandle_t xTimerTask;

	/* Call the periodic timer test, which tests the timer API functions that
	can be called from an ISR. */
	/* #if( configUSE_PREEMPTION != 0 ) */
	/* { */
	/* 	/\* Only created when preemption is used. *\/ */
	/* 	vTimerPeriodicISRTests(); */
	/* } */
	/* #endif */

	/* Call the periodic queue overwrite from ISR demo. */
	vQueueOverwritePeriodicISRDemo();

	/* Write to a queue that is in use as part of the queue set demo to
	demonstrate using queue sets from an ISR. */
	vQueueSetAccessQueueSetFromISR();
	vQueueSetPollingInterruptAccess();

	/* Exercise event groups from interrupts. */
	vPeriodicEventGroupsProcessing();

	/* Exercise giving mutexes from an interrupt. */
	vInterruptSemaphorePeriodicTest();

	/* Exercise using task notifications from an interrupt. */
	xNotifyTaskFromISR();

	/* Writes to stream buffer byte by byte to test the stream buffer trigger
	level functionality. */
	/* vPeriodicStreamBufferProcessing(); */

	/* Writes a string to a string buffer four bytes at a time to demonstrate
	a stream being sent from an interrupt to a task. */
	/* vBasicStreamBufferSendFromISR(); */

	/* For code coverage purposes. */
	xTimerTask = xTimerGetTimerDaemonTaskHandle();
	configASSERT( uxTaskPriorityGetFromISR( xTimerTask ) == configTIMER_TASK_PRIORITY );
	( void ) xTimerTask; /* In case configASSERT() is not defined. */
}
/*-----------------------------------------------------------*/

static void prvPendedFunction( void *pvParameter1, uint32_t ulParameter2 )
{
static intptr_t ulLastParameter1 = 1000UL, ulLastParameter2 = 0UL;
intptr_t ulParameter1;

	ulParameter1 = ( intptr_t ) pvParameter1;

	/* Ensure the parameters are as expected. */
	configASSERT( ulParameter1 == ( ulLastParameter1 + 1 ) );
	configASSERT( ulParameter2 == ( ulLastParameter2 + 1 ) );

	/* Remember the parameters for the next time the function is called. */
	ulLastParameter1 = ulParameter1;
	ulLastParameter2 = ulParameter2;

	/* Remove compiler warnings in case configASSERT() is not defined. */
	( void ) ulLastParameter1;
	( void ) ulLastParameter2;
}
/*-----------------------------------------------------------*/

static void prvTestTimerCallback( TimerHandle_t xTimer )
{
	/* This is the callback function for the timer accessed by
	prvDemonstrateTimerQueryFunctions().  The callback does not do anything. */
	( void ) xTimer;
}
/*-----------------------------------------------------------*/

static void prvDemonstrateTimerQueryFunctions( void )
{
static TimerHandle_t xTimer = NULL;
const char *pcTimerName = "TestTimer";
volatile TickType_t xExpiryTime;
const TickType_t xDontBlock = 0;

	if( xTimer == NULL )
	{
		xTimer = xTimerCreate( pcTimerName, portMAX_DELAY, pdTRUE, NULL, prvTestTimerCallback );

		if( xTimer != NULL )
		{
			/* Called from the idle task so a block time must not be
			specified. */
			xTimerStart( xTimer, xDontBlock );
		}
	}

	if( xTimer != NULL )
	{
		/* Demonstrate querying a timer's name. */
		configASSERT( strcmp( pcTimerGetName( xTimer ), pcTimerName ) == 0 );

		/* Demonstrate querying a timer's period. */
		configASSERT( xTimerGetPeriod( xTimer ) == portMAX_DELAY );

		/* Demonstrate querying a timer's next expiry time, although nothing is
		done with the returned value.  Note if the expiry time is less than the
		maximum tick count then the expiry time has overflowed from the current
		time.  In this case the expiry time was set to portMAX_DELAY, so it is
		expected to be less than the current time until the current time has
		itself overflowed. */
		xExpiryTime = xTimerGetExpiryTime( xTimer );
		( void ) xExpiryTime;
	}
}
/*-----------------------------------------------------------*/

static void prvDemonstratePendingFunctionCall( void )
{
static intptr_t ulParameter1 = 1000UL, ulParameter2 = 0UL;
const TickType_t xDontBlock = 0; /* This is called from the idle task so must *not* attempt to block. */

	/* prvPendedFunction() just expects the parameters to be incremented by one
	each time it is called. */
	ulParameter1++;
	ulParameter2++;

	/* Pend the function call, sending the parameters. */
	xTimerPendFunctionCall( prvPendedFunction, ( void * ) ulParameter1, ulParameter2, xDontBlock );
}
/*-----------------------------------------------------------*/

static void prvDemonstrateTaskStateAndHandleGetFunctions( void )
{
TaskHandle_t xIdleTaskHandle, xTimerTaskHandle;
char *pcTaskName;
static portBASE_TYPE xPerformedOneShotTests = pdFALSE;
TaskHandle_t xTestTask;
TaskStatus_t xTaskInfo;
extern StackType_t uxTimerTaskStack[];
static uint32_t ulLastIdleExecutionTime = 0;
uint32_t ulIdleExecutionTime;

	/* Demonstrate the use of the xTimerGetTimerDaemonTaskHandle() and
	xTaskGetIdleTaskHandle() functions.  Also try using the function that sets
	the task number. */
	xIdleTaskHandle = xTaskGetIdleTaskHandle();
	xTimerTaskHandle = xTimerGetTimerDaemonTaskHandle();

	/* This is the idle hook, so the current task handle should equal the
	returned idle task handle. */
	if( xTaskGetCurrentTaskHandle() != xIdleTaskHandle )
	{
		pcStatusMessage = "Error:  Returned idle task handle was incorrect";
	}

	/* Check the same handle is obtained using the idle task's name.  First try
	with the wrong name, then the right name. */
	if( xTaskGetHandle( "Idle" ) == xIdleTaskHandle )
	{
		pcStatusMessage = "Error:  Returned handle for name Idle was incorrect";
	}

	if( xTaskGetHandle( "IDLE" ) != xIdleTaskHandle )
	{
		pcStatusMessage = "Error:  Returned handle for name Idle was incorrect";
	}

	/* Check the timer task handle was returned correctly. */
	pcTaskName = pcTaskGetName( xTimerTaskHandle );
	if( strcmp( pcTaskName, "Tmr Svc" ) != 0 )
	{
		pcStatusMessage = "Error:  Returned timer task handle was incorrect";
	}

	if( xTaskGetHandle( "Tmr Svc" ) != xTimerTaskHandle )
	{
		pcStatusMessage = "Error:  Returned handle for name Tmr Svc was incorrect";
	}

	/* This task is running, make sure it's state is returned as running. */
	if( eTaskStateGet( xIdleTaskHandle ) != eRunning )
	{
		pcStatusMessage = "Error:  Returned idle task state was incorrect";
	}

	/* If this task is running, then the timer task must be blocked. */
	if( eTaskStateGet( xTimerTaskHandle ) != eBlocked )
	{
		pcStatusMessage = "Error:  Returned timer task state was incorrect";
	}

	/* Also with the vTaskGetInfo() function. */
	vTaskGetInfo( xTimerTaskHandle, /* The task being queried. */
					  &xTaskInfo,		/* The structure into which information on the task will be written. */
					  pdTRUE,			/* Include the task's high watermark in the structure. */
					  eInvalid );		/* Include the task state in the structure. */

	/* Check the information returned by vTaskGetInfo() is as expected. */
	if( ( xTaskInfo.eCurrentState != eBlocked )						 ||
		( strcmp( xTaskInfo.pcTaskName, "Tmr Svc" ) != 0 )			 ||
		( xTaskInfo.uxCurrentPriority != configTIMER_TASK_PRIORITY ) ||
		( xTaskInfo.pxStackBase != uxTimerTaskStack )				 ||
		( xTaskInfo.xHandle != xTimerTaskHandle ) )
	{
		pcStatusMessage = "Error:  vTaskGetInfo() returned incorrect information about the timer task";
	}

	/* Other tests that should only be performed once follow.  The test task
	is not created on each iteration because to do so would cause the death
	task to report an error (too many tasks running). */
	if( xPerformedOneShotTests == pdFALSE )
	{
		/* Don't run this part of the test again. */
		xPerformedOneShotTests = pdTRUE;

		/* Create a test task to use to test other eTaskStateGet() return values. */
		if( xTaskCreate( prvTestTask, "Test", configMINIMAL_STACK_SIZE, NULL, tskIDLE_PRIORITY, &xTestTask ) == pdPASS )
		{
			/* If this task is running, the test task must be in the ready state. */
			if( eTaskStateGet( xTestTask ) != eReady )
			{
				pcStatusMessage = "Error: Returned test task state was incorrect 1";
			}

			/* Now suspend the test task and check its state is reported correctly. */
			vTaskSuspend( xTestTask );
			if( eTaskStateGet( xTestTask ) != eSuspended )
			{
				pcStatusMessage = "Error: Returned test task state was incorrect 2";
			}

			/* Now delete the task and check its state is reported correctly. */
			vTaskDelete( xTestTask );
			if( eTaskStateGet( xTestTask ) != eDeleted )
			{
				pcStatusMessage = "Error: Returned test task state was incorrect 3";
			}
		}
	}
}
/*-----------------------------------------------------------*/

static void prvDemoQueueSpaceFunctions( void *pvParameters )
{
QueueHandle_t xQueue = NULL;
const unsigned portBASE_TYPE uxQueueLength = 10;
unsigned portBASE_TYPE uxReturn, x;

	/* Remove compiler warnings. */
	( void ) pvParameters;

	/* Create the queue that will be used.  Nothing is actually going to be
	sent or received so the queue item size is set to 0. */
	xQueue = xQueueCreate( uxQueueLength, 0 );
	configASSERT( xQueue );

	for( ;; )
	{
		for( x = 0; x < uxQueueLength; x++ )
		{
			/* Ask how many messages are available... */
			uxReturn = uxQueueMessagesWaiting( xQueue );

			/* Check the number of messages being reported as being available
			is as expected, and force an assert if not. */
			if( uxReturn != x )
			{
				/* xQueue cannot be NULL so this is deliberately causing an
				assert to be triggered as there is an error. */
				configASSERT( xQueue == NULL );
			}

			/* Ask how many spaces remain in the queue... */
			uxReturn = uxQueueSpacesAvailable( xQueue );

			/* Check the number of spaces being reported as being available
			is as expected, and force an assert if not. */
			if( uxReturn != ( uxQueueLength - x ) )
			{
				/* xQueue cannot be NULL so this is deliberately causing an
				assert to be triggered as there is an error. */
				configASSERT( xQueue == NULL );
			}

			/* Fill one more space in the queue. */
			xQueueSendToBack( xQueue, NULL, 0 );
		}

		/* Perform the same check while the queue is full. */
		uxReturn = uxQueueMessagesWaiting( xQueue );
		if( uxReturn != uxQueueLength )
		{
			configASSERT( xQueue == NULL );
		}

		uxReturn = uxQueueSpacesAvailable( xQueue );

		if( uxReturn != 0 )
		{
			configASSERT( xQueue == NULL );
		}

		/* The queue is full, start again. */
		xQueueReset( xQueue );

		#if( configUSE_PREEMPTION == 0 )
			taskYIELD();
		#endif
	}
}
/*-----------------------------------------------------------*/

static void prvPermanentlyBlockingSemaphoreTask( void *pvParameters )
{
SemaphoreHandle_t xSemaphore;

	/* Prevent compiler warning about unused parameter in the case that
	configASSERT() is not defined. */
	( void ) pvParameters;

	/* This task should block on a semaphore, and never return. */
	xSemaphore = xSemaphoreCreateBinary();
	configASSERT( xSemaphore );

	xSemaphoreTake( xSemaphore, portMAX_DELAY );

	/* The above xSemaphoreTake() call should never return, force an assert if
	it does. */
	configASSERT( pvParameters != NULL );
	vTaskDelete( NULL );
}
/*-----------------------------------------------------------*/

static void prvPermanentlyBlockingNotificationTask( void *pvParameters )
{
	/* Prevent compiler warning about unused parameter in the case that
	configASSERT() is not defined. */
	( void ) pvParameters;

	/* This task should block on a task notification, and never return. */
	ulTaskNotifyTake( pdTRUE, portMAX_DELAY );

	/* The above ulTaskNotifyTake() call should never return, force an assert
	if it does. */
	configASSERT( pvParameters != NULL );
	vTaskDelete( NULL );
}
/*-----------------------------------------------------------*/

static void prvReloadModeTestTimerCallback( TimerHandle_t xTimer )
{
intptr_t ulTimerID;

	/* Increment the timer's ID to show the callback has executed. */
	ulTimerID = ( intptr_t ) pvTimerGetTimerID( xTimer );
	ulTimerID++;
	vTimerSetTimerID( xTimer, ( void * ) ulTimerID );
}
/*-----------------------------------------------------------*/

static void prvDemonstrateChangingTimerReloadMode( void *pvParameters )
{
TimerHandle_t xTimer;
const char * const pcTimerName = "TestTimer";
const TickType_t x100ms = pdMS_TO_TICKS( 100UL );

	/* Avoid compiler warnings about unused parameter. */
	( void ) pvParameters;

	xTimer = xTimerCreate( 	pcTimerName,
							x100ms,
							pdFALSE, /* Created as a one-shot timer. */
							0,
							prvReloadModeTestTimerCallback );
	configASSERT( xTimer );
	configASSERT( xTimerIsTimerActive( xTimer ) == pdFALSE );
	configASSERT( xTimerGetTimerDaemonTaskHandle() != NULL );
	configASSERT( strcmp( pcTimerName, pcTimerGetName( xTimer ) ) == 0 );
	configASSERT( xTimerGetPeriod( xTimer ) == x100ms );

	/* Timer was created as a one-shot timer.  Its callback just increments the
	timer's ID - so set the ID to 0, let the timer run for a number of timeout
	periods, then check the timer has only executed once. */
	vTimerSetTimerID( xTimer, ( void * ) 0 );
	xTimerStart( xTimer, portMAX_DELAY );
	vTaskDelay( 3UL * x100ms );
	configASSERT( ( ( uintptr_t ) ( pvTimerGetTimerID( xTimer ) ) ) == 1UL );

	/* Now change the timer to be an auto-reload timer and check it executes
	the expected number of times. */
	vTimerSetReloadMode( xTimer, pdTRUE );
	vTimerSetTimerID( xTimer, ( void * ) 0 );
	xTimerStart( xTimer, 0 );
	vTaskDelay( ( 3UL * x100ms ) + ( x100ms / 2UL ) ); /* Three full periods. */
	configASSERT( ( uintptr_t ) ( pvTimerGetTimerID( xTimer ) ) == 3UL );
	configASSERT( xTimerStop( xTimer, 0 ) != pdFAIL );

	/* Now change the timer back to be a one-shot timer and check it only
	executes once. */
	vTimerSetReloadMode( xTimer, pdFALSE );
	vTimerSetTimerID( xTimer, ( void * ) 0 );
	xTimerStart( xTimer, 0 );
	vTaskDelay( 3UL * x100ms );
	configASSERT( xTimerStop( xTimer, 0 ) != pdFAIL );
	configASSERT( ( uintptr_t ) ( pvTimerGetTimerID( xTimer ) ) == 1UL );

	/* Clean up at the end. */
	xTimerDelete( xTimer, portMAX_DELAY );
	vTaskDelete( NULL );
}<|MERGE_RESOLUTION|>--- conflicted
+++ resolved
@@ -27,13 +27,8 @@
 
 /*
  *******************************************************************************
-<<<<<<< HEAD
  * NOTE 1: The POSIX port is a simulation (or is that emulation?) only!  Do not
  * expect to get real time behaviour from the POSIX port or this demo
-=======
- * NOTE 1: The Linux port is a simulation (or is that emulation?) only!  Do not
- * expect to get real time behaviour from the Linux port or this demo
->>>>>>> c0df730d
  * application.  It is provided as a convenient development and demonstration
  * test bed only.
  *
