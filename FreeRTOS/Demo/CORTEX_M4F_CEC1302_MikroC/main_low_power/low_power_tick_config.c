--- conflicted
+++ resolved
@@ -1,315 +1,311 @@
-/*
-<<<<<<< HEAD
- * FreeRTOS Kernel V10.3.0
-=======
- * FreeRTOS Kernel V10.4.1
->>>>>>> 5cc65129
- * Copyright (C) 2020 Amazon.com, Inc. or its affiliates.  All Rights Reserved.
- *
- * Permission is hereby granted, free of charge, to any person obtaining a copy of
- * this software and associated documentation files (the "Software"), to deal in
- * the Software without restriction, including without limitation the rights to
- * use, copy, modify, merge, publish, distribute, sublicense, and/or sell copies of
- * the Software, and to permit persons to whom the Software is furnished to do so,
- * subject to the following conditions:
- *
- * The above copyright notice and this permission notice shall be included in all
- * copies or substantial portions of the Software.
- *
- * THE SOFTWARE IS PROVIDED "AS IS", WITHOUT WARRANTY OF ANY KIND, EXPRESS OR
- * IMPLIED, INCLUDING BUT NOT LIMITED TO THE WARRANTIES OF MERCHANTABILITY, FITNESS
- * FOR A PARTICULAR PURPOSE AND NONINFRINGEMENT. IN NO EVENT SHALL THE AUTHORS OR
- * COPYRIGHT HOLDERS BE LIABLE FOR ANY CLAIM, DAMAGES OR OTHER LIABILITY, WHETHER
- * IN AN ACTION OF CONTRACT, TORT OR OTHERWISE, ARISING FROM, OUT OF OR IN
- * CONNECTION WITH THE SOFTWARE OR THE USE OR OTHER DEALINGS IN THE SOFTWARE.
- *
- * http://www.FreeRTOS.org
- * http://aws.amazon.com/freertos
- *
- * 1 tab == 4 spaces!
- */
-
-/* Standard includes. */
-#include <limits.h>
-
-/* FreeRTOS includes. */
-#include "FreeRTOS.h"
-#include "task.h"
-
-/* Library includes. */
-#include "htimer.h"
-
-/* This file contains functions that will override the default implementations
-in the RTOS port layer.  Therefore only build this file if the low power demo
-is being built. */
-#if( configCREATE_LOW_POWER_DEMO == 1 )
-
-/* ID of the hibernation timer used to generate the tick. */
-#define mainTICK_HTIMER_ID	0
-
-/* Written to the hibernation timer control register to configure the timer for
-its higher resolution. */
-#define mainHTIMER_HIGH_RESOLUTION	0
-
-/* The frequency of the hibernation timer when it is running at its higher
-resolution and low resolution respectively. */
-#define mainHIGHER_RESOLUTION_TIMER_HZ	( 32787 ) /* (1000000us / 30.5us) as each LSB is 30.5us. */
-#define mainLOW_RESOLUTION_TIMER_HZ		( 8UL )	 /* ( 1000ms / 125ms ) as each LSB is 0.125s. */
-
-/* Some registers are accessed directly as the library is not compatible with
-all the compilers used. */
-#define lpHTIMER_PRELOAD_REGISTER		( * ( volatile uint16_t * ) 0x40009800 )
-#define lpHTIMER_COUNT_REGISTER			( * ( volatile uint16_t * ) 0x40009808 )
-#define lpEC_GIRQ17_ENABLE_SET			( * ( volatile uint32_t * ) 0x4000C0B8 )
-#define lpHTIMER_INTERRUPT_CONTROL_BIT	( 1UL << 20UL )
-
-/*
- * The low power demo does not use the SysTick, so override the
- * vPortSetupTickInterrupt() function with an implementation that configures
- * the low power clock.  NOTE:  This function name must not be changed as it
- * is called from the RTOS portable layer.
- */
-void vPortSetupTimerInterrupt( void );
-
-/*-----------------------------------------------------------*/
-
-/* The reload value to use in the timer to generate the tick interrupt -
-assumes the timer is running at its higher resolution. */
-static const uint16_t usHighResolutionReloadValue = ( mainHIGHER_RESOLUTION_TIMER_HZ / ( uint16_t ) configTICK_RATE_HZ );
-
-/* Calculate how many clock increments make up a single tick period. */
-static const uint32_t ulReloadValueForOneHighResolutionTick = ( mainHIGHER_RESOLUTION_TIMER_HZ / configTICK_RATE_HZ );
-
-/* Calculate the maximum number of ticks that can be suppressed when using the
-high resolution clock and low resolution clock respectively. */
-static uint32_t ulMaximumPossibleSuppressedHighResolutionTicks = 0;
-
-/* As the clock is only 2KHz, it is likely a value of 1 will be too much, so
-use zero - but leave the value here to assist porting to different clock
-speeds. */
-static const uint32_t ulStoppedTimerCompensation = 0UL;
-
-/* Flag set from the tick interrupt to allow the sleep processing to know if
-sleep mode was exited because of an timer interrupt or a different interrupt. */
-static volatile uint32_t ulTickFlag = pdFALSE;
-
-/*-----------------------------------------------------------*/
-
-void NVIC_Handler_HIB_TMR( void ) iv IVT_INT_HTIMER ics ICS_AUTO
-{
-	lpHTIMER_PRELOAD_REGISTER = usHighResolutionReloadValue;
-
-	/* Increment the RTOS tick. */
-	if( xTaskIncrementTick() != pdFALSE )
-	{
-		/* A context switch is required.  Context switching is performed in
-		the PendSV interrupt.  Pend the PendSV interrupt. */
-		portNVIC_INT_CTRL_REG = portNVIC_PENDSVSET_BIT;
-	}
-
-	/* The CPU woke because of a tick. */
-	ulTickFlag = pdTRUE;
-}
-/*-----------------------------------------------------------*/
-
-void vPortSetupTimerInterrupt( void )
-{
-	/* Cannot be a const when using the MikroC compiler. */
-	ulMaximumPossibleSuppressedHighResolutionTicks = ( ( uint32_t ) USHRT_MAX ) / ulReloadValueForOneHighResolutionTick;
-
-	/* Set up the hibernation timer to start at the value required by the
-	tick interrupt. */
-	htimer_enable( mainTICK_HTIMER_ID, usHighResolutionReloadValue, mainHTIMER_HIGH_RESOLUTION );
-
-	/* Enable the HTIMER interrupt.  Equivalent to enable_htimer0_irq(); */
-	lpEC_GIRQ17_ENABLE_SET |= lpHTIMER_INTERRUPT_CONTROL_BIT;
-
-	/* The hibernation timer is not an auto-reload timer, so gets reset
-	from within the ISR itself.  For that reason it's interrupt is set
-	to the highest possible priority to ensure clock slippage is minimised. */
-	NVIC_SetIntPriority( IVT_INT_HTIMER, configLIBRARY_MAX_SYSCALL_INTERRUPT_PRIORITY );
-	NVIC_IntEnable( IVT_INT_HTIMER );
-}
-/*-----------------------------------------------------------*/
-
-/* Override the default definition of vPortSuppressTicksAndSleep() that is
-weakly defined in the FreeRTOS Cortex-M port layer with a version that manages
-the hibernation timer, as the tick is generated from the low power hibernation
-timer and not the SysTick as would normally be the case on a Cortex-M. */
-void vPortSuppressTicksAndSleep( TickType_t xExpectedIdleTime )
-{
-uint32_t ulCompleteTickPeriods, ulReloadValue, ulCompletedTimerDecrements, ulCountAfterSleep, ulCountBeforeSleep;
-eSleepModeStatus eSleepAction;
-TickType_t xModifiableIdleTime;
-
-	/* THIS FUNCTION IS CALLED WITH THE SCHEDULER SUSPENDED. */
-
-	/* Make sure the hibernation timer reload value does not overflow the
-	counter. */
-	if( xExpectedIdleTime > ( TickType_t ) ulMaximumPossibleSuppressedHighResolutionTicks )
-	{
-		xExpectedIdleTime = ( TickType_t ) ulMaximumPossibleSuppressedHighResolutionTicks;
-	}
-
-	/* Stop the timer momentarily.  The time the timer is stopped for is
-	accounted for as best it can be, but using the tickless mode will
-	inevitably result in some tiny drift of the time maintained by the kernel
-	with respect to calendar time.  Take the count value first as clearing
-	the preload value also seems to clear the count. */
-	ulCountBeforeSleep = ( uint32_t ) lpHTIMER_COUNT_REGISTER;
-	lpHTIMER_PRELOAD_REGISTER = 0;
-
-	/* Calculate the reload value required to wait xExpectedIdleTime tick
-	periods.  -1 is used as the current time slice will already be part way
-	through, the part value coming from the current timer count value. */
-	ulReloadValue = ulCountBeforeSleep + ( ulReloadValueForOneHighResolutionTick * ( xExpectedIdleTime - 1UL ) );
-
-	if( ulReloadValue > ulStoppedTimerCompensation )
-	{
-		/* Compensate for the fact that the timer is going to be stopped
-		momentarily. */
-		ulReloadValue -= ulStoppedTimerCompensation;
-	}
-
-	/* Enter a critical section but don't use the taskENTER_CRITICAL() method as
-	that will mask interrupts that should exit sleep mode. */
-	__asm { cpsid i
-			dsb
-			isb };
-
-	/* The tick flag is set to false before sleeping.  If it is true when sleep
-	mode is exited then sleep mode was probably exited because the tick was
-	suppressed for the entire xExpectedIdleTime period. */
-	ulTickFlag = pdFALSE;
-
-	/* If a context switch is pending then abandon the low power entry as
-	the context switch might have been pended by an external interrupt that
-	requires processing. */
-	eSleepAction = eTaskConfirmSleepModeStatus();
-	if( eSleepAction == eAbortSleep )
-	{
-		/* Resetart the timer from whatever remains in the counter register,
-		but 0 is not a valid value. */
-		ulReloadValue = ulCountBeforeSleep - ulStoppedTimerCompensation;
-
-		if( ulReloadValue == 0 )
-		{
-			ulReloadValue = ulReloadValueForOneHighResolutionTick;
-			ulCompleteTickPeriods = 1UL;
-		}
-		else
-		{
-			ulCompleteTickPeriods = 0UL;
-		}
-
-		lpHTIMER_PRELOAD_REGISTER = ( uint16_t ) ulReloadValue;
-
-		/* Re-enable interrupts - see comments above the cpsid instruction()
-		above. */
-		__asm {	cpsie i
-				dsb
-				isb };
-
-	}
-	else
-	{
-		/* Write the calculated reload value, which will also start the
-		timer. */
-		lpHTIMER_PRELOAD_REGISTER = ( uint16_t ) ulReloadValue;
-
-		/* Allow the application to define some pre-sleep processing. */
-		xModifiableIdleTime = xExpectedIdleTime;
-		configPRE_SLEEP_PROCESSING( xModifiableIdleTime );
-
-		/* xExpectedIdleTime being set to 0 by configPRE_SLEEP_PROCESSING()
-		means the application defined code has already executed the sleep
-		instructions. */
-		if( xModifiableIdleTime > 0 )
-		{
-			__asm {	dsb
-					wfi
-					isb };
-		}
-
-		/* Allow the application to define some post sleep processing. */
-		configPOST_SLEEP_PROCESSING( xModifiableIdleTime );
-
-		/* Stop the hibernation timer.  Again, the time the tiemr is stopped
-		for is accounted for as best it can be, but using the tickless mode
-		will inevitably result in some tiny drift of the time maintained by the
-		kernel with respect to calendar time.  Take the count value first as
-		setting the preload to zero also seems to clear the count. */
-		ulCountAfterSleep = ( uint32_t ) lpHTIMER_COUNT_REGISTER;
-		lpHTIMER_PRELOAD_REGISTER = 0;
-
-		/* Re-enable interrupts - see comments above the cpsid instruction()
-		above. */
-		__asm {	cpsie i
-				dsb
-				isb };
-
-
-		if( ulTickFlag != pdFALSE )
-		{
-			/* The tick interrupt has already executed, although because this
-			function is called with the scheduler suspended the actual tick
-			processing will not occur until after this function has exited.
-			The timer has already been reloaded to count in ticks, and can just
-			continue counting down from its current value. */
-			ulReloadValue = ulCountAfterSleep;
-
-			/* Sanity check that the timer's reload value has indeed been
-			reset. */
-			configASSERT( ( uint32_t ) lpHTIMER_PRELOAD_REGISTER == ulReloadValueForOneHighResolutionTick );
-
-			/* The tick interrupt handler will already have pended the tick
-			processing in the kernel.  As the pending tick will be processed as
-			soon as this function exits, the tick value	maintained by the tick
-			is stepped forward by one less than the	time spent sleeping.  The
-			actual stepping of the tick appears later in this function. */
-			ulCompleteTickPeriods = xExpectedIdleTime - 1UL;
-		}
-		else
-		{
-			/* Something other than the tick interrupt ended the sleep.  How
-			many complete tick periods passed while the processor was
-			sleeping? */
-			ulCompletedTimerDecrements = ulReloadValue - ulCountAfterSleep;
-
-			/* Undo the adjustment that was made to the reload value to account
-			for the fact that a time slice was part way through when this
-			function was called before working out how many complete tick
-			periods this represents.  (could have used [ulExpectedIdleTime *
-			ulReloadValueForOneHighResolutionTick] instead of ulReloadValue on
-			the previous line, but this way avoids the multiplication). */
-			ulCompletedTimerDecrements += ( ulReloadValueForOneHighResolutionTick - ulCountBeforeSleep );
-			ulCompleteTickPeriods = ulCompletedTimerDecrements / ulReloadValueForOneHighResolutionTick;
-
-			/* The reload value is set to whatever fraction of a single tick
-			period remains. */
-			ulReloadValue = ( ( ulCompleteTickPeriods + 1UL ) * ulReloadValueForOneHighResolutionTick ) - ulCompletedTimerDecrements;
-		}
-
-		/* Cannot use a reload value of 0 - it will not start the timer. */
-		if( ulReloadValue == 0 )
-		{
-			/* There is no fraction remaining. */
-			ulReloadValue = ulReloadValueForOneHighResolutionTick;
-			ulCompleteTickPeriods++;
-		}
-
-		/* Restart the timer so it runs down from the reload value.  The reload
-		value will get set to the value required to generate exactly one tick
-		period the next time the tick interrupt executes. */
-		lpHTIMER_PRELOAD_REGISTER = ( uint16_t ) ulReloadValue;
-	}
-
-	/* Wind the tick forward by the number of tick periods that the CPU
-	remained in a low power state. */
-	vTaskStepTick( ulCompleteTickPeriods );
-}
-/*-----------------------------------------------------------*/
-
-
-#endif /* configCREATE_LOW_POWER_DEMO */
-
+/*
+ * FreeRTOS Kernel V10.4.1
+ * Copyright (C) 2020 Amazon.com, Inc. or its affiliates.  All Rights Reserved.
+ *
+ * Permission is hereby granted, free of charge, to any person obtaining a copy of
+ * this software and associated documentation files (the "Software"), to deal in
+ * the Software without restriction, including without limitation the rights to
+ * use, copy, modify, merge, publish, distribute, sublicense, and/or sell copies of
+ * the Software, and to permit persons to whom the Software is furnished to do so,
+ * subject to the following conditions:
+ *
+ * The above copyright notice and this permission notice shall be included in all
+ * copies or substantial portions of the Software.
+ *
+ * THE SOFTWARE IS PROVIDED "AS IS", WITHOUT WARRANTY OF ANY KIND, EXPRESS OR
+ * IMPLIED, INCLUDING BUT NOT LIMITED TO THE WARRANTIES OF MERCHANTABILITY, FITNESS
+ * FOR A PARTICULAR PURPOSE AND NONINFRINGEMENT. IN NO EVENT SHALL THE AUTHORS OR
+ * COPYRIGHT HOLDERS BE LIABLE FOR ANY CLAIM, DAMAGES OR OTHER LIABILITY, WHETHER
+ * IN AN ACTION OF CONTRACT, TORT OR OTHERWISE, ARISING FROM, OUT OF OR IN
+ * CONNECTION WITH THE SOFTWARE OR THE USE OR OTHER DEALINGS IN THE SOFTWARE.
+ *
+ * http://www.FreeRTOS.org
+ * http://aws.amazon.com/freertos
+ *
+ * 1 tab == 4 spaces!
+ */
+
+/* Standard includes. */
+#include <limits.h>
+
+/* FreeRTOS includes. */
+#include "FreeRTOS.h"
+#include "task.h"
+
+/* Library includes. */
+#include "htimer.h"
+
+/* This file contains functions that will override the default implementations
+in the RTOS port layer.  Therefore only build this file if the low power demo
+is being built. */
+#if( configCREATE_LOW_POWER_DEMO == 1 )
+
+/* ID of the hibernation timer used to generate the tick. */
+#define mainTICK_HTIMER_ID	0
+
+/* Written to the hibernation timer control register to configure the timer for
+its higher resolution. */
+#define mainHTIMER_HIGH_RESOLUTION	0
+
+/* The frequency of the hibernation timer when it is running at its higher
+resolution and low resolution respectively. */
+#define mainHIGHER_RESOLUTION_TIMER_HZ	( 32787 ) /* (1000000us / 30.5us) as each LSB is 30.5us. */
+#define mainLOW_RESOLUTION_TIMER_HZ		( 8UL )	 /* ( 1000ms / 125ms ) as each LSB is 0.125s. */
+
+/* Some registers are accessed directly as the library is not compatible with
+all the compilers used. */
+#define lpHTIMER_PRELOAD_REGISTER		( * ( volatile uint16_t * ) 0x40009800 )
+#define lpHTIMER_COUNT_REGISTER			( * ( volatile uint16_t * ) 0x40009808 )
+#define lpEC_GIRQ17_ENABLE_SET			( * ( volatile uint32_t * ) 0x4000C0B8 )
+#define lpHTIMER_INTERRUPT_CONTROL_BIT	( 1UL << 20UL )
+
+/*
+ * The low power demo does not use the SysTick, so override the
+ * vPortSetupTickInterrupt() function with an implementation that configures
+ * the low power clock.  NOTE:  This function name must not be changed as it
+ * is called from the RTOS portable layer.
+ */
+void vPortSetupTimerInterrupt( void );
+
+/*-----------------------------------------------------------*/
+
+/* The reload value to use in the timer to generate the tick interrupt -
+assumes the timer is running at its higher resolution. */
+static const uint16_t usHighResolutionReloadValue = ( mainHIGHER_RESOLUTION_TIMER_HZ / ( uint16_t ) configTICK_RATE_HZ );
+
+/* Calculate how many clock increments make up a single tick period. */
+static const uint32_t ulReloadValueForOneHighResolutionTick = ( mainHIGHER_RESOLUTION_TIMER_HZ / configTICK_RATE_HZ );
+
+/* Calculate the maximum number of ticks that can be suppressed when using the
+high resolution clock and low resolution clock respectively. */
+static uint32_t ulMaximumPossibleSuppressedHighResolutionTicks = 0;
+
+/* As the clock is only 2KHz, it is likely a value of 1 will be too much, so
+use zero - but leave the value here to assist porting to different clock
+speeds. */
+static const uint32_t ulStoppedTimerCompensation = 0UL;
+
+/* Flag set from the tick interrupt to allow the sleep processing to know if
+sleep mode was exited because of an timer interrupt or a different interrupt. */
+static volatile uint32_t ulTickFlag = pdFALSE;
+
+/*-----------------------------------------------------------*/
+
+void NVIC_Handler_HIB_TMR( void ) iv IVT_INT_HTIMER ics ICS_AUTO
+{
+	lpHTIMER_PRELOAD_REGISTER = usHighResolutionReloadValue;
+
+	/* Increment the RTOS tick. */
+	if( xTaskIncrementTick() != pdFALSE )
+	{
+		/* A context switch is required.  Context switching is performed in
+		the PendSV interrupt.  Pend the PendSV interrupt. */
+		portNVIC_INT_CTRL_REG = portNVIC_PENDSVSET_BIT;
+	}
+
+	/* The CPU woke because of a tick. */
+	ulTickFlag = pdTRUE;
+}
+/*-----------------------------------------------------------*/
+
+void vPortSetupTimerInterrupt( void )
+{
+	/* Cannot be a const when using the MikroC compiler. */
+	ulMaximumPossibleSuppressedHighResolutionTicks = ( ( uint32_t ) USHRT_MAX ) / ulReloadValueForOneHighResolutionTick;
+
+	/* Set up the hibernation timer to start at the value required by the
+	tick interrupt. */
+	htimer_enable( mainTICK_HTIMER_ID, usHighResolutionReloadValue, mainHTIMER_HIGH_RESOLUTION );
+
+	/* Enable the HTIMER interrupt.  Equivalent to enable_htimer0_irq(); */
+	lpEC_GIRQ17_ENABLE_SET |= lpHTIMER_INTERRUPT_CONTROL_BIT;
+
+	/* The hibernation timer is not an auto-reload timer, so gets reset
+	from within the ISR itself.  For that reason it's interrupt is set
+	to the highest possible priority to ensure clock slippage is minimised. */
+	NVIC_SetIntPriority( IVT_INT_HTIMER, configLIBRARY_MAX_SYSCALL_INTERRUPT_PRIORITY );
+	NVIC_IntEnable( IVT_INT_HTIMER );
+}
+/*-----------------------------------------------------------*/
+
+/* Override the default definition of vPortSuppressTicksAndSleep() that is
+weakly defined in the FreeRTOS Cortex-M port layer with a version that manages
+the hibernation timer, as the tick is generated from the low power hibernation
+timer and not the SysTick as would normally be the case on a Cortex-M. */
+void vPortSuppressTicksAndSleep( TickType_t xExpectedIdleTime )
+{
+uint32_t ulCompleteTickPeriods, ulReloadValue, ulCompletedTimerDecrements, ulCountAfterSleep, ulCountBeforeSleep;
+eSleepModeStatus eSleepAction;
+TickType_t xModifiableIdleTime;
+
+	/* THIS FUNCTION IS CALLED WITH THE SCHEDULER SUSPENDED. */
+
+	/* Make sure the hibernation timer reload value does not overflow the
+	counter. */
+	if( xExpectedIdleTime > ( TickType_t ) ulMaximumPossibleSuppressedHighResolutionTicks )
+	{
+		xExpectedIdleTime = ( TickType_t ) ulMaximumPossibleSuppressedHighResolutionTicks;
+	}
+
+	/* Stop the timer momentarily.  The time the timer is stopped for is
+	accounted for as best it can be, but using the tickless mode will
+	inevitably result in some tiny drift of the time maintained by the kernel
+	with respect to calendar time.  Take the count value first as clearing
+	the preload value also seems to clear the count. */
+	ulCountBeforeSleep = ( uint32_t ) lpHTIMER_COUNT_REGISTER;
+	lpHTIMER_PRELOAD_REGISTER = 0;
+
+	/* Calculate the reload value required to wait xExpectedIdleTime tick
+	periods.  -1 is used as the current time slice will already be part way
+	through, the part value coming from the current timer count value. */
+	ulReloadValue = ulCountBeforeSleep + ( ulReloadValueForOneHighResolutionTick * ( xExpectedIdleTime - 1UL ) );
+
+	if( ulReloadValue > ulStoppedTimerCompensation )
+	{
+		/* Compensate for the fact that the timer is going to be stopped
+		momentarily. */
+		ulReloadValue -= ulStoppedTimerCompensation;
+	}
+
+	/* Enter a critical section but don't use the taskENTER_CRITICAL() method as
+	that will mask interrupts that should exit sleep mode. */
+	__asm { cpsid i
+			dsb
+			isb };
+
+	/* The tick flag is set to false before sleeping.  If it is true when sleep
+	mode is exited then sleep mode was probably exited because the tick was
+	suppressed for the entire xExpectedIdleTime period. */
+	ulTickFlag = pdFALSE;
+
+	/* If a context switch is pending then abandon the low power entry as
+	the context switch might have been pended by an external interrupt that
+	requires processing. */
+	eSleepAction = eTaskConfirmSleepModeStatus();
+	if( eSleepAction == eAbortSleep )
+	{
+		/* Resetart the timer from whatever remains in the counter register,
+		but 0 is not a valid value. */
+		ulReloadValue = ulCountBeforeSleep - ulStoppedTimerCompensation;
+
+		if( ulReloadValue == 0 )
+		{
+			ulReloadValue = ulReloadValueForOneHighResolutionTick;
+			ulCompleteTickPeriods = 1UL;
+		}
+		else
+		{
+			ulCompleteTickPeriods = 0UL;
+		}
+
+		lpHTIMER_PRELOAD_REGISTER = ( uint16_t ) ulReloadValue;
+
+		/* Re-enable interrupts - see comments above the cpsid instruction()
+		above. */
+		__asm {	cpsie i
+				dsb
+				isb };
+
+	}
+	else
+	{
+		/* Write the calculated reload value, which will also start the
+		timer. */
+		lpHTIMER_PRELOAD_REGISTER = ( uint16_t ) ulReloadValue;
+
+		/* Allow the application to define some pre-sleep processing. */
+		xModifiableIdleTime = xExpectedIdleTime;
+		configPRE_SLEEP_PROCESSING( xModifiableIdleTime );
+
+		/* xExpectedIdleTime being set to 0 by configPRE_SLEEP_PROCESSING()
+		means the application defined code has already executed the sleep
+		instructions. */
+		if( xModifiableIdleTime > 0 )
+		{
+			__asm {	dsb
+					wfi
+					isb };
+		}
+
+		/* Allow the application to define some post sleep processing. */
+		configPOST_SLEEP_PROCESSING( xModifiableIdleTime );
+
+		/* Stop the hibernation timer.  Again, the time the tiemr is stopped
+		for is accounted for as best it can be, but using the tickless mode
+		will inevitably result in some tiny drift of the time maintained by the
+		kernel with respect to calendar time.  Take the count value first as
+		setting the preload to zero also seems to clear the count. */
+		ulCountAfterSleep = ( uint32_t ) lpHTIMER_COUNT_REGISTER;
+		lpHTIMER_PRELOAD_REGISTER = 0;
+
+		/* Re-enable interrupts - see comments above the cpsid instruction()
+		above. */
+		__asm {	cpsie i
+				dsb
+				isb };
+
+
+		if( ulTickFlag != pdFALSE )
+		{
+			/* The tick interrupt has already executed, although because this
+			function is called with the scheduler suspended the actual tick
+			processing will not occur until after this function has exited.
+			The timer has already been reloaded to count in ticks, and can just
+			continue counting down from its current value. */
+			ulReloadValue = ulCountAfterSleep;
+
+			/* Sanity check that the timer's reload value has indeed been
+			reset. */
+			configASSERT( ( uint32_t ) lpHTIMER_PRELOAD_REGISTER == ulReloadValueForOneHighResolutionTick );
+
+			/* The tick interrupt handler will already have pended the tick
+			processing in the kernel.  As the pending tick will be processed as
+			soon as this function exits, the tick value	maintained by the tick
+			is stepped forward by one less than the	time spent sleeping.  The
+			actual stepping of the tick appears later in this function. */
+			ulCompleteTickPeriods = xExpectedIdleTime - 1UL;
+		}
+		else
+		{
+			/* Something other than the tick interrupt ended the sleep.  How
+			many complete tick periods passed while the processor was
+			sleeping? */
+			ulCompletedTimerDecrements = ulReloadValue - ulCountAfterSleep;
+
+			/* Undo the adjustment that was made to the reload value to account
+			for the fact that a time slice was part way through when this
+			function was called before working out how many complete tick
+			periods this represents.  (could have used [ulExpectedIdleTime *
+			ulReloadValueForOneHighResolutionTick] instead of ulReloadValue on
+			the previous line, but this way avoids the multiplication). */
+			ulCompletedTimerDecrements += ( ulReloadValueForOneHighResolutionTick - ulCountBeforeSleep );
+			ulCompleteTickPeriods = ulCompletedTimerDecrements / ulReloadValueForOneHighResolutionTick;
+
+			/* The reload value is set to whatever fraction of a single tick
+			period remains. */
+			ulReloadValue = ( ( ulCompleteTickPeriods + 1UL ) * ulReloadValueForOneHighResolutionTick ) - ulCompletedTimerDecrements;
+		}
+
+		/* Cannot use a reload value of 0 - it will not start the timer. */
+		if( ulReloadValue == 0 )
+		{
+			/* There is no fraction remaining. */
+			ulReloadValue = ulReloadValueForOneHighResolutionTick;
+			ulCompleteTickPeriods++;
+		}
+
+		/* Restart the timer so it runs down from the reload value.  The reload
+		value will get set to the value required to generate exactly one tick
+		period the next time the tick interrupt executes. */
+		lpHTIMER_PRELOAD_REGISTER = ( uint16_t ) ulReloadValue;
+	}
+
+	/* Wind the tick forward by the number of tick periods that the CPU
+	remained in a low power state. */
+	vTaskStepTick( ulCompleteTickPeriods );
+}
+/*-----------------------------------------------------------*/
+
+
+#endif /* configCREATE_LOW_POWER_DEMO */
+