/*
<<<<<<< HEAD
 * FreeRTOS Kernel V10.3.0
=======
 * FreeRTOS Kernel V10.4.1
>>>>>>> 5cc65129
 * Copyright (C) 2020 Amazon.com, Inc. or its affiliates.  All Rights Reserved.
 *
 * Permission is hereby granted, free of charge, to any person obtaining a copy of
 * this software and associated documentation files (the "Software"), to deal in
 * the Software without restriction, including without limitation the rights to
 * use, copy, modify, merge, publish, distribute, sublicense, and/or sell copies of
 * the Software, and to permit persons to whom the Software is furnished to do so,
 * subject to the following conditions:
 *
 * The above copyright notice and this permission notice shall be included in all
 * copies or substantial portions of the Software.
 *
 * THE SOFTWARE IS PROVIDED "AS IS", WITHOUT WARRANTY OF ANY KIND, EXPRESS OR
 * IMPLIED, INCLUDING BUT NOT LIMITED TO THE WARRANTIES OF MERCHANTABILITY, FITNESS
 * FOR A PARTICULAR PURPOSE AND NONINFRINGEMENT. IN NO EVENT SHALL THE AUTHORS OR
 * COPYRIGHT HOLDERS BE LIABLE FOR ANY CLAIM, DAMAGES OR OTHER LIABILITY, WHETHER
 * IN AN ACTION OF CONTRACT, TORT OR OTHERWISE, ARISING FROM, OUT OF OR IN
 * CONNECTION WITH THE SOFTWARE OR THE USE OR OTHER DEALINGS IN THE SOFTWARE.
 *
 * http://www.FreeRTOS.org
 * http://aws.amazon.com/freertos
 *
 * 1 tab == 4 spaces!
 */

/* High speed timer test as described in main.c. */


/* Scheduler includes. */
#include "FreeRTOS.h"

/* Demo includes. */
#include "partest.h"

/* The number of interrupts to pass before we start looking at the jitter. */
#define timerSETTLE_TIME			5

/* The maximum value the 16bit timer can contain. */
#define timerMAX_COUNT				0xffff

/*-----------------------------------------------------------*/

/*
 * Measure the time between this interrupt and the previous interrupt to 
 * calculate the timing jitter.  Remember the maximum value the jitter has
 * ever been calculated to be.
 */
static void prvCalculateAndStoreJitter( void );

/*-----------------------------------------------------------*/

/* The maximum time (in processor clocks) between two consecutive timer
interrupts so far. */
unsigned short usMaxJitter = 0;

/*-----------------------------------------------------------*/

void vSetupTimerTest( unsigned short usFrequencyHz )
{
	/* T2 is used to generate interrupts.  T4 is used to provide an accurate
	time measurement. */
	T2CON = 0;
	T4CON = 0;
	TMR2 = 0;
	TMR4 = 0;

	/* Timer 2 is going to interrupt at usFrequencyHz Hz. */
	PR2 = ( unsigned short ) ( configCPU_CLOCK_HZ / ( unsigned long ) usFrequencyHz );

	/* Timer 4 is going to free run from minimum to maximum value. */
	PR4 = ( unsigned short ) timerMAX_COUNT;

	/* Setup timer 2 interrupt priority to be above the kernel priority so 
	the timer jitter is not effected by the kernel activity. */
	IPC1bits.T2IP = configKERNEL_INTERRUPT_PRIORITY + 1;

	/* Clear the interrupt as a starting condition. */
	IFS0bits.T2IF = 0;

	/* Enable the interrupt. */
	IEC0bits.T2IE = 1;

	/* Start both timers. */
	T2CONbits.TON = 1;
	T4CONbits.TON = 1;
}
/*-----------------------------------------------------------*/

static void prvCalculateAndStoreJitter( void )
{
static unsigned short usLastCount = 0, usSettleCount = 0;
unsigned short usThisCount, usDifference;

	/* Capture the timer value as we enter the interrupt. */
	usThisCount = TMR4;

	if( usSettleCount >= timerSETTLE_TIME )
	{
		/* What is the difference between the timer value in this interrupt
		and the value from the last interrupt. */
		usDifference = usThisCount - usLastCount;

		/* Store the difference in the timer values if it is larger than the
		currently stored largest value.  The difference over and above the 
		expected difference will give the 'jitter' in the processing of these
		interrupts. */
		if( usDifference > usMaxJitter )
		{
			usMaxJitter = usDifference;
		}
	}
	else
	{
		/* Don't bother storing any values for the first couple of 
		interrupts. */
		usSettleCount++;
	}

	/* Remember what the timer value was this time through, so we can calculate
	the difference the next time through. */
	usLastCount = usThisCount;
}
/*-----------------------------------------------------------*/

void __attribute__((__interrupt__, auto_psv)) _T2Interrupt( void )
{
	/* Work out the time between this and the previous interrupt. */
	prvCalculateAndStoreJitter();

	/* Clear the timer interrupt. */
	IFS0bits.T2IF = 0;
}


<|MERGE_RESOLUTION|>--- conflicted
+++ resolved
@@ -1,140 +1,136 @@
-/*
-<<<<<<< HEAD
- * FreeRTOS Kernel V10.3.0
-=======
- * FreeRTOS Kernel V10.4.1
->>>>>>> 5cc65129
- * Copyright (C) 2020 Amazon.com, Inc. or its affiliates.  All Rights Reserved.
- *
- * Permission is hereby granted, free of charge, to any person obtaining a copy of
- * this software and associated documentation files (the "Software"), to deal in
- * the Software without restriction, including without limitation the rights to
- * use, copy, modify, merge, publish, distribute, sublicense, and/or sell copies of
- * the Software, and to permit persons to whom the Software is furnished to do so,
- * subject to the following conditions:
- *
- * The above copyright notice and this permission notice shall be included in all
- * copies or substantial portions of the Software.
- *
- * THE SOFTWARE IS PROVIDED "AS IS", WITHOUT WARRANTY OF ANY KIND, EXPRESS OR
- * IMPLIED, INCLUDING BUT NOT LIMITED TO THE WARRANTIES OF MERCHANTABILITY, FITNESS
- * FOR A PARTICULAR PURPOSE AND NONINFRINGEMENT. IN NO EVENT SHALL THE AUTHORS OR
- * COPYRIGHT HOLDERS BE LIABLE FOR ANY CLAIM, DAMAGES OR OTHER LIABILITY, WHETHER
- * IN AN ACTION OF CONTRACT, TORT OR OTHERWISE, ARISING FROM, OUT OF OR IN
- * CONNECTION WITH THE SOFTWARE OR THE USE OR OTHER DEALINGS IN THE SOFTWARE.
- *
- * http://www.FreeRTOS.org
- * http://aws.amazon.com/freertos
- *
- * 1 tab == 4 spaces!
- */
-
-/* High speed timer test as described in main.c. */
-
-
-/* Scheduler includes. */
-#include "FreeRTOS.h"
-
-/* Demo includes. */
-#include "partest.h"
-
-/* The number of interrupts to pass before we start looking at the jitter. */
-#define timerSETTLE_TIME			5
-
-/* The maximum value the 16bit timer can contain. */
-#define timerMAX_COUNT				0xffff
-
-/*-----------------------------------------------------------*/
-
-/*
- * Measure the time between this interrupt and the previous interrupt to 
- * calculate the timing jitter.  Remember the maximum value the jitter has
- * ever been calculated to be.
- */
-static void prvCalculateAndStoreJitter( void );
-
-/*-----------------------------------------------------------*/
-
-/* The maximum time (in processor clocks) between two consecutive timer
-interrupts so far. */
-unsigned short usMaxJitter = 0;
-
-/*-----------------------------------------------------------*/
-
-void vSetupTimerTest( unsigned short usFrequencyHz )
-{
-	/* T2 is used to generate interrupts.  T4 is used to provide an accurate
-	time measurement. */
-	T2CON = 0;
-	T4CON = 0;
-	TMR2 = 0;
-	TMR4 = 0;
-
-	/* Timer 2 is going to interrupt at usFrequencyHz Hz. */
-	PR2 = ( unsigned short ) ( configCPU_CLOCK_HZ / ( unsigned long ) usFrequencyHz );
-
-	/* Timer 4 is going to free run from minimum to maximum value. */
-	PR4 = ( unsigned short ) timerMAX_COUNT;
-
-	/* Setup timer 2 interrupt priority to be above the kernel priority so 
-	the timer jitter is not effected by the kernel activity. */
-	IPC1bits.T2IP = configKERNEL_INTERRUPT_PRIORITY + 1;
-
-	/* Clear the interrupt as a starting condition. */
-	IFS0bits.T2IF = 0;
-
-	/* Enable the interrupt. */
-	IEC0bits.T2IE = 1;
-
-	/* Start both timers. */
-	T2CONbits.TON = 1;
-	T4CONbits.TON = 1;
-}
-/*-----------------------------------------------------------*/
-
-static void prvCalculateAndStoreJitter( void )
-{
-static unsigned short usLastCount = 0, usSettleCount = 0;
-unsigned short usThisCount, usDifference;
-
-	/* Capture the timer value as we enter the interrupt. */
-	usThisCount = TMR4;
-
-	if( usSettleCount >= timerSETTLE_TIME )
-	{
-		/* What is the difference between the timer value in this interrupt
-		and the value from the last interrupt. */
-		usDifference = usThisCount - usLastCount;
-
-		/* Store the difference in the timer values if it is larger than the
-		currently stored largest value.  The difference over and above the 
-		expected difference will give the 'jitter' in the processing of these
-		interrupts. */
-		if( usDifference > usMaxJitter )
-		{
-			usMaxJitter = usDifference;
-		}
-	}
-	else
-	{
-		/* Don't bother storing any values for the first couple of 
-		interrupts. */
-		usSettleCount++;
-	}
-
-	/* Remember what the timer value was this time through, so we can calculate
-	the difference the next time through. */
-	usLastCount = usThisCount;
-}
-/*-----------------------------------------------------------*/
-
-void __attribute__((__interrupt__, auto_psv)) _T2Interrupt( void )
-{
-	/* Work out the time between this and the previous interrupt. */
-	prvCalculateAndStoreJitter();
-
-	/* Clear the timer interrupt. */
-	IFS0bits.T2IF = 0;
-}
-
-
+/*
+ * FreeRTOS Kernel V10.4.1
+ * Copyright (C) 2020 Amazon.com, Inc. or its affiliates.  All Rights Reserved.
+ *
+ * Permission is hereby granted, free of charge, to any person obtaining a copy of
+ * this software and associated documentation files (the "Software"), to deal in
+ * the Software without restriction, including without limitation the rights to
+ * use, copy, modify, merge, publish, distribute, sublicense, and/or sell copies of
+ * the Software, and to permit persons to whom the Software is furnished to do so,
+ * subject to the following conditions:
+ *
+ * The above copyright notice and this permission notice shall be included in all
+ * copies or substantial portions of the Software.
+ *
+ * THE SOFTWARE IS PROVIDED "AS IS", WITHOUT WARRANTY OF ANY KIND, EXPRESS OR
+ * IMPLIED, INCLUDING BUT NOT LIMITED TO THE WARRANTIES OF MERCHANTABILITY, FITNESS
+ * FOR A PARTICULAR PURPOSE AND NONINFRINGEMENT. IN NO EVENT SHALL THE AUTHORS OR
+ * COPYRIGHT HOLDERS BE LIABLE FOR ANY CLAIM, DAMAGES OR OTHER LIABILITY, WHETHER
+ * IN AN ACTION OF CONTRACT, TORT OR OTHERWISE, ARISING FROM, OUT OF OR IN
+ * CONNECTION WITH THE SOFTWARE OR THE USE OR OTHER DEALINGS IN THE SOFTWARE.
+ *
+ * http://www.FreeRTOS.org
+ * http://aws.amazon.com/freertos
+ *
+ * 1 tab == 4 spaces!
+ */
+
+/* High speed timer test as described in main.c. */
+
+
+/* Scheduler includes. */
+#include "FreeRTOS.h"
+
+/* Demo includes. */
+#include "partest.h"
+
+/* The number of interrupts to pass before we start looking at the jitter. */
+#define timerSETTLE_TIME			5
+
+/* The maximum value the 16bit timer can contain. */
+#define timerMAX_COUNT				0xffff
+
+/*-----------------------------------------------------------*/
+
+/*
+ * Measure the time between this interrupt and the previous interrupt to 
+ * calculate the timing jitter.  Remember the maximum value the jitter has
+ * ever been calculated to be.
+ */
+static void prvCalculateAndStoreJitter( void );
+
+/*-----------------------------------------------------------*/
+
+/* The maximum time (in processor clocks) between two consecutive timer
+interrupts so far. */
+unsigned short usMaxJitter = 0;
+
+/*-----------------------------------------------------------*/
+
+void vSetupTimerTest( unsigned short usFrequencyHz )
+{
+	/* T2 is used to generate interrupts.  T4 is used to provide an accurate
+	time measurement. */
+	T2CON = 0;
+	T4CON = 0;
+	TMR2 = 0;
+	TMR4 = 0;
+
+	/* Timer 2 is going to interrupt at usFrequencyHz Hz. */
+	PR2 = ( unsigned short ) ( configCPU_CLOCK_HZ / ( unsigned long ) usFrequencyHz );
+
+	/* Timer 4 is going to free run from minimum to maximum value. */
+	PR4 = ( unsigned short ) timerMAX_COUNT;
+
+	/* Setup timer 2 interrupt priority to be above the kernel priority so 
+	the timer jitter is not effected by the kernel activity. */
+	IPC1bits.T2IP = configKERNEL_INTERRUPT_PRIORITY + 1;
+
+	/* Clear the interrupt as a starting condition. */
+	IFS0bits.T2IF = 0;
+
+	/* Enable the interrupt. */
+	IEC0bits.T2IE = 1;
+
+	/* Start both timers. */
+	T2CONbits.TON = 1;
+	T4CONbits.TON = 1;
+}
+/*-----------------------------------------------------------*/
+
+static void prvCalculateAndStoreJitter( void )
+{
+static unsigned short usLastCount = 0, usSettleCount = 0;
+unsigned short usThisCount, usDifference;
+
+	/* Capture the timer value as we enter the interrupt. */
+	usThisCount = TMR4;
+
+	if( usSettleCount >= timerSETTLE_TIME )
+	{
+		/* What is the difference between the timer value in this interrupt
+		and the value from the last interrupt. */
+		usDifference = usThisCount - usLastCount;
+
+		/* Store the difference in the timer values if it is larger than the
+		currently stored largest value.  The difference over and above the 
+		expected difference will give the 'jitter' in the processing of these
+		interrupts. */
+		if( usDifference > usMaxJitter )
+		{
+			usMaxJitter = usDifference;
+		}
+	}
+	else
+	{
+		/* Don't bother storing any values for the first couple of 
+		interrupts. */
+		usSettleCount++;
+	}
+
+	/* Remember what the timer value was this time through, so we can calculate
+	the difference the next time through. */
+	usLastCount = usThisCount;
+}
+/*-----------------------------------------------------------*/
+
+void __attribute__((__interrupt__, auto_psv)) _T2Interrupt( void )
+{
+	/* Work out the time between this and the previous interrupt. */
+	prvCalculateAndStoreJitter();
+
+	/* Clear the timer interrupt. */
+	IFS0bits.T2IF = 0;
+}
+
+