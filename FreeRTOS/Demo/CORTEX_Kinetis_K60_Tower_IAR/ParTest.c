--- conflicted
+++ resolved
@@ -1,115 +1,111 @@
-/*
-<<<<<<< HEAD
- * FreeRTOS Kernel V10.3.0
-=======
- * FreeRTOS Kernel V10.4.1
->>>>>>> 5cc65129
- * Copyright (C) 2020 Amazon.com, Inc. or its affiliates.  All Rights Reserved.
- *
- * Permission is hereby granted, free of charge, to any person obtaining a copy of
- * this software and associated documentation files (the "Software"), to deal in
- * the Software without restriction, including without limitation the rights to
- * use, copy, modify, merge, publish, distribute, sublicense, and/or sell copies of
- * the Software, and to permit persons to whom the Software is furnished to do so,
- * subject to the following conditions:
- *
- * The above copyright notice and this permission notice shall be included in all
- * copies or substantial portions of the Software.
- *
- * THE SOFTWARE IS PROVIDED "AS IS", WITHOUT WARRANTY OF ANY KIND, EXPRESS OR
- * IMPLIED, INCLUDING BUT NOT LIMITED TO THE WARRANTIES OF MERCHANTABILITY, FITNESS
- * FOR A PARTICULAR PURPOSE AND NONINFRINGEMENT. IN NO EVENT SHALL THE AUTHORS OR
- * COPYRIGHT HOLDERS BE LIABLE FOR ANY CLAIM, DAMAGES OR OTHER LIABILITY, WHETHER
- * IN AN ACTION OF CONTRACT, TORT OR OTHERWISE, ARISING FROM, OUT OF OR IN
- * CONNECTION WITH THE SOFTWARE OR THE USE OR OTHER DEALINGS IN THE SOFTWARE.
- *
- * http://www.FreeRTOS.org
- * http://aws.amazon.com/freertos
- *
- * 1 tab == 4 spaces!
- */
-
-/*-----------------------------------------------------------
- * Simple GPIO (parallel port) IO routines.
- *-----------------------------------------------------------*/
-
-/* Kernel includes. */
-#include "FreeRTOS.h"
-#include "task.h"
-
-/* Standard demo include. */
-#include "partest.h"
-
-/* Freescale includes. */
-#include "common.h"
-
-/* Only the LEDs on one of the two seven segment displays are used. */
-#define partstMAX_LEDS		4
-
-/* The bits used to control the LEDs on the TWR-K60N512. */
-const unsigned long ulLEDs[ partstMAX_LEDS ] = { ( 1UL << 10UL ), ( 1UL << 29UL ), ( 1UL << 28UL ), ( 1UL << 11UL ) };
-
-/*-----------------------------------------------------------*/
-
-void vParTestInitialise( void )
-{
-	/* Set PTA10, PTA11, PTA28, and PTA29 (connected to LED's) for GPIO
-	functionality. */
-	PORTA_PCR10 = ( 0 | PORT_PCR_MUX( 1 ) );
-	PORTA_PCR11 = ( 0 | PORT_PCR_MUX( 1 ) );
-	PORTA_PCR28 = ( 0 | PORT_PCR_MUX( 1 ) );
-	PORTA_PCR29 = ( 0 | PORT_PCR_MUX( 1 ) );
-	
-	/* Change PTA10, PTA11, PTA28, PTA29 to outputs. */
-	GPIOA_PDDR=GPIO_PDDR_PDD( ulLEDs[ 0 ] | ulLEDs[ 1 ] | ulLEDs[ 2 ] | ulLEDs[ 3 ] );	
-
-	/* Start with LEDs off. */
-	GPIOA_PTOR = ~0U;	
-}
-/*-----------------------------------------------------------*/
-
-void vParTestSetLED( unsigned long ulLED, signed portBASE_TYPE xValue )
-{
-	if( ulLED < partstMAX_LEDS )
-	{
-		if( xValue == pdTRUE )
-		{
-			GPIOA_PCOR = ulLEDs[ ulLED ];
-		}
-		else
-		{
-			GPIOA_PSOR = ulLEDs[ ulLED ];
-		}
-	}
-}
-/*-----------------------------------------------------------*/
-
-void vParTestToggleLED( unsigned long ulLED )
-{
-	if( ulLED < partstMAX_LEDS )
-	{
-		GPIOA_PTOR = ulLEDs[ ulLED ];
-	}
-}
-/*-----------------------------------------------------------*/
-
-long lParTestGetLEDState( unsigned long ulLED )
-{
-long lReturn = pdFALSE;
-
-	if( ulLED < partstMAX_LEDS )
-	{
-		lReturn = GPIOA_PDOR & ulLEDs[ ulLED ];
-		
-		if( lReturn == 0 )
-		{
-			lReturn = pdTRUE;
-		}
-		else
-		{
-			lReturn = pdFALSE;
-		}
-	}
-
-	return lReturn;
-}
+/*
+ * FreeRTOS Kernel V10.4.1
+ * Copyright (C) 2020 Amazon.com, Inc. or its affiliates.  All Rights Reserved.
+ *
+ * Permission is hereby granted, free of charge, to any person obtaining a copy of
+ * this software and associated documentation files (the "Software"), to deal in
+ * the Software without restriction, including without limitation the rights to
+ * use, copy, modify, merge, publish, distribute, sublicense, and/or sell copies of
+ * the Software, and to permit persons to whom the Software is furnished to do so,
+ * subject to the following conditions:
+ *
+ * The above copyright notice and this permission notice shall be included in all
+ * copies or substantial portions of the Software.
+ *
+ * THE SOFTWARE IS PROVIDED "AS IS", WITHOUT WARRANTY OF ANY KIND, EXPRESS OR
+ * IMPLIED, INCLUDING BUT NOT LIMITED TO THE WARRANTIES OF MERCHANTABILITY, FITNESS
+ * FOR A PARTICULAR PURPOSE AND NONINFRINGEMENT. IN NO EVENT SHALL THE AUTHORS OR
+ * COPYRIGHT HOLDERS BE LIABLE FOR ANY CLAIM, DAMAGES OR OTHER LIABILITY, WHETHER
+ * IN AN ACTION OF CONTRACT, TORT OR OTHERWISE, ARISING FROM, OUT OF OR IN
+ * CONNECTION WITH THE SOFTWARE OR THE USE OR OTHER DEALINGS IN THE SOFTWARE.
+ *
+ * http://www.FreeRTOS.org
+ * http://aws.amazon.com/freertos
+ *
+ * 1 tab == 4 spaces!
+ */
+
+/*-----------------------------------------------------------
+ * Simple GPIO (parallel port) IO routines.
+ *-----------------------------------------------------------*/
+
+/* Kernel includes. */
+#include "FreeRTOS.h"
+#include "task.h"
+
+/* Standard demo include. */
+#include "partest.h"
+
+/* Freescale includes. */
+#include "common.h"
+
+/* Only the LEDs on one of the two seven segment displays are used. */
+#define partstMAX_LEDS		4
+
+/* The bits used to control the LEDs on the TWR-K60N512. */
+const unsigned long ulLEDs[ partstMAX_LEDS ] = { ( 1UL << 10UL ), ( 1UL << 29UL ), ( 1UL << 28UL ), ( 1UL << 11UL ) };
+
+/*-----------------------------------------------------------*/
+
+void vParTestInitialise( void )
+{
+	/* Set PTA10, PTA11, PTA28, and PTA29 (connected to LED's) for GPIO
+	functionality. */
+	PORTA_PCR10 = ( 0 | PORT_PCR_MUX( 1 ) );
+	PORTA_PCR11 = ( 0 | PORT_PCR_MUX( 1 ) );
+	PORTA_PCR28 = ( 0 | PORT_PCR_MUX( 1 ) );
+	PORTA_PCR29 = ( 0 | PORT_PCR_MUX( 1 ) );
+	
+	/* Change PTA10, PTA11, PTA28, PTA29 to outputs. */
+	GPIOA_PDDR=GPIO_PDDR_PDD( ulLEDs[ 0 ] | ulLEDs[ 1 ] | ulLEDs[ 2 ] | ulLEDs[ 3 ] );	
+
+	/* Start with LEDs off. */
+	GPIOA_PTOR = ~0U;	
+}
+/*-----------------------------------------------------------*/
+
+void vParTestSetLED( unsigned long ulLED, signed portBASE_TYPE xValue )
+{
+	if( ulLED < partstMAX_LEDS )
+	{
+		if( xValue == pdTRUE )
+		{
+			GPIOA_PCOR = ulLEDs[ ulLED ];
+		}
+		else
+		{
+			GPIOA_PSOR = ulLEDs[ ulLED ];
+		}
+	}
+}
+/*-----------------------------------------------------------*/
+
+void vParTestToggleLED( unsigned long ulLED )
+{
+	if( ulLED < partstMAX_LEDS )
+	{
+		GPIOA_PTOR = ulLEDs[ ulLED ];
+	}
+}
+/*-----------------------------------------------------------*/
+
+long lParTestGetLEDState( unsigned long ulLED )
+{
+long lReturn = pdFALSE;
+
+	if( ulLED < partstMAX_LEDS )
+	{
+		lReturn = GPIOA_PDOR & ulLEDs[ ulLED ];
+		
+		if( lReturn == 0 )
+		{
+			lReturn = pdTRUE;
+		}
+		else
+		{
+			lReturn = pdFALSE;
+		}
+	}
+
+	return lReturn;
+}