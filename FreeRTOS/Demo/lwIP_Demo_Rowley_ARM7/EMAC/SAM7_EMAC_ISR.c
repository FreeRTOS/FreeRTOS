/*
<<<<<<< HEAD
 * FreeRTOS Kernel V10.3.0
=======
 * FreeRTOS Kernel V10.4.1
>>>>>>> 5cc65129
 * Copyright (C) 2020 Amazon.com, Inc. or its affiliates.  All Rights Reserved.
 *
 * Permission is hereby granted, free of charge, to any person obtaining a copy of
 * this software and associated documentation files (the "Software"), to deal in
 * the Software without restriction, including without limitation the rights to
 * use, copy, modify, merge, publish, distribute, sublicense, and/or sell copies of
 * the Software, and to permit persons to whom the Software is furnished to do so,
 * subject to the following conditions:
 *
 * The above copyright notice and this permission notice shall be included in all
 * copies or substantial portions of the Software.
 *
 * THE SOFTWARE IS PROVIDED "AS IS", WITHOUT WARRANTY OF ANY KIND, EXPRESS OR
 * IMPLIED, INCLUDING BUT NOT LIMITED TO THE WARRANTIES OF MERCHANTABILITY, FITNESS
 * FOR A PARTICULAR PURPOSE AND NONINFRINGEMENT. IN NO EVENT SHALL THE AUTHORS OR
 * COPYRIGHT HOLDERS BE LIABLE FOR ANY CLAIM, DAMAGES OR OTHER LIABILITY, WHETHER
 * IN AN ACTION OF CONTRACT, TORT OR OTHERWISE, ARISING FROM, OUT OF OR IN
 * CONNECTION WITH THE SOFTWARE OR THE USE OR OTHER DEALINGS IN THE SOFTWARE.
 *
 * http://www.FreeRTOS.org
 * http://aws.amazon.com/freertos
 *
 * 1 tab == 4 spaces!
 */


#include "FreeRTOS.h"
#include "task.h"
#include "semphr.h"
#include "SAM7_EMAC.h"
#include "AT91SAM7X256.h"

/*-----------------------------------------------------------*/

/* The semaphore used to signal the arrival of new data to the interface
task. */
static SemaphoreHandle_t xSemaphore = NULL;

/* The interrupt entry point is naked so we can control the context saving. */
void vEMACISR_Wrapper( void ) __attribute__((naked));

/* The interrupt handler function must be separate from the entry function
to ensure the correct stack frame is set up. */
void vEMACISR_Handler( void );

/*-----------------------------------------------------------*/
/*
 * The EMAC ISR.  Handles both Tx and Rx complete interrupts.
 */
void vEMACISR_Handler( void )
{
volatile unsigned long ulIntStatus, ulEventStatus;
portBASE_TYPE xHigherPriorityTaskWoken = pdFALSE;
extern void vClearEMACTxBuffer( void );

	/* Find the cause of the interrupt. */
	ulIntStatus = AT91C_BASE_EMAC->EMAC_ISR;
	ulEventStatus = AT91C_BASE_EMAC->EMAC_RSR;

	if( ( ulIntStatus & AT91C_EMAC_RCOMP ) || ( ulEventStatus & AT91C_EMAC_REC ) )
	{
		/* A frame has been received, signal the lwIP task so it can process
		the Rx descriptors. */
		xSemaphoreGiveFromISR( xSemaphore, &xHigherPriorityTaskWoken );
		AT91C_BASE_EMAC->EMAC_RSR = AT91C_EMAC_REC;
	}

	if( ulIntStatus & AT91C_EMAC_TCOMP )
	{
		/* A frame has been transmitted.  Mark all the buffers used by the
		frame just transmitted as free again. */
		vClearEMACTxBuffer();
		AT91C_BASE_EMAC->EMAC_TSR = AT91C_EMAC_COMP;
	}

	/* Clear the interrupt. */
	AT91C_BASE_AIC->AIC_EOICR = 0;

	/* If a task was woken by either a frame being received then we may need to 
	switch to another task.  If the unblocked task was of higher priority then
	the interrupted task it will then execute immediately that the ISR
	completes. */
	if( xHigherPriorityTaskWoken )
	{
		portYIELD_FROM_ISR();
	}
}
/*-----------------------------------------------------------*/

void  vEMACISR_Wrapper( void )
{
	/* Save the context of the interrupted task. */
	portSAVE_CONTEXT();

	/* Call the handler to do the work.  This must be a separate
	function to ensure the stack frame is set up correctly. */
	vEMACISR_Handler();

	/* Restore the context of whichever task will execute next. */
	portRESTORE_CONTEXT();
}
/*-----------------------------------------------------------*/

void vPassEMACSemaphore( SemaphoreHandle_t xCreatedSemaphore )
{
	/* Simply store the semaphore that should be used by the ISR. */
	xSemaphore = xCreatedSemaphore;
}

<|MERGE_RESOLUTION|>--- conflicted
+++ resolved
@@ -1,115 +1,111 @@
-/*
-<<<<<<< HEAD
- * FreeRTOS Kernel V10.3.0
-=======
- * FreeRTOS Kernel V10.4.1
->>>>>>> 5cc65129
- * Copyright (C) 2020 Amazon.com, Inc. or its affiliates.  All Rights Reserved.
- *
- * Permission is hereby granted, free of charge, to any person obtaining a copy of
- * this software and associated documentation files (the "Software"), to deal in
- * the Software without restriction, including without limitation the rights to
- * use, copy, modify, merge, publish, distribute, sublicense, and/or sell copies of
- * the Software, and to permit persons to whom the Software is furnished to do so,
- * subject to the following conditions:
- *
- * The above copyright notice and this permission notice shall be included in all
- * copies or substantial portions of the Software.
- *
- * THE SOFTWARE IS PROVIDED "AS IS", WITHOUT WARRANTY OF ANY KIND, EXPRESS OR
- * IMPLIED, INCLUDING BUT NOT LIMITED TO THE WARRANTIES OF MERCHANTABILITY, FITNESS
- * FOR A PARTICULAR PURPOSE AND NONINFRINGEMENT. IN NO EVENT SHALL THE AUTHORS OR
- * COPYRIGHT HOLDERS BE LIABLE FOR ANY CLAIM, DAMAGES OR OTHER LIABILITY, WHETHER
- * IN AN ACTION OF CONTRACT, TORT OR OTHERWISE, ARISING FROM, OUT OF OR IN
- * CONNECTION WITH THE SOFTWARE OR THE USE OR OTHER DEALINGS IN THE SOFTWARE.
- *
- * http://www.FreeRTOS.org
- * http://aws.amazon.com/freertos
- *
- * 1 tab == 4 spaces!
- */
-
-
-#include "FreeRTOS.h"
-#include "task.h"
-#include "semphr.h"
-#include "SAM7_EMAC.h"
-#include "AT91SAM7X256.h"
-
-/*-----------------------------------------------------------*/
-
-/* The semaphore used to signal the arrival of new data to the interface
-task. */
-static SemaphoreHandle_t xSemaphore = NULL;
-
-/* The interrupt entry point is naked so we can control the context saving. */
-void vEMACISR_Wrapper( void ) __attribute__((naked));
-
-/* The interrupt handler function must be separate from the entry function
-to ensure the correct stack frame is set up. */
-void vEMACISR_Handler( void );
-
-/*-----------------------------------------------------------*/
-/*
- * The EMAC ISR.  Handles both Tx and Rx complete interrupts.
- */
-void vEMACISR_Handler( void )
-{
-volatile unsigned long ulIntStatus, ulEventStatus;
-portBASE_TYPE xHigherPriorityTaskWoken = pdFALSE;
-extern void vClearEMACTxBuffer( void );
-
-	/* Find the cause of the interrupt. */
-	ulIntStatus = AT91C_BASE_EMAC->EMAC_ISR;
-	ulEventStatus = AT91C_BASE_EMAC->EMAC_RSR;
-
-	if( ( ulIntStatus & AT91C_EMAC_RCOMP ) || ( ulEventStatus & AT91C_EMAC_REC ) )
-	{
-		/* A frame has been received, signal the lwIP task so it can process
-		the Rx descriptors. */
-		xSemaphoreGiveFromISR( xSemaphore, &xHigherPriorityTaskWoken );
-		AT91C_BASE_EMAC->EMAC_RSR = AT91C_EMAC_REC;
-	}
-
-	if( ulIntStatus & AT91C_EMAC_TCOMP )
-	{
-		/* A frame has been transmitted.  Mark all the buffers used by the
-		frame just transmitted as free again. */
-		vClearEMACTxBuffer();
-		AT91C_BASE_EMAC->EMAC_TSR = AT91C_EMAC_COMP;
-	}
-
-	/* Clear the interrupt. */
-	AT91C_BASE_AIC->AIC_EOICR = 0;
-
-	/* If a task was woken by either a frame being received then we may need to 
-	switch to another task.  If the unblocked task was of higher priority then
-	the interrupted task it will then execute immediately that the ISR
-	completes. */
-	if( xHigherPriorityTaskWoken )
-	{
-		portYIELD_FROM_ISR();
-	}
-}
-/*-----------------------------------------------------------*/
-
-void  vEMACISR_Wrapper( void )
-{
-	/* Save the context of the interrupted task. */
-	portSAVE_CONTEXT();
-
-	/* Call the handler to do the work.  This must be a separate
-	function to ensure the stack frame is set up correctly. */
-	vEMACISR_Handler();
-
-	/* Restore the context of whichever task will execute next. */
-	portRESTORE_CONTEXT();
-}
-/*-----------------------------------------------------------*/
-
-void vPassEMACSemaphore( SemaphoreHandle_t xCreatedSemaphore )
-{
-	/* Simply store the semaphore that should be used by the ISR. */
-	xSemaphore = xCreatedSemaphore;
-}
-
+/*
+ * FreeRTOS Kernel V10.4.1
+ * Copyright (C) 2020 Amazon.com, Inc. or its affiliates.  All Rights Reserved.
+ *
+ * Permission is hereby granted, free of charge, to any person obtaining a copy of
+ * this software and associated documentation files (the "Software"), to deal in
+ * the Software without restriction, including without limitation the rights to
+ * use, copy, modify, merge, publish, distribute, sublicense, and/or sell copies of
+ * the Software, and to permit persons to whom the Software is furnished to do so,
+ * subject to the following conditions:
+ *
+ * The above copyright notice and this permission notice shall be included in all
+ * copies or substantial portions of the Software.
+ *
+ * THE SOFTWARE IS PROVIDED "AS IS", WITHOUT WARRANTY OF ANY KIND, EXPRESS OR
+ * IMPLIED, INCLUDING BUT NOT LIMITED TO THE WARRANTIES OF MERCHANTABILITY, FITNESS
+ * FOR A PARTICULAR PURPOSE AND NONINFRINGEMENT. IN NO EVENT SHALL THE AUTHORS OR
+ * COPYRIGHT HOLDERS BE LIABLE FOR ANY CLAIM, DAMAGES OR OTHER LIABILITY, WHETHER
+ * IN AN ACTION OF CONTRACT, TORT OR OTHERWISE, ARISING FROM, OUT OF OR IN
+ * CONNECTION WITH THE SOFTWARE OR THE USE OR OTHER DEALINGS IN THE SOFTWARE.
+ *
+ * http://www.FreeRTOS.org
+ * http://aws.amazon.com/freertos
+ *
+ * 1 tab == 4 spaces!
+ */
+
+
+#include "FreeRTOS.h"
+#include "task.h"
+#include "semphr.h"
+#include "SAM7_EMAC.h"
+#include "AT91SAM7X256.h"
+
+/*-----------------------------------------------------------*/
+
+/* The semaphore used to signal the arrival of new data to the interface
+task. */
+static SemaphoreHandle_t xSemaphore = NULL;
+
+/* The interrupt entry point is naked so we can control the context saving. */
+void vEMACISR_Wrapper( void ) __attribute__((naked));
+
+/* The interrupt handler function must be separate from the entry function
+to ensure the correct stack frame is set up. */
+void vEMACISR_Handler( void );
+
+/*-----------------------------------------------------------*/
+/*
+ * The EMAC ISR.  Handles both Tx and Rx complete interrupts.
+ */
+void vEMACISR_Handler( void )
+{
+volatile unsigned long ulIntStatus, ulEventStatus;
+portBASE_TYPE xHigherPriorityTaskWoken = pdFALSE;
+extern void vClearEMACTxBuffer( void );
+
+	/* Find the cause of the interrupt. */
+	ulIntStatus = AT91C_BASE_EMAC->EMAC_ISR;
+	ulEventStatus = AT91C_BASE_EMAC->EMAC_RSR;
+
+	if( ( ulIntStatus & AT91C_EMAC_RCOMP ) || ( ulEventStatus & AT91C_EMAC_REC ) )
+	{
+		/* A frame has been received, signal the lwIP task so it can process
+		the Rx descriptors. */
+		xSemaphoreGiveFromISR( xSemaphore, &xHigherPriorityTaskWoken );
+		AT91C_BASE_EMAC->EMAC_RSR = AT91C_EMAC_REC;
+	}
+
+	if( ulIntStatus & AT91C_EMAC_TCOMP )
+	{
+		/* A frame has been transmitted.  Mark all the buffers used by the
+		frame just transmitted as free again. */
+		vClearEMACTxBuffer();
+		AT91C_BASE_EMAC->EMAC_TSR = AT91C_EMAC_COMP;
+	}
+
+	/* Clear the interrupt. */
+	AT91C_BASE_AIC->AIC_EOICR = 0;
+
+	/* If a task was woken by either a frame being received then we may need to 
+	switch to another task.  If the unblocked task was of higher priority then
+	the interrupted task it will then execute immediately that the ISR
+	completes. */
+	if( xHigherPriorityTaskWoken )
+	{
+		portYIELD_FROM_ISR();
+	}
+}
+/*-----------------------------------------------------------*/
+
+void  vEMACISR_Wrapper( void )
+{
+	/* Save the context of the interrupted task. */
+	portSAVE_CONTEXT();
+
+	/* Call the handler to do the work.  This must be a separate
+	function to ensure the stack frame is set up correctly. */
+	vEMACISR_Handler();
+
+	/* Restore the context of whichever task will execute next. */
+	portRESTORE_CONTEXT();
+}
+/*-----------------------------------------------------------*/
+
+void vPassEMACSemaphore( SemaphoreHandle_t xCreatedSemaphore )
+{
+	/* Simply store the semaphore that should be used by the ISR. */
+	xSemaphore = xCreatedSemaphore;
+}
+