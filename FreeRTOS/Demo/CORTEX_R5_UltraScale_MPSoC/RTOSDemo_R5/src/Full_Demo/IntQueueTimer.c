/*
<<<<<<< HEAD
 * FreeRTOS Kernel V10.3.0
=======
 * FreeRTOS Kernel V10.4.1
>>>>>>> 5cc65129
 * Copyright (C) 2020 Amazon.com, Inc. or its affiliates.  All Rights Reserved.
 *
 * Permission is hereby granted, free of charge, to any person obtaining a copy of
 * this software and associated documentation files (the "Software"), to deal in
 * the Software without restriction, including without limitation the rights to
 * use, copy, modify, merge, publish, distribute, sublicense, and/or sell copies of
 * the Software, and to permit persons to whom the Software is furnished to do so,
 * subject to the following conditions:
 *
 * The above copyright notice and this permission notice shall be included in all
 * copies or substantial portions of the Software.
 *
 * THE SOFTWARE IS PROVIDED "AS IS", WITHOUT WARRANTY OF ANY KIND, EXPRESS OR
 * IMPLIED, INCLUDING BUT NOT LIMITED TO THE WARRANTIES OF MERCHANTABILITY, FITNESS
 * FOR A PARTICULAR PURPOSE AND NONINFRINGEMENT. IN NO EVENT SHALL THE AUTHORS OR
 * COPYRIGHT HOLDERS BE LIABLE FOR ANY CLAIM, DAMAGES OR OTHER LIABILITY, WHETHER
 * IN AN ACTION OF CONTRACT, TORT OR OTHERWISE, ARISING FROM, OUT OF OR IN
 * CONNECTION WITH THE SOFTWARE OR THE USE OR OTHER DEALINGS IN THE SOFTWARE.
 *
 * http://www.FreeRTOS.org
 * http://aws.amazon.com/freertos
 *
 * 1 tab == 4 spaces!
 */

/*
 * This file initialises three timers as follows:
 *
 * Timer 0 and Timer 1 provide the interrupts that are used with the IntQ
 * standard demo tasks, which test interrupt nesting and using queues from
 * interrupts.  Both these interrupts operate below the maximum syscall
 * interrupt priority.
 *
 * Timer 2 is a much higher frequency timer that tests the nesting of interrupts
 * that execute above the maximum syscall interrupt priority.
 *
 * All the timers can nest with the tick interrupt - creating a maximum
 * interrupt nesting depth of 4.
 *
 * For convenience, the high frequency timer is also used to provide the time
 * base for the run time stats.
 */

/* Scheduler includes. */
#include "FreeRTOS.h"
#include "task.h"

/* Demo includes. */
#include "IntQueueTimer.h"
#include "IntQueue.h"

/* Xilinx includes. */
#include "xttcps.h"
#include "xscugic.h"

/* The frequencies at which the first two timers expire are slightly offset to
ensure they don't remain synchronised.  The frequency of the interrupt that
operates above the max syscall interrupt priority is 10 times faster so really
hammers the interrupt entry and exit code. */
#define tmrTIMERS_USED	3
#define tmrTIMER_0_FREQUENCY	( 2000UL )
#define tmrTIMER_1_FREQUENCY	( 2001UL )
#define tmrTIMER_2_FREQUENCY	( 20000UL )

/*-----------------------------------------------------------*/

/*
 * The single interrupt service routines that is used to service all three
 * timers.
 */
static void prvTimerHandler( void *CallBackRef );

/*-----------------------------------------------------------*/

/* Hardware constants. */
static const BaseType_t xDeviceIDs[ tmrTIMERS_USED ] = { XPAR_XTTCPS_2_DEVICE_ID, XPAR_XTTCPS_3_DEVICE_ID, XPAR_XTTCPS_4_DEVICE_ID };
static const BaseType_t xInterruptIDs[ tmrTIMERS_USED ] = { XPAR_XTTCPS_2_INTR, XPAR_XTTCPS_3_INTR, XPAR_XTTCPS_4_INTR };

/* Timer configuration settings. */
typedef struct
{
	uint32_t OutputHz;	/* Output frequency. */
	uint16_t Interval;	/* Interval value. */
	uint8_t Prescaler;	/* Prescaler value. */
	uint16_t Options;	/* Option settings. */
} TmrCntrSetup;

static TmrCntrSetup xTimerSettings[ tmrTIMERS_USED ] =
{
	{ tmrTIMER_0_FREQUENCY, 0, 0, XTTCPS_OPTION_INTERVAL_MODE | XTTCPS_OPTION_WAVE_DISABLE },
	{ tmrTIMER_1_FREQUENCY, 0, 0, XTTCPS_OPTION_INTERVAL_MODE | XTTCPS_OPTION_WAVE_DISABLE },
	{ tmrTIMER_2_FREQUENCY, 0, 0, XTTCPS_OPTION_INTERVAL_MODE | XTTCPS_OPTION_WAVE_DISABLE }
};

/* Lower priority number means higher logical priority, so
configMAX_API_CALL_INTERRUPT_PRIORITY - 1 is above the maximum system call
interrupt priority. */
static const UBaseType_t uxInterruptPriorities[ tmrTIMERS_USED ] =
{
	configMAX_API_CALL_INTERRUPT_PRIORITY + 1,
	configMAX_API_CALL_INTERRUPT_PRIORITY,
	configMAX_API_CALL_INTERRUPT_PRIORITY - 1
};

static XTtcPs xTimerInstances[ tmrTIMERS_USED ];

/* Used to provide a means of ensuring the intended interrupt nesting depth is
actually being reached. */
extern uint32_t ulPortInterruptNesting;
static uint32_t ulMaxRecordedNesting = 0;

/* Used to ensure the high frequency timer is running at the expected
frequency. */
static volatile uint32_t ulHighFrequencyTimerCounts = 0;

/*-----------------------------------------------------------*/

void vInitialiseTimerForIntQueueTest( void )
{
BaseType_t xStatus;
TmrCntrSetup *pxTimerSettings;
extern XScuGic xInterruptController;
BaseType_t xTimer;
XTtcPs *pxTimerInstance;
XTtcPs_Config *pxTimerConfiguration;
const uint8_t ucRisingEdge = 3;

	for( xTimer = 0; xTimer < tmrTIMERS_USED; xTimer++ )
	{
		/* Look up the timer's configuration. */
		pxTimerInstance = &( xTimerInstances[ xTimer ] );
		pxTimerConfiguration = XTtcPs_LookupConfig( xDeviceIDs[ xTimer ] );
		configASSERT( pxTimerConfiguration );

		pxTimerSettings = &( xTimerSettings[ xTimer ] );

		/* Initialise the device. */
		xStatus = XTtcPs_CfgInitialize( pxTimerInstance, pxTimerConfiguration, pxTimerConfiguration->BaseAddress );
		if( xStatus != XST_SUCCESS )
		{
			/* Not sure how to do this before XTtcPs_CfgInitialize is called
			as pxTimerInstance is set within XTtcPs_CfgInitialize(). */
			XTtcPs_Stop( pxTimerInstance );
			xStatus = XTtcPs_CfgInitialize( pxTimerInstance, pxTimerConfiguration, pxTimerConfiguration->BaseAddress );
			configASSERT( xStatus == XST_SUCCESS );
		}

		/* Set the options. */
		XTtcPs_SetOptions( pxTimerInstance, pxTimerSettings->Options );

		/* The timer frequency is preset in the pxTimerSettings structure.
		Derive the values for the other structure members. */
		XTtcPs_CalcIntervalFromFreq( pxTimerInstance, pxTimerSettings->OutputHz, &( pxTimerSettings->Interval ), &( pxTimerSettings->Prescaler ) );

		/* Set the interval and prescale. */
		XTtcPs_SetInterval( pxTimerInstance, pxTimerSettings->Interval );
		XTtcPs_SetPrescaler( pxTimerInstance, pxTimerSettings->Prescaler );

		/* The priority must be the lowest possible. */
		XScuGic_SetPriorityTriggerType( &xInterruptController, xInterruptIDs[ xTimer ], uxInterruptPriorities[ xTimer ] << portPRIORITY_SHIFT, ucRisingEdge );

		/* Connect to the interrupt controller. */
		xStatus = XScuGic_Connect( &xInterruptController, xInterruptIDs[ xTimer ], ( Xil_InterruptHandler ) prvTimerHandler, ( void * ) pxTimerInstance );
		configASSERT( xStatus == XST_SUCCESS);

		/* Enable the interrupt in the GIC. */
		XScuGic_Enable( &xInterruptController, xInterruptIDs[ xTimer ] );

		/* Enable the interrupts in the timer. */
		XTtcPs_EnableInterrupts( pxTimerInstance, XTTCPS_IXR_INTERVAL_MASK );

		/* Start the timer. */
		XTtcPs_Start( pxTimerInstance );
	}
}
/*-----------------------------------------------------------*/

static void prvTimerHandler( void *pvCallBackRef )
{
uint32_t ulInterruptStatus;
XTtcPs *pxTimer = ( XTtcPs * ) pvCallBackRef;
BaseType_t xYieldRequired;

	/* Read the interrupt status, then write it back to clear the interrupt. */
	ulInterruptStatus = XTtcPs_GetInterruptStatus( pxTimer );
	XTtcPs_ClearInterruptStatus( pxTimer, ulInterruptStatus );

	/* Only one interrupt event type is expected. */
	configASSERT( ( XTTCPS_IXR_INTERVAL_MASK & ulInterruptStatus ) != 0 );

	/* Check the device ID to know which IntQueue demo to call. */
	if( pxTimer->Config.DeviceId == xDeviceIDs[ 0 ] )
	{
		xYieldRequired = xFirstTimerHandler();
	}
	else if( pxTimer->Config.DeviceId == xDeviceIDs[ 1 ] )
	{
		xYieldRequired = xSecondTimerHandler();
	}
	else
	{
		/* Used to check the timer is running at the expected frequency. */
		ulHighFrequencyTimerCounts++;

		/* Latch the highest interrupt nesting count detected. */
		if( ulPortInterruptNesting > ulMaxRecordedNesting )
		{
			ulMaxRecordedNesting = ulPortInterruptNesting;
		}

		xYieldRequired = pdFALSE;
	}

	/* If xYieldRequired is not pdFALSE then calling either xFirstTimerHandler()
	or xSecondTimerHandler() resulted in a task leaving the blocked state and
	the task that left the blocked state had a priority higher than the currently
	running task (the task this interrupt interrupted) - so a context switch
	should be performed so the interrupt returns directly to the higher priority
	task.  xYieldRequired is tested inside the following macro. */
	portYIELD_FROM_ISR( xYieldRequired );
}

<|MERGE_RESOLUTION|>--- conflicted
+++ resolved
@@ -1,228 +1,224 @@
-/*
-<<<<<<< HEAD
- * FreeRTOS Kernel V10.3.0
-=======
- * FreeRTOS Kernel V10.4.1
->>>>>>> 5cc65129
- * Copyright (C) 2020 Amazon.com, Inc. or its affiliates.  All Rights Reserved.
- *
- * Permission is hereby granted, free of charge, to any person obtaining a copy of
- * this software and associated documentation files (the "Software"), to deal in
- * the Software without restriction, including without limitation the rights to
- * use, copy, modify, merge, publish, distribute, sublicense, and/or sell copies of
- * the Software, and to permit persons to whom the Software is furnished to do so,
- * subject to the following conditions:
- *
- * The above copyright notice and this permission notice shall be included in all
- * copies or substantial portions of the Software.
- *
- * THE SOFTWARE IS PROVIDED "AS IS", WITHOUT WARRANTY OF ANY KIND, EXPRESS OR
- * IMPLIED, INCLUDING BUT NOT LIMITED TO THE WARRANTIES OF MERCHANTABILITY, FITNESS
- * FOR A PARTICULAR PURPOSE AND NONINFRINGEMENT. IN NO EVENT SHALL THE AUTHORS OR
- * COPYRIGHT HOLDERS BE LIABLE FOR ANY CLAIM, DAMAGES OR OTHER LIABILITY, WHETHER
- * IN AN ACTION OF CONTRACT, TORT OR OTHERWISE, ARISING FROM, OUT OF OR IN
- * CONNECTION WITH THE SOFTWARE OR THE USE OR OTHER DEALINGS IN THE SOFTWARE.
- *
- * http://www.FreeRTOS.org
- * http://aws.amazon.com/freertos
- *
- * 1 tab == 4 spaces!
- */
-
-/*
- * This file initialises three timers as follows:
- *
- * Timer 0 and Timer 1 provide the interrupts that are used with the IntQ
- * standard demo tasks, which test interrupt nesting and using queues from
- * interrupts.  Both these interrupts operate below the maximum syscall
- * interrupt priority.
- *
- * Timer 2 is a much higher frequency timer that tests the nesting of interrupts
- * that execute above the maximum syscall interrupt priority.
- *
- * All the timers can nest with the tick interrupt - creating a maximum
- * interrupt nesting depth of 4.
- *
- * For convenience, the high frequency timer is also used to provide the time
- * base for the run time stats.
- */
-
-/* Scheduler includes. */
-#include "FreeRTOS.h"
-#include "task.h"
-
-/* Demo includes. */
-#include "IntQueueTimer.h"
-#include "IntQueue.h"
-
-/* Xilinx includes. */
-#include "xttcps.h"
-#include "xscugic.h"
-
-/* The frequencies at which the first two timers expire are slightly offset to
-ensure they don't remain synchronised.  The frequency of the interrupt that
-operates above the max syscall interrupt priority is 10 times faster so really
-hammers the interrupt entry and exit code. */
-#define tmrTIMERS_USED	3
-#define tmrTIMER_0_FREQUENCY	( 2000UL )
-#define tmrTIMER_1_FREQUENCY	( 2001UL )
-#define tmrTIMER_2_FREQUENCY	( 20000UL )
-
-/*-----------------------------------------------------------*/
-
-/*
- * The single interrupt service routines that is used to service all three
- * timers.
- */
-static void prvTimerHandler( void *CallBackRef );
-
-/*-----------------------------------------------------------*/
-
-/* Hardware constants. */
-static const BaseType_t xDeviceIDs[ tmrTIMERS_USED ] = { XPAR_XTTCPS_2_DEVICE_ID, XPAR_XTTCPS_3_DEVICE_ID, XPAR_XTTCPS_4_DEVICE_ID };
-static const BaseType_t xInterruptIDs[ tmrTIMERS_USED ] = { XPAR_XTTCPS_2_INTR, XPAR_XTTCPS_3_INTR, XPAR_XTTCPS_4_INTR };
-
-/* Timer configuration settings. */
-typedef struct
-{
-	uint32_t OutputHz;	/* Output frequency. */
-	uint16_t Interval;	/* Interval value. */
-	uint8_t Prescaler;	/* Prescaler value. */
-	uint16_t Options;	/* Option settings. */
-} TmrCntrSetup;
-
-static TmrCntrSetup xTimerSettings[ tmrTIMERS_USED ] =
-{
-	{ tmrTIMER_0_FREQUENCY, 0, 0, XTTCPS_OPTION_INTERVAL_MODE | XTTCPS_OPTION_WAVE_DISABLE },
-	{ tmrTIMER_1_FREQUENCY, 0, 0, XTTCPS_OPTION_INTERVAL_MODE | XTTCPS_OPTION_WAVE_DISABLE },
-	{ tmrTIMER_2_FREQUENCY, 0, 0, XTTCPS_OPTION_INTERVAL_MODE | XTTCPS_OPTION_WAVE_DISABLE }
-};
-
-/* Lower priority number means higher logical priority, so
-configMAX_API_CALL_INTERRUPT_PRIORITY - 1 is above the maximum system call
-interrupt priority. */
-static const UBaseType_t uxInterruptPriorities[ tmrTIMERS_USED ] =
-{
-	configMAX_API_CALL_INTERRUPT_PRIORITY + 1,
-	configMAX_API_CALL_INTERRUPT_PRIORITY,
-	configMAX_API_CALL_INTERRUPT_PRIORITY - 1
-};
-
-static XTtcPs xTimerInstances[ tmrTIMERS_USED ];
-
-/* Used to provide a means of ensuring the intended interrupt nesting depth is
-actually being reached. */
-extern uint32_t ulPortInterruptNesting;
-static uint32_t ulMaxRecordedNesting = 0;
-
-/* Used to ensure the high frequency timer is running at the expected
-frequency. */
-static volatile uint32_t ulHighFrequencyTimerCounts = 0;
-
-/*-----------------------------------------------------------*/
-
-void vInitialiseTimerForIntQueueTest( void )
-{
-BaseType_t xStatus;
-TmrCntrSetup *pxTimerSettings;
-extern XScuGic xInterruptController;
-BaseType_t xTimer;
-XTtcPs *pxTimerInstance;
-XTtcPs_Config *pxTimerConfiguration;
-const uint8_t ucRisingEdge = 3;
-
-	for( xTimer = 0; xTimer < tmrTIMERS_USED; xTimer++ )
-	{
-		/* Look up the timer's configuration. */
-		pxTimerInstance = &( xTimerInstances[ xTimer ] );
-		pxTimerConfiguration = XTtcPs_LookupConfig( xDeviceIDs[ xTimer ] );
-		configASSERT( pxTimerConfiguration );
-
-		pxTimerSettings = &( xTimerSettings[ xTimer ] );
-
-		/* Initialise the device. */
-		xStatus = XTtcPs_CfgInitialize( pxTimerInstance, pxTimerConfiguration, pxTimerConfiguration->BaseAddress );
-		if( xStatus != XST_SUCCESS )
-		{
-			/* Not sure how to do this before XTtcPs_CfgInitialize is called
-			as pxTimerInstance is set within XTtcPs_CfgInitialize(). */
-			XTtcPs_Stop( pxTimerInstance );
-			xStatus = XTtcPs_CfgInitialize( pxTimerInstance, pxTimerConfiguration, pxTimerConfiguration->BaseAddress );
-			configASSERT( xStatus == XST_SUCCESS );
-		}
-
-		/* Set the options. */
-		XTtcPs_SetOptions( pxTimerInstance, pxTimerSettings->Options );
-
-		/* The timer frequency is preset in the pxTimerSettings structure.
-		Derive the values for the other structure members. */
-		XTtcPs_CalcIntervalFromFreq( pxTimerInstance, pxTimerSettings->OutputHz, &( pxTimerSettings->Interval ), &( pxTimerSettings->Prescaler ) );
-
-		/* Set the interval and prescale. */
-		XTtcPs_SetInterval( pxTimerInstance, pxTimerSettings->Interval );
-		XTtcPs_SetPrescaler( pxTimerInstance, pxTimerSettings->Prescaler );
-
-		/* The priority must be the lowest possible. */
-		XScuGic_SetPriorityTriggerType( &xInterruptController, xInterruptIDs[ xTimer ], uxInterruptPriorities[ xTimer ] << portPRIORITY_SHIFT, ucRisingEdge );
-
-		/* Connect to the interrupt controller. */
-		xStatus = XScuGic_Connect( &xInterruptController, xInterruptIDs[ xTimer ], ( Xil_InterruptHandler ) prvTimerHandler, ( void * ) pxTimerInstance );
-		configASSERT( xStatus == XST_SUCCESS);
-
-		/* Enable the interrupt in the GIC. */
-		XScuGic_Enable( &xInterruptController, xInterruptIDs[ xTimer ] );
-
-		/* Enable the interrupts in the timer. */
-		XTtcPs_EnableInterrupts( pxTimerInstance, XTTCPS_IXR_INTERVAL_MASK );
-
-		/* Start the timer. */
-		XTtcPs_Start( pxTimerInstance );
-	}
-}
-/*-----------------------------------------------------------*/
-
-static void prvTimerHandler( void *pvCallBackRef )
-{
-uint32_t ulInterruptStatus;
-XTtcPs *pxTimer = ( XTtcPs * ) pvCallBackRef;
-BaseType_t xYieldRequired;
-
-	/* Read the interrupt status, then write it back to clear the interrupt. */
-	ulInterruptStatus = XTtcPs_GetInterruptStatus( pxTimer );
-	XTtcPs_ClearInterruptStatus( pxTimer, ulInterruptStatus );
-
-	/* Only one interrupt event type is expected. */
-	configASSERT( ( XTTCPS_IXR_INTERVAL_MASK & ulInterruptStatus ) != 0 );
-
-	/* Check the device ID to know which IntQueue demo to call. */
-	if( pxTimer->Config.DeviceId == xDeviceIDs[ 0 ] )
-	{
-		xYieldRequired = xFirstTimerHandler();
-	}
-	else if( pxTimer->Config.DeviceId == xDeviceIDs[ 1 ] )
-	{
-		xYieldRequired = xSecondTimerHandler();
-	}
-	else
-	{
-		/* Used to check the timer is running at the expected frequency. */
-		ulHighFrequencyTimerCounts++;
-
-		/* Latch the highest interrupt nesting count detected. */
-		if( ulPortInterruptNesting > ulMaxRecordedNesting )
-		{
-			ulMaxRecordedNesting = ulPortInterruptNesting;
-		}
-
-		xYieldRequired = pdFALSE;
-	}
-
-	/* If xYieldRequired is not pdFALSE then calling either xFirstTimerHandler()
-	or xSecondTimerHandler() resulted in a task leaving the blocked state and
-	the task that left the blocked state had a priority higher than the currently
-	running task (the task this interrupt interrupted) - so a context switch
-	should be performed so the interrupt returns directly to the higher priority
-	task.  xYieldRequired is tested inside the following macro. */
-	portYIELD_FROM_ISR( xYieldRequired );
-}
-
+/*
+ * FreeRTOS Kernel V10.4.1
+ * Copyright (C) 2020 Amazon.com, Inc. or its affiliates.  All Rights Reserved.
+ *
+ * Permission is hereby granted, free of charge, to any person obtaining a copy of
+ * this software and associated documentation files (the "Software"), to deal in
+ * the Software without restriction, including without limitation the rights to
+ * use, copy, modify, merge, publish, distribute, sublicense, and/or sell copies of
+ * the Software, and to permit persons to whom the Software is furnished to do so,
+ * subject to the following conditions:
+ *
+ * The above copyright notice and this permission notice shall be included in all
+ * copies or substantial portions of the Software.
+ *
+ * THE SOFTWARE IS PROVIDED "AS IS", WITHOUT WARRANTY OF ANY KIND, EXPRESS OR
+ * IMPLIED, INCLUDING BUT NOT LIMITED TO THE WARRANTIES OF MERCHANTABILITY, FITNESS
+ * FOR A PARTICULAR PURPOSE AND NONINFRINGEMENT. IN NO EVENT SHALL THE AUTHORS OR
+ * COPYRIGHT HOLDERS BE LIABLE FOR ANY CLAIM, DAMAGES OR OTHER LIABILITY, WHETHER
+ * IN AN ACTION OF CONTRACT, TORT OR OTHERWISE, ARISING FROM, OUT OF OR IN
+ * CONNECTION WITH THE SOFTWARE OR THE USE OR OTHER DEALINGS IN THE SOFTWARE.
+ *
+ * http://www.FreeRTOS.org
+ * http://aws.amazon.com/freertos
+ *
+ * 1 tab == 4 spaces!
+ */
+
+/*
+ * This file initialises three timers as follows:
+ *
+ * Timer 0 and Timer 1 provide the interrupts that are used with the IntQ
+ * standard demo tasks, which test interrupt nesting and using queues from
+ * interrupts.  Both these interrupts operate below the maximum syscall
+ * interrupt priority.
+ *
+ * Timer 2 is a much higher frequency timer that tests the nesting of interrupts
+ * that execute above the maximum syscall interrupt priority.
+ *
+ * All the timers can nest with the tick interrupt - creating a maximum
+ * interrupt nesting depth of 4.
+ *
+ * For convenience, the high frequency timer is also used to provide the time
+ * base for the run time stats.
+ */
+
+/* Scheduler includes. */
+#include "FreeRTOS.h"
+#include "task.h"
+
+/* Demo includes. */
+#include "IntQueueTimer.h"
+#include "IntQueue.h"
+
+/* Xilinx includes. */
+#include "xttcps.h"
+#include "xscugic.h"
+
+/* The frequencies at which the first two timers expire are slightly offset to
+ensure they don't remain synchronised.  The frequency of the interrupt that
+operates above the max syscall interrupt priority is 10 times faster so really
+hammers the interrupt entry and exit code. */
+#define tmrTIMERS_USED	3
+#define tmrTIMER_0_FREQUENCY	( 2000UL )
+#define tmrTIMER_1_FREQUENCY	( 2001UL )
+#define tmrTIMER_2_FREQUENCY	( 20000UL )
+
+/*-----------------------------------------------------------*/
+
+/*
+ * The single interrupt service routines that is used to service all three
+ * timers.
+ */
+static void prvTimerHandler( void *CallBackRef );
+
+/*-----------------------------------------------------------*/
+
+/* Hardware constants. */
+static const BaseType_t xDeviceIDs[ tmrTIMERS_USED ] = { XPAR_XTTCPS_2_DEVICE_ID, XPAR_XTTCPS_3_DEVICE_ID, XPAR_XTTCPS_4_DEVICE_ID };
+static const BaseType_t xInterruptIDs[ tmrTIMERS_USED ] = { XPAR_XTTCPS_2_INTR, XPAR_XTTCPS_3_INTR, XPAR_XTTCPS_4_INTR };
+
+/* Timer configuration settings. */
+typedef struct
+{
+	uint32_t OutputHz;	/* Output frequency. */
+	uint16_t Interval;	/* Interval value. */
+	uint8_t Prescaler;	/* Prescaler value. */
+	uint16_t Options;	/* Option settings. */
+} TmrCntrSetup;
+
+static TmrCntrSetup xTimerSettings[ tmrTIMERS_USED ] =
+{
+	{ tmrTIMER_0_FREQUENCY, 0, 0, XTTCPS_OPTION_INTERVAL_MODE | XTTCPS_OPTION_WAVE_DISABLE },
+	{ tmrTIMER_1_FREQUENCY, 0, 0, XTTCPS_OPTION_INTERVAL_MODE | XTTCPS_OPTION_WAVE_DISABLE },
+	{ tmrTIMER_2_FREQUENCY, 0, 0, XTTCPS_OPTION_INTERVAL_MODE | XTTCPS_OPTION_WAVE_DISABLE }
+};
+
+/* Lower priority number means higher logical priority, so
+configMAX_API_CALL_INTERRUPT_PRIORITY - 1 is above the maximum system call
+interrupt priority. */
+static const UBaseType_t uxInterruptPriorities[ tmrTIMERS_USED ] =
+{
+	configMAX_API_CALL_INTERRUPT_PRIORITY + 1,
+	configMAX_API_CALL_INTERRUPT_PRIORITY,
+	configMAX_API_CALL_INTERRUPT_PRIORITY - 1
+};
+
+static XTtcPs xTimerInstances[ tmrTIMERS_USED ];
+
+/* Used to provide a means of ensuring the intended interrupt nesting depth is
+actually being reached. */
+extern uint32_t ulPortInterruptNesting;
+static uint32_t ulMaxRecordedNesting = 0;
+
+/* Used to ensure the high frequency timer is running at the expected
+frequency. */
+static volatile uint32_t ulHighFrequencyTimerCounts = 0;
+
+/*-----------------------------------------------------------*/
+
+void vInitialiseTimerForIntQueueTest( void )
+{
+BaseType_t xStatus;
+TmrCntrSetup *pxTimerSettings;
+extern XScuGic xInterruptController;
+BaseType_t xTimer;
+XTtcPs *pxTimerInstance;
+XTtcPs_Config *pxTimerConfiguration;
+const uint8_t ucRisingEdge = 3;
+
+	for( xTimer = 0; xTimer < tmrTIMERS_USED; xTimer++ )
+	{
+		/* Look up the timer's configuration. */
+		pxTimerInstance = &( xTimerInstances[ xTimer ] );
+		pxTimerConfiguration = XTtcPs_LookupConfig( xDeviceIDs[ xTimer ] );
+		configASSERT( pxTimerConfiguration );
+
+		pxTimerSettings = &( xTimerSettings[ xTimer ] );
+
+		/* Initialise the device. */
+		xStatus = XTtcPs_CfgInitialize( pxTimerInstance, pxTimerConfiguration, pxTimerConfiguration->BaseAddress );
+		if( xStatus != XST_SUCCESS )
+		{
+			/* Not sure how to do this before XTtcPs_CfgInitialize is called
+			as pxTimerInstance is set within XTtcPs_CfgInitialize(). */
+			XTtcPs_Stop( pxTimerInstance );
+			xStatus = XTtcPs_CfgInitialize( pxTimerInstance, pxTimerConfiguration, pxTimerConfiguration->BaseAddress );
+			configASSERT( xStatus == XST_SUCCESS );
+		}
+
+		/* Set the options. */
+		XTtcPs_SetOptions( pxTimerInstance, pxTimerSettings->Options );
+
+		/* The timer frequency is preset in the pxTimerSettings structure.
+		Derive the values for the other structure members. */
+		XTtcPs_CalcIntervalFromFreq( pxTimerInstance, pxTimerSettings->OutputHz, &( pxTimerSettings->Interval ), &( pxTimerSettings->Prescaler ) );
+
+		/* Set the interval and prescale. */
+		XTtcPs_SetInterval( pxTimerInstance, pxTimerSettings->Interval );
+		XTtcPs_SetPrescaler( pxTimerInstance, pxTimerSettings->Prescaler );
+
+		/* The priority must be the lowest possible. */
+		XScuGic_SetPriorityTriggerType( &xInterruptController, xInterruptIDs[ xTimer ], uxInterruptPriorities[ xTimer ] << portPRIORITY_SHIFT, ucRisingEdge );
+
+		/* Connect to the interrupt controller. */
+		xStatus = XScuGic_Connect( &xInterruptController, xInterruptIDs[ xTimer ], ( Xil_InterruptHandler ) prvTimerHandler, ( void * ) pxTimerInstance );
+		configASSERT( xStatus == XST_SUCCESS);
+
+		/* Enable the interrupt in the GIC. */
+		XScuGic_Enable( &xInterruptController, xInterruptIDs[ xTimer ] );
+
+		/* Enable the interrupts in the timer. */
+		XTtcPs_EnableInterrupts( pxTimerInstance, XTTCPS_IXR_INTERVAL_MASK );
+
+		/* Start the timer. */
+		XTtcPs_Start( pxTimerInstance );
+	}
+}
+/*-----------------------------------------------------------*/
+
+static void prvTimerHandler( void *pvCallBackRef )
+{
+uint32_t ulInterruptStatus;
+XTtcPs *pxTimer = ( XTtcPs * ) pvCallBackRef;
+BaseType_t xYieldRequired;
+
+	/* Read the interrupt status, then write it back to clear the interrupt. */
+	ulInterruptStatus = XTtcPs_GetInterruptStatus( pxTimer );
+	XTtcPs_ClearInterruptStatus( pxTimer, ulInterruptStatus );
+
+	/* Only one interrupt event type is expected. */
+	configASSERT( ( XTTCPS_IXR_INTERVAL_MASK & ulInterruptStatus ) != 0 );
+
+	/* Check the device ID to know which IntQueue demo to call. */
+	if( pxTimer->Config.DeviceId == xDeviceIDs[ 0 ] )
+	{
+		xYieldRequired = xFirstTimerHandler();
+	}
+	else if( pxTimer->Config.DeviceId == xDeviceIDs[ 1 ] )
+	{
+		xYieldRequired = xSecondTimerHandler();
+	}
+	else
+	{
+		/* Used to check the timer is running at the expected frequency. */
+		ulHighFrequencyTimerCounts++;
+
+		/* Latch the highest interrupt nesting count detected. */
+		if( ulPortInterruptNesting > ulMaxRecordedNesting )
+		{
+			ulMaxRecordedNesting = ulPortInterruptNesting;
+		}
+
+		xYieldRequired = pdFALSE;
+	}
+
+	/* If xYieldRequired is not pdFALSE then calling either xFirstTimerHandler()
+	or xSecondTimerHandler() resulted in a task leaving the blocked state and
+	the task that left the blocked state had a priority higher than the currently
+	running task (the task this interrupt interrupted) - so a context switch
+	should be performed so the interrupt returns directly to the higher priority
+	task.  xYieldRequired is tested inside the following macro. */
+	portYIELD_FROM_ISR( xYieldRequired );
+}
+