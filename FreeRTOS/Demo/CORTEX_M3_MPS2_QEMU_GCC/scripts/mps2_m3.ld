--- conflicted
+++ resolved
@@ -54,11 +54,8 @@
         KEEP (*(.fini))
         KEEP(*(.eh_frame))
         *(.rodata*)
-<<<<<<< HEAD
         . = ALIGN(4);
         _etext = .;
-=======
->>>>>>> 56ecd5fc
     } > FLASH
 
 	.ARM.extab :
@@ -77,14 +74,7 @@
 		. = ALIGN(4);
 	} >FLASH
 
-<<<<<<< HEAD
-    /* used by the startup to initialize data */
     _sidata = LOADADDR(.data);
-=======
-	. = ALIGN(4);
-	_etext = .;
-	_sidata = _etext;
->>>>>>> 56ecd5fc
 
     .interrupts_ram :
     {
