--- conflicted
+++ resolved
@@ -1,212 +1,208 @@
-/*
-<<<<<<< HEAD
- * FreeRTOS Kernel V10.3.0
-=======
- * FreeRTOS Kernel V10.4.1
->>>>>>> 5cc65129
- * Copyright (C) 2020 Amazon.com, Inc. or its affiliates.  All Rights Reserved.
- *
- * Permission is hereby granted, free of charge, to any person obtaining a copy of
- * this software and associated documentation files (the "Software"), to deal in
- * the Software without restriction, including without limitation the rights to
- * use, copy, modify, merge, publish, distribute, sublicense, and/or sell copies of
- * the Software, and to permit persons to whom the Software is furnished to do so,
- * subject to the following conditions:
- *
- * The above copyright notice and this permission notice shall be included in all
- * copies or substantial portions of the Software.
- *
- * THE SOFTWARE IS PROVIDED "AS IS", WITHOUT WARRANTY OF ANY KIND, EXPRESS OR
- * IMPLIED, INCLUDING BUT NOT LIMITED TO THE WARRANTIES OF MERCHANTABILITY, FITNESS
- * FOR A PARTICULAR PURPOSE AND NONINFRINGEMENT. IN NO EVENT SHALL THE AUTHORS OR
- * COPYRIGHT HOLDERS BE LIABLE FOR ANY CLAIM, DAMAGES OR OTHER LIABILITY, WHETHER
- * IN AN ACTION OF CONTRACT, TORT OR OTHERWISE, ARISING FROM, OUT OF OR IN
- * CONNECTION WITH THE SOFTWARE OR THE USE OR OTHER DEALINGS IN THE SOFTWARE.
- *
- * http://www.FreeRTOS.org
- * http://aws.amazon.com/freertos
- *
- * 1 tab == 4 spaces!
- */
-
-#ifndef FREERTOS_CONFIG_H
-#define FREERTOS_CONFIG_H
-
-/*-----------------------------------------------------------
- * Application specific definitions.
- *
- * These definitions should be adjusted for your particular hardware and
- * application requirements.
- *
- * THESE PARAMETERS ARE DESCRIBED WITHIN THE 'CONFIGURATION' SECTION OF THE
- * FreeRTOS API DOCUMENTATION AVAILABLE ON THE FreeRTOS.org WEB SITE.
- *
- * See http://www.freertos.org/a00110.html
- *----------------------------------------------------------*/
-
-/*
- * The FreeRTOS Quark port implements a full interrupt nesting model.
- *
- * Interrupts that are assigned a priority at or below
- * configMAX_API_CALL_INTERRUPT_PRIORITY can call interrupt safe API functions
- * and will nest.
- *
- * Interrupts that are assigned a priority above
- * configMAX_API_CALL_INTERRUPT_PRIORITY cannot call any FreeRTOS API functions,
- * will nest, and will not be masked by FreeRTOS critical sections (although all
- * interrupts are briefly masked by the hardware itself on interrupt entry).
- *
- * FreeRTOS functions that can be called from an interrupt are those that end in
- * "FromISR".  FreeRTOS maintains a separate interrupt safe API to enable
- * interrupt entry to be shorter, faster, simpler and smaller.
- *
- * User definable interrupt priorities range from 2 (the lowest) to 15 (the
- * highest).
- */
-#define configMAX_API_CALL_INTERRUPT_PRIORITY	10
-
-/*
- * Interrupt entry code will switch the stack in use to a dedicated system 
- * stack.
- *
- * configISR_STACK_SIZE defines the number of 32-bit values that can be stored
- * on the system stack, and must be large enough to hold a potentially nested
- * interrupt stack frame.
- *
- * Changing this parameter necessitates a complete rebuild so the assembly files
- * also get rebuilt.
- */
-#define configISR_STACK_SIZE					350
-
-/*
- * If configSUPPORT_FPU is set to 1 then tasks can optionally have a floating
- * point context (the floating point registers will be saved as part of the task
- * context).  If configSUPPORT_FPU is set to 1 then a task must *not* use any
- * floating point instructions until after it has called vPortTaskUsesFPU().
- *
- * If configSUPPORT_FPU is set to 0 then floating point instructions must never
- * be used.
- */
-#define configSUPPORT_FPU						1
-
-/* There are two ways of implementing interrupt handlers:
- *
- * 	1) As standard C functions -
- *
- *	This method can only be used if configUSE_COMMON_INTERRUPT_ENTRY_POINT
- *	is set to 1.  The C function is installed using
- *	xPortRegisterCInterruptHandler().
- *
- *	This is the simplest of the two methods but incurs a slightly longer
- * 	interrupt entry time.
- *
- *	2) By using an assembly stub that wraps the handler in the FreeRTOS
- *	portFREERTOS_INTERRUPT_ENTRY and portFREERTOS_INTERRUPT_EXIT macros.  The handler is installed
- *	using xPortInstallInterruptHandler().
- *
- * This method can always be used.  It is slightly more complex than
- * method 1 but benefits from a faster interrupt entry time.
- *
- * Changing this parameter necessitates a complete clean build.
- */
-#define configUSE_COMMON_INTERRUPT_ENTRY_POINT	1
-
-#define configCPU_CLOCK_HZ						( 400000000UL )
-#define configUSE_PORT_OPTIMISED_TASK_SELECTION	1
-#define configMINIMAL_STACK_SIZE				( 125 )
-#define configUSE_TICKLESS_IDLE					0
-#define configTICK_RATE_HZ						( ( TickType_t ) 1000 )
-#define configUSE_PREEMPTION					1
-#define configUSE_IDLE_HOOK						1
-#define configUSE_TICK_HOOK						1
-#define configMAX_PRIORITIES					( 7 )
-#define configTOTAL_HEAP_SIZE					( ( size_t ) ( 55 * 1024 ) )
-#define configMAX_TASK_NAME_LEN					( 10 )
-#define configUSE_TRACE_FACILITY				0
-#define configUSE_16_BIT_TICKS					0
-#define configIDLE_SHOULD_YIELD					1
-#define configUSE_MUTEXES						1
-#define configQUEUE_REGISTRY_SIZE				8
-#define configCHECK_FOR_STACK_OVERFLOW			2
-#define configUSE_RECURSIVE_MUTEXES				1
-#define configUSE_MALLOC_FAILED_HOOK			1
-#define configUSE_APPLICATION_TASK_TAG			0
-#define configUSE_COUNTING_SEMAPHORES			1
-#define configUSE_QUEUE_SETS					1
-#define configUSE_TASK_NOTIFICATIONS			1
-
-/* Co-routine definitions. */
-#define configUSE_CO_ROUTINES 					0
-#define configMAX_CO_ROUTINE_PRIORITIES 		( 2 )
-
-/* Software timer definitions. */
-#define configUSE_TIMERS						1
-#define configTIMER_TASK_PRIORITY				( configMAX_PRIORITIES - 1 )
-#define configTIMER_QUEUE_LENGTH				8
-#define configTIMER_TASK_STACK_DEPTH			( configMINIMAL_STACK_SIZE * 2 )
-
-/* Set the following definitions to 1 to include the API function, or zero
-to exclude the API function. */
-#define INCLUDE_vTaskPrioritySet				1
-#define INCLUDE_uxTaskPriorityGet				1
-#define INCLUDE_vTaskDelete						1
-#define INCLUDE_vTaskCleanUpResources			1
-#define INCLUDE_vTaskSuspend					1
-#define INCLUDE_vTaskDelayUntil					1
-#define INCLUDE_vTaskDelay						1
-#define INCLUDE_xTimerPendFunctionCall			1
-#define INCLUDE_eTaskGetState					1
-
-/* This demo makes use of one or more example stats formatting functions.  These
-format the raw data provided by the uxTaskGetSystemState() function in to human
-readable ASCII form.  See the notes in the implementation of vTaskList() within
-FreeRTOS/Source/tasks.c for limitations. */
-#define configUSE_STATS_FORMATTING_FUNCTIONS	1
-
-/* portCONFIGURE_TIMER_FOR_RUN_TIME_STATS is not required because the time base
-comes from the ulHighFrequencyTimerCounts variable which is incremented in a
-high frequency timer that is already being started as part of the interrupt
-nesting test. */
-#define configGENERATE_RUN_TIME_STATS	0
-
-/* The size of the global output buffer that is available for use when there
-are multiple command interpreters running at once (for example, one on a UART
-and one on TCP/IP).  This is done to prevent an output buffer being defined by
-each implementation - which would waste RAM.  In this case, there is only one
-command interpreter running. */
-#define configCOMMAND_INT_MAX_OUTPUT_SIZE 2096
-
-/* This file is included from assembler files - make sure C code is not included
-in assembler files. */
-#ifndef __ASSEMBLER__
-	void vAssertCalled( const char * pcFile, unsigned long ulLine );
-	void vConfigureTickInterrupt( void );
-	void vClearTickInterrupt( void );
-#endif /* __ASSEMBLER__ */
-
-
-
-/* Normal assert() semantics without relying on the provision of an assert.h
-header file. */
-#define configASSERT( x ) if( ( x ) == 0 ) vAssertCalled( __FILE__, __LINE__ );
-
-
-
-/****** Hardware/compiler specific settings. *******************************************/
-
-/*
- * The application must provide a function that configures a peripheral to
- * create the FreeRTOS tick interrupt, then define configSETUP_TICK_INTERRUPT()
- * in FreeRTOSConfig.h to call the function.  This file contains a function
- * that is suitable for use on the Zynq MPU.  FreeRTOS_Tick_Handler() must
- * be installed as the peripheral's interrupt handler.
- */
-#define configSETUP_TICK_INTERRUPT() vConfigureTickInterrupt()
-#define configCLEAR_TICK_INTERRUPT() vClearTickInterrupt()
-
-
-/* Compiler specifics. */
-#define fabs( x )			__builtin_fabs( ( x ) )
-
-#endif /* FREERTOS_CONFIG_H */
-
+/*
+ * FreeRTOS Kernel V10.4.1
+ * Copyright (C) 2020 Amazon.com, Inc. or its affiliates.  All Rights Reserved.
+ *
+ * Permission is hereby granted, free of charge, to any person obtaining a copy of
+ * this software and associated documentation files (the "Software"), to deal in
+ * the Software without restriction, including without limitation the rights to
+ * use, copy, modify, merge, publish, distribute, sublicense, and/or sell copies of
+ * the Software, and to permit persons to whom the Software is furnished to do so,
+ * subject to the following conditions:
+ *
+ * The above copyright notice and this permission notice shall be included in all
+ * copies or substantial portions of the Software.
+ *
+ * THE SOFTWARE IS PROVIDED "AS IS", WITHOUT WARRANTY OF ANY KIND, EXPRESS OR
+ * IMPLIED, INCLUDING BUT NOT LIMITED TO THE WARRANTIES OF MERCHANTABILITY, FITNESS
+ * FOR A PARTICULAR PURPOSE AND NONINFRINGEMENT. IN NO EVENT SHALL THE AUTHORS OR
+ * COPYRIGHT HOLDERS BE LIABLE FOR ANY CLAIM, DAMAGES OR OTHER LIABILITY, WHETHER
+ * IN AN ACTION OF CONTRACT, TORT OR OTHERWISE, ARISING FROM, OUT OF OR IN
+ * CONNECTION WITH THE SOFTWARE OR THE USE OR OTHER DEALINGS IN THE SOFTWARE.
+ *
+ * http://www.FreeRTOS.org
+ * http://aws.amazon.com/freertos
+ *
+ * 1 tab == 4 spaces!
+ */
+
+#ifndef FREERTOS_CONFIG_H
+#define FREERTOS_CONFIG_H
+
+/*-----------------------------------------------------------
+ * Application specific definitions.
+ *
+ * These definitions should be adjusted for your particular hardware and
+ * application requirements.
+ *
+ * THESE PARAMETERS ARE DESCRIBED WITHIN THE 'CONFIGURATION' SECTION OF THE
+ * FreeRTOS API DOCUMENTATION AVAILABLE ON THE FreeRTOS.org WEB SITE.
+ *
+ * See http://www.freertos.org/a00110.html
+ *----------------------------------------------------------*/
+
+/*
+ * The FreeRTOS Quark port implements a full interrupt nesting model.
+ *
+ * Interrupts that are assigned a priority at or below
+ * configMAX_API_CALL_INTERRUPT_PRIORITY can call interrupt safe API functions
+ * and will nest.
+ *
+ * Interrupts that are assigned a priority above
+ * configMAX_API_CALL_INTERRUPT_PRIORITY cannot call any FreeRTOS API functions,
+ * will nest, and will not be masked by FreeRTOS critical sections (although all
+ * interrupts are briefly masked by the hardware itself on interrupt entry).
+ *
+ * FreeRTOS functions that can be called from an interrupt are those that end in
+ * "FromISR".  FreeRTOS maintains a separate interrupt safe API to enable
+ * interrupt entry to be shorter, faster, simpler and smaller.
+ *
+ * User definable interrupt priorities range from 2 (the lowest) to 15 (the
+ * highest).
+ */
+#define configMAX_API_CALL_INTERRUPT_PRIORITY	10
+
+/*
+ * Interrupt entry code will switch the stack in use to a dedicated system 
+ * stack.
+ *
+ * configISR_STACK_SIZE defines the number of 32-bit values that can be stored
+ * on the system stack, and must be large enough to hold a potentially nested
+ * interrupt stack frame.
+ *
+ * Changing this parameter necessitates a complete rebuild so the assembly files
+ * also get rebuilt.
+ */
+#define configISR_STACK_SIZE					350
+
+/*
+ * If configSUPPORT_FPU is set to 1 then tasks can optionally have a floating
+ * point context (the floating point registers will be saved as part of the task
+ * context).  If configSUPPORT_FPU is set to 1 then a task must *not* use any
+ * floating point instructions until after it has called vPortTaskUsesFPU().
+ *
+ * If configSUPPORT_FPU is set to 0 then floating point instructions must never
+ * be used.
+ */
+#define configSUPPORT_FPU						1
+
+/* There are two ways of implementing interrupt handlers:
+ *
+ * 	1) As standard C functions -
+ *
+ *	This method can only be used if configUSE_COMMON_INTERRUPT_ENTRY_POINT
+ *	is set to 1.  The C function is installed using
+ *	xPortRegisterCInterruptHandler().
+ *
+ *	This is the simplest of the two methods but incurs a slightly longer
+ * 	interrupt entry time.
+ *
+ *	2) By using an assembly stub that wraps the handler in the FreeRTOS
+ *	portFREERTOS_INTERRUPT_ENTRY and portFREERTOS_INTERRUPT_EXIT macros.  The handler is installed
+ *	using xPortInstallInterruptHandler().
+ *
+ * This method can always be used.  It is slightly more complex than
+ * method 1 but benefits from a faster interrupt entry time.
+ *
+ * Changing this parameter necessitates a complete clean build.
+ */
+#define configUSE_COMMON_INTERRUPT_ENTRY_POINT	1
+
+#define configCPU_CLOCK_HZ						( 400000000UL )
+#define configUSE_PORT_OPTIMISED_TASK_SELECTION	1
+#define configMINIMAL_STACK_SIZE				( 125 )
+#define configUSE_TICKLESS_IDLE					0
+#define configTICK_RATE_HZ						( ( TickType_t ) 1000 )
+#define configUSE_PREEMPTION					1
+#define configUSE_IDLE_HOOK						1
+#define configUSE_TICK_HOOK						1
+#define configMAX_PRIORITIES					( 7 )
+#define configTOTAL_HEAP_SIZE					( ( size_t ) ( 55 * 1024 ) )
+#define configMAX_TASK_NAME_LEN					( 10 )
+#define configUSE_TRACE_FACILITY				0
+#define configUSE_16_BIT_TICKS					0
+#define configIDLE_SHOULD_YIELD					1
+#define configUSE_MUTEXES						1
+#define configQUEUE_REGISTRY_SIZE				8
+#define configCHECK_FOR_STACK_OVERFLOW			2
+#define configUSE_RECURSIVE_MUTEXES				1
+#define configUSE_MALLOC_FAILED_HOOK			1
+#define configUSE_APPLICATION_TASK_TAG			0
+#define configUSE_COUNTING_SEMAPHORES			1
+#define configUSE_QUEUE_SETS					1
+#define configUSE_TASK_NOTIFICATIONS			1
+
+/* Co-routine definitions. */
+#define configUSE_CO_ROUTINES 					0
+#define configMAX_CO_ROUTINE_PRIORITIES 		( 2 )
+
+/* Software timer definitions. */
+#define configUSE_TIMERS						1
+#define configTIMER_TASK_PRIORITY				( configMAX_PRIORITIES - 1 )
+#define configTIMER_QUEUE_LENGTH				8
+#define configTIMER_TASK_STACK_DEPTH			( configMINIMAL_STACK_SIZE * 2 )
+
+/* Set the following definitions to 1 to include the API function, or zero
+to exclude the API function. */
+#define INCLUDE_vTaskPrioritySet				1
+#define INCLUDE_uxTaskPriorityGet				1
+#define INCLUDE_vTaskDelete						1
+#define INCLUDE_vTaskCleanUpResources			1
+#define INCLUDE_vTaskSuspend					1
+#define INCLUDE_vTaskDelayUntil					1
+#define INCLUDE_vTaskDelay						1
+#define INCLUDE_xTimerPendFunctionCall			1
+#define INCLUDE_eTaskGetState					1
+
+/* This demo makes use of one or more example stats formatting functions.  These
+format the raw data provided by the uxTaskGetSystemState() function in to human
+readable ASCII form.  See the notes in the implementation of vTaskList() within
+FreeRTOS/Source/tasks.c for limitations. */
+#define configUSE_STATS_FORMATTING_FUNCTIONS	1
+
+/* portCONFIGURE_TIMER_FOR_RUN_TIME_STATS is not required because the time base
+comes from the ulHighFrequencyTimerCounts variable which is incremented in a
+high frequency timer that is already being started as part of the interrupt
+nesting test. */
+#define configGENERATE_RUN_TIME_STATS	0
+
+/* The size of the global output buffer that is available for use when there
+are multiple command interpreters running at once (for example, one on a UART
+and one on TCP/IP).  This is done to prevent an output buffer being defined by
+each implementation - which would waste RAM.  In this case, there is only one
+command interpreter running. */
+#define configCOMMAND_INT_MAX_OUTPUT_SIZE 2096
+
+/* This file is included from assembler files - make sure C code is not included
+in assembler files. */
+#ifndef __ASSEMBLER__
+	void vAssertCalled( const char * pcFile, unsigned long ulLine );
+	void vConfigureTickInterrupt( void );
+	void vClearTickInterrupt( void );
+#endif /* __ASSEMBLER__ */
+
+
+
+/* Normal assert() semantics without relying on the provision of an assert.h
+header file. */
+#define configASSERT( x ) if( ( x ) == 0 ) vAssertCalled( __FILE__, __LINE__ );
+
+
+
+/****** Hardware/compiler specific settings. *******************************************/
+
+/*
+ * The application must provide a function that configures a peripheral to
+ * create the FreeRTOS tick interrupt, then define configSETUP_TICK_INTERRUPT()
+ * in FreeRTOSConfig.h to call the function.  This file contains a function
+ * that is suitable for use on the Zynq MPU.  FreeRTOS_Tick_Handler() must
+ * be installed as the peripheral's interrupt handler.
+ */
+#define configSETUP_TICK_INTERRUPT() vConfigureTickInterrupt()
+#define configCLEAR_TICK_INTERRUPT() vClearTickInterrupt()
+
+
+/* Compiler specifics. */
+#define fabs( x )			__builtin_fabs( ( x ) )
+
+#endif /* FREERTOS_CONFIG_H */
+