--- conflicted
+++ resolved
@@ -1,305 +1,301 @@
-/*
-<<<<<<< HEAD
- * FreeRTOS Kernel V10.3.0
-=======
- * FreeRTOS Kernel V10.4.1
->>>>>>> 5cc65129
- * Copyright (C) 2020 Amazon.com, Inc. or its affiliates.  All Rights Reserved.
- *
- * Permission is hereby granted, free of charge, to any person obtaining a copy of
- * this software and associated documentation files (the "Software"), to deal in
- * the Software without restriction, including without limitation the rights to
- * use, copy, modify, merge, publish, distribute, sublicense, and/or sell copies of
- * the Software, and to permit persons to whom the Software is furnished to do so,
- * subject to the following conditions:
- *
- * The above copyright notice and this permission notice shall be included in all
- * copies or substantial portions of the Software.
- *
- * THE SOFTWARE IS PROVIDED "AS IS", WITHOUT WARRANTY OF ANY KIND, EXPRESS OR
- * IMPLIED, INCLUDING BUT NOT LIMITED TO THE WARRANTIES OF MERCHANTABILITY, FITNESS
- * FOR A PARTICULAR PURPOSE AND NONINFRINGEMENT. IN NO EVENT SHALL THE AUTHORS OR
- * COPYRIGHT HOLDERS BE LIABLE FOR ANY CLAIM, DAMAGES OR OTHER LIABILITY, WHETHER
- * IN AN ACTION OF CONTRACT, TORT OR OTHERWISE, ARISING FROM, OUT OF OR IN
- * CONNECTION WITH THE SOFTWARE OR THE USE OR OTHER DEALINGS IN THE SOFTWARE.
- *
- * http://www.FreeRTOS.org
- * http://aws.amazon.com/freertos
- *
- * 1 tab == 4 spaces!
- */
-
-/* FreeRTOS includes. */
-#include "FreeRTOS.h"
-#include "task.h"
-
-/** ARMv7 MPU Details:
- *
- * - ARMv7 MPU requires that the size of a MPU region is a power of 2.
- * - Smallest supported region size is 32 bytes.
- * - Start address of a region must be aligned to an integer multiple of the
- *   region size. For example, if the region size is 4 KB(0x1000), the starting
- *   address must be N x 0x1000, where N is an integer.
- */
-
-/**
- * @brief Size of the shared memory region.
- */
-#define SHARED_MEMORY_SIZE 32
-
-/**
- * @brief Memory region shared between two tasks.
- */
-static uint8_t ucSharedMemory[ SHARED_MEMORY_SIZE ] __attribute__( ( aligned( SHARED_MEMORY_SIZE ) ) );
-
-/**
- * @brief Memory region used to track Memory Fault intentionally caused by the
- * RO Access task.
- *
- * RO Access task sets ucROTaskFaultTracker[ 0 ] to 1 before accessing illegal
- * memory. Illegal memory access causes Memory Fault and the fault handler
- * checks ucROTaskFaultTracker[ 0 ] to see if this is an expected fault. We
- * recover gracefully from an expected fault by jumping to the next instruction.
- *
- * @note We are declaring a region of 32 bytes even though we need only one.
- * The reason is that the smallest supported MPU region size is 32 bytes.
- */
-static volatile uint8_t ucROTaskFaultTracker[ SHARED_MEMORY_SIZE ] __attribute__( ( aligned( SHARED_MEMORY_SIZE ) ) ) = { 0 };
-/*-----------------------------------------------------------*/
-
-/**
- * @brief Implements the task which has Read Only access to the memory region
- * ucSharedMemory.
- *
- * @param pvParameters[in] Parameters as passed during task creation.
- */
-static void prvROAccessTask( void * pvParameters );
-
-/**
- * @brief Implements the task which has Read Write access to the memory region
- * ucSharedMemory.
- *
- * @param pvParameters[in] Parameters as passed during task creation.
- */
-static void prvRWAccessTask( void * pvParameters );
-
-/*-----------------------------------------------------------*/
-
-static void prvROAccessTask( void * pvParameters )
-{
-uint8_t ucVal;
-
-	/* Unused parameters. */
-	( void ) pvParameters;
-
-	for( ; ; )
-	{
-		/* This task has RO access to ucSharedMemory and therefore it can read
-		 * it but cannot modify it. */
-		ucVal = ucSharedMemory[ 0 ];
-
-		/* Silent compiler warnings about unused variables. */
-		( void ) ucVal;
-
-		/* Since this task has Read Only access to the ucSharedMemory region,
-		 * writing to it results in Memory Fault. Set ucROTaskFaultTracker[ 0 ]
-		 * to 1 to tell the Memory Fault Handler that this is an expected fault.
-		 * The handler will recover from this fault gracefully by jumping to the
-		 * next instruction. */
-		ucROTaskFaultTracker[ 0 ] = 1;
-
-		/* Illegal access to generate Memory Fault. */
-		ucSharedMemory[ 0 ] = 0;
-
-		/* Ensure that the above line did generate MemFault and the fault
-		 * handler did clear the  ucROTaskFaultTracker[ 0 ]. */
-		configASSERT( ucROTaskFaultTracker[ 0 ] == 0 );
-
-		#if( configENFORCE_SYSTEM_CALLS_FROM_KERNEL_ONLY == 1 )
-		{
-			/* Generate an SVC to raise the privilege. Since privilege
-			 * escalation is only allowed from kernel code, this request must
-			 * get rejected and the task must remain unprivileged. As a result,
-			 * trying to write to ucSharedMemory will still result in Memory
-			 * Fault. */
-			portRAISE_PRIVILEGE();
-
-			/* Set ucROTaskFaultTracker[ 0 ] to 1 to tell the Memory Fault
-			 * Handler that this is an expected fault. The handler will then be
-			 * able to recover from this fault gracefully by jumping to the
-			 * next instruction.*/
-			ucROTaskFaultTracker[ 0 ] = 1;
-
-			/* The following must still result in Memory Fault since the task
-			 * is still running unprivileged. */
-			ucSharedMemory[ 0 ] = 0;
-
-			/* Ensure that the above line did generate MemFault and the fault
-		 	 * handler did clear the  ucROTaskFaultTracker[ 0 ]. */
-			configASSERT( ucROTaskFaultTracker[ 0 ] == 0 );
-		}
-		#else
-		{
-			/* Generate an SVC to raise the privilege. Since
-			 * configENFORCE_SYSTEM_CALLS_FROM_KERNEL_ONLY is not enabled, the
-			 * task will be able to escalate privilege. */
-			portRAISE_PRIVILEGE();
-
-			/* At this point, the task is running privileged. The following
-			 * access must not result in Memory Fault. If something goes
-			 * wrong and we do get a fault, the execution will stop in fault
-			 * handler as ucROTaskFaultTracker[ 0 ] is not set (i.e.
-			 * un-expected fault). */
-			ucSharedMemory[ 0 ] = 0;
-
-			/* Lower down the privilege. */
-			portSWITCH_TO_USER_MODE();
-
-			/* Now the task is running unprivileged and therefore an attempt to
-			 * write to ucSharedMemory will result in a Memory Fault. Set
-			 * ucROTaskFaultTracker[ 0 ] to 1 to tell the Memory Fault Handler
-			 * that this is an expected fault. The handler will then be able to
-			 * recover from this fault gracefully by jumping to the next
-			 * instruction.*/
-			ucROTaskFaultTracker[ 0 ] = 1;
-
-			/* The following must result in Memory Fault since the task is now
-			 * running unprivileged. */
-			ucSharedMemory[ 0 ] = 0;
-
-			/* Ensure that the above line did generate MemFault and the fault
-			 * handler did clear the  ucROTaskFaultTracker[ 0 ]. */
-			configASSERT( ucROTaskFaultTracker[ 0 ] == 0 );
-		}
-		#endif /* #if( configENFORCE_SYSTEM_CALLS_FROM_KERNEL_ONLY == 1 ) */
-
-		/* Wait for a second. */
-		vTaskDelay( pdMS_TO_TICKS( 1000 ) );
-	}
-}
-/*-----------------------------------------------------------*/
-
-static void prvRWAccessTask( void * pvParameters )
-{
-	/* Unused parameters. */
-	( void ) pvParameters;
-
-	for( ; ; )
-	{
-		/* This task has RW access to ucSharedMemory and therefore can write to
-		 * it. */
-		ucSharedMemory[ 0 ] = 0;
-
-		/* Wait for a second. */
-		vTaskDelay( pdMS_TO_TICKS( 1000 ) );
-	}
-}
-/*-----------------------------------------------------------*/
-
-void vStartMPUDemo( void )
-{
-/**
- * Since stack of a task is protected using MPU, it must satisfy MPU
- * requirements as mentioned at the top of this file.
- */
-static StackType_t xROAccessTaskStack[ configMINIMAL_STACK_SIZE ] __attribute__( ( aligned( configMINIMAL_STACK_SIZE * sizeof( StackType_t ) ) ) );
-static StackType_t xRWAccessTaskStack[ configMINIMAL_STACK_SIZE ] __attribute__( ( aligned( configMINIMAL_STACK_SIZE * sizeof( StackType_t ) ) ) );
-TaskParameters_t xROAccessTaskParameters =
-{
-	.pvTaskCode		= prvROAccessTask,
-	.pcName			= "ROAccess",
-	.usStackDepth	= configMINIMAL_STACK_SIZE,
-	.pvParameters	= NULL,
-	.uxPriority		= tskIDLE_PRIORITY,
-	.puxStackBuffer	= xROAccessTaskStack,
-	.xRegions		=	{
-							{ ucSharedMemory,					SHARED_MEMORY_SIZE,	portMPU_REGION_PRIVILEGED_READ_WRITE_UNPRIV_READ_ONLY | portMPU_REGION_EXECUTE_NEVER	},
-							{ ( void * ) ucROTaskFaultTracker,	SHARED_MEMORY_SIZE,	portMPU_REGION_READ_WRITE | portMPU_REGION_EXECUTE_NEVER								},
-							{ 0,								0,					0																						},
-						}
-};
-TaskParameters_t xRWAccessTaskParameters =
-{
-	.pvTaskCode		= prvRWAccessTask,
-	.pcName			= "RWAccess",
-	.usStackDepth	= configMINIMAL_STACK_SIZE,
-	.pvParameters	= NULL,
-	.uxPriority		= tskIDLE_PRIORITY,
-	.puxStackBuffer	= xRWAccessTaskStack,
-	.xRegions		=	{
-							{ ucSharedMemory,	SHARED_MEMORY_SIZE,	portMPU_REGION_READ_WRITE | portMPU_REGION_EXECUTE_NEVER},
-							{ 0,				0,					0														},
-							{ 0,				0,					0														},
-						}
-};
-
-	/* Create an unprivileged task with RO access to ucSharedMemory. */
-	xTaskCreateRestricted( &( xROAccessTaskParameters ), NULL );
-
-	/* Create an unprivileged task with RW access to ucSharedMemory. */
-	xTaskCreateRestricted( &( xRWAccessTaskParameters ), NULL );
-}
-/*-----------------------------------------------------------*/
-
-portDONT_DISCARD void vHandleMemoryFault( uint32_t * pulFaultStackAddress )
-{
-uint32_t ulPC;
-uint16_t usOffendingInstruction;
-
-	/* Is this an expected fault? */
-	if( ucROTaskFaultTracker[ 0 ] == 1 )
-	{
-		/* Read program counter. */
-		ulPC = pulFaultStackAddress[ 6 ];
-
-		/* Read the offending instruction. */
-		usOffendingInstruction = *( uint16_t * )ulPC;
-
-		/* From ARM docs:
-		 * If the value of bits[15:11] of the halfword being decoded is one of
-		 * the following, the halfword is the first halfword of a 32-bit
-		 * instruction:
-		 * - 0b11101.
-		 * - 0b11110.
-		 * - 0b11111.
-		 * Otherwise, the halfword is a 16-bit instruction.
-		 */
-
-		/* Extract bits[15:11] of the offending instruction. */
-		usOffendingInstruction = usOffendingInstruction & 0xF800;
-		usOffendingInstruction = ( usOffendingInstruction >> 11 );
-
-		/* Determine if the offending instruction is a 32-bit instruction or
-		 * a 16-bit instruction. */
-		if( usOffendingInstruction == 0x001F ||
-			usOffendingInstruction == 0x001E ||
-			usOffendingInstruction == 0x001D )
-		{
-			/* Since the offending instruction is a 32-bit instruction,
-			 * increment the program counter by 4 to move to the next
-			 * instruction. */
-			ulPC += 4;
-		}
-		else
-		{
-			/* Since the offending instruction is a 16-bit instruction,
-			 * increment the program counter by 2 to move to the next
-			 * instruction. */
-			ulPC += 2;
-		}
-
-		/* Save the new program counter on the stack. */
-		pulFaultStackAddress[ 6 ] = ulPC;
-
-		/* Mark the fault as handled. */
-		ucROTaskFaultTracker[ 0 ] = 0;
-	}
-	else
-	{
-		/* This is an unexpected fault - loop forever. */
-		for( ; ; )
-		{
-		}
-	}
-}
-/*-----------------------------------------------------------*/
+/*
+ * FreeRTOS Kernel V10.4.1
+ * Copyright (C) 2020 Amazon.com, Inc. or its affiliates.  All Rights Reserved.
+ *
+ * Permission is hereby granted, free of charge, to any person obtaining a copy of
+ * this software and associated documentation files (the "Software"), to deal in
+ * the Software without restriction, including without limitation the rights to
+ * use, copy, modify, merge, publish, distribute, sublicense, and/or sell copies of
+ * the Software, and to permit persons to whom the Software is furnished to do so,
+ * subject to the following conditions:
+ *
+ * The above copyright notice and this permission notice shall be included in all
+ * copies or substantial portions of the Software.
+ *
+ * THE SOFTWARE IS PROVIDED "AS IS", WITHOUT WARRANTY OF ANY KIND, EXPRESS OR
+ * IMPLIED, INCLUDING BUT NOT LIMITED TO THE WARRANTIES OF MERCHANTABILITY, FITNESS
+ * FOR A PARTICULAR PURPOSE AND NONINFRINGEMENT. IN NO EVENT SHALL THE AUTHORS OR
+ * COPYRIGHT HOLDERS BE LIABLE FOR ANY CLAIM, DAMAGES OR OTHER LIABILITY, WHETHER
+ * IN AN ACTION OF CONTRACT, TORT OR OTHERWISE, ARISING FROM, OUT OF OR IN
+ * CONNECTION WITH THE SOFTWARE OR THE USE OR OTHER DEALINGS IN THE SOFTWARE.
+ *
+ * http://www.FreeRTOS.org
+ * http://aws.amazon.com/freertos
+ *
+ * 1 tab == 4 spaces!
+ */
+
+/* FreeRTOS includes. */
+#include "FreeRTOS.h"
+#include "task.h"
+
+/** ARMv7 MPU Details:
+ *
+ * - ARMv7 MPU requires that the size of a MPU region is a power of 2.
+ * - Smallest supported region size is 32 bytes.
+ * - Start address of a region must be aligned to an integer multiple of the
+ *   region size. For example, if the region size is 4 KB(0x1000), the starting
+ *   address must be N x 0x1000, where N is an integer.
+ */
+
+/**
+ * @brief Size of the shared memory region.
+ */
+#define SHARED_MEMORY_SIZE 32
+
+/**
+ * @brief Memory region shared between two tasks.
+ */
+static uint8_t ucSharedMemory[ SHARED_MEMORY_SIZE ] __attribute__( ( aligned( SHARED_MEMORY_SIZE ) ) );
+
+/**
+ * @brief Memory region used to track Memory Fault intentionally caused by the
+ * RO Access task.
+ *
+ * RO Access task sets ucROTaskFaultTracker[ 0 ] to 1 before accessing illegal
+ * memory. Illegal memory access causes Memory Fault and the fault handler
+ * checks ucROTaskFaultTracker[ 0 ] to see if this is an expected fault. We
+ * recover gracefully from an expected fault by jumping to the next instruction.
+ *
+ * @note We are declaring a region of 32 bytes even though we need only one.
+ * The reason is that the smallest supported MPU region size is 32 bytes.
+ */
+static volatile uint8_t ucROTaskFaultTracker[ SHARED_MEMORY_SIZE ] __attribute__( ( aligned( SHARED_MEMORY_SIZE ) ) ) = { 0 };
+/*-----------------------------------------------------------*/
+
+/**
+ * @brief Implements the task which has Read Only access to the memory region
+ * ucSharedMemory.
+ *
+ * @param pvParameters[in] Parameters as passed during task creation.
+ */
+static void prvROAccessTask( void * pvParameters );
+
+/**
+ * @brief Implements the task which has Read Write access to the memory region
+ * ucSharedMemory.
+ *
+ * @param pvParameters[in] Parameters as passed during task creation.
+ */
+static void prvRWAccessTask( void * pvParameters );
+
+/*-----------------------------------------------------------*/
+
+static void prvROAccessTask( void * pvParameters )
+{
+uint8_t ucVal;
+
+	/* Unused parameters. */
+	( void ) pvParameters;
+
+	for( ; ; )
+	{
+		/* This task has RO access to ucSharedMemory and therefore it can read
+		 * it but cannot modify it. */
+		ucVal = ucSharedMemory[ 0 ];
+
+		/* Silent compiler warnings about unused variables. */
+		( void ) ucVal;
+
+		/* Since this task has Read Only access to the ucSharedMemory region,
+		 * writing to it results in Memory Fault. Set ucROTaskFaultTracker[ 0 ]
+		 * to 1 to tell the Memory Fault Handler that this is an expected fault.
+		 * The handler will recover from this fault gracefully by jumping to the
+		 * next instruction. */
+		ucROTaskFaultTracker[ 0 ] = 1;
+
+		/* Illegal access to generate Memory Fault. */
+		ucSharedMemory[ 0 ] = 0;
+
+		/* Ensure that the above line did generate MemFault and the fault
+		 * handler did clear the  ucROTaskFaultTracker[ 0 ]. */
+		configASSERT( ucROTaskFaultTracker[ 0 ] == 0 );
+
+		#if( configENFORCE_SYSTEM_CALLS_FROM_KERNEL_ONLY == 1 )
+		{
+			/* Generate an SVC to raise the privilege. Since privilege
+			 * escalation is only allowed from kernel code, this request must
+			 * get rejected and the task must remain unprivileged. As a result,
+			 * trying to write to ucSharedMemory will still result in Memory
+			 * Fault. */
+			portRAISE_PRIVILEGE();
+
+			/* Set ucROTaskFaultTracker[ 0 ] to 1 to tell the Memory Fault
+			 * Handler that this is an expected fault. The handler will then be
+			 * able to recover from this fault gracefully by jumping to the
+			 * next instruction.*/
+			ucROTaskFaultTracker[ 0 ] = 1;
+
+			/* The following must still result in Memory Fault since the task
+			 * is still running unprivileged. */
+			ucSharedMemory[ 0 ] = 0;
+
+			/* Ensure that the above line did generate MemFault and the fault
+		 	 * handler did clear the  ucROTaskFaultTracker[ 0 ]. */
+			configASSERT( ucROTaskFaultTracker[ 0 ] == 0 );
+		}
+		#else
+		{
+			/* Generate an SVC to raise the privilege. Since
+			 * configENFORCE_SYSTEM_CALLS_FROM_KERNEL_ONLY is not enabled, the
+			 * task will be able to escalate privilege. */
+			portRAISE_PRIVILEGE();
+
+			/* At this point, the task is running privileged. The following
+			 * access must not result in Memory Fault. If something goes
+			 * wrong and we do get a fault, the execution will stop in fault
+			 * handler as ucROTaskFaultTracker[ 0 ] is not set (i.e.
+			 * un-expected fault). */
+			ucSharedMemory[ 0 ] = 0;
+
+			/* Lower down the privilege. */
+			portSWITCH_TO_USER_MODE();
+
+			/* Now the task is running unprivileged and therefore an attempt to
+			 * write to ucSharedMemory will result in a Memory Fault. Set
+			 * ucROTaskFaultTracker[ 0 ] to 1 to tell the Memory Fault Handler
+			 * that this is an expected fault. The handler will then be able to
+			 * recover from this fault gracefully by jumping to the next
+			 * instruction.*/
+			ucROTaskFaultTracker[ 0 ] = 1;
+
+			/* The following must result in Memory Fault since the task is now
+			 * running unprivileged. */
+			ucSharedMemory[ 0 ] = 0;
+
+			/* Ensure that the above line did generate MemFault and the fault
+			 * handler did clear the  ucROTaskFaultTracker[ 0 ]. */
+			configASSERT( ucROTaskFaultTracker[ 0 ] == 0 );
+		}
+		#endif /* #if( configENFORCE_SYSTEM_CALLS_FROM_KERNEL_ONLY == 1 ) */
+
+		/* Wait for a second. */
+		vTaskDelay( pdMS_TO_TICKS( 1000 ) );
+	}
+}
+/*-----------------------------------------------------------*/
+
+static void prvRWAccessTask( void * pvParameters )
+{
+	/* Unused parameters. */
+	( void ) pvParameters;
+
+	for( ; ; )
+	{
+		/* This task has RW access to ucSharedMemory and therefore can write to
+		 * it. */
+		ucSharedMemory[ 0 ] = 0;
+
+		/* Wait for a second. */
+		vTaskDelay( pdMS_TO_TICKS( 1000 ) );
+	}
+}
+/*-----------------------------------------------------------*/
+
+void vStartMPUDemo( void )
+{
+/**
+ * Since stack of a task is protected using MPU, it must satisfy MPU
+ * requirements as mentioned at the top of this file.
+ */
+static StackType_t xROAccessTaskStack[ configMINIMAL_STACK_SIZE ] __attribute__( ( aligned( configMINIMAL_STACK_SIZE * sizeof( StackType_t ) ) ) );
+static StackType_t xRWAccessTaskStack[ configMINIMAL_STACK_SIZE ] __attribute__( ( aligned( configMINIMAL_STACK_SIZE * sizeof( StackType_t ) ) ) );
+TaskParameters_t xROAccessTaskParameters =
+{
+	.pvTaskCode		= prvROAccessTask,
+	.pcName			= "ROAccess",
+	.usStackDepth	= configMINIMAL_STACK_SIZE,
+	.pvParameters	= NULL,
+	.uxPriority		= tskIDLE_PRIORITY,
+	.puxStackBuffer	= xROAccessTaskStack,
+	.xRegions		=	{
+							{ ucSharedMemory,					SHARED_MEMORY_SIZE,	portMPU_REGION_PRIVILEGED_READ_WRITE_UNPRIV_READ_ONLY | portMPU_REGION_EXECUTE_NEVER	},
+							{ ( void * ) ucROTaskFaultTracker,	SHARED_MEMORY_SIZE,	portMPU_REGION_READ_WRITE | portMPU_REGION_EXECUTE_NEVER								},
+							{ 0,								0,					0																						},
+						}
+};
+TaskParameters_t xRWAccessTaskParameters =
+{
+	.pvTaskCode		= prvRWAccessTask,
+	.pcName			= "RWAccess",
+	.usStackDepth	= configMINIMAL_STACK_SIZE,
+	.pvParameters	= NULL,
+	.uxPriority		= tskIDLE_PRIORITY,
+	.puxStackBuffer	= xRWAccessTaskStack,
+	.xRegions		=	{
+							{ ucSharedMemory,	SHARED_MEMORY_SIZE,	portMPU_REGION_READ_WRITE | portMPU_REGION_EXECUTE_NEVER},
+							{ 0,				0,					0														},
+							{ 0,				0,					0														},
+						}
+};
+
+	/* Create an unprivileged task with RO access to ucSharedMemory. */
+	xTaskCreateRestricted( &( xROAccessTaskParameters ), NULL );
+
+	/* Create an unprivileged task with RW access to ucSharedMemory. */
+	xTaskCreateRestricted( &( xRWAccessTaskParameters ), NULL );
+}
+/*-----------------------------------------------------------*/
+
+portDONT_DISCARD void vHandleMemoryFault( uint32_t * pulFaultStackAddress )
+{
+uint32_t ulPC;
+uint16_t usOffendingInstruction;
+
+	/* Is this an expected fault? */
+	if( ucROTaskFaultTracker[ 0 ] == 1 )
+	{
+		/* Read program counter. */
+		ulPC = pulFaultStackAddress[ 6 ];
+
+		/* Read the offending instruction. */
+		usOffendingInstruction = *( uint16_t * )ulPC;
+
+		/* From ARM docs:
+		 * If the value of bits[15:11] of the halfword being decoded is one of
+		 * the following, the halfword is the first halfword of a 32-bit
+		 * instruction:
+		 * - 0b11101.
+		 * - 0b11110.
+		 * - 0b11111.
+		 * Otherwise, the halfword is a 16-bit instruction.
+		 */
+
+		/* Extract bits[15:11] of the offending instruction. */
+		usOffendingInstruction = usOffendingInstruction & 0xF800;
+		usOffendingInstruction = ( usOffendingInstruction >> 11 );
+
+		/* Determine if the offending instruction is a 32-bit instruction or
+		 * a 16-bit instruction. */
+		if( usOffendingInstruction == 0x001F ||
+			usOffendingInstruction == 0x001E ||
+			usOffendingInstruction == 0x001D )
+		{
+			/* Since the offending instruction is a 32-bit instruction,
+			 * increment the program counter by 4 to move to the next
+			 * instruction. */
+			ulPC += 4;
+		}
+		else
+		{
+			/* Since the offending instruction is a 16-bit instruction,
+			 * increment the program counter by 2 to move to the next
+			 * instruction. */
+			ulPC += 2;
+		}
+
+		/* Save the new program counter on the stack. */
+		pulFaultStackAddress[ 6 ] = ulPC;
+
+		/* Mark the fault as handled. */
+		ucROTaskFaultTracker[ 0 ] = 0;
+	}
+	else
+	{
+		/* This is an unexpected fault - loop forever. */
+		for( ; ; )
+		{
+		}
+	}
+}
+/*-----------------------------------------------------------*/