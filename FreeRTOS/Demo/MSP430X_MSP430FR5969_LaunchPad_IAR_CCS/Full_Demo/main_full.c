--- conflicted
+++ resolved
@@ -1,374 +1,370 @@
-/*
-<<<<<<< HEAD
- * FreeRTOS Kernel V10.3.0
-=======
- * FreeRTOS Kernel V10.4.1
->>>>>>> 5cc65129
- * Copyright (C) 2020 Amazon.com, Inc. or its affiliates.  All Rights Reserved.
- *
- * Permission is hereby granted, free of charge, to any person obtaining a copy of
- * this software and associated documentation files (the "Software"), to deal in
- * the Software without restriction, including without limitation the rights to
- * use, copy, modify, merge, publish, distribute, sublicense, and/or sell copies of
- * the Software, and to permit persons to whom the Software is furnished to do so,
- * subject to the following conditions:
- *
- * The above copyright notice and this permission notice shall be included in all
- * copies or substantial portions of the Software.
- *
- * THE SOFTWARE IS PROVIDED "AS IS", WITHOUT WARRANTY OF ANY KIND, EXPRESS OR
- * IMPLIED, INCLUDING BUT NOT LIMITED TO THE WARRANTIES OF MERCHANTABILITY, FITNESS
- * FOR A PARTICULAR PURPOSE AND NONINFRINGEMENT. IN NO EVENT SHALL THE AUTHORS OR
- * COPYRIGHT HOLDERS BE LIABLE FOR ANY CLAIM, DAMAGES OR OTHER LIABILITY, WHETHER
- * IN AN ACTION OF CONTRACT, TORT OR OTHERWISE, ARISING FROM, OUT OF OR IN
- * CONNECTION WITH THE SOFTWARE OR THE USE OR OTHER DEALINGS IN THE SOFTWARE.
- *
- * http://www.FreeRTOS.org
- * http://aws.amazon.com/freertos
- *
- * 1 tab == 4 spaces!
- */
-
-/******************************************************************************
- * NOTE 1:  This project provides two demo applications.  A simple blinky style
- * project, and a more comprehensive test and demo application.  The
- * mainCREATE_SIMPLE_BLINKY_DEMO_ONLY setting in main.c is used to select
- * between the two.  See the notes on using mainCREATE_SIMPLE_BLINKY_DEMO_ONLY
- * in main.c.  This file implements the comprehensive test and demo version.
- *
- * NOTE 2:  This file only contains the source code that is specific to the
- * full demo.  Generic functions, such FreeRTOS hook functions, and functions
- * required to configure the hardware, are defined in main.c.
- *
- ******************************************************************************
- *
- * main_full() creates all the demo application tasks and software timers, then
- * starts the scheduler.  The web documentation provides more details of the
- * standard demo application tasks, which provide no particular functionality,
- * but do provide a good example of how to use the FreeRTOS API.
- *
- * In addition to the standard demo tasks, the following tasks and tests are
- * defined and/or created within this file:
- *
- * "Reg test" tasks - These fill both the microcontroller registers with known
- * values, then check that each register maintains its expected value for the
- * lifetime of the task.  Each task uses a different set of values.  The reg
- * test tasks execute with a very low priority, so get preempted very
- * frequently.  A register containing an unexpected value is indicative of an
- * error in the context switching mechanism.
- *
- * "Check" task - The check task period is initially set to three seconds.  The
- * task checks that all the standard demo tasks, and the register check tasks,
- * are not only still executing, but are executing without reporting any errors.
- * If the check task discovers that a task has either stalled, or reported an
- * error, then it changes its own execution period from the initial three
- * seconds, to just 200ms.  The check task also toggles an LED each time it is
- * called.  This provides a visual indication of the system status:  If the LED
- * toggles every three seconds, then no issues have been discovered.  If the LED
- * toggles every 200ms, then an issue has been discovered with at least one
- * task.
- */
-
-/* Standard includes. */
-#include <stdio.h>
-
-/* Kernel includes. */
-#include "FreeRTOS.h"
-#include "task.h"
-#include "timers.h"
-#include "semphr.h"
-
-/* Standard demo application includes. */
-#include "dynamic.h"
-#include "blocktim.h"
-#include "countsem.h"
-#include "GenQTest.h"
-#include "recmutex.h"
-#include "partest.h"
-#include "EventGroupsDemo.h"
-#include "TaskNotify.h"
-
-/* Priorities for the check task, as described at the top of this file. */
-#define mainCHECK_TASK_PRIORITY				( configMAX_PRIORITIES - 1 )
-
-/* Parameters for the task that handles the UART command console. */
-#define mainCOMMAND_CONSOLE_TASK_PRIORITY	( tskIDLE_PRIORITY )
-#define mainCOMMAND_CONSOLE_STACK_SIZE		( configMINIMAL_STACK_SIZE * 2 )
-
-/* The LED used by the check timer as described at the top of this file. */
-#define mainCHECK_LED						( 0 )
-
-/* The period after which the check timer will expire, in ms, provided no errors
-have been reported by any of the standard demo tasks.  ms are converted to the
-equivalent in ticks using the pdMS_TO_TICKS() macro. */
-#define mainNO_ERROR_CHECK_TASK_PERIOD		pdMS_TO_TICKS( 3000 )
-
-/* The period at which the check timer will expire, in ms, if an error has been
-reported in one of the standard demo tasks.  ms are converted to the equivalent
-in ticks using the pdMS_TO_TICKS() macro. */
-#define mainERROR_CHECK_TASK_PERIOD 		pdMS_TO_TICKS( 200 )
-
-/* Parameters that are passed into the register check tasks solely for the
-purpose of ensuring parameters are passed into tasks correctly. */
-#define mainREG_TEST_TASK_1_PARAMETER		( ( void * ) 0x1234 )
-#define mainREG_TEST_TASK_2_PARAMETER		( ( void * ) 0x8765 )
-
-/*-----------------------------------------------------------*/
-
-/*
- * Called by main() to run the full demo (as opposed to the blinky demo) when
- * mainCREATE_SIMPLE_BLINKY_DEMO_ONLY is set to 0.
- */
-void main_full( void );
-
-/*
- * The check task, as described at the top of this file.
- */
-static void prvCheckTask( void *pvParameters );
-
-/*
- * Register check tasks, as described at the top of this file.  The nature of
- * these files necessitates that they are written in an assembly file, but the
- * entry points are kept in the C file for the convenience of checking the task
- * parameter.
- */
-static void prvRegTestTaskEntry1( void *pvParameters );
-extern void vRegTest1Implementation( void );
-static void prvRegTestTaskEntry2( void *pvParameters );
-extern void vRegTest2Implementation( void );
-
-/* Starts the 'standard' UART command console task.  UART 0 is used at 19200
-baud. */
-extern void vUARTCommandConsoleStart( uint16_t usStackSize, UBaseType_t uxPriority );
-
-/* Registers a set of example commands that can be used in the command
-console. */
-void vRegisterSampleCLICommands( void );
-
-/*-----------------------------------------------------------*/
-
-/* The following two variables are used to communicate the status of the
-register check tasks to the check task.  If the variables keep incrementing,
-then the register check tasks have not discovered any errors.  If a variable
-stops incrementing, then an error has been found. */
-volatile uint16_t usRegTest1LoopCounter = 0UL, usRegTest2LoopCounter = 0UL;
-
-/* cOutputBuffer is used by FreeRTOS+CLI.  It is declared here so the
-persistent qualifier can be used.  For the buffer to be declared here, rather
-than in FreeRTOS_CLI.c, configAPPLICATION_PROVIDES_cOutputBuffer must be set to
-1 in FreeRTOSConfig.h. */
-#ifdef __ICC430__
-	__persistent 							/* IAR version. */
-#else
-	#pragma PERSISTENT( cOutputBuffer ) 	/* CCS version. */
-#endif
-char cOutputBuffer[ configCOMMAND_INT_MAX_OUTPUT_SIZE ] = { 0 };
-
-/* Used for maintaining a 32-bit run time stats counter from a 16-bit timer. */
-volatile uint32_t ulRunTimeCounterOverflows = 0;
-
-/*-----------------------------------------------------------*/
-
-void main_full( void )
-{
-	/* Start all the standard demo/test tasks.  They have no particular
-	functionality, but do demonstrate how to use the FreeRTOS API and test the
-	kernel port. */
-	vStartDynamicPriorityTasks();
-	vCreateBlockTimeTasks();
-	vStartCountingSemaphoreTasks();
-	vStartGenericQueueTasks( tskIDLE_PRIORITY );
-	vStartRecursiveMutexTasks();
-	vStartEventGroupTasks();
-	vStartTaskNotifyTask();
-
-	/* Create the register check tasks, as described at the top of this	file */
-	xTaskCreate( prvRegTestTaskEntry1, 			/* Task entry point. */
-				 "Reg1", 						/* Text name for the task - not used by the kernel. */
-				 configMINIMAL_STACK_SIZE, 		/* Stack to allocate to the task - in words not bytes! */
-				 mainREG_TEST_TASK_1_PARAMETER, /* The parameter passed into the task. */
-				 tskIDLE_PRIORITY, 				/* The task's priority. */
-				 NULL );						/* Task handle is not needed, so NULL is passed. */
-
-	xTaskCreate( prvRegTestTaskEntry2, "Reg2", configMINIMAL_STACK_SIZE, mainREG_TEST_TASK_2_PARAMETER, tskIDLE_PRIORITY, NULL );
-
-	/* Create the task that performs the 'check' functionality, as described at
-	the top of this file. */
-	xTaskCreate( prvCheckTask, "Check", configMINIMAL_STACK_SIZE, NULL, mainCHECK_TASK_PRIORITY, NULL );
-
-	/* Register an example set of CLI commands, then start the task that manages
-	the CLI using a UART for input and output. */
-	vRegisterSampleCLICommands();
-	vUARTCommandConsoleStart( mainCOMMAND_CONSOLE_STACK_SIZE, mainCOMMAND_CONSOLE_TASK_PRIORITY );
-
-	/* Start the scheduler. */
-	vTaskStartScheduler();
-
-	/* If all is well, the scheduler will now be running, and the following
-	line will never be reached.  If the following line does execute, then
-	there was either insufficient FreeRTOS heap memory available for the idle
-	and/or timer tasks to be created.  See the memory management section on the
-	FreeRTOS web site for more details on the FreeRTOS heap
-	http://www.freertos.org/a00111.html. */
-	for( ;; );
-}
-/*-----------------------------------------------------------*/
-
-static void prvCheckTask( void *pvParameters )
-{
-TickType_t xDelayPeriod = mainNO_ERROR_CHECK_TASK_PERIOD;
-TickType_t xLastExecutionTime;
-static uint16_t usLastRegTest1Value = 0, usLastRegTest2Value = 0;
-uint16_t usErrorFound = pdFALSE;
-
-	/* Just to stop compiler warnings. */
-	( void ) pvParameters;
-
-	/* Initialise xLastExecutionTime so the first call to vTaskDelayUntil()
-	works correctly. */
-	xLastExecutionTime = xTaskGetTickCount();
-
-	/* Cycle for ever, delaying then checking all the other tasks are still
-	operating without error.  An on-board LED is toggled on each iteration.
-	If an error is detected then the delay period is decreased from
-	mainNO_ERROR_CHECK_TASK_PERIOD to mainERROR_CHECK_TASK_PERIOD.  This has the
-	effect of increasing the rate at which the on-board LED toggles, and in so
-	doing gives visual feedback of the system status. */
-	for( ;; )
-	{
-		/* Delay until it is time to execute again. */
-		vTaskDelayUntil( &xLastExecutionTime, xDelayPeriod );
-
-		/* Check all the demo tasks to ensure they are all still running, and
-		that none have detected an error. */
-		if( xAreDynamicPriorityTasksStillRunning() != pdTRUE )
-		{
-			usErrorFound = 1UL << 0UL;
-		}
-
-		if ( xAreBlockTimeTestTasksStillRunning() != pdTRUE )
-		{
-			usErrorFound = 1UL << 1UL;
-		}
-
-		if ( xAreGenericQueueTasksStillRunning() != pdTRUE )
-		{
-			usErrorFound = 1UL << 2UL;
-		}
-
-		if ( xAreRecursiveMutexTasksStillRunning() != pdTRUE )
-		{
-			usErrorFound = 1UL << 3UL;
-		}
-
-		if( xAreCountingSemaphoreTasksStillRunning() != pdTRUE )
-		{
-			usErrorFound = 1UL << 4UL;
-		}
-
-		if( xAreEventGroupTasksStillRunning() != pdPASS )
-		{
-			usErrorFound = 1UL << 5UL;
-		}
-
-		if( xAreTaskNotificationTasksStillRunning() != pdPASS )
-		{
-			usErrorFound = 1UL << 6UL;
-		}
-
-		/* Check that the register test 1 task is still running. */
-		if( usLastRegTest1Value == usRegTest1LoopCounter )
-		{
-			usErrorFound = 1UL << 7UL;
-		}
-		usLastRegTest1Value = usRegTest1LoopCounter;
-
-		/* Check that the register test 2 task is still running. */
-		if( usLastRegTest2Value == usRegTest2LoopCounter )
-		{
-			usErrorFound = 1UL << 8UL;
-		}
-		usLastRegTest2Value = usRegTest2LoopCounter;
-
-		/* Toggle the check LED to give an indication of the system status.  If
-		the LED toggles every mainNO_ERROR_CHECK_TASK_PERIOD milliseconds then
-		everything is ok.  A faster toggle indicates an error. */
-		vParTestToggleLED( mainCHECK_LED );
-
-		if( usErrorFound != pdFALSE )
-		{
-			/* An error has been detected in one of the tasks - flash the LED
-			at a higher frequency to give visible feedback that something has
-			gone wrong (it might just be that the loop back connector required
-			by the comtest tasks has not been fitted). */
-			xDelayPeriod = mainERROR_CHECK_TASK_PERIOD;
-		}
-	}
-}
-/*-----------------------------------------------------------*/
-
-static void prvRegTestTaskEntry1( void *pvParameters )
-{
-	/* Although the regtest task is written in assembler, its entry point is
-	written in C for convenience of checking the task parameter is being passed
-	in correctly. */
-	if( pvParameters == mainREG_TEST_TASK_1_PARAMETER )
-	{
-		/* Start the part of the test that is written in assembler. */
-		vRegTest1Implementation();
-	}
-
-	/* The following line will only execute if the task parameter is found to
-	be incorrect.  The check task will detect that the regtest loop counter is
-	not being incremented and flag an error. */
-	vTaskDelete( NULL );
-}
-/*-----------------------------------------------------------*/
-
-static void prvRegTestTaskEntry2( void *pvParameters )
-{
-	/* Although the regtest task is written in assembler, its entry point is
-	written in C for convenience of checking the task parameter is being passed
-	in correctly. */
-	if( pvParameters == mainREG_TEST_TASK_2_PARAMETER )
-	{
-		/* Start the part of the test that is written in assembler. */
-		vRegTest2Implementation();
-	}
-
-	/* The following line will only execute if the task parameter is found to
-	be incorrect.  The check task will detect that the regtest loop counter is
-	not being incremented and flag an error. */
-	vTaskDelete( NULL );
-}
-/*-----------------------------------------------------------*/
-
-void vConfigureTimerForRunTimeStats( void )
-{
-	/* Configure a timer that is used as the time base for run time stats.  See
-	http://www.freertos.org/rtos-run-time-stats.html */
-
-	/* Ensure the timer is stopped. */
-	TA1CTL = 0;
-
-	/* Start up clean. */
-	TA1CTL |= TACLR;
-
-	/* Run the timer from the ACLK/8, continuous mode, interrupt enable. */
-	TA1CTL = TASSEL_1 | ID__8 | MC__CONTINUOUS | TAIE;
-}
-/*-----------------------------------------------------------*/
-
-#pragma vector=TIMER1_A1_VECTOR
-__interrupt void v4RunTimeStatsTimerOverflow( void )
-{
-	TA1CTL &= ~TAIFG;
-	
-	/* 16-bit overflow, so add 17th bit. */
-	ulRunTimeCounterOverflows += 0x10000;
-	__bic_SR_register_on_exit( SCG1 + SCG0 + OSCOFF + CPUOFF );
-}
-
-
-
-
+/*
+ * FreeRTOS Kernel V10.4.1
+ * Copyright (C) 2020 Amazon.com, Inc. or its affiliates.  All Rights Reserved.
+ *
+ * Permission is hereby granted, free of charge, to any person obtaining a copy of
+ * this software and associated documentation files (the "Software"), to deal in
+ * the Software without restriction, including without limitation the rights to
+ * use, copy, modify, merge, publish, distribute, sublicense, and/or sell copies of
+ * the Software, and to permit persons to whom the Software is furnished to do so,
+ * subject to the following conditions:
+ *
+ * The above copyright notice and this permission notice shall be included in all
+ * copies or substantial portions of the Software.
+ *
+ * THE SOFTWARE IS PROVIDED "AS IS", WITHOUT WARRANTY OF ANY KIND, EXPRESS OR
+ * IMPLIED, INCLUDING BUT NOT LIMITED TO THE WARRANTIES OF MERCHANTABILITY, FITNESS
+ * FOR A PARTICULAR PURPOSE AND NONINFRINGEMENT. IN NO EVENT SHALL THE AUTHORS OR
+ * COPYRIGHT HOLDERS BE LIABLE FOR ANY CLAIM, DAMAGES OR OTHER LIABILITY, WHETHER
+ * IN AN ACTION OF CONTRACT, TORT OR OTHERWISE, ARISING FROM, OUT OF OR IN
+ * CONNECTION WITH THE SOFTWARE OR THE USE OR OTHER DEALINGS IN THE SOFTWARE.
+ *
+ * http://www.FreeRTOS.org
+ * http://aws.amazon.com/freertos
+ *
+ * 1 tab == 4 spaces!
+ */
+
+/******************************************************************************
+ * NOTE 1:  This project provides two demo applications.  A simple blinky style
+ * project, and a more comprehensive test and demo application.  The
+ * mainCREATE_SIMPLE_BLINKY_DEMO_ONLY setting in main.c is used to select
+ * between the two.  See the notes on using mainCREATE_SIMPLE_BLINKY_DEMO_ONLY
+ * in main.c.  This file implements the comprehensive test and demo version.
+ *
+ * NOTE 2:  This file only contains the source code that is specific to the
+ * full demo.  Generic functions, such FreeRTOS hook functions, and functions
+ * required to configure the hardware, are defined in main.c.
+ *
+ ******************************************************************************
+ *
+ * main_full() creates all the demo application tasks and software timers, then
+ * starts the scheduler.  The web documentation provides more details of the
+ * standard demo application tasks, which provide no particular functionality,
+ * but do provide a good example of how to use the FreeRTOS API.
+ *
+ * In addition to the standard demo tasks, the following tasks and tests are
+ * defined and/or created within this file:
+ *
+ * "Reg test" tasks - These fill both the microcontroller registers with known
+ * values, then check that each register maintains its expected value for the
+ * lifetime of the task.  Each task uses a different set of values.  The reg
+ * test tasks execute with a very low priority, so get preempted very
+ * frequently.  A register containing an unexpected value is indicative of an
+ * error in the context switching mechanism.
+ *
+ * "Check" task - The check task period is initially set to three seconds.  The
+ * task checks that all the standard demo tasks, and the register check tasks,
+ * are not only still executing, but are executing without reporting any errors.
+ * If the check task discovers that a task has either stalled, or reported an
+ * error, then it changes its own execution period from the initial three
+ * seconds, to just 200ms.  The check task also toggles an LED each time it is
+ * called.  This provides a visual indication of the system status:  If the LED
+ * toggles every three seconds, then no issues have been discovered.  If the LED
+ * toggles every 200ms, then an issue has been discovered with at least one
+ * task.
+ */
+
+/* Standard includes. */
+#include <stdio.h>
+
+/* Kernel includes. */
+#include "FreeRTOS.h"
+#include "task.h"
+#include "timers.h"
+#include "semphr.h"
+
+/* Standard demo application includes. */
+#include "dynamic.h"
+#include "blocktim.h"
+#include "countsem.h"
+#include "GenQTest.h"
+#include "recmutex.h"
+#include "partest.h"
+#include "EventGroupsDemo.h"
+#include "TaskNotify.h"
+
+/* Priorities for the check task, as described at the top of this file. */
+#define mainCHECK_TASK_PRIORITY				( configMAX_PRIORITIES - 1 )
+
+/* Parameters for the task that handles the UART command console. */
+#define mainCOMMAND_CONSOLE_TASK_PRIORITY	( tskIDLE_PRIORITY )
+#define mainCOMMAND_CONSOLE_STACK_SIZE		( configMINIMAL_STACK_SIZE * 2 )
+
+/* The LED used by the check timer as described at the top of this file. */
+#define mainCHECK_LED						( 0 )
+
+/* The period after which the check timer will expire, in ms, provided no errors
+have been reported by any of the standard demo tasks.  ms are converted to the
+equivalent in ticks using the pdMS_TO_TICKS() macro. */
+#define mainNO_ERROR_CHECK_TASK_PERIOD		pdMS_TO_TICKS( 3000 )
+
+/* The period at which the check timer will expire, in ms, if an error has been
+reported in one of the standard demo tasks.  ms are converted to the equivalent
+in ticks using the pdMS_TO_TICKS() macro. */
+#define mainERROR_CHECK_TASK_PERIOD 		pdMS_TO_TICKS( 200 )
+
+/* Parameters that are passed into the register check tasks solely for the
+purpose of ensuring parameters are passed into tasks correctly. */
+#define mainREG_TEST_TASK_1_PARAMETER		( ( void * ) 0x1234 )
+#define mainREG_TEST_TASK_2_PARAMETER		( ( void * ) 0x8765 )
+
+/*-----------------------------------------------------------*/
+
+/*
+ * Called by main() to run the full demo (as opposed to the blinky demo) when
+ * mainCREATE_SIMPLE_BLINKY_DEMO_ONLY is set to 0.
+ */
+void main_full( void );
+
+/*
+ * The check task, as described at the top of this file.
+ */
+static void prvCheckTask( void *pvParameters );
+
+/*
+ * Register check tasks, as described at the top of this file.  The nature of
+ * these files necessitates that they are written in an assembly file, but the
+ * entry points are kept in the C file for the convenience of checking the task
+ * parameter.
+ */
+static void prvRegTestTaskEntry1( void *pvParameters );
+extern void vRegTest1Implementation( void );
+static void prvRegTestTaskEntry2( void *pvParameters );
+extern void vRegTest2Implementation( void );
+
+/* Starts the 'standard' UART command console task.  UART 0 is used at 19200
+baud. */
+extern void vUARTCommandConsoleStart( uint16_t usStackSize, UBaseType_t uxPriority );
+
+/* Registers a set of example commands that can be used in the command
+console. */
+void vRegisterSampleCLICommands( void );
+
+/*-----------------------------------------------------------*/
+
+/* The following two variables are used to communicate the status of the
+register check tasks to the check task.  If the variables keep incrementing,
+then the register check tasks have not discovered any errors.  If a variable
+stops incrementing, then an error has been found. */
+volatile uint16_t usRegTest1LoopCounter = 0UL, usRegTest2LoopCounter = 0UL;
+
+/* cOutputBuffer is used by FreeRTOS+CLI.  It is declared here so the
+persistent qualifier can be used.  For the buffer to be declared here, rather
+than in FreeRTOS_CLI.c, configAPPLICATION_PROVIDES_cOutputBuffer must be set to
+1 in FreeRTOSConfig.h. */
+#ifdef __ICC430__
+	__persistent 							/* IAR version. */
+#else
+	#pragma PERSISTENT( cOutputBuffer ) 	/* CCS version. */
+#endif
+char cOutputBuffer[ configCOMMAND_INT_MAX_OUTPUT_SIZE ] = { 0 };
+
+/* Used for maintaining a 32-bit run time stats counter from a 16-bit timer. */
+volatile uint32_t ulRunTimeCounterOverflows = 0;
+
+/*-----------------------------------------------------------*/
+
+void main_full( void )
+{
+	/* Start all the standard demo/test tasks.  They have no particular
+	functionality, but do demonstrate how to use the FreeRTOS API and test the
+	kernel port. */
+	vStartDynamicPriorityTasks();
+	vCreateBlockTimeTasks();
+	vStartCountingSemaphoreTasks();
+	vStartGenericQueueTasks( tskIDLE_PRIORITY );
+	vStartRecursiveMutexTasks();
+	vStartEventGroupTasks();
+	vStartTaskNotifyTask();
+
+	/* Create the register check tasks, as described at the top of this	file */
+	xTaskCreate( prvRegTestTaskEntry1, 			/* Task entry point. */
+				 "Reg1", 						/* Text name for the task - not used by the kernel. */
+				 configMINIMAL_STACK_SIZE, 		/* Stack to allocate to the task - in words not bytes! */
+				 mainREG_TEST_TASK_1_PARAMETER, /* The parameter passed into the task. */
+				 tskIDLE_PRIORITY, 				/* The task's priority. */
+				 NULL );						/* Task handle is not needed, so NULL is passed. */
+
+	xTaskCreate( prvRegTestTaskEntry2, "Reg2", configMINIMAL_STACK_SIZE, mainREG_TEST_TASK_2_PARAMETER, tskIDLE_PRIORITY, NULL );
+
+	/* Create the task that performs the 'check' functionality, as described at
+	the top of this file. */
+	xTaskCreate( prvCheckTask, "Check", configMINIMAL_STACK_SIZE, NULL, mainCHECK_TASK_PRIORITY, NULL );
+
+	/* Register an example set of CLI commands, then start the task that manages
+	the CLI using a UART for input and output. */
+	vRegisterSampleCLICommands();
+	vUARTCommandConsoleStart( mainCOMMAND_CONSOLE_STACK_SIZE, mainCOMMAND_CONSOLE_TASK_PRIORITY );
+
+	/* Start the scheduler. */
+	vTaskStartScheduler();
+
+	/* If all is well, the scheduler will now be running, and the following
+	line will never be reached.  If the following line does execute, then
+	there was either insufficient FreeRTOS heap memory available for the idle
+	and/or timer tasks to be created.  See the memory management section on the
+	FreeRTOS web site for more details on the FreeRTOS heap
+	http://www.freertos.org/a00111.html. */
+	for( ;; );
+}
+/*-----------------------------------------------------------*/
+
+static void prvCheckTask( void *pvParameters )
+{
+TickType_t xDelayPeriod = mainNO_ERROR_CHECK_TASK_PERIOD;
+TickType_t xLastExecutionTime;
+static uint16_t usLastRegTest1Value = 0, usLastRegTest2Value = 0;
+uint16_t usErrorFound = pdFALSE;
+
+	/* Just to stop compiler warnings. */
+	( void ) pvParameters;
+
+	/* Initialise xLastExecutionTime so the first call to vTaskDelayUntil()
+	works correctly. */
+	xLastExecutionTime = xTaskGetTickCount();
+
+	/* Cycle for ever, delaying then checking all the other tasks are still
+	operating without error.  An on-board LED is toggled on each iteration.
+	If an error is detected then the delay period is decreased from
+	mainNO_ERROR_CHECK_TASK_PERIOD to mainERROR_CHECK_TASK_PERIOD.  This has the
+	effect of increasing the rate at which the on-board LED toggles, and in so
+	doing gives visual feedback of the system status. */
+	for( ;; )
+	{
+		/* Delay until it is time to execute again. */
+		vTaskDelayUntil( &xLastExecutionTime, xDelayPeriod );
+
+		/* Check all the demo tasks to ensure they are all still running, and
+		that none have detected an error. */
+		if( xAreDynamicPriorityTasksStillRunning() != pdTRUE )
+		{
+			usErrorFound = 1UL << 0UL;
+		}
+
+		if ( xAreBlockTimeTestTasksStillRunning() != pdTRUE )
+		{
+			usErrorFound = 1UL << 1UL;
+		}
+
+		if ( xAreGenericQueueTasksStillRunning() != pdTRUE )
+		{
+			usErrorFound = 1UL << 2UL;
+		}
+
+		if ( xAreRecursiveMutexTasksStillRunning() != pdTRUE )
+		{
+			usErrorFound = 1UL << 3UL;
+		}
+
+		if( xAreCountingSemaphoreTasksStillRunning() != pdTRUE )
+		{
+			usErrorFound = 1UL << 4UL;
+		}
+
+		if( xAreEventGroupTasksStillRunning() != pdPASS )
+		{
+			usErrorFound = 1UL << 5UL;
+		}
+
+		if( xAreTaskNotificationTasksStillRunning() != pdPASS )
+		{
+			usErrorFound = 1UL << 6UL;
+		}
+
+		/* Check that the register test 1 task is still running. */
+		if( usLastRegTest1Value == usRegTest1LoopCounter )
+		{
+			usErrorFound = 1UL << 7UL;
+		}
+		usLastRegTest1Value = usRegTest1LoopCounter;
+
+		/* Check that the register test 2 task is still running. */
+		if( usLastRegTest2Value == usRegTest2LoopCounter )
+		{
+			usErrorFound = 1UL << 8UL;
+		}
+		usLastRegTest2Value = usRegTest2LoopCounter;
+
+		/* Toggle the check LED to give an indication of the system status.  If
+		the LED toggles every mainNO_ERROR_CHECK_TASK_PERIOD milliseconds then
+		everything is ok.  A faster toggle indicates an error. */
+		vParTestToggleLED( mainCHECK_LED );
+
+		if( usErrorFound != pdFALSE )
+		{
+			/* An error has been detected in one of the tasks - flash the LED
+			at a higher frequency to give visible feedback that something has
+			gone wrong (it might just be that the loop back connector required
+			by the comtest tasks has not been fitted). */
+			xDelayPeriod = mainERROR_CHECK_TASK_PERIOD;
+		}
+	}
+}
+/*-----------------------------------------------------------*/
+
+static void prvRegTestTaskEntry1( void *pvParameters )
+{
+	/* Although the regtest task is written in assembler, its entry point is
+	written in C for convenience of checking the task parameter is being passed
+	in correctly. */
+	if( pvParameters == mainREG_TEST_TASK_1_PARAMETER )
+	{
+		/* Start the part of the test that is written in assembler. */
+		vRegTest1Implementation();
+	}
+
+	/* The following line will only execute if the task parameter is found to
+	be incorrect.  The check task will detect that the regtest loop counter is
+	not being incremented and flag an error. */
+	vTaskDelete( NULL );
+}
+/*-----------------------------------------------------------*/
+
+static void prvRegTestTaskEntry2( void *pvParameters )
+{
+	/* Although the regtest task is written in assembler, its entry point is
+	written in C for convenience of checking the task parameter is being passed
+	in correctly. */
+	if( pvParameters == mainREG_TEST_TASK_2_PARAMETER )
+	{
+		/* Start the part of the test that is written in assembler. */
+		vRegTest2Implementation();
+	}
+
+	/* The following line will only execute if the task parameter is found to
+	be incorrect.  The check task will detect that the regtest loop counter is
+	not being incremented and flag an error. */
+	vTaskDelete( NULL );
+}
+/*-----------------------------------------------------------*/
+
+void vConfigureTimerForRunTimeStats( void )
+{
+	/* Configure a timer that is used as the time base for run time stats.  See
+	http://www.freertos.org/rtos-run-time-stats.html */
+
+	/* Ensure the timer is stopped. */
+	TA1CTL = 0;
+
+	/* Start up clean. */
+	TA1CTL |= TACLR;
+
+	/* Run the timer from the ACLK/8, continuous mode, interrupt enable. */
+	TA1CTL = TASSEL_1 | ID__8 | MC__CONTINUOUS | TAIE;
+}
+/*-----------------------------------------------------------*/
+
+#pragma vector=TIMER1_A1_VECTOR
+__interrupt void v4RunTimeStatsTimerOverflow( void )
+{
+	TA1CTL &= ~TAIFG;
+	
+	/* 16-bit overflow, so add 17th bit. */
+	ulRunTimeCounterOverflows += 0x10000;
+	__bic_SR_register_on_exit( SCG1 + SCG0 + OSCOFF + CPUOFF );
+}
+
+
+
+