name: CI Checks

on:
  push:
  pull_request:
  workflow_dispatch:

jobs:
  git-secrets:
    runs-on: ubuntu-latest
    steps:
      - uses: actions/checkout@v2
        with:
          submodules: recursive
      - name: Checkout awslabs/git-secrets
        uses: actions/checkout@v2
        with:
          repository: awslabs/git-secrets
          ref: master
          path: git-secrets
      - name: Install git-secrets
        run: cd git-secrets && sudo make install && cd ..
      - name: Run git-secrets
        run: |
          git-secrets --register-aws
          git-secrets --scan
  doxygen:
    runs-on: ubuntu-20.04
    steps:
      - name: Clone repository
        uses: actions/checkout@v2
        with:
          submodules: recursive
          path: freertos
      - name: Install Python3
        uses: actions/setup-python@v2
        with:
          python-version: '3.8'
      - name: Download tag dependency of coreMQTT-Agent
        run: |
          # We don't need to generate the coreMQTT docs, we only need the tag file.
          # Therefore, we can just download it.
          mkdir -p freertos/FreeRTOS-Plus/Source/Application-Protocols/coreMQTT-Agent/source/dependency/coreMQTT/docs/doxygen/output
          wget -O freertos/FreeRTOS-Plus/Source/Application-Protocols/coreMQTT-Agent/source/dependency/coreMQTT/docs/doxygen/output/mqtt.tag \
          "https://freertos.org/Documentation/api-ref/coreMQTT/docs/doxygen/output/mqtt.tag"
      - name: Generate doxygen ZIP
        uses: FreeRTOS/CI-CD-GitHub-Actions/doxygen@main
        with:
          path: ./freertos
          # List of directories containing libraries whose doxygen output will be generated.
          libs_parent_dir_path: FreeRTOS-Plus/Source,FreeRTOS-Plus/Source/AWS,FreeRTOS-Plus/Source/Application-Protocols,FreeRTOS-Plus/Source/Utilities
          generate_zip: true
      - name: Upload doxygen artifact if main branch
        if: success() && ( github.ref == 'refs/heads/main' || github.ref == 'refs/heads/release-candidate' )
        env:
          GIT_SHA: 
        uses: actions/upload-artifact@v2
        with:
          name: doxygen.zip-${{ github.sha }}
          path: ./freertos/doxygen.zip
          retention-days: 2

  spell-check:
    runs-on: ubuntu-latest
    steps:
<<<<<<< HEAD
      - name: Clone This Repo
        uses: actions/checkout@v2
      - name: Run spellings check
        uses: AniruddhaKanhere/CI-CD-Github-Actions/spellings@main
        with:
          path: ./
=======
      - name: Checkout Parent Repo
        uses: actions/checkout@v2
        with:
          ref: main
          repository: FreeRTOS/CI-CD-Github-Actions
          path: commonCI
      - name: Clone This Repo
        uses: actions/checkout@v2
        with:
            path: ./FreeRTOS
      - name: Install spell
        run: |
          sudo apt-get install spell
          sudo apt-get install util-linux
      - name: Check spelling
        run: |
          # Add path to the tool to the environment variable.
          PATH=$PATH:commonCI/spellings/tools
          # Make sure that only Amazon licenced files are checked.
          sed -i 's/`find $DIRNAME \\( -iname \\\*\.\[ch\] -o -iname \\\*\.dox \\) -type f`/`grep -ril "copyright \(c\) \[0-9\]\[0-9\]\[0-9\]\[0-9\] amazon.com" | grep "\\.\[ch\]"`/g' commonCI/spellings/tools/find-unknown-comment-words
          # Run the spell check script.
          find-unknown-comment-words --directory FreeRTOS/ --lexicon FreeRTOS/lexicon.txt
          # Check the exit status.
          if [ "$?" = "0" ]; then
            exit 0
          else
            exit 1
          fi
>>>>>>> c134a581

  verify-manifest:
    runs-on: ubuntu-latest
    steps:
      - uses: actions/checkout@v2
      - name: Install Python3
        uses: actions/setup-python@v2
        with:
          python-version: '3.8'
      - name: Install dependencies
        run: python3 -m pip install -r .github/scripts/verify_manifest_requirements.txt
      - name: Run script to verify manifest.yml
        run: python3 .github/scripts/verify_manifest.py<|MERGE_RESOLUTION|>--- conflicted
+++ resolved
@@ -63,43 +63,12 @@
   spell-check:
     runs-on: ubuntu-latest
     steps:
-<<<<<<< HEAD
       - name: Clone This Repo
         uses: actions/checkout@v2
       - name: Run spellings check
         uses: AniruddhaKanhere/CI-CD-Github-Actions/spellings@main
         with:
           path: ./
-=======
-      - name: Checkout Parent Repo
-        uses: actions/checkout@v2
-        with:
-          ref: main
-          repository: FreeRTOS/CI-CD-Github-Actions
-          path: commonCI
-      - name: Clone This Repo
-        uses: actions/checkout@v2
-        with:
-            path: ./FreeRTOS
-      - name: Install spell
-        run: |
-          sudo apt-get install spell
-          sudo apt-get install util-linux
-      - name: Check spelling
-        run: |
-          # Add path to the tool to the environment variable.
-          PATH=$PATH:commonCI/spellings/tools
-          # Make sure that only Amazon licenced files are checked.
-          sed -i 's/`find $DIRNAME \\( -iname \\\*\.\[ch\] -o -iname \\\*\.dox \\) -type f`/`grep -ril "copyright \(c\) \[0-9\]\[0-9\]\[0-9\]\[0-9\] amazon.com" | grep "\\.\[ch\]"`/g' commonCI/spellings/tools/find-unknown-comment-words
-          # Run the spell check script.
-          find-unknown-comment-words --directory FreeRTOS/ --lexicon FreeRTOS/lexicon.txt
-          # Check the exit status.
-          if [ "$?" = "0" ]; then
-            exit 0
-          else
-            exit 1
-          fi
->>>>>>> c134a581
 
   verify-manifest:
     runs-on: ubuntu-latest
