--- conflicted
+++ resolved
@@ -1,288 +1,284 @@
-/*
-<<<<<<< HEAD
- * FreeRTOS Kernel V10.3.0
-=======
- * FreeRTOS Kernel V10.4.1
->>>>>>> 5cc65129
- * Copyright (C) 2020 Amazon.com, Inc. or its affiliates.  All Rights Reserved.
- *
- * Permission is hereby granted, free of charge, to any person obtaining a copy of
- * this software and associated documentation files (the "Software"), to deal in
- * the Software without restriction, including without limitation the rights to
- * use, copy, modify, merge, publish, distribute, sublicense, and/or sell copies of
- * the Software, and to permit persons to whom the Software is furnished to do so,
- * subject to the following conditions:
- *
- * The above copyright notice and this permission notice shall be included in all
- * copies or substantial portions of the Software.
- *
- * THE SOFTWARE IS PROVIDED "AS IS", WITHOUT WARRANTY OF ANY KIND, EXPRESS OR
- * IMPLIED, INCLUDING BUT NOT LIMITED TO THE WARRANTIES OF MERCHANTABILITY, FITNESS
- * FOR A PARTICULAR PURPOSE AND NONINFRINGEMENT. IN NO EVENT SHALL THE AUTHORS OR
- * COPYRIGHT HOLDERS BE LIABLE FOR ANY CLAIM, DAMAGES OR OTHER LIABILITY, WHETHER
- * IN AN ACTION OF CONTRACT, TORT OR OTHERWISE, ARISING FROM, OUT OF OR IN
- * CONNECTION WITH THE SOFTWARE OR THE USE OR OTHER DEALINGS IN THE SOFTWARE.
- *
- * http://www.FreeRTOS.org
- * http://aws.amazon.com/freertos
- *
- * 1 tab == 4 spaces!
- */
-
-/*
-	BASIC INTERRUPT DRIVEN SERIAL PORT DRIVER FOR UART1.
-*/
-
-/* Library includes. */
-#include "91x_lib.h"
-
-/* Scheduler includes. */
-#include "FreeRTOS.h"
-#include "queue.h"
-#include "semphr.h"
-
-/* Demo application includes. */
-#include "serial.h"
-/*-----------------------------------------------------------*/
-
-/* Misc defines. */
-#define serINVALID_QUEUE				( ( QueueHandle_t ) 0 )
-#define serNO_BLOCK						( ( TickType_t ) 0 )
-#define serTX_BLOCK_TIME				( 40 / portTICK_PERIOD_MS )
-
-/* Interrupt and status bit definitions. */
-#define mainTXRIS 0x20	
-#define mainRXRIS 0x50
-#define serTX_FIFO_FULL 0x20
-#define serCLEAR_ALL_INTERRUPTS 0x3ff
-/*-----------------------------------------------------------*/
-
-/* The queue used to hold received characters. */
-static QueueHandle_t xRxedChars;
-
-/* The semaphore used to wake a task waiting for space to become available
-in the FIFO. */
-static SemaphoreHandle_t xTxFIFOSemaphore;
-
-/*-----------------------------------------------------------*/
-
-/* UART interrupt handler. */
-void UART1_IRQHandler( void );
-
-/* The interrupt service routine - called from the assembly entry point. */
-__arm void UART1_IRQHandler( void );
-
-/*-----------------------------------------------------------*/
-
-/* Flag to indicate whether or not a task is blocked waiting for space on
-the FIFO. */
-static long lTaskWaiting = pdFALSE;
-
-/*
- * See the serial2.h header file.
- */
-xComPortHandle xSerialPortInitMinimal( unsigned long ulWantedBaud, unsigned portBASE_TYPE uxQueueLength )
-{
-xComPortHandle xReturn;
-UART_InitTypeDef xUART1_Init;
-GPIO_InitTypeDef GPIO_InitStructure;
-	
-	/* Create the queues used to hold Rx characters. */
-	xRxedChars = xQueueCreate( uxQueueLength, ( unsigned portBASE_TYPE ) sizeof( signed char ) );
-	
-	/* Create the semaphore used to wake a task waiting for space to become
-	available in the FIFO. */
-	vSemaphoreCreateBinary( xTxFIFOSemaphore );
-
-	/* If the queue/semaphore was created correctly then setup the serial port
-	hardware. */
-	if( ( xRxedChars != serINVALID_QUEUE ) && ( xTxFIFOSemaphore != serINVALID_QUEUE ) )
-	{
-		/* Pre take the semaphore so a task will block if it tries to access
-		it. */
-		xSemaphoreTake( xTxFIFOSemaphore, 0 );
-		
-		/* Configure the UART. */
-		xUART1_Init.UART_WordLength = UART_WordLength_8D;
-		xUART1_Init.UART_StopBits = UART_StopBits_1;
-		xUART1_Init.UART_Parity = UART_Parity_No;
-		xUART1_Init.UART_BaudRate = ulWantedBaud;
-		xUART1_Init.UART_HardwareFlowControl = UART_HardwareFlowControl_None;
-		xUART1_Init.UART_Mode = UART_Mode_Tx_Rx;
-		xUART1_Init.UART_FIFO = UART_FIFO_Enable;
-
-		/* Enable the UART1 Clock */
-		SCU_APBPeriphClockConfig( __UART1, ENABLE );
-		
-		/* Enable the GPIO3 Clock */
-		SCU_APBPeriphClockConfig( __GPIO3, ENABLE );
-		
-		/* Configure UART1_Rx pin GPIO3.2 */
-		GPIO_InitStructure.GPIO_Direction = GPIO_PinInput;
-		GPIO_InitStructure.GPIO_Pin = GPIO_Pin_2;
-		GPIO_InitStructure.GPIO_Type = GPIO_Type_PushPull ;
-		GPIO_InitStructure.GPIO_IPConnected = GPIO_IPConnected_Enable;
-		GPIO_InitStructure.GPIO_Alternate = GPIO_InputAlt1 ;
-		GPIO_Init( GPIO3, &GPIO_InitStructure );
-		
-		/* Configure UART1_Tx pin GPIO3.3 */
-		GPIO_InitStructure.GPIO_Direction = GPIO_PinOutput;
-		GPIO_InitStructure.GPIO_Pin = GPIO_Pin_3;
-		GPIO_InitStructure.GPIO_Type = GPIO_Type_PushPull ;
-		GPIO_InitStructure.GPIO_IPConnected = GPIO_IPConnected_Enable;
-		GPIO_InitStructure.GPIO_Alternate = GPIO_OutputAlt2 ;
-		GPIO_Init( GPIO3, &GPIO_InitStructure );
-		
-		
-		portENTER_CRITICAL();
-		{		
-			/* Configure the UART itself. */
-			UART_DeInit( UART1 );		
-			UART_Init( UART1, &xUART1_Init );
-			UART_ITConfig( UART1, UART_IT_Receive | UART_IT_Transmit, ENABLE );
-			UART1->ICR = serCLEAR_ALL_INTERRUPTS;
-			UART_LoopBackConfig( UART1, DISABLE );
-			UART_IrDACmd( IrDA1, DISABLE );
-
-			/* Configure the VIC for the UART interrupts. */			
-			VIC_Config( UART1_ITLine, VIC_IRQ, 9 );
-			VIC_ITCmd( UART1_ITLine, ENABLE );
-
-			UART_Cmd( UART1, ENABLE );			
-			lTaskWaiting = pdFALSE;
-		}
-		portEXIT_CRITICAL();
-	}
-	else
-	{
-		xReturn = ( xComPortHandle ) 0;
-	}
-
-	/* This demo file only supports a single port but we have to return
-	something to comply with the standard demo header file. */
-	return xReturn;
-}
-/*-----------------------------------------------------------*/
-
-signed portBASE_TYPE xSerialGetChar( xComPortHandle pxPort, signed char *pcRxedChar, TickType_t xBlockTime )
-{
-	/* The port handle is not required as this driver only supports one port. */
-	( void ) pxPort;
-
-	/* Get the next character from the buffer.  Return false if no characters
-	are available, or arrive before xBlockTime expires. */
-	if( xQueueReceive( xRxedChars, pcRxedChar, xBlockTime ) )
-	{
-		return pdTRUE;
-	}
-	else
-	{
-		return pdFALSE;
-	}
-}
-/*-----------------------------------------------------------*/
-
-void vSerialPutString( xComPortHandle pxPort, const signed char * const pcString, unsigned short usStringLength )
-{
-signed char *pxNext;
-
-	/* A couple of parameters that this port does not use. */
-	( void ) usStringLength;
-	( void ) pxPort;
-
-	/* NOTE: This implementation does not handle the queue being full as no
-	block time is used! */
-
-	/* The port handle is not required as this driver only supports UART1. */
-	( void ) pxPort;
-
-	/* Send each character in the string, one at a time. */
-	pxNext = ( signed char * ) pcString;
-	while( *pxNext )
-	{
-		xSerialPutChar( pxPort, *pxNext, serNO_BLOCK );
-		pxNext++;
-	}
-}
-/*-----------------------------------------------------------*/
-
-signed portBASE_TYPE xSerialPutChar( xComPortHandle pxPort, signed char cOutChar, TickType_t xBlockTime )
-{
-portBASE_TYPE xReturn;
-
-	portENTER_CRITICAL();
-	{
-		/* Can we write to the FIFO? */
-		if( UART1->FR & serTX_FIFO_FULL )
-		{
-			/* Wait for the interrupt letting us know there is space on the
-			FIFO.  It is ok to block in a critical section, interrupts will be
-			enabled	for other tasks once we force a switch. */
-			lTaskWaiting = pdTRUE;
-			
-			/* Just to be a bit different this driver uses a semaphore to
-			block the sending task when the FIFO is full.  The standard COMTest
-			task assumes a queue of adequate length exists so does not use
-			a block time.  For this demo the block time is therefore hard
-			coded. */
-			xReturn = xSemaphoreTake( xTxFIFOSemaphore, serTX_BLOCK_TIME );
-			if( xReturn )
-			{
-				UART1->DR = cOutChar;
-			}
-		}
-		else
-		{
-			UART1->DR = cOutChar;
-			xReturn = pdPASS;
-		}
-	}
-	portEXIT_CRITICAL();
-
-	return xReturn;
-}
-/*-----------------------------------------------------------*/
-
-void vSerialClose( xComPortHandle xPort )
-{
-	/* Not supported as not required by the demo application. */
-}
-/*-----------------------------------------------------------*/
-
-void UART1_IRQHandler( void )
-{
-signed char cChar;
-portBASE_TYPE xHigherPriorityTaskWoken = pdFALSE;
-
-	while( UART1->RIS &	mainRXRIS )
-	{
-		/* The interrupt was caused by a character being received.  Grab the
-		character from the DR and place it in the queue of received
-		characters. */
-		cChar = UART1->DR;
-		xQueueSendFromISR( xRxedChars, &cChar, &xHigherPriorityTaskWoken );
-	}	
-	
-	if( UART1->RIS & mainTXRIS )
-	{
-		if( lTaskWaiting == pdTRUE )
-		{
-			/* This interrupt was caused by space becoming available on the Tx
-			FIFO, wake any task that is waiting to post (if any). */
-			xSemaphoreGiveFromISR( xTxFIFOSemaphore, &xHigherPriorityTaskWoken );
-			lTaskWaiting = pdFALSE;
-		}
-		
-		UART1->ICR = mainTXRIS;
-	}
-
-	/* If a task was woken by either a character being received or a character
-	being transmitted then we may need to switch to another task. */
-	portEND_SWITCHING_ISR( xHigherPriorityTaskWoken );
-}
-
-
-
-
-
-	
+/*
+ * FreeRTOS Kernel V10.4.1
+ * Copyright (C) 2020 Amazon.com, Inc. or its affiliates.  All Rights Reserved.
+ *
+ * Permission is hereby granted, free of charge, to any person obtaining a copy of
+ * this software and associated documentation files (the "Software"), to deal in
+ * the Software without restriction, including without limitation the rights to
+ * use, copy, modify, merge, publish, distribute, sublicense, and/or sell copies of
+ * the Software, and to permit persons to whom the Software is furnished to do so,
+ * subject to the following conditions:
+ *
+ * The above copyright notice and this permission notice shall be included in all
+ * copies or substantial portions of the Software.
+ *
+ * THE SOFTWARE IS PROVIDED "AS IS", WITHOUT WARRANTY OF ANY KIND, EXPRESS OR
+ * IMPLIED, INCLUDING BUT NOT LIMITED TO THE WARRANTIES OF MERCHANTABILITY, FITNESS
+ * FOR A PARTICULAR PURPOSE AND NONINFRINGEMENT. IN NO EVENT SHALL THE AUTHORS OR
+ * COPYRIGHT HOLDERS BE LIABLE FOR ANY CLAIM, DAMAGES OR OTHER LIABILITY, WHETHER
+ * IN AN ACTION OF CONTRACT, TORT OR OTHERWISE, ARISING FROM, OUT OF OR IN
+ * CONNECTION WITH THE SOFTWARE OR THE USE OR OTHER DEALINGS IN THE SOFTWARE.
+ *
+ * http://www.FreeRTOS.org
+ * http://aws.amazon.com/freertos
+ *
+ * 1 tab == 4 spaces!
+ */
+
+/*
+	BASIC INTERRUPT DRIVEN SERIAL PORT DRIVER FOR UART1.
+*/
+
+/* Library includes. */
+#include "91x_lib.h"
+
+/* Scheduler includes. */
+#include "FreeRTOS.h"
+#include "queue.h"
+#include "semphr.h"
+
+/* Demo application includes. */
+#include "serial.h"
+/*-----------------------------------------------------------*/
+
+/* Misc defines. */
+#define serINVALID_QUEUE				( ( QueueHandle_t ) 0 )
+#define serNO_BLOCK						( ( TickType_t ) 0 )
+#define serTX_BLOCK_TIME				( 40 / portTICK_PERIOD_MS )
+
+/* Interrupt and status bit definitions. */
+#define mainTXRIS 0x20	
+#define mainRXRIS 0x50
+#define serTX_FIFO_FULL 0x20
+#define serCLEAR_ALL_INTERRUPTS 0x3ff
+/*-----------------------------------------------------------*/
+
+/* The queue used to hold received characters. */
+static QueueHandle_t xRxedChars;
+
+/* The semaphore used to wake a task waiting for space to become available
+in the FIFO. */
+static SemaphoreHandle_t xTxFIFOSemaphore;
+
+/*-----------------------------------------------------------*/
+
+/* UART interrupt handler. */
+void UART1_IRQHandler( void );
+
+/* The interrupt service routine - called from the assembly entry point. */
+__arm void UART1_IRQHandler( void );
+
+/*-----------------------------------------------------------*/
+
+/* Flag to indicate whether or not a task is blocked waiting for space on
+the FIFO. */
+static long lTaskWaiting = pdFALSE;
+
+/*
+ * See the serial2.h header file.
+ */
+xComPortHandle xSerialPortInitMinimal( unsigned long ulWantedBaud, unsigned portBASE_TYPE uxQueueLength )
+{
+xComPortHandle xReturn;
+UART_InitTypeDef xUART1_Init;
+GPIO_InitTypeDef GPIO_InitStructure;
+	
+	/* Create the queues used to hold Rx characters. */
+	xRxedChars = xQueueCreate( uxQueueLength, ( unsigned portBASE_TYPE ) sizeof( signed char ) );
+	
+	/* Create the semaphore used to wake a task waiting for space to become
+	available in the FIFO. */
+	vSemaphoreCreateBinary( xTxFIFOSemaphore );
+
+	/* If the queue/semaphore was created correctly then setup the serial port
+	hardware. */
+	if( ( xRxedChars != serINVALID_QUEUE ) && ( xTxFIFOSemaphore != serINVALID_QUEUE ) )
+	{
+		/* Pre take the semaphore so a task will block if it tries to access
+		it. */
+		xSemaphoreTake( xTxFIFOSemaphore, 0 );
+		
+		/* Configure the UART. */
+		xUART1_Init.UART_WordLength = UART_WordLength_8D;
+		xUART1_Init.UART_StopBits = UART_StopBits_1;
+		xUART1_Init.UART_Parity = UART_Parity_No;
+		xUART1_Init.UART_BaudRate = ulWantedBaud;
+		xUART1_Init.UART_HardwareFlowControl = UART_HardwareFlowControl_None;
+		xUART1_Init.UART_Mode = UART_Mode_Tx_Rx;
+		xUART1_Init.UART_FIFO = UART_FIFO_Enable;
+
+		/* Enable the UART1 Clock */
+		SCU_APBPeriphClockConfig( __UART1, ENABLE );
+		
+		/* Enable the GPIO3 Clock */
+		SCU_APBPeriphClockConfig( __GPIO3, ENABLE );
+		
+		/* Configure UART1_Rx pin GPIO3.2 */
+		GPIO_InitStructure.GPIO_Direction = GPIO_PinInput;
+		GPIO_InitStructure.GPIO_Pin = GPIO_Pin_2;
+		GPIO_InitStructure.GPIO_Type = GPIO_Type_PushPull ;
+		GPIO_InitStructure.GPIO_IPConnected = GPIO_IPConnected_Enable;
+		GPIO_InitStructure.GPIO_Alternate = GPIO_InputAlt1 ;
+		GPIO_Init( GPIO3, &GPIO_InitStructure );
+		
+		/* Configure UART1_Tx pin GPIO3.3 */
+		GPIO_InitStructure.GPIO_Direction = GPIO_PinOutput;
+		GPIO_InitStructure.GPIO_Pin = GPIO_Pin_3;
+		GPIO_InitStructure.GPIO_Type = GPIO_Type_PushPull ;
+		GPIO_InitStructure.GPIO_IPConnected = GPIO_IPConnected_Enable;
+		GPIO_InitStructure.GPIO_Alternate = GPIO_OutputAlt2 ;
+		GPIO_Init( GPIO3, &GPIO_InitStructure );
+		
+		
+		portENTER_CRITICAL();
+		{		
+			/* Configure the UART itself. */
+			UART_DeInit( UART1 );		
+			UART_Init( UART1, &xUART1_Init );
+			UART_ITConfig( UART1, UART_IT_Receive | UART_IT_Transmit, ENABLE );
+			UART1->ICR = serCLEAR_ALL_INTERRUPTS;
+			UART_LoopBackConfig( UART1, DISABLE );
+			UART_IrDACmd( IrDA1, DISABLE );
+
+			/* Configure the VIC for the UART interrupts. */			
+			VIC_Config( UART1_ITLine, VIC_IRQ, 9 );
+			VIC_ITCmd( UART1_ITLine, ENABLE );
+
+			UART_Cmd( UART1, ENABLE );			
+			lTaskWaiting = pdFALSE;
+		}
+		portEXIT_CRITICAL();
+	}
+	else
+	{
+		xReturn = ( xComPortHandle ) 0;
+	}
+
+	/* This demo file only supports a single port but we have to return
+	something to comply with the standard demo header file. */
+	return xReturn;
+}
+/*-----------------------------------------------------------*/
+
+signed portBASE_TYPE xSerialGetChar( xComPortHandle pxPort, signed char *pcRxedChar, TickType_t xBlockTime )
+{
+	/* The port handle is not required as this driver only supports one port. */
+	( void ) pxPort;
+
+	/* Get the next character from the buffer.  Return false if no characters
+	are available, or arrive before xBlockTime expires. */
+	if( xQueueReceive( xRxedChars, pcRxedChar, xBlockTime ) )
+	{
+		return pdTRUE;
+	}
+	else
+	{
+		return pdFALSE;
+	}
+}
+/*-----------------------------------------------------------*/
+
+void vSerialPutString( xComPortHandle pxPort, const signed char * const pcString, unsigned short usStringLength )
+{
+signed char *pxNext;
+
+	/* A couple of parameters that this port does not use. */
+	( void ) usStringLength;
+	( void ) pxPort;
+
+	/* NOTE: This implementation does not handle the queue being full as no
+	block time is used! */
+
+	/* The port handle is not required as this driver only supports UART1. */
+	( void ) pxPort;
+
+	/* Send each character in the string, one at a time. */
+	pxNext = ( signed char * ) pcString;
+	while( *pxNext )
+	{
+		xSerialPutChar( pxPort, *pxNext, serNO_BLOCK );
+		pxNext++;
+	}
+}
+/*-----------------------------------------------------------*/
+
+signed portBASE_TYPE xSerialPutChar( xComPortHandle pxPort, signed char cOutChar, TickType_t xBlockTime )
+{
+portBASE_TYPE xReturn;
+
+	portENTER_CRITICAL();
+	{
+		/* Can we write to the FIFO? */
+		if( UART1->FR & serTX_FIFO_FULL )
+		{
+			/* Wait for the interrupt letting us know there is space on the
+			FIFO.  It is ok to block in a critical section, interrupts will be
+			enabled	for other tasks once we force a switch. */
+			lTaskWaiting = pdTRUE;
+			
+			/* Just to be a bit different this driver uses a semaphore to
+			block the sending task when the FIFO is full.  The standard COMTest
+			task assumes a queue of adequate length exists so does not use
+			a block time.  For this demo the block time is therefore hard
+			coded. */
+			xReturn = xSemaphoreTake( xTxFIFOSemaphore, serTX_BLOCK_TIME );
+			if( xReturn )
+			{
+				UART1->DR = cOutChar;
+			}
+		}
+		else
+		{
+			UART1->DR = cOutChar;
+			xReturn = pdPASS;
+		}
+	}
+	portEXIT_CRITICAL();
+
+	return xReturn;
+}
+/*-----------------------------------------------------------*/
+
+void vSerialClose( xComPortHandle xPort )
+{
+	/* Not supported as not required by the demo application. */
+}
+/*-----------------------------------------------------------*/
+
+void UART1_IRQHandler( void )
+{
+signed char cChar;
+portBASE_TYPE xHigherPriorityTaskWoken = pdFALSE;
+
+	while( UART1->RIS &	mainRXRIS )
+	{
+		/* The interrupt was caused by a character being received.  Grab the
+		character from the DR and place it in the queue of received
+		characters. */
+		cChar = UART1->DR;
+		xQueueSendFromISR( xRxedChars, &cChar, &xHigherPriorityTaskWoken );
+	}	
+	
+	if( UART1->RIS & mainTXRIS )
+	{
+		if( lTaskWaiting == pdTRUE )
+		{
+			/* This interrupt was caused by space becoming available on the Tx
+			FIFO, wake any task that is waiting to post (if any). */
+			xSemaphoreGiveFromISR( xTxFIFOSemaphore, &xHigherPriorityTaskWoken );
+			lTaskWaiting = pdFALSE;
+		}
+		
+		UART1->ICR = mainTXRIS;
+	}
+
+	/* If a task was woken by either a character being received or a character
+	being transmitted then we may need to switch to another task. */
+	portEND_SWITCHING_ISR( xHigherPriorityTaskWoken );
+}
+
+
+
+
+
+	