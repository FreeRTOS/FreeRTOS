/*
<<<<<<< HEAD
 * FreeRTOS Kernel V10.3.0
=======
 * FreeRTOS Kernel V10.4.1
>>>>>>> 5cc65129
 * Copyright (C) 2020 Amazon.com, Inc. or its affiliates.  All Rights Reserved.
 *
 * Permission is hereby granted, free of charge, to any person obtaining a copy of
 * this software and associated documentation files (the "Software"), to deal in
 * the Software without restriction, including without limitation the rights to
 * use, copy, modify, merge, publish, distribute, sublicense, and/or sell copies of
 * the Software, and to permit persons to whom the Software is furnished to do so,
 * subject to the following conditions:
 *
 * The above copyright notice and this permission notice shall be included in all
 * copies or substantial portions of the Software.
 *
 * THE SOFTWARE IS PROVIDED "AS IS", WITHOUT WARRANTY OF ANY KIND, EXPRESS OR
 * IMPLIED, INCLUDING BUT NOT LIMITED TO THE WARRANTIES OF MERCHANTABILITY, FITNESS
 * FOR A PARTICULAR PURPOSE AND NONINFRINGEMENT. IN NO EVENT SHALL THE AUTHORS OR
 * COPYRIGHT HOLDERS BE LIABLE FOR ANY CLAIM, DAMAGES OR OTHER LIABILITY, WHETHER
 * IN AN ACTION OF CONTRACT, TORT OR OTHERWISE, ARISING FROM, OUT OF OR IN
 * CONNECTION WITH THE SOFTWARE OR THE USE OR OTHER DEALINGS IN THE SOFTWARE.
 *
 * http://www.FreeRTOS.org
 * http://aws.amazon.com/freertos
 *
 * 1 tab == 4 spaces!
 */

/*
	BASIC INTERRUPT DRIVEN SERIAL PORT DRIVER FOR UART0.

	*NOTE* - This file is designed to test some of the RTOS features - it is
	not intended to represent an efficient implementation!
*/

/* Standard includes. */
#include <stdlib.h>

/* Scheduler includes. */
#include "FreeRTOS.h"
#include "queue.h"

/* Demo application includes. */
#include "serial.h"


/* Hardware specifics. */
#define serRX_DATA_PIN		( 0x01 )
#define serTX_DATA_PIN		( 0x02 )
#define serCLOCK_Fxx_DIV_8		0x03
#define serUPWR		( 0x80 )
#define serUTXE		( 0x40 )
#define serURXE		( 0x20 )
#define serUCL		( 0x02 )
#define serLSB		( 0x10 )

/* Misc. */
#define serINVALID_QUEUE				( ( QueueHandle_t ) 0 )
#define serHANDLE						( ( xComPortHandle ) 1 )
#define serNO_BLOCK						( ( TickType_t ) 0 )

/*-----------------------------------------------------------*/

/* Queues used to hold received characters, and characters waiting to be
transmitted. */
static QueueHandle_t xRxedChars;
static QueueHandle_t xCharsForTx;

/*-----------------------------------------------------------*/

/* Interrupt entry point written in the assembler file serialISR.s85. */
extern void vSerialISREntry( void );

/* Flag to indicate whether or not there are characters already queued to send. */
static volatile unsigned long ulTxInProgress = pdFALSE;

/*-----------------------------------------------------------*/

/*
 * See the serial2.h header file.
 */
xComPortHandle xSerialPortInitMinimal( unsigned long ulWantedBaud, unsigned portBASE_TYPE uxQueueLength )
{
xComPortHandle xReturn = serHANDLE;
const unsigned long ulFuclk = ( configCPU_CLOCK_HZ / 2 ) / 8UL;

	/* Create the queues used to hold Rx and Tx characters. */
	xRxedChars = xQueueCreate( uxQueueLength, ( unsigned portBASE_TYPE ) sizeof( signed char ) );
	xCharsForTx = xQueueCreate( uxQueueLength + 1, ( unsigned portBASE_TYPE ) sizeof( signed char ) );

	/* If the queues were created correctly then setup the serial port
	hardware. */
	if( ( xRxedChars != serINVALID_QUEUE ) && ( xCharsForTx != serINVALID_QUEUE ) )
	{
		portENTER_CRITICAL();
		{
			/* Set the UART0 Rx and Tx pins to their alternative function. */
			PMC3 |= ( serRX_DATA_PIN | serTX_DATA_PIN );
			PM3 &= ~( serTX_DATA_PIN );

			/* Setup clock for required baud. */			
			UD0CTL1 = serCLOCK_Fxx_DIV_8;
			UD0CTL2 = ulFuclk / ( 2 * ulWantedBaud );

			/* Enable, n81. */			
			UD0CTL0 = ( serUPWR | serUTXE | serURXE | serUCL | serLSB );
			
			/* Enable interrupts for both Rx and Tx. */
			UD0TIC  = 0x07;
			UD0RIC  = 0x07;
			
			ulTxInProgress = pdFALSE;
		}
		portEXIT_CRITICAL();
	}
	else
	{
		xReturn = ( xComPortHandle ) 0;
	}

	/* This demo file only supports a single port but we have to return
	something to comply with the standard demo header file. */
	return xReturn;
}
/*-----------------------------------------------------------*/

signed portBASE_TYPE xSerialGetChar( xComPortHandle pxPort, signed char *pcRxedChar, TickType_t xBlockTime )
{
	/* The port handle is not required as this driver only supports one port. */
	( void ) pxPort;

	/* Get the next character from the buffer.  Return false if no characters
	are available, or arrive before xBlockTime expires. */
	if( xQueueReceive( xRxedChars, pcRxedChar, xBlockTime ) )
	{
		return pdTRUE;
	}
	else
	{
		return pdFALSE;
	}
}
/*-----------------------------------------------------------*/

void vSerialPutString( xComPortHandle pxPort, const signed char * const pcString, unsigned short usStringLength )
{
signed char *pxNext;

	/* A couple of parameters that this port does not use. */
	( void ) usStringLength;
	( void ) pxPort;

	/* NOTE: This implementation does not handle the queue being full as no
	block time is used! */

	/* The port handle is not required as this driver only supports UART0. */
	( void ) pxPort;

	/* Send each character in the string, one at a time. */
	pxNext = ( signed char * ) pcString;
	while( *pxNext )
	{
		xSerialPutChar( pxPort, *pxNext, serNO_BLOCK );
		pxNext++;
	}
}
/*-----------------------------------------------------------*/

signed portBASE_TYPE xSerialPutChar( xComPortHandle pxPort, signed char cOutChar, TickType_t xBlockTime )
{
portBASE_TYPE xReturn = pdPASS;

	portENTER_CRITICAL();
	{
		/* There are currently no characters queued up to send so write the
		character directly to the UART. */
		if( ulTxInProgress == pdFALSE )
		{
			UD0TX = cOutChar;
			ulTxInProgress = pdTRUE;
		}
		else
		{
			/* The UART is already busy so write the character to the Tx queue.
			The queue is drained from within the Tx interrupt. */
			if( xQueueSend( xCharsForTx, &cOutChar, xBlockTime ) != pdPASS )
			{
				xReturn = pdFAIL;
			}
		}
	}
	portEXIT_CRITICAL();
	
	return xReturn;
}
/*-----------------------------------------------------------*/

void vSerialClose( xComPortHandle xPort )
{
	/* Not supported as not required by the demo application. */
}
/*-----------------------------------------------------------*/

/* Tx interrupt handler.  This is called from the asm file wrapper. */
void vUARTTxISRHandler( void )
{
char cChar;
portBASE_TYPE xHigherPriorityTaskWoken = pdFALSE;

	/* Are there any more characters queue to transmit? */
	if( xQueueReceiveFromISR( xCharsForTx, &cChar, &xHigherPriorityTaskWoken ) == pdTRUE )
	{
		/* Send the next character. */
		UD0TX = cChar;
	}
	else
	{
		/* The UART is no longer active. */
		ulTxInProgress = pdFALSE;
	}
	
	/* If reading a character from the Rx queue caused a task to unblock, and
	the unblocked task has a priority higher than the currently running task,
	then xHigherPriorityTaskWoken will have been set to true and a context
	switch should occur now. */
	portYIELD_FROM_ISR( xHigherPriorityTaskWoken );
}
/*-----------------------------------------------------------*/

/* Rx interrupt handler.  This is called from the asm file wrapper. */
void vUARTRxISRHandler( void )
{
char cChar;
portBASE_TYPE xHigherPriorityTaskWoken = pdFALSE;

	/* Send the received character to the Rx queue. */
	cChar = UD0RX;
	xQueueSendFromISR( xRxedChars, &cChar, &xHigherPriorityTaskWoken );
	
	/* If sending a character to the Tx queue caused a task to unblock, and
	the unblocked task has a priority higher than the currently running task,
	then xHigherPriorityTaskWoken will have been set to true and a context
	switch should occur now. */
	portYIELD_FROM_ISR( xHigherPriorityTaskWoken );	
}




	
<|MERGE_RESOLUTION|>--- conflicted
+++ resolved
@@ -1,253 +1,249 @@
-/*
-<<<<<<< HEAD
- * FreeRTOS Kernel V10.3.0
-=======
- * FreeRTOS Kernel V10.4.1
->>>>>>> 5cc65129
- * Copyright (C) 2020 Amazon.com, Inc. or its affiliates.  All Rights Reserved.
- *
- * Permission is hereby granted, free of charge, to any person obtaining a copy of
- * this software and associated documentation files (the "Software"), to deal in
- * the Software without restriction, including without limitation the rights to
- * use, copy, modify, merge, publish, distribute, sublicense, and/or sell copies of
- * the Software, and to permit persons to whom the Software is furnished to do so,
- * subject to the following conditions:
- *
- * The above copyright notice and this permission notice shall be included in all
- * copies or substantial portions of the Software.
- *
- * THE SOFTWARE IS PROVIDED "AS IS", WITHOUT WARRANTY OF ANY KIND, EXPRESS OR
- * IMPLIED, INCLUDING BUT NOT LIMITED TO THE WARRANTIES OF MERCHANTABILITY, FITNESS
- * FOR A PARTICULAR PURPOSE AND NONINFRINGEMENT. IN NO EVENT SHALL THE AUTHORS OR
- * COPYRIGHT HOLDERS BE LIABLE FOR ANY CLAIM, DAMAGES OR OTHER LIABILITY, WHETHER
- * IN AN ACTION OF CONTRACT, TORT OR OTHERWISE, ARISING FROM, OUT OF OR IN
- * CONNECTION WITH THE SOFTWARE OR THE USE OR OTHER DEALINGS IN THE SOFTWARE.
- *
- * http://www.FreeRTOS.org
- * http://aws.amazon.com/freertos
- *
- * 1 tab == 4 spaces!
- */
-
-/*
-	BASIC INTERRUPT DRIVEN SERIAL PORT DRIVER FOR UART0.
-
-	*NOTE* - This file is designed to test some of the RTOS features - it is
-	not intended to represent an efficient implementation!
-*/
-
-/* Standard includes. */
-#include <stdlib.h>
-
-/* Scheduler includes. */
-#include "FreeRTOS.h"
-#include "queue.h"
-
-/* Demo application includes. */
-#include "serial.h"
-
-
-/* Hardware specifics. */
-#define serRX_DATA_PIN		( 0x01 )
-#define serTX_DATA_PIN		( 0x02 )
-#define serCLOCK_Fxx_DIV_8		0x03
-#define serUPWR		( 0x80 )
-#define serUTXE		( 0x40 )
-#define serURXE		( 0x20 )
-#define serUCL		( 0x02 )
-#define serLSB		( 0x10 )
-
-/* Misc. */
-#define serINVALID_QUEUE				( ( QueueHandle_t ) 0 )
-#define serHANDLE						( ( xComPortHandle ) 1 )
-#define serNO_BLOCK						( ( TickType_t ) 0 )
-
-/*-----------------------------------------------------------*/
-
-/* Queues used to hold received characters, and characters waiting to be
-transmitted. */
-static QueueHandle_t xRxedChars;
-static QueueHandle_t xCharsForTx;
-
-/*-----------------------------------------------------------*/
-
-/* Interrupt entry point written in the assembler file serialISR.s85. */
-extern void vSerialISREntry( void );
-
-/* Flag to indicate whether or not there are characters already queued to send. */
-static volatile unsigned long ulTxInProgress = pdFALSE;
-
-/*-----------------------------------------------------------*/
-
-/*
- * See the serial2.h header file.
- */
-xComPortHandle xSerialPortInitMinimal( unsigned long ulWantedBaud, unsigned portBASE_TYPE uxQueueLength )
-{
-xComPortHandle xReturn = serHANDLE;
-const unsigned long ulFuclk = ( configCPU_CLOCK_HZ / 2 ) / 8UL;
-
-	/* Create the queues used to hold Rx and Tx characters. */
-	xRxedChars = xQueueCreate( uxQueueLength, ( unsigned portBASE_TYPE ) sizeof( signed char ) );
-	xCharsForTx = xQueueCreate( uxQueueLength + 1, ( unsigned portBASE_TYPE ) sizeof( signed char ) );
-
-	/* If the queues were created correctly then setup the serial port
-	hardware. */
-	if( ( xRxedChars != serINVALID_QUEUE ) && ( xCharsForTx != serINVALID_QUEUE ) )
-	{
-		portENTER_CRITICAL();
-		{
-			/* Set the UART0 Rx and Tx pins to their alternative function. */
-			PMC3 |= ( serRX_DATA_PIN | serTX_DATA_PIN );
-			PM3 &= ~( serTX_DATA_PIN );
-
-			/* Setup clock for required baud. */			
-			UD0CTL1 = serCLOCK_Fxx_DIV_8;
-			UD0CTL2 = ulFuclk / ( 2 * ulWantedBaud );
-
-			/* Enable, n81. */			
-			UD0CTL0 = ( serUPWR | serUTXE | serURXE | serUCL | serLSB );
-			
-			/* Enable interrupts for both Rx and Tx. */
-			UD0TIC  = 0x07;
-			UD0RIC  = 0x07;
-			
-			ulTxInProgress = pdFALSE;
-		}
-		portEXIT_CRITICAL();
-	}
-	else
-	{
-		xReturn = ( xComPortHandle ) 0;
-	}
-
-	/* This demo file only supports a single port but we have to return
-	something to comply with the standard demo header file. */
-	return xReturn;
-}
-/*-----------------------------------------------------------*/
-
-signed portBASE_TYPE xSerialGetChar( xComPortHandle pxPort, signed char *pcRxedChar, TickType_t xBlockTime )
-{
-	/* The port handle is not required as this driver only supports one port. */
-	( void ) pxPort;
-
-	/* Get the next character from the buffer.  Return false if no characters
-	are available, or arrive before xBlockTime expires. */
-	if( xQueueReceive( xRxedChars, pcRxedChar, xBlockTime ) )
-	{
-		return pdTRUE;
-	}
-	else
-	{
-		return pdFALSE;
-	}
-}
-/*-----------------------------------------------------------*/
-
-void vSerialPutString( xComPortHandle pxPort, const signed char * const pcString, unsigned short usStringLength )
-{
-signed char *pxNext;
-
-	/* A couple of parameters that this port does not use. */
-	( void ) usStringLength;
-	( void ) pxPort;
-
-	/* NOTE: This implementation does not handle the queue being full as no
-	block time is used! */
-
-	/* The port handle is not required as this driver only supports UART0. */
-	( void ) pxPort;
-
-	/* Send each character in the string, one at a time. */
-	pxNext = ( signed char * ) pcString;
-	while( *pxNext )
-	{
-		xSerialPutChar( pxPort, *pxNext, serNO_BLOCK );
-		pxNext++;
-	}
-}
-/*-----------------------------------------------------------*/
-
-signed portBASE_TYPE xSerialPutChar( xComPortHandle pxPort, signed char cOutChar, TickType_t xBlockTime )
-{
-portBASE_TYPE xReturn = pdPASS;
-
-	portENTER_CRITICAL();
-	{
-		/* There are currently no characters queued up to send so write the
-		character directly to the UART. */
-		if( ulTxInProgress == pdFALSE )
-		{
-			UD0TX = cOutChar;
-			ulTxInProgress = pdTRUE;
-		}
-		else
-		{
-			/* The UART is already busy so write the character to the Tx queue.
-			The queue is drained from within the Tx interrupt. */
-			if( xQueueSend( xCharsForTx, &cOutChar, xBlockTime ) != pdPASS )
-			{
-				xReturn = pdFAIL;
-			}
-		}
-	}
-	portEXIT_CRITICAL();
-	
-	return xReturn;
-}
-/*-----------------------------------------------------------*/
-
-void vSerialClose( xComPortHandle xPort )
-{
-	/* Not supported as not required by the demo application. */
-}
-/*-----------------------------------------------------------*/
-
-/* Tx interrupt handler.  This is called from the asm file wrapper. */
-void vUARTTxISRHandler( void )
-{
-char cChar;
-portBASE_TYPE xHigherPriorityTaskWoken = pdFALSE;
-
-	/* Are there any more characters queue to transmit? */
-	if( xQueueReceiveFromISR( xCharsForTx, &cChar, &xHigherPriorityTaskWoken ) == pdTRUE )
-	{
-		/* Send the next character. */
-		UD0TX = cChar;
-	}
-	else
-	{
-		/* The UART is no longer active. */
-		ulTxInProgress = pdFALSE;
-	}
-	
-	/* If reading a character from the Rx queue caused a task to unblock, and
-	the unblocked task has a priority higher than the currently running task,
-	then xHigherPriorityTaskWoken will have been set to true and a context
-	switch should occur now. */
-	portYIELD_FROM_ISR( xHigherPriorityTaskWoken );
-}
-/*-----------------------------------------------------------*/
-
-/* Rx interrupt handler.  This is called from the asm file wrapper. */
-void vUARTRxISRHandler( void )
-{
-char cChar;
-portBASE_TYPE xHigherPriorityTaskWoken = pdFALSE;
-
-	/* Send the received character to the Rx queue. */
-	cChar = UD0RX;
-	xQueueSendFromISR( xRxedChars, &cChar, &xHigherPriorityTaskWoken );
-	
-	/* If sending a character to the Tx queue caused a task to unblock, and
-	the unblocked task has a priority higher than the currently running task,
-	then xHigherPriorityTaskWoken will have been set to true and a context
-	switch should occur now. */
-	portYIELD_FROM_ISR( xHigherPriorityTaskWoken );	
-}
-
-
-
-
-	
+/*
+ * FreeRTOS Kernel V10.4.1
+ * Copyright (C) 2020 Amazon.com, Inc. or its affiliates.  All Rights Reserved.
+ *
+ * Permission is hereby granted, free of charge, to any person obtaining a copy of
+ * this software and associated documentation files (the "Software"), to deal in
+ * the Software without restriction, including without limitation the rights to
+ * use, copy, modify, merge, publish, distribute, sublicense, and/or sell copies of
+ * the Software, and to permit persons to whom the Software is furnished to do so,
+ * subject to the following conditions:
+ *
+ * The above copyright notice and this permission notice shall be included in all
+ * copies or substantial portions of the Software.
+ *
+ * THE SOFTWARE IS PROVIDED "AS IS", WITHOUT WARRANTY OF ANY KIND, EXPRESS OR
+ * IMPLIED, INCLUDING BUT NOT LIMITED TO THE WARRANTIES OF MERCHANTABILITY, FITNESS
+ * FOR A PARTICULAR PURPOSE AND NONINFRINGEMENT. IN NO EVENT SHALL THE AUTHORS OR
+ * COPYRIGHT HOLDERS BE LIABLE FOR ANY CLAIM, DAMAGES OR OTHER LIABILITY, WHETHER
+ * IN AN ACTION OF CONTRACT, TORT OR OTHERWISE, ARISING FROM, OUT OF OR IN
+ * CONNECTION WITH THE SOFTWARE OR THE USE OR OTHER DEALINGS IN THE SOFTWARE.
+ *
+ * http://www.FreeRTOS.org
+ * http://aws.amazon.com/freertos
+ *
+ * 1 tab == 4 spaces!
+ */
+
+/*
+	BASIC INTERRUPT DRIVEN SERIAL PORT DRIVER FOR UART0.
+
+	*NOTE* - This file is designed to test some of the RTOS features - it is
+	not intended to represent an efficient implementation!
+*/
+
+/* Standard includes. */
+#include <stdlib.h>
+
+/* Scheduler includes. */
+#include "FreeRTOS.h"
+#include "queue.h"
+
+/* Demo application includes. */
+#include "serial.h"
+
+
+/* Hardware specifics. */
+#define serRX_DATA_PIN		( 0x01 )
+#define serTX_DATA_PIN		( 0x02 )
+#define serCLOCK_Fxx_DIV_8		0x03
+#define serUPWR		( 0x80 )
+#define serUTXE		( 0x40 )
+#define serURXE		( 0x20 )
+#define serUCL		( 0x02 )
+#define serLSB		( 0x10 )
+
+/* Misc. */
+#define serINVALID_QUEUE				( ( QueueHandle_t ) 0 )
+#define serHANDLE						( ( xComPortHandle ) 1 )
+#define serNO_BLOCK						( ( TickType_t ) 0 )
+
+/*-----------------------------------------------------------*/
+
+/* Queues used to hold received characters, and characters waiting to be
+transmitted. */
+static QueueHandle_t xRxedChars;
+static QueueHandle_t xCharsForTx;
+
+/*-----------------------------------------------------------*/
+
+/* Interrupt entry point written in the assembler file serialISR.s85. */
+extern void vSerialISREntry( void );
+
+/* Flag to indicate whether or not there are characters already queued to send. */
+static volatile unsigned long ulTxInProgress = pdFALSE;
+
+/*-----------------------------------------------------------*/
+
+/*
+ * See the serial2.h header file.
+ */
+xComPortHandle xSerialPortInitMinimal( unsigned long ulWantedBaud, unsigned portBASE_TYPE uxQueueLength )
+{
+xComPortHandle xReturn = serHANDLE;
+const unsigned long ulFuclk = ( configCPU_CLOCK_HZ / 2 ) / 8UL;
+
+	/* Create the queues used to hold Rx and Tx characters. */
+	xRxedChars = xQueueCreate( uxQueueLength, ( unsigned portBASE_TYPE ) sizeof( signed char ) );
+	xCharsForTx = xQueueCreate( uxQueueLength + 1, ( unsigned portBASE_TYPE ) sizeof( signed char ) );
+
+	/* If the queues were created correctly then setup the serial port
+	hardware. */
+	if( ( xRxedChars != serINVALID_QUEUE ) && ( xCharsForTx != serINVALID_QUEUE ) )
+	{
+		portENTER_CRITICAL();
+		{
+			/* Set the UART0 Rx and Tx pins to their alternative function. */
+			PMC3 |= ( serRX_DATA_PIN | serTX_DATA_PIN );
+			PM3 &= ~( serTX_DATA_PIN );
+
+			/* Setup clock for required baud. */			
+			UD0CTL1 = serCLOCK_Fxx_DIV_8;
+			UD0CTL2 = ulFuclk / ( 2 * ulWantedBaud );
+
+			/* Enable, n81. */			
+			UD0CTL0 = ( serUPWR | serUTXE | serURXE | serUCL | serLSB );
+			
+			/* Enable interrupts for both Rx and Tx. */
+			UD0TIC  = 0x07;
+			UD0RIC  = 0x07;
+			
+			ulTxInProgress = pdFALSE;
+		}
+		portEXIT_CRITICAL();
+	}
+	else
+	{
+		xReturn = ( xComPortHandle ) 0;
+	}
+
+	/* This demo file only supports a single port but we have to return
+	something to comply with the standard demo header file. */
+	return xReturn;
+}
+/*-----------------------------------------------------------*/
+
+signed portBASE_TYPE xSerialGetChar( xComPortHandle pxPort, signed char *pcRxedChar, TickType_t xBlockTime )
+{
+	/* The port handle is not required as this driver only supports one port. */
+	( void ) pxPort;
+
+	/* Get the next character from the buffer.  Return false if no characters
+	are available, or arrive before xBlockTime expires. */
+	if( xQueueReceive( xRxedChars, pcRxedChar, xBlockTime ) )
+	{
+		return pdTRUE;
+	}
+	else
+	{
+		return pdFALSE;
+	}
+}
+/*-----------------------------------------------------------*/
+
+void vSerialPutString( xComPortHandle pxPort, const signed char * const pcString, unsigned short usStringLength )
+{
+signed char *pxNext;
+
+	/* A couple of parameters that this port does not use. */
+	( void ) usStringLength;
+	( void ) pxPort;
+
+	/* NOTE: This implementation does not handle the queue being full as no
+	block time is used! */
+
+	/* The port handle is not required as this driver only supports UART0. */
+	( void ) pxPort;
+
+	/* Send each character in the string, one at a time. */
+	pxNext = ( signed char * ) pcString;
+	while( *pxNext )
+	{
+		xSerialPutChar( pxPort, *pxNext, serNO_BLOCK );
+		pxNext++;
+	}
+}
+/*-----------------------------------------------------------*/
+
+signed portBASE_TYPE xSerialPutChar( xComPortHandle pxPort, signed char cOutChar, TickType_t xBlockTime )
+{
+portBASE_TYPE xReturn = pdPASS;
+
+	portENTER_CRITICAL();
+	{
+		/* There are currently no characters queued up to send so write the
+		character directly to the UART. */
+		if( ulTxInProgress == pdFALSE )
+		{
+			UD0TX = cOutChar;
+			ulTxInProgress = pdTRUE;
+		}
+		else
+		{
+			/* The UART is already busy so write the character to the Tx queue.
+			The queue is drained from within the Tx interrupt. */
+			if( xQueueSend( xCharsForTx, &cOutChar, xBlockTime ) != pdPASS )
+			{
+				xReturn = pdFAIL;
+			}
+		}
+	}
+	portEXIT_CRITICAL();
+	
+	return xReturn;
+}
+/*-----------------------------------------------------------*/
+
+void vSerialClose( xComPortHandle xPort )
+{
+	/* Not supported as not required by the demo application. */
+}
+/*-----------------------------------------------------------*/
+
+/* Tx interrupt handler.  This is called from the asm file wrapper. */
+void vUARTTxISRHandler( void )
+{
+char cChar;
+portBASE_TYPE xHigherPriorityTaskWoken = pdFALSE;
+
+	/* Are there any more characters queue to transmit? */
+	if( xQueueReceiveFromISR( xCharsForTx, &cChar, &xHigherPriorityTaskWoken ) == pdTRUE )
+	{
+		/* Send the next character. */
+		UD0TX = cChar;
+	}
+	else
+	{
+		/* The UART is no longer active. */
+		ulTxInProgress = pdFALSE;
+	}
+	
+	/* If reading a character from the Rx queue caused a task to unblock, and
+	the unblocked task has a priority higher than the currently running task,
+	then xHigherPriorityTaskWoken will have been set to true and a context
+	switch should occur now. */
+	portYIELD_FROM_ISR( xHigherPriorityTaskWoken );
+}
+/*-----------------------------------------------------------*/
+
+/* Rx interrupt handler.  This is called from the asm file wrapper. */
+void vUARTRxISRHandler( void )
+{
+char cChar;
+portBASE_TYPE xHigherPriorityTaskWoken = pdFALSE;
+
+	/* Send the received character to the Rx queue. */
+	cChar = UD0RX;
+	xQueueSendFromISR( xRxedChars, &cChar, &xHigherPriorityTaskWoken );
+	
+	/* If sending a character to the Tx queue caused a task to unblock, and
+	the unblocked task has a priority higher than the currently running task,
+	then xHigherPriorityTaskWoken will have been set to true and a context
+	switch should occur now. */
+	portYIELD_FROM_ISR( xHigherPriorityTaskWoken );	
+}
+
+
+
+
+	