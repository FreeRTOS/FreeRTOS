--- conflicted
+++ resolved
@@ -1,154 +1,150 @@
-/*
-<<<<<<< HEAD
- * FreeRTOS Kernel V10.3.0
-=======
- * FreeRTOS Kernel V10.4.1
->>>>>>> 5cc65129
- * Copyright (C) 2020 Amazon.com, Inc. or its affiliates.  All Rights Reserved.
- *
- * Permission is hereby granted, free of charge, to any person obtaining a copy of
- * this software and associated documentation files (the "Software"), to deal in
- * the Software without restriction, including without limitation the rights to
- * use, copy, modify, merge, publish, distribute, sublicense, and/or sell copies of
- * the Software, and to permit persons to whom the Software is furnished to do so,
- * subject to the following conditions:
- *
- * The above copyright notice and this permission notice shall be included in all
- * copies or substantial portions of the Software.
- *
- * THE SOFTWARE IS PROVIDED "AS IS", WITHOUT WARRANTY OF ANY KIND, EXPRESS OR
- * IMPLIED, INCLUDING BUT NOT LIMITED TO THE WARRANTIES OF MERCHANTABILITY, FITNESS
- * FOR A PARTICULAR PURPOSE AND NONINFRINGEMENT. IN NO EVENT SHALL THE AUTHORS OR
- * COPYRIGHT HOLDERS BE LIABLE FOR ANY CLAIM, DAMAGES OR OTHER LIABILITY, WHETHER
- * IN AN ACTION OF CONTRACT, TORT OR OTHERWISE, ARISING FROM, OUT OF OR IN
- * CONNECTION WITH THE SOFTWARE OR THE USE OR OTHER DEALINGS IN THE SOFTWARE.
- *
- * http://www.FreeRTOS.org
- * http://aws.amazon.com/freertos
- *
- * 1 tab == 4 spaces!
- */
-
-/******************************************************************************
- * NOTE 1:  This project provides three demo applications.  A simple blinky
- * style project, a more comprehensive test and demo application, and an
- * lwIP example.  The mainSELECTED_APPLICATION setting in main.c is used to
- * select between the three.  See the notes on using mainSELECTED_APPLICATION
- * in main.c.  This file implements the simply blinky style version.
- *
- * NOTE 2:  This file only contains the source code that is specific to the
- * basic demo.  Generic functions, such FreeRTOS hook functions, and functions
- * required to configure the hardware are defined in main.c.
- ******************************************************************************
- *
- * The lwIP example can be configured to use either a static or dynamic IP
- * address:
- *    + To use a dynamically allocated IP address set LWIP_DHCP to 1 in
- *      lwipopts.h and connect the target to a network that includes a DHCP
- *      server.  The obtained IP address is printed to the UART console.
- *    + To use a static IP address set LWIP_DHCP to 0 in lwipopts.h and set
- *      the static IP address using the configIP_ADDR0 to configIP_ADDR3
- *      constants at the bottom of FreeRTOSConfig.h.  Constants used to define
- *      a netmask are also located at the bottom of FreeRTOSConfig.h.
- *
- * When connected correctly the demo uses the lwIP sockets API to create
- * a FreeRTOS+CLI command console, and the lwIP raw API to create a basic HTTP
- * web server with server side includes that generate dynamic run time web
- * pages.  See http://www.freertos.org/RTOS-Xilinx-Zynq.html for more
- * information.
- *
- * To connect to FreeRTOS+CLI, open a command prompt and enter "telnet <ipaddr>"
- * where <ipaddr> is the IP address of the target.  Once connected type "help"
- * to see a list of registered commands.  Note this example does not implement
- * a real telnet server, it just uses the telnet port number to allow easy
- * connection using telnet tools.
- *
- * To connect to the http server simply type the IP address of the target into
- * the address bar of a web browser.
- *
- */
-
-/* Kernel includes. */
-#include "FreeRTOS.h"
-#include "task.h"
-#include "timers.h"
-
-/* Standard demo includes. */
-#include "partest.h"
-
-/* lwIP includes. */
-#include "lwip/tcpip.h"
-
-/* The rate at which data is sent to the queue.  The 200ms value is converted
-to ticks using the portTICK_PERIOD_MS constant. */
-#define mainTIMER_PERIOD_MS			( pdMS_TO_TICKS( 200 ) )
-
-/* The LED toggled by the Rx task. */
-#define mainTIMER_LED				( 0 )
-
-/* A block time of zero just means "don't block". */
-#define mainDONT_BLOCK				( 0 )
-
-/*-----------------------------------------------------------*/
-
-/*
- * The callback for the timer that just toggles an LED to show the system is
- * running.
- */
-static void prvLEDToggleTimer( TimerHandle_t pxTimer );
-
-/*
- * Defined in lwIPApps.c.
- */
-extern void lwIPAppsInit( void *pvArguments );
-
-/*-----------------------------------------------------------*/
-
-void main_lwIP( void )
-{
-TimerHandle_t xTimer;
-
-	/* Init lwIP and start lwIP tasks. */
-	tcpip_init( lwIPAppsInit, NULL );
-
-	/* A timer is used to toggle an LED just to show the application is
-	executing. */
-	xTimer = xTimerCreate( 	"LED", 					/* Text name to make debugging easier. */
-							mainTIMER_PERIOD_MS, 	/* The timer's period. */
-							pdTRUE,					/* This is an auto reload timer. */
-							NULL,					/* ID is not used. */
-							prvLEDToggleTimer );	/* The callback function. */
-
-	/* Start the timer. */
-	configASSERT( xTimer );
-	xTimerStart( xTimer, mainDONT_BLOCK );
-
-	/* Start the tasks and timer running. */
-	vTaskStartScheduler();
-
-	/* If all is well, the scheduler will now be running, and the following
-	line will never be reached.  If the following line does execute, then
-	there was insufficient FreeRTOS heap memory available for the Idle and/or
-	timer tasks to be created.  See the memory management section on the
-	FreeRTOS web site for more details on the FreeRTOS heap
-	http://www.freertos.org/a00111.html. */
-	for( ;; );
-}
-/*-----------------------------------------------------------*/
-
-static void prvLEDToggleTimer( TimerHandle_t pxTimer )
-{
-	/* Prevent compiler warnings. */
-	( void ) pxTimer;
-
-	/* Just toggle an LED to show the application is running. */
-	vParTestToggleLED( mainTIMER_LED );
-}
-
-/*-----------------------------------------------------------*/
-
-char *pcMainGetTaskStatusMessage( void )
-{
-	return "Running lwIP demo";
-}
-/*-----------------------------------------------------------*/
+/*
+ * FreeRTOS Kernel V10.4.1
+ * Copyright (C) 2020 Amazon.com, Inc. or its affiliates.  All Rights Reserved.
+ *
+ * Permission is hereby granted, free of charge, to any person obtaining a copy of
+ * this software and associated documentation files (the "Software"), to deal in
+ * the Software without restriction, including without limitation the rights to
+ * use, copy, modify, merge, publish, distribute, sublicense, and/or sell copies of
+ * the Software, and to permit persons to whom the Software is furnished to do so,
+ * subject to the following conditions:
+ *
+ * The above copyright notice and this permission notice shall be included in all
+ * copies or substantial portions of the Software.
+ *
+ * THE SOFTWARE IS PROVIDED "AS IS", WITHOUT WARRANTY OF ANY KIND, EXPRESS OR
+ * IMPLIED, INCLUDING BUT NOT LIMITED TO THE WARRANTIES OF MERCHANTABILITY, FITNESS
+ * FOR A PARTICULAR PURPOSE AND NONINFRINGEMENT. IN NO EVENT SHALL THE AUTHORS OR
+ * COPYRIGHT HOLDERS BE LIABLE FOR ANY CLAIM, DAMAGES OR OTHER LIABILITY, WHETHER
+ * IN AN ACTION OF CONTRACT, TORT OR OTHERWISE, ARISING FROM, OUT OF OR IN
+ * CONNECTION WITH THE SOFTWARE OR THE USE OR OTHER DEALINGS IN THE SOFTWARE.
+ *
+ * http://www.FreeRTOS.org
+ * http://aws.amazon.com/freertos
+ *
+ * 1 tab == 4 spaces!
+ */
+
+/******************************************************************************
+ * NOTE 1:  This project provides three demo applications.  A simple blinky
+ * style project, a more comprehensive test and demo application, and an
+ * lwIP example.  The mainSELECTED_APPLICATION setting in main.c is used to
+ * select between the three.  See the notes on using mainSELECTED_APPLICATION
+ * in main.c.  This file implements the simply blinky style version.
+ *
+ * NOTE 2:  This file only contains the source code that is specific to the
+ * basic demo.  Generic functions, such FreeRTOS hook functions, and functions
+ * required to configure the hardware are defined in main.c.
+ ******************************************************************************
+ *
+ * The lwIP example can be configured to use either a static or dynamic IP
+ * address:
+ *    + To use a dynamically allocated IP address set LWIP_DHCP to 1 in
+ *      lwipopts.h and connect the target to a network that includes a DHCP
+ *      server.  The obtained IP address is printed to the UART console.
+ *    + To use a static IP address set LWIP_DHCP to 0 in lwipopts.h and set
+ *      the static IP address using the configIP_ADDR0 to configIP_ADDR3
+ *      constants at the bottom of FreeRTOSConfig.h.  Constants used to define
+ *      a netmask are also located at the bottom of FreeRTOSConfig.h.
+ *
+ * When connected correctly the demo uses the lwIP sockets API to create
+ * a FreeRTOS+CLI command console, and the lwIP raw API to create a basic HTTP
+ * web server with server side includes that generate dynamic run time web
+ * pages.  See http://www.freertos.org/RTOS-Xilinx-Zynq.html for more
+ * information.
+ *
+ * To connect to FreeRTOS+CLI, open a command prompt and enter "telnet <ipaddr>"
+ * where <ipaddr> is the IP address of the target.  Once connected type "help"
+ * to see a list of registered commands.  Note this example does not implement
+ * a real telnet server, it just uses the telnet port number to allow easy
+ * connection using telnet tools.
+ *
+ * To connect to the http server simply type the IP address of the target into
+ * the address bar of a web browser.
+ *
+ */
+
+/* Kernel includes. */
+#include "FreeRTOS.h"
+#include "task.h"
+#include "timers.h"
+
+/* Standard demo includes. */
+#include "partest.h"
+
+/* lwIP includes. */
+#include "lwip/tcpip.h"
+
+/* The rate at which data is sent to the queue.  The 200ms value is converted
+to ticks using the portTICK_PERIOD_MS constant. */
+#define mainTIMER_PERIOD_MS			( pdMS_TO_TICKS( 200 ) )
+
+/* The LED toggled by the Rx task. */
+#define mainTIMER_LED				( 0 )
+
+/* A block time of zero just means "don't block". */
+#define mainDONT_BLOCK				( 0 )
+
+/*-----------------------------------------------------------*/
+
+/*
+ * The callback for the timer that just toggles an LED to show the system is
+ * running.
+ */
+static void prvLEDToggleTimer( TimerHandle_t pxTimer );
+
+/*
+ * Defined in lwIPApps.c.
+ */
+extern void lwIPAppsInit( void *pvArguments );
+
+/*-----------------------------------------------------------*/
+
+void main_lwIP( void )
+{
+TimerHandle_t xTimer;
+
+	/* Init lwIP and start lwIP tasks. */
+	tcpip_init( lwIPAppsInit, NULL );
+
+	/* A timer is used to toggle an LED just to show the application is
+	executing. */
+	xTimer = xTimerCreate( 	"LED", 					/* Text name to make debugging easier. */
+							mainTIMER_PERIOD_MS, 	/* The timer's period. */
+							pdTRUE,					/* This is an auto reload timer. */
+							NULL,					/* ID is not used. */
+							prvLEDToggleTimer );	/* The callback function. */
+
+	/* Start the timer. */
+	configASSERT( xTimer );
+	xTimerStart( xTimer, mainDONT_BLOCK );
+
+	/* Start the tasks and timer running. */
+	vTaskStartScheduler();
+
+	/* If all is well, the scheduler will now be running, and the following
+	line will never be reached.  If the following line does execute, then
+	there was insufficient FreeRTOS heap memory available for the Idle and/or
+	timer tasks to be created.  See the memory management section on the
+	FreeRTOS web site for more details on the FreeRTOS heap
+	http://www.freertos.org/a00111.html. */
+	for( ;; );
+}
+/*-----------------------------------------------------------*/
+
+static void prvLEDToggleTimer( TimerHandle_t pxTimer )
+{
+	/* Prevent compiler warnings. */
+	( void ) pxTimer;
+
+	/* Just toggle an LED to show the application is running. */
+	vParTestToggleLED( mainTIMER_LED );
+}
+
+/*-----------------------------------------------------------*/
+
+char *pcMainGetTaskStatusMessage( void )
+{
+	return "Running lwIP demo";
+}
+/*-----------------------------------------------------------*/