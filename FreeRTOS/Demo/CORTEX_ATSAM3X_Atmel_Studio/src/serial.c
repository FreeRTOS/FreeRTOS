/*
<<<<<<< HEAD
 * FreeRTOS Kernel V10.3.0
=======
 * FreeRTOS Kernel V10.4.1
>>>>>>> 5cc65129
 * Copyright (C) 2020 Amazon.com, Inc. or its affiliates.  All Rights Reserved.
 *
 * Permission is hereby granted, free of charge, to any person obtaining a copy of
 * this software and associated documentation files (the "Software"), to deal in
 * the Software without restriction, including without limitation the rights to
 * use, copy, modify, merge, publish, distribute, sublicense, and/or sell copies of
 * the Software, and to permit persons to whom the Software is furnished to do so,
 * subject to the following conditions:
 *
 * The above copyright notice and this permission notice shall be included in all
 * copies or substantial portions of the Software.
 *
 * THE SOFTWARE IS PROVIDED "AS IS", WITHOUT WARRANTY OF ANY KIND, EXPRESS OR
 * IMPLIED, INCLUDING BUT NOT LIMITED TO THE WARRANTIES OF MERCHANTABILITY, FITNESS
 * FOR A PARTICULAR PURPOSE AND NONINFRINGEMENT. IN NO EVENT SHALL THE AUTHORS OR
 * COPYRIGHT HOLDERS BE LIABLE FOR ANY CLAIM, DAMAGES OR OTHER LIABILITY, WHETHER
 * IN AN ACTION OF CONTRACT, TORT OR OTHERWISE, ARISING FROM, OUT OF OR IN
 * CONNECTION WITH THE SOFTWARE OR THE USE OR OTHER DEALINGS IN THE SOFTWARE.
 *
 * http://www.FreeRTOS.org
 * http://aws.amazon.com/freertos
 *
 * 1 tab == 4 spaces!
 */

/*
	BASIC INTERRUPT DRIVEN SERIAL PORT DRIVER FOR USART1.

	***Note*** This example uses queues to send each character into an interrupt
	service routine and out of an interrupt service routine individually.  This
	is done to demonstrate queues being used in an interrupt, and to deliberately
	load the system to test the FreeRTOS port.  It is *NOT* meant to be an
	example of an efficient implementation.  An efficient implementation should
	use FIFO's or DMA if available, and only use FreeRTOS API functions when
	enough has been received to warrant a task being unblocked to process the
	data.
*/

/* Scheduler includes. */
#include "FreeRTOS.h"
#include "queue.h"
#include "semphr.h"
#include "comtest2.h"

/* Library includes. */
#include "asf.h"

/* Demo application includes. */
#include "demo_serial.h"
/*-----------------------------------------------------------*/

/* Misc defines. */
#define serINVALID_QUEUE				( ( QueueHandle_t ) 0 )
#define serNO_BLOCK						( ( TickType_t ) 0 )
#define serPMC_USART_ID					( BOARD_ID_USART )

/* The USART supported by this file. */
#define serUSART_PORT					( USART0 )
#define serUSART_IRQ					( USART0_IRQn )

/* Every bit in the interrupt mask. */
#define serMASK_ALL_INTERRUPTS			( 0xffffffffUL )

/*-----------------------------------------------------------*/

/* The queue used to hold received characters. */
static QueueHandle_t xRxedChars;
static QueueHandle_t xCharsForTx;

/*-----------------------------------------------------------*/


/*
 * See the serial.h header file.
 */
xComPortHandle xSerialPortInitMinimal( unsigned long ulWantedBaud, unsigned portBASE_TYPE uxQueueLength )
{
uint32_t ulChar;
xComPortHandle xReturn;
const sam_usart_opt_t xUSARTSettings =
{
	ulWantedBaud,
	US_MR_CHRL_8_BIT,
	US_MR_PAR_NO,
	US_MR_NBSTOP_1_BIT,
	US_MR_CHMODE_NORMAL,
	0 /* Only used in IrDA mode. */
};

	/* Create the queues used to hold Rx/Tx characters. */
	xRxedChars = xQueueCreate( uxQueueLength, ( unsigned portBASE_TYPE ) sizeof( signed char ) );
	xCharsForTx = xQueueCreate( uxQueueLength + 1, ( unsigned portBASE_TYPE ) sizeof( signed char ) );

	/* If the queues were created correctly then setup the serial port
	hardware. */
	if( ( xRxedChars != serINVALID_QUEUE ) && ( xCharsForTx != serINVALID_QUEUE ) )
	{
		/* Enable the peripheral clock in the PMC. */
		pmc_enable_periph_clk( serPMC_USART_ID );

		/* Configure USART in serial mode. */
		usart_init_rs232( serUSART_PORT, &xUSARTSettings, sysclk_get_cpu_hz() );

		/* Disable all the interrupts. */
		usart_disable_interrupt( serUSART_PORT, serMASK_ALL_INTERRUPTS );

		/* Enable the receiver and transmitter. */
		usart_enable_tx( serUSART_PORT );
		usart_enable_rx( serUSART_PORT );

		/* Clear any characters before enabling interrupt. */
		usart_getchar( serUSART_PORT, &ulChar );

		/* Enable Rx end interrupt. */
		usart_enable_interrupt( serUSART_PORT, US_IER_RXRDY );

		/* Configure and enable interrupt of USART. */
		NVIC_SetPriority( serUSART_IRQ, configLIBRARY_MAX_SYSCALL_INTERRUPT_PRIORITY );
		NVIC_EnableIRQ( serUSART_IRQ );
	}
	else
	{
		xReturn = ( xComPortHandle ) 0;
	}

	/* This demo file only supports a single port but we have to return
	something to comply with the standard demo header file. */
	return xReturn;
}
/*-----------------------------------------------------------*/

signed portBASE_TYPE xSerialGetChar( xComPortHandle pxPort, signed char *pcRxedChar, TickType_t xBlockTime )
{
	/* The port handle is not required as this driver only supports one port. */
	( void ) pxPort;

	/* Get the next character from the buffer.  Return false if no characters
	are available, or arrive before xBlockTime expires. */
	if( xQueueReceive( xRxedChars, pcRxedChar, xBlockTime ) )
	{
		return pdTRUE;
	}
	else
	{
		return pdFALSE;
	}
}
/*-----------------------------------------------------------*/

void vSerialPutString( xComPortHandle pxPort, const signed char * const pcString, unsigned short usStringLength )
{
signed char *pxNext;

	/* A couple of parameters that this port does not use. */
	( void ) usStringLength;
	( void ) pxPort;

	/* NOTE: This implementation does not handle the queue being full as no
	block time is used! */

	/* The port handle is not required as this driver only supports USART1. */
	( void ) pxPort;

	/* Send each character in the string, one at a time. */
	pxNext = ( signed char * ) pcString;
	while( *pxNext )
	{
		xSerialPutChar( pxPort, *pxNext, serNO_BLOCK );
		pxNext++;
	}
}
/*-----------------------------------------------------------*/

signed portBASE_TYPE xSerialPutChar( xComPortHandle pxPort, signed char cOutChar, TickType_t xBlockTime )
{
signed portBASE_TYPE xReturn;

	/* This simple example only supports one port. */
	( void ) pxPort;

	if( xQueueSend( xCharsForTx, &cOutChar, xBlockTime ) == pdPASS )
	{
		xReturn = pdPASS;
		usart_enable_interrupt( serUSART_PORT, US_IER_TXRDY );
	}
	else
	{
		xReturn = pdFAIL;
	}

	return xReturn;
}
/*-----------------------------------------------------------*/

void vSerialClose( xComPortHandle xPort )
{
	/* Not supported as not required by the demo application. */
	( void ) xPort;
}
/*-----------------------------------------------------------*/

/*
 * It should be noted that the com test tasks (which use make use of this file)
 * are included to demonstrate queues being used to communicate between tasks
 * and interrupts, and to demonstrate a context switch being performed from
 * inside an interrupt service routine.  The serial driver used here is *not*
 * intended to represent an efficient implementation.  Real applications should
 * make use of the USARTS peripheral DMA channel (PDC).
 */
void USART0_Handler( void )
{
portBASE_TYPE xHigherPriorityTaskWoken = pdFALSE;
uint8_t ucChar;
uint32_t ulChar;
uint32_t ulUSARTStatus, ulUSARTMask;

	ulUSARTStatus = usart_get_status( serUSART_PORT );
	ulUSARTMask = usart_get_interrupt_mask( serUSART_PORT );
	ulUSARTStatus &= ulUSARTMask;

	if( ( ulUSARTStatus & US_CSR_TXRDY ) != 0UL )
	{
		/* The interrupt was caused by the TX register becoming empty.  Are
		there any more characters to transmit? */
		if( xQueueReceiveFromISR( xCharsForTx, &ucChar, &xHigherPriorityTaskWoken ) == pdTRUE )
		{
			/* A character was retrieved from the queue so can be sent to the
			USART now. */
			usart_putchar( serUSART_PORT, ( uint32_t ) ucChar );
		}
		else
		{
			usart_disable_interrupt( serUSART_PORT, US_IER_TXRDY );
		}
	}

	if( ( ulUSARTStatus & US_CSR_RXRDY ) != 0UL )
	{
		/* A character has been received on the USART, send it to the Rx
		handler task. */
		usart_getchar( serUSART_PORT, &ulChar );
		ucChar = ( uint8_t ) ( ulChar & 0xffUL );
		xQueueSendFromISR( xRxedChars, &ucChar, &xHigherPriorityTaskWoken );
	}

	/* If sending or receiving from a queue has caused a task to unblock, and
	the unblocked task has a priority equal to or higher than the currently
	running task (the task this ISR interrupted), then xHigherPriorityTaskWoken
	will have automatically been set to pdTRUE within the queue send or receive
	function.  portEND_SWITCHING_ISR() will then ensure that this ISR returns
	directly to the higher priority unblocked task. */
	portEND_SWITCHING_ISR( xHigherPriorityTaskWoken );
}






<|MERGE_RESOLUTION|>--- conflicted
+++ resolved
@@ -1,265 +1,261 @@
-/*
-<<<<<<< HEAD
- * FreeRTOS Kernel V10.3.0
-=======
- * FreeRTOS Kernel V10.4.1
->>>>>>> 5cc65129
- * Copyright (C) 2020 Amazon.com, Inc. or its affiliates.  All Rights Reserved.
- *
- * Permission is hereby granted, free of charge, to any person obtaining a copy of
- * this software and associated documentation files (the "Software"), to deal in
- * the Software without restriction, including without limitation the rights to
- * use, copy, modify, merge, publish, distribute, sublicense, and/or sell copies of
- * the Software, and to permit persons to whom the Software is furnished to do so,
- * subject to the following conditions:
- *
- * The above copyright notice and this permission notice shall be included in all
- * copies or substantial portions of the Software.
- *
- * THE SOFTWARE IS PROVIDED "AS IS", WITHOUT WARRANTY OF ANY KIND, EXPRESS OR
- * IMPLIED, INCLUDING BUT NOT LIMITED TO THE WARRANTIES OF MERCHANTABILITY, FITNESS
- * FOR A PARTICULAR PURPOSE AND NONINFRINGEMENT. IN NO EVENT SHALL THE AUTHORS OR
- * COPYRIGHT HOLDERS BE LIABLE FOR ANY CLAIM, DAMAGES OR OTHER LIABILITY, WHETHER
- * IN AN ACTION OF CONTRACT, TORT OR OTHERWISE, ARISING FROM, OUT OF OR IN
- * CONNECTION WITH THE SOFTWARE OR THE USE OR OTHER DEALINGS IN THE SOFTWARE.
- *
- * http://www.FreeRTOS.org
- * http://aws.amazon.com/freertos
- *
- * 1 tab == 4 spaces!
- */
-
-/*
-	BASIC INTERRUPT DRIVEN SERIAL PORT DRIVER FOR USART1.
-
-	***Note*** This example uses queues to send each character into an interrupt
-	service routine and out of an interrupt service routine individually.  This
-	is done to demonstrate queues being used in an interrupt, and to deliberately
-	load the system to test the FreeRTOS port.  It is *NOT* meant to be an
-	example of an efficient implementation.  An efficient implementation should
-	use FIFO's or DMA if available, and only use FreeRTOS API functions when
-	enough has been received to warrant a task being unblocked to process the
-	data.
-*/
-
-/* Scheduler includes. */
-#include "FreeRTOS.h"
-#include "queue.h"
-#include "semphr.h"
-#include "comtest2.h"
-
-/* Library includes. */
-#include "asf.h"
-
-/* Demo application includes. */
-#include "demo_serial.h"
-/*-----------------------------------------------------------*/
-
-/* Misc defines. */
-#define serINVALID_QUEUE				( ( QueueHandle_t ) 0 )
-#define serNO_BLOCK						( ( TickType_t ) 0 )
-#define serPMC_USART_ID					( BOARD_ID_USART )
-
-/* The USART supported by this file. */
-#define serUSART_PORT					( USART0 )
-#define serUSART_IRQ					( USART0_IRQn )
-
-/* Every bit in the interrupt mask. */
-#define serMASK_ALL_INTERRUPTS			( 0xffffffffUL )
-
-/*-----------------------------------------------------------*/
-
-/* The queue used to hold received characters. */
-static QueueHandle_t xRxedChars;
-static QueueHandle_t xCharsForTx;
-
-/*-----------------------------------------------------------*/
-
-
-/*
- * See the serial.h header file.
- */
-xComPortHandle xSerialPortInitMinimal( unsigned long ulWantedBaud, unsigned portBASE_TYPE uxQueueLength )
-{
-uint32_t ulChar;
-xComPortHandle xReturn;
-const sam_usart_opt_t xUSARTSettings =
-{
-	ulWantedBaud,
-	US_MR_CHRL_8_BIT,
-	US_MR_PAR_NO,
-	US_MR_NBSTOP_1_BIT,
-	US_MR_CHMODE_NORMAL,
-	0 /* Only used in IrDA mode. */
-};
-
-	/* Create the queues used to hold Rx/Tx characters. */
-	xRxedChars = xQueueCreate( uxQueueLength, ( unsigned portBASE_TYPE ) sizeof( signed char ) );
-	xCharsForTx = xQueueCreate( uxQueueLength + 1, ( unsigned portBASE_TYPE ) sizeof( signed char ) );
-
-	/* If the queues were created correctly then setup the serial port
-	hardware. */
-	if( ( xRxedChars != serINVALID_QUEUE ) && ( xCharsForTx != serINVALID_QUEUE ) )
-	{
-		/* Enable the peripheral clock in the PMC. */
-		pmc_enable_periph_clk( serPMC_USART_ID );
-
-		/* Configure USART in serial mode. */
-		usart_init_rs232( serUSART_PORT, &xUSARTSettings, sysclk_get_cpu_hz() );
-
-		/* Disable all the interrupts. */
-		usart_disable_interrupt( serUSART_PORT, serMASK_ALL_INTERRUPTS );
-
-		/* Enable the receiver and transmitter. */
-		usart_enable_tx( serUSART_PORT );
-		usart_enable_rx( serUSART_PORT );
-
-		/* Clear any characters before enabling interrupt. */
-		usart_getchar( serUSART_PORT, &ulChar );
-
-		/* Enable Rx end interrupt. */
-		usart_enable_interrupt( serUSART_PORT, US_IER_RXRDY );
-
-		/* Configure and enable interrupt of USART. */
-		NVIC_SetPriority( serUSART_IRQ, configLIBRARY_MAX_SYSCALL_INTERRUPT_PRIORITY );
-		NVIC_EnableIRQ( serUSART_IRQ );
-	}
-	else
-	{
-		xReturn = ( xComPortHandle ) 0;
-	}
-
-	/* This demo file only supports a single port but we have to return
-	something to comply with the standard demo header file. */
-	return xReturn;
-}
-/*-----------------------------------------------------------*/
-
-signed portBASE_TYPE xSerialGetChar( xComPortHandle pxPort, signed char *pcRxedChar, TickType_t xBlockTime )
-{
-	/* The port handle is not required as this driver only supports one port. */
-	( void ) pxPort;
-
-	/* Get the next character from the buffer.  Return false if no characters
-	are available, or arrive before xBlockTime expires. */
-	if( xQueueReceive( xRxedChars, pcRxedChar, xBlockTime ) )
-	{
-		return pdTRUE;
-	}
-	else
-	{
-		return pdFALSE;
-	}
-}
-/*-----------------------------------------------------------*/
-
-void vSerialPutString( xComPortHandle pxPort, const signed char * const pcString, unsigned short usStringLength )
-{
-signed char *pxNext;
-
-	/* A couple of parameters that this port does not use. */
-	( void ) usStringLength;
-	( void ) pxPort;
-
-	/* NOTE: This implementation does not handle the queue being full as no
-	block time is used! */
-
-	/* The port handle is not required as this driver only supports USART1. */
-	( void ) pxPort;
-
-	/* Send each character in the string, one at a time. */
-	pxNext = ( signed char * ) pcString;
-	while( *pxNext )
-	{
-		xSerialPutChar( pxPort, *pxNext, serNO_BLOCK );
-		pxNext++;
-	}
-}
-/*-----------------------------------------------------------*/
-
-signed portBASE_TYPE xSerialPutChar( xComPortHandle pxPort, signed char cOutChar, TickType_t xBlockTime )
-{
-signed portBASE_TYPE xReturn;
-
-	/* This simple example only supports one port. */
-	( void ) pxPort;
-
-	if( xQueueSend( xCharsForTx, &cOutChar, xBlockTime ) == pdPASS )
-	{
-		xReturn = pdPASS;
-		usart_enable_interrupt( serUSART_PORT, US_IER_TXRDY );
-	}
-	else
-	{
-		xReturn = pdFAIL;
-	}
-
-	return xReturn;
-}
-/*-----------------------------------------------------------*/
-
-void vSerialClose( xComPortHandle xPort )
-{
-	/* Not supported as not required by the demo application. */
-	( void ) xPort;
-}
-/*-----------------------------------------------------------*/
-
-/*
- * It should be noted that the com test tasks (which use make use of this file)
- * are included to demonstrate queues being used to communicate between tasks
- * and interrupts, and to demonstrate a context switch being performed from
- * inside an interrupt service routine.  The serial driver used here is *not*
- * intended to represent an efficient implementation.  Real applications should
- * make use of the USARTS peripheral DMA channel (PDC).
- */
-void USART0_Handler( void )
-{
-portBASE_TYPE xHigherPriorityTaskWoken = pdFALSE;
-uint8_t ucChar;
-uint32_t ulChar;
-uint32_t ulUSARTStatus, ulUSARTMask;
-
-	ulUSARTStatus = usart_get_status( serUSART_PORT );
-	ulUSARTMask = usart_get_interrupt_mask( serUSART_PORT );
-	ulUSARTStatus &= ulUSARTMask;
-
-	if( ( ulUSARTStatus & US_CSR_TXRDY ) != 0UL )
-	{
-		/* The interrupt was caused by the TX register becoming empty.  Are
-		there any more characters to transmit? */
-		if( xQueueReceiveFromISR( xCharsForTx, &ucChar, &xHigherPriorityTaskWoken ) == pdTRUE )
-		{
-			/* A character was retrieved from the queue so can be sent to the
-			USART now. */
-			usart_putchar( serUSART_PORT, ( uint32_t ) ucChar );
-		}
-		else
-		{
-			usart_disable_interrupt( serUSART_PORT, US_IER_TXRDY );
-		}
-	}
-
-	if( ( ulUSARTStatus & US_CSR_RXRDY ) != 0UL )
-	{
-		/* A character has been received on the USART, send it to the Rx
-		handler task. */
-		usart_getchar( serUSART_PORT, &ulChar );
-		ucChar = ( uint8_t ) ( ulChar & 0xffUL );
-		xQueueSendFromISR( xRxedChars, &ucChar, &xHigherPriorityTaskWoken );
-	}
-
-	/* If sending or receiving from a queue has caused a task to unblock, and
-	the unblocked task has a priority equal to or higher than the currently
-	running task (the task this ISR interrupted), then xHigherPriorityTaskWoken
-	will have automatically been set to pdTRUE within the queue send or receive
-	function.  portEND_SWITCHING_ISR() will then ensure that this ISR returns
-	directly to the higher priority unblocked task. */
-	portEND_SWITCHING_ISR( xHigherPriorityTaskWoken );
-}
-
-
-
-
-
-
+/*
+ * FreeRTOS Kernel V10.4.1
+ * Copyright (C) 2020 Amazon.com, Inc. or its affiliates.  All Rights Reserved.
+ *
+ * Permission is hereby granted, free of charge, to any person obtaining a copy of
+ * this software and associated documentation files (the "Software"), to deal in
+ * the Software without restriction, including without limitation the rights to
+ * use, copy, modify, merge, publish, distribute, sublicense, and/or sell copies of
+ * the Software, and to permit persons to whom the Software is furnished to do so,
+ * subject to the following conditions:
+ *
+ * The above copyright notice and this permission notice shall be included in all
+ * copies or substantial portions of the Software.
+ *
+ * THE SOFTWARE IS PROVIDED "AS IS", WITHOUT WARRANTY OF ANY KIND, EXPRESS OR
+ * IMPLIED, INCLUDING BUT NOT LIMITED TO THE WARRANTIES OF MERCHANTABILITY, FITNESS
+ * FOR A PARTICULAR PURPOSE AND NONINFRINGEMENT. IN NO EVENT SHALL THE AUTHORS OR
+ * COPYRIGHT HOLDERS BE LIABLE FOR ANY CLAIM, DAMAGES OR OTHER LIABILITY, WHETHER
+ * IN AN ACTION OF CONTRACT, TORT OR OTHERWISE, ARISING FROM, OUT OF OR IN
+ * CONNECTION WITH THE SOFTWARE OR THE USE OR OTHER DEALINGS IN THE SOFTWARE.
+ *
+ * http://www.FreeRTOS.org
+ * http://aws.amazon.com/freertos
+ *
+ * 1 tab == 4 spaces!
+ */
+
+/*
+	BASIC INTERRUPT DRIVEN SERIAL PORT DRIVER FOR USART1.
+
+	***Note*** This example uses queues to send each character into an interrupt
+	service routine and out of an interrupt service routine individually.  This
+	is done to demonstrate queues being used in an interrupt, and to deliberately
+	load the system to test the FreeRTOS port.  It is *NOT* meant to be an
+	example of an efficient implementation.  An efficient implementation should
+	use FIFO's or DMA if available, and only use FreeRTOS API functions when
+	enough has been received to warrant a task being unblocked to process the
+	data.
+*/
+
+/* Scheduler includes. */
+#include "FreeRTOS.h"
+#include "queue.h"
+#include "semphr.h"
+#include "comtest2.h"
+
+/* Library includes. */
+#include "asf.h"
+
+/* Demo application includes. */
+#include "demo_serial.h"
+/*-----------------------------------------------------------*/
+
+/* Misc defines. */
+#define serINVALID_QUEUE				( ( QueueHandle_t ) 0 )
+#define serNO_BLOCK						( ( TickType_t ) 0 )
+#define serPMC_USART_ID					( BOARD_ID_USART )
+
+/* The USART supported by this file. */
+#define serUSART_PORT					( USART0 )
+#define serUSART_IRQ					( USART0_IRQn )
+
+/* Every bit in the interrupt mask. */
+#define serMASK_ALL_INTERRUPTS			( 0xffffffffUL )
+
+/*-----------------------------------------------------------*/
+
+/* The queue used to hold received characters. */
+static QueueHandle_t xRxedChars;
+static QueueHandle_t xCharsForTx;
+
+/*-----------------------------------------------------------*/
+
+
+/*
+ * See the serial.h header file.
+ */
+xComPortHandle xSerialPortInitMinimal( unsigned long ulWantedBaud, unsigned portBASE_TYPE uxQueueLength )
+{
+uint32_t ulChar;
+xComPortHandle xReturn;
+const sam_usart_opt_t xUSARTSettings =
+{
+	ulWantedBaud,
+	US_MR_CHRL_8_BIT,
+	US_MR_PAR_NO,
+	US_MR_NBSTOP_1_BIT,
+	US_MR_CHMODE_NORMAL,
+	0 /* Only used in IrDA mode. */
+};
+
+	/* Create the queues used to hold Rx/Tx characters. */
+	xRxedChars = xQueueCreate( uxQueueLength, ( unsigned portBASE_TYPE ) sizeof( signed char ) );
+	xCharsForTx = xQueueCreate( uxQueueLength + 1, ( unsigned portBASE_TYPE ) sizeof( signed char ) );
+
+	/* If the queues were created correctly then setup the serial port
+	hardware. */
+	if( ( xRxedChars != serINVALID_QUEUE ) && ( xCharsForTx != serINVALID_QUEUE ) )
+	{
+		/* Enable the peripheral clock in the PMC. */
+		pmc_enable_periph_clk( serPMC_USART_ID );
+
+		/* Configure USART in serial mode. */
+		usart_init_rs232( serUSART_PORT, &xUSARTSettings, sysclk_get_cpu_hz() );
+
+		/* Disable all the interrupts. */
+		usart_disable_interrupt( serUSART_PORT, serMASK_ALL_INTERRUPTS );
+
+		/* Enable the receiver and transmitter. */
+		usart_enable_tx( serUSART_PORT );
+		usart_enable_rx( serUSART_PORT );
+
+		/* Clear any characters before enabling interrupt. */
+		usart_getchar( serUSART_PORT, &ulChar );
+
+		/* Enable Rx end interrupt. */
+		usart_enable_interrupt( serUSART_PORT, US_IER_RXRDY );
+
+		/* Configure and enable interrupt of USART. */
+		NVIC_SetPriority( serUSART_IRQ, configLIBRARY_MAX_SYSCALL_INTERRUPT_PRIORITY );
+		NVIC_EnableIRQ( serUSART_IRQ );
+	}
+	else
+	{
+		xReturn = ( xComPortHandle ) 0;
+	}
+
+	/* This demo file only supports a single port but we have to return
+	something to comply with the standard demo header file. */
+	return xReturn;
+}
+/*-----------------------------------------------------------*/
+
+signed portBASE_TYPE xSerialGetChar( xComPortHandle pxPort, signed char *pcRxedChar, TickType_t xBlockTime )
+{
+	/* The port handle is not required as this driver only supports one port. */
+	( void ) pxPort;
+
+	/* Get the next character from the buffer.  Return false if no characters
+	are available, or arrive before xBlockTime expires. */
+	if( xQueueReceive( xRxedChars, pcRxedChar, xBlockTime ) )
+	{
+		return pdTRUE;
+	}
+	else
+	{
+		return pdFALSE;
+	}
+}
+/*-----------------------------------------------------------*/
+
+void vSerialPutString( xComPortHandle pxPort, const signed char * const pcString, unsigned short usStringLength )
+{
+signed char *pxNext;
+
+	/* A couple of parameters that this port does not use. */
+	( void ) usStringLength;
+	( void ) pxPort;
+
+	/* NOTE: This implementation does not handle the queue being full as no
+	block time is used! */
+
+	/* The port handle is not required as this driver only supports USART1. */
+	( void ) pxPort;
+
+	/* Send each character in the string, one at a time. */
+	pxNext = ( signed char * ) pcString;
+	while( *pxNext )
+	{
+		xSerialPutChar( pxPort, *pxNext, serNO_BLOCK );
+		pxNext++;
+	}
+}
+/*-----------------------------------------------------------*/
+
+signed portBASE_TYPE xSerialPutChar( xComPortHandle pxPort, signed char cOutChar, TickType_t xBlockTime )
+{
+signed portBASE_TYPE xReturn;
+
+	/* This simple example only supports one port. */
+	( void ) pxPort;
+
+	if( xQueueSend( xCharsForTx, &cOutChar, xBlockTime ) == pdPASS )
+	{
+		xReturn = pdPASS;
+		usart_enable_interrupt( serUSART_PORT, US_IER_TXRDY );
+	}
+	else
+	{
+		xReturn = pdFAIL;
+	}
+
+	return xReturn;
+}
+/*-----------------------------------------------------------*/
+
+void vSerialClose( xComPortHandle xPort )
+{
+	/* Not supported as not required by the demo application. */
+	( void ) xPort;
+}
+/*-----------------------------------------------------------*/
+
+/*
+ * It should be noted that the com test tasks (which use make use of this file)
+ * are included to demonstrate queues being used to communicate between tasks
+ * and interrupts, and to demonstrate a context switch being performed from
+ * inside an interrupt service routine.  The serial driver used here is *not*
+ * intended to represent an efficient implementation.  Real applications should
+ * make use of the USARTS peripheral DMA channel (PDC).
+ */
+void USART0_Handler( void )
+{
+portBASE_TYPE xHigherPriorityTaskWoken = pdFALSE;
+uint8_t ucChar;
+uint32_t ulChar;
+uint32_t ulUSARTStatus, ulUSARTMask;
+
+	ulUSARTStatus = usart_get_status( serUSART_PORT );
+	ulUSARTMask = usart_get_interrupt_mask( serUSART_PORT );
+	ulUSARTStatus &= ulUSARTMask;
+
+	if( ( ulUSARTStatus & US_CSR_TXRDY ) != 0UL )
+	{
+		/* The interrupt was caused by the TX register becoming empty.  Are
+		there any more characters to transmit? */
+		if( xQueueReceiveFromISR( xCharsForTx, &ucChar, &xHigherPriorityTaskWoken ) == pdTRUE )
+		{
+			/* A character was retrieved from the queue so can be sent to the
+			USART now. */
+			usart_putchar( serUSART_PORT, ( uint32_t ) ucChar );
+		}
+		else
+		{
+			usart_disable_interrupt( serUSART_PORT, US_IER_TXRDY );
+		}
+	}
+
+	if( ( ulUSARTStatus & US_CSR_RXRDY ) != 0UL )
+	{
+		/* A character has been received on the USART, send it to the Rx
+		handler task. */
+		usart_getchar( serUSART_PORT, &ulChar );
+		ucChar = ( uint8_t ) ( ulChar & 0xffUL );
+		xQueueSendFromISR( xRxedChars, &ucChar, &xHigherPriorityTaskWoken );
+	}
+
+	/* If sending or receiving from a queue has caused a task to unblock, and
+	the unblocked task has a priority equal to or higher than the currently
+	running task (the task this ISR interrupted), then xHigherPriorityTaskWoken
+	will have automatically been set to pdTRUE within the queue send or receive
+	function.  portEND_SWITCHING_ISR() will then ensure that this ISR returns
+	directly to the higher priority unblocked task. */
+	portEND_SWITCHING_ISR( xHigherPriorityTaskWoken );
+}
+
+
+
+
+
+