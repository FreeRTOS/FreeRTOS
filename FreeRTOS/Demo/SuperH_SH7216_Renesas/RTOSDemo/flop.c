/*
<<<<<<< HEAD
 * FreeRTOS Kernel V10.3.0
=======
 * FreeRTOS Kernel V10.4.1
>>>>>>> 5cc65129
 * Copyright (C) 2020 Amazon.com, Inc. or its affiliates.  All Rights Reserved.
 *
 * Permission is hereby granted, free of charge, to any person obtaining a copy of
 * this software and associated documentation files (the "Software"), to deal in
 * the Software without restriction, including without limitation the rights to
 * use, copy, modify, merge, publish, distribute, sublicense, and/or sell copies of
 * the Software, and to permit persons to whom the Software is furnished to do so,
 * subject to the following conditions:
 *
 * The above copyright notice and this permission notice shall be included in all
 * copies or substantial portions of the Software.
 *
 * THE SOFTWARE IS PROVIDED "AS IS", WITHOUT WARRANTY OF ANY KIND, EXPRESS OR
 * IMPLIED, INCLUDING BUT NOT LIMITED TO THE WARRANTIES OF MERCHANTABILITY, FITNESS
 * FOR A PARTICULAR PURPOSE AND NONINFRINGEMENT. IN NO EVENT SHALL THE AUTHORS OR
 * COPYRIGHT HOLDERS BE LIABLE FOR ANY CLAIM, DAMAGES OR OTHER LIABILITY, WHETHER
 * IN AN ACTION OF CONTRACT, TORT OR OTHERWISE, ARISING FROM, OUT OF OR IN
 * CONNECTION WITH THE SOFTWARE OR THE USE OR OTHER DEALINGS IN THE SOFTWARE.
 *
 * http://www.FreeRTOS.org
 * http://aws.amazon.com/freertos
 *
 * 1 tab == 4 spaces!
 */

/*
 * Creates eight tasks, each of which loops continuously performing a floating 
 * point calculation and in so doing test the floating point context switching.
 * This file also demonstrates the use of the xPortUsesFloatingPoint() function
 * which informs the kernel that the task requires its floating point context
 * saved on each switch.
 *
 * All the tasks run at the idle priority and never block or yield.  This causes 
 * all eight tasks to time slice with the idle task.  Running at the idle 
 * priority means that these tasks will get pre-empted any time another task is 
 * ready to run or a time slice occurs.  More often than not the pre-emption 
 * will occur mid calculation, creating a good test of the schedulers context 
 * switch mechanism - a calculation producing an unexpected result could be a 
 * symptom of a corruption in the context of a task.
 */

#include <stdlib.h>
#include <math.h>

/* Scheduler include files. */
#include "FreeRTOS.h"
#include "task.h"

/* Demo program include files. */
#include "flop.h"

#define mathSTACK_SIZE		configMINIMAL_STACK_SIZE
#define mathNUMBER_OF_TASKS  ( 8 )

/* Four tasks, each of which performs a different floating point calculation.  
Each of the four is created twice. */
static void vCompetingMathTask1( void *pvParameters );
static void vCompetingMathTask2( void *pvParameters );
static void vCompetingMathTask3( void *pvParameters );
static void vCompetingMathTask4( void *pvParameters );

/* These variables are used to check that all the tasks are still running.  If a 
task gets a calculation wrong it will stop incrementing its check variable,
otherwise the check variable will get incremented on each iteration of the 
tasks execution. */
static volatile unsigned short usTaskCheck[ mathNUMBER_OF_TASKS ] = { ( unsigned short ) 0 };

/*-----------------------------------------------------------*/

void vStartMathTasks( unsigned portBASE_TYPE uxPriority )
{
TaskHandle_t xCreatedTask;

	/* Create one of the floating point tasks... */
	xTaskCreate( vCompetingMathTask1, "Math1", mathSTACK_SIZE, ( void * ) &( usTaskCheck[ 0 ] ), uxPriority, &xCreatedTask );
	
	/* ... then enable floating point support for the created task so its flop
	flop registers are maintained in a consistent state. */
	xPortUsesFloatingPoint( xCreatedTask );

	xTaskCreate( vCompetingMathTask2, "Math2", mathSTACK_SIZE, ( void * ) &( usTaskCheck[ 1 ] ), uxPriority, &xCreatedTask );
	xPortUsesFloatingPoint( xCreatedTask );
	
	xTaskCreate( vCompetingMathTask3, "Math3", mathSTACK_SIZE, ( void * ) &( usTaskCheck[ 2 ] ), uxPriority, &xCreatedTask );
	xPortUsesFloatingPoint( xCreatedTask );
	
	xTaskCreate( vCompetingMathTask4, "Math4", mathSTACK_SIZE, ( void * ) &( usTaskCheck[ 3 ] ), uxPriority, &xCreatedTask );
	xPortUsesFloatingPoint( xCreatedTask );
	
	xTaskCreate( vCompetingMathTask1, "Math5", mathSTACK_SIZE, ( void * ) &( usTaskCheck[ 4 ] ), uxPriority, &xCreatedTask );
	xPortUsesFloatingPoint( xCreatedTask );
	
	xTaskCreate( vCompetingMathTask2, "Math6", mathSTACK_SIZE, ( void * ) &( usTaskCheck[ 5 ] ), uxPriority, &xCreatedTask );
	xPortUsesFloatingPoint( xCreatedTask );
	
	xTaskCreate( vCompetingMathTask3, "Math7", mathSTACK_SIZE, ( void * ) &( usTaskCheck[ 6 ] ), uxPriority, &xCreatedTask );
	xPortUsesFloatingPoint( xCreatedTask );
	
	xTaskCreate( vCompetingMathTask4, "Math8", mathSTACK_SIZE, ( void * ) &( usTaskCheck[ 7 ] ), uxPriority, &xCreatedTask );
	xPortUsesFloatingPoint( xCreatedTask );
}
/*-----------------------------------------------------------*/

static void vCompetingMathTask1( void *pvParameters )
{
volatile double d1, d2, d3, d4;
volatile unsigned short *pusTaskCheckVariable;
volatile double dAnswer;
short sError = pdFALSE;

	d1 = 123.4567;
	d2 = 2345.6789;
	d3 = -918.222;

	/* Calculate the expected answer. */
	dAnswer = ( d1 + d2 ) * d3;

	/* The variable this task increments to show it is still running is passed in 
	as the parameter. */
	pusTaskCheckVariable = ( unsigned short * ) pvParameters;

	/* Keep performing a calculation and checking the result against a constant. */
	for(;;)
	{
		/* Perform the calculation. */
		d1 = 123.4567;
		d2 = 2345.6789;
		d3 = -918.222;

		d4 = ( d1 + d2 ) * d3;

		/* If the calculation does not match the expected constant, stop the 
		increment of the check variable. */
		if( fabs( d4 - dAnswer ) > 0.001 )
		{
			sError = pdTRUE;
		}

		if( sError == pdFALSE )
		{
			/* If the calculation has always been correct, increment the check 
			variable so we know this task is still running okay. */
			( *pusTaskCheckVariable )++;
		}
	}
}
/*-----------------------------------------------------------*/

static void vCompetingMathTask2( void *pvParameters )
{
volatile double d1, d2, d3, d4;
volatile unsigned short *pusTaskCheckVariable;
volatile double dAnswer;
short sError = pdFALSE;

	d1 = -389.38;
	d2 = 32498.2;
	d3 = -2.0001;

	/* Calculate the expected answer. */
	dAnswer = ( d1 / d2 ) * d3;


	/* The variable this task increments to show it is still running is passed in 
	as the parameter. */
	pusTaskCheckVariable = ( unsigned short * ) pvParameters;

	/* Keep performing a calculation and checking the result against a constant. */
	for( ;; )
	{
		/* Perform the calculation. */
		d1 = -389.38;
		d2 = 32498.2;
		d3 = -2.0001;

		d4 = ( d1 / d2 ) * d3;

		/* If the calculation does not match the expected constant, stop the 
		increment of the check variable. */
		if( fabs( d4 - dAnswer ) > 0.001 )
		{
			sError = pdTRUE;
		}

		if( sError == pdFALSE )
		{
			/* If the calculation has always been correct, increment the check 
			variable so we know
			this task is still running okay. */
			( *pusTaskCheckVariable )++;
		}
	}
}
/*-----------------------------------------------------------*/

static void vCompetingMathTask3( void *pvParameters )
{
volatile double *pdArray, dTotal1, dTotal2, dDifference;
volatile unsigned short *pusTaskCheckVariable;
const size_t xArraySize = 10;
size_t xPosition;
short sError = pdFALSE;

	/* The variable this task increments to show it is still running is passed 
	in as the parameter. */
	pusTaskCheckVariable = ( unsigned short * ) pvParameters;

	/* Allocate memory for use as an array. */
	pdArray = ( double * ) pvPortMalloc( xArraySize * sizeof( double ) );

	/* Keep filling an array, keeping a running total of the values placed in 
	the array.  Then run through the array adding up all the values.  If the two 
	totals do not match, stop the check variable from incrementing. */
	for( ;; )
	{
		dTotal1 = 0.0;
		dTotal2 = 0.0;

		for( xPosition = 0; xPosition < xArraySize; xPosition++ )
		{
			pdArray[ xPosition ] = ( double ) xPosition + 5.5;
			dTotal1 += ( double ) xPosition + 5.5;	
		}

		for( xPosition = 0; xPosition < xArraySize; xPosition++ )
		{
			dTotal2 += pdArray[ xPosition ];
		}

		dDifference = dTotal1 - dTotal2;
		if( fabs( dDifference ) > 0.001 )
		{
			sError = pdTRUE;
		}

		if( sError == pdFALSE )
		{
			/* If the calculation has always been correct, increment the check 
			variable so we know	this task is still running okay. */
			( *pusTaskCheckVariable )++;
		}
	}
}
/*-----------------------------------------------------------*/

static void vCompetingMathTask4( void *pvParameters )
{
volatile double *pdArray, dTotal1, dTotal2, dDifference;
volatile unsigned short *pusTaskCheckVariable;
const size_t xArraySize = 10;
size_t xPosition;
short sError = pdFALSE;

	/* The variable this task increments to show it is still running is passed in 
	as the parameter. */
	pusTaskCheckVariable = ( unsigned short * ) pvParameters;

	/* Allocate RAM for use as an array. */
	pdArray = ( double * ) pvPortMalloc( xArraySize * sizeof( double ) );

	/* Keep filling an array, keeping a running total of the values placed in the 
	array.  Then run through the array adding up all the values.  If the two totals 
	do not match, stop the check variable from incrementing. */
	for( ;; )
	{
		dTotal1 = 0.0;
		dTotal2 = 0.0;

		for( xPosition = 0; xPosition < xArraySize; xPosition++ )
		{
			pdArray[ xPosition ] = ( double ) xPosition * 12.123;
			dTotal1 += ( double ) xPosition * 12.123;	
		}

		for( xPosition = 0; xPosition < xArraySize; xPosition++ )
		{
			dTotal2 += pdArray[ xPosition ];
		}

		dDifference = dTotal1 - dTotal2;
		if( fabs( dDifference ) > 0.001 )
		{
			sError = pdTRUE;
		}

		if( sError == pdFALSE )
		{
			/* If the calculation has always been correct, increment the check 
			variable so we know	this task is still running okay. */
			( *pusTaskCheckVariable )++;
		}
	}
}				 
/*-----------------------------------------------------------*/

/* This is called to check that all the created tasks are still running. */
portBASE_TYPE xAreMathsTaskStillRunning( void )
{
/* Keep a history of the check variables so we know if they have been 
incremented since the last call. */
static unsigned short usLastTaskCheck[ mathNUMBER_OF_TASKS ] = { ( unsigned short ) 0 };
portBASE_TYPE xReturn = pdTRUE, xTask;

	/* Check the maths tasks are still running by ensuring their check variables 
	are still incrementing. */
	for( xTask = 0; xTask < mathNUMBER_OF_TASKS; xTask++ )
	{
		if( usTaskCheck[ xTask ] == usLastTaskCheck[ xTask ] )
		{
			/* The check has not incremented so an error exists. */
			xReturn = pdFALSE;
		}

		usLastTaskCheck[ xTask ] = usTaskCheck[ xTask ];
	}

	return xReturn;
}



<|MERGE_RESOLUTION|>--- conflicted
+++ resolved
@@ -1,327 +1,323 @@
-/*
-<<<<<<< HEAD
- * FreeRTOS Kernel V10.3.0
-=======
- * FreeRTOS Kernel V10.4.1
->>>>>>> 5cc65129
- * Copyright (C) 2020 Amazon.com, Inc. or its affiliates.  All Rights Reserved.
- *
- * Permission is hereby granted, free of charge, to any person obtaining a copy of
- * this software and associated documentation files (the "Software"), to deal in
- * the Software without restriction, including without limitation the rights to
- * use, copy, modify, merge, publish, distribute, sublicense, and/or sell copies of
- * the Software, and to permit persons to whom the Software is furnished to do so,
- * subject to the following conditions:
- *
- * The above copyright notice and this permission notice shall be included in all
- * copies or substantial portions of the Software.
- *
- * THE SOFTWARE IS PROVIDED "AS IS", WITHOUT WARRANTY OF ANY KIND, EXPRESS OR
- * IMPLIED, INCLUDING BUT NOT LIMITED TO THE WARRANTIES OF MERCHANTABILITY, FITNESS
- * FOR A PARTICULAR PURPOSE AND NONINFRINGEMENT. IN NO EVENT SHALL THE AUTHORS OR
- * COPYRIGHT HOLDERS BE LIABLE FOR ANY CLAIM, DAMAGES OR OTHER LIABILITY, WHETHER
- * IN AN ACTION OF CONTRACT, TORT OR OTHERWISE, ARISING FROM, OUT OF OR IN
- * CONNECTION WITH THE SOFTWARE OR THE USE OR OTHER DEALINGS IN THE SOFTWARE.
- *
- * http://www.FreeRTOS.org
- * http://aws.amazon.com/freertos
- *
- * 1 tab == 4 spaces!
- */
-
-/*
- * Creates eight tasks, each of which loops continuously performing a floating 
- * point calculation and in so doing test the floating point context switching.
- * This file also demonstrates the use of the xPortUsesFloatingPoint() function
- * which informs the kernel that the task requires its floating point context
- * saved on each switch.
- *
- * All the tasks run at the idle priority and never block or yield.  This causes 
- * all eight tasks to time slice with the idle task.  Running at the idle 
- * priority means that these tasks will get pre-empted any time another task is 
- * ready to run or a time slice occurs.  More often than not the pre-emption 
- * will occur mid calculation, creating a good test of the schedulers context 
- * switch mechanism - a calculation producing an unexpected result could be a 
- * symptom of a corruption in the context of a task.
- */
-
-#include <stdlib.h>
-#include <math.h>
-
-/* Scheduler include files. */
-#include "FreeRTOS.h"
-#include "task.h"
-
-/* Demo program include files. */
-#include "flop.h"
-
-#define mathSTACK_SIZE		configMINIMAL_STACK_SIZE
-#define mathNUMBER_OF_TASKS  ( 8 )
-
-/* Four tasks, each of which performs a different floating point calculation.  
-Each of the four is created twice. */
-static void vCompetingMathTask1( void *pvParameters );
-static void vCompetingMathTask2( void *pvParameters );
-static void vCompetingMathTask3( void *pvParameters );
-static void vCompetingMathTask4( void *pvParameters );
-
-/* These variables are used to check that all the tasks are still running.  If a 
-task gets a calculation wrong it will stop incrementing its check variable,
-otherwise the check variable will get incremented on each iteration of the 
-tasks execution. */
-static volatile unsigned short usTaskCheck[ mathNUMBER_OF_TASKS ] = { ( unsigned short ) 0 };
-
-/*-----------------------------------------------------------*/
-
-void vStartMathTasks( unsigned portBASE_TYPE uxPriority )
-{
-TaskHandle_t xCreatedTask;
-
-	/* Create one of the floating point tasks... */
-	xTaskCreate( vCompetingMathTask1, "Math1", mathSTACK_SIZE, ( void * ) &( usTaskCheck[ 0 ] ), uxPriority, &xCreatedTask );
-	
-	/* ... then enable floating point support for the created task so its flop
-	flop registers are maintained in a consistent state. */
-	xPortUsesFloatingPoint( xCreatedTask );
-
-	xTaskCreate( vCompetingMathTask2, "Math2", mathSTACK_SIZE, ( void * ) &( usTaskCheck[ 1 ] ), uxPriority, &xCreatedTask );
-	xPortUsesFloatingPoint( xCreatedTask );
-	
-	xTaskCreate( vCompetingMathTask3, "Math3", mathSTACK_SIZE, ( void * ) &( usTaskCheck[ 2 ] ), uxPriority, &xCreatedTask );
-	xPortUsesFloatingPoint( xCreatedTask );
-	
-	xTaskCreate( vCompetingMathTask4, "Math4", mathSTACK_SIZE, ( void * ) &( usTaskCheck[ 3 ] ), uxPriority, &xCreatedTask );
-	xPortUsesFloatingPoint( xCreatedTask );
-	
-	xTaskCreate( vCompetingMathTask1, "Math5", mathSTACK_SIZE, ( void * ) &( usTaskCheck[ 4 ] ), uxPriority, &xCreatedTask );
-	xPortUsesFloatingPoint( xCreatedTask );
-	
-	xTaskCreate( vCompetingMathTask2, "Math6", mathSTACK_SIZE, ( void * ) &( usTaskCheck[ 5 ] ), uxPriority, &xCreatedTask );
-	xPortUsesFloatingPoint( xCreatedTask );
-	
-	xTaskCreate( vCompetingMathTask3, "Math7", mathSTACK_SIZE, ( void * ) &( usTaskCheck[ 6 ] ), uxPriority, &xCreatedTask );
-	xPortUsesFloatingPoint( xCreatedTask );
-	
-	xTaskCreate( vCompetingMathTask4, "Math8", mathSTACK_SIZE, ( void * ) &( usTaskCheck[ 7 ] ), uxPriority, &xCreatedTask );
-	xPortUsesFloatingPoint( xCreatedTask );
-}
-/*-----------------------------------------------------------*/
-
-static void vCompetingMathTask1( void *pvParameters )
-{
-volatile double d1, d2, d3, d4;
-volatile unsigned short *pusTaskCheckVariable;
-volatile double dAnswer;
-short sError = pdFALSE;
-
-	d1 = 123.4567;
-	d2 = 2345.6789;
-	d3 = -918.222;
-
-	/* Calculate the expected answer. */
-	dAnswer = ( d1 + d2 ) * d3;
-
-	/* The variable this task increments to show it is still running is passed in 
-	as the parameter. */
-	pusTaskCheckVariable = ( unsigned short * ) pvParameters;
-
-	/* Keep performing a calculation and checking the result against a constant. */
-	for(;;)
-	{
-		/* Perform the calculation. */
-		d1 = 123.4567;
-		d2 = 2345.6789;
-		d3 = -918.222;
-
-		d4 = ( d1 + d2 ) * d3;
-
-		/* If the calculation does not match the expected constant, stop the 
-		increment of the check variable. */
-		if( fabs( d4 - dAnswer ) > 0.001 )
-		{
-			sError = pdTRUE;
-		}
-
-		if( sError == pdFALSE )
-		{
-			/* If the calculation has always been correct, increment the check 
-			variable so we know this task is still running okay. */
-			( *pusTaskCheckVariable )++;
-		}
-	}
-}
-/*-----------------------------------------------------------*/
-
-static void vCompetingMathTask2( void *pvParameters )
-{
-volatile double d1, d2, d3, d4;
-volatile unsigned short *pusTaskCheckVariable;
-volatile double dAnswer;
-short sError = pdFALSE;
-
-	d1 = -389.38;
-	d2 = 32498.2;
-	d3 = -2.0001;
-
-	/* Calculate the expected answer. */
-	dAnswer = ( d1 / d2 ) * d3;
-
-
-	/* The variable this task increments to show it is still running is passed in 
-	as the parameter. */
-	pusTaskCheckVariable = ( unsigned short * ) pvParameters;
-
-	/* Keep performing a calculation and checking the result against a constant. */
-	for( ;; )
-	{
-		/* Perform the calculation. */
-		d1 = -389.38;
-		d2 = 32498.2;
-		d3 = -2.0001;
-
-		d4 = ( d1 / d2 ) * d3;
-
-		/* If the calculation does not match the expected constant, stop the 
-		increment of the check variable. */
-		if( fabs( d4 - dAnswer ) > 0.001 )
-		{
-			sError = pdTRUE;
-		}
-
-		if( sError == pdFALSE )
-		{
-			/* If the calculation has always been correct, increment the check 
-			variable so we know
-			this task is still running okay. */
-			( *pusTaskCheckVariable )++;
-		}
-	}
-}
-/*-----------------------------------------------------------*/
-
-static void vCompetingMathTask3( void *pvParameters )
-{
-volatile double *pdArray, dTotal1, dTotal2, dDifference;
-volatile unsigned short *pusTaskCheckVariable;
-const size_t xArraySize = 10;
-size_t xPosition;
-short sError = pdFALSE;
-
-	/* The variable this task increments to show it is still running is passed 
-	in as the parameter. */
-	pusTaskCheckVariable = ( unsigned short * ) pvParameters;
-
-	/* Allocate memory for use as an array. */
-	pdArray = ( double * ) pvPortMalloc( xArraySize * sizeof( double ) );
-
-	/* Keep filling an array, keeping a running total of the values placed in 
-	the array.  Then run through the array adding up all the values.  If the two 
-	totals do not match, stop the check variable from incrementing. */
-	for( ;; )
-	{
-		dTotal1 = 0.0;
-		dTotal2 = 0.0;
-
-		for( xPosition = 0; xPosition < xArraySize; xPosition++ )
-		{
-			pdArray[ xPosition ] = ( double ) xPosition + 5.5;
-			dTotal1 += ( double ) xPosition + 5.5;	
-		}
-
-		for( xPosition = 0; xPosition < xArraySize; xPosition++ )
-		{
-			dTotal2 += pdArray[ xPosition ];
-		}
-
-		dDifference = dTotal1 - dTotal2;
-		if( fabs( dDifference ) > 0.001 )
-		{
-			sError = pdTRUE;
-		}
-
-		if( sError == pdFALSE )
-		{
-			/* If the calculation has always been correct, increment the check 
-			variable so we know	this task is still running okay. */
-			( *pusTaskCheckVariable )++;
-		}
-	}
-}
-/*-----------------------------------------------------------*/
-
-static void vCompetingMathTask4( void *pvParameters )
-{
-volatile double *pdArray, dTotal1, dTotal2, dDifference;
-volatile unsigned short *pusTaskCheckVariable;
-const size_t xArraySize = 10;
-size_t xPosition;
-short sError = pdFALSE;
-
-	/* The variable this task increments to show it is still running is passed in 
-	as the parameter. */
-	pusTaskCheckVariable = ( unsigned short * ) pvParameters;
-
-	/* Allocate RAM for use as an array. */
-	pdArray = ( double * ) pvPortMalloc( xArraySize * sizeof( double ) );
-
-	/* Keep filling an array, keeping a running total of the values placed in the 
-	array.  Then run through the array adding up all the values.  If the two totals 
-	do not match, stop the check variable from incrementing. */
-	for( ;; )
-	{
-		dTotal1 = 0.0;
-		dTotal2 = 0.0;
-
-		for( xPosition = 0; xPosition < xArraySize; xPosition++ )
-		{
-			pdArray[ xPosition ] = ( double ) xPosition * 12.123;
-			dTotal1 += ( double ) xPosition * 12.123;	
-		}
-
-		for( xPosition = 0; xPosition < xArraySize; xPosition++ )
-		{
-			dTotal2 += pdArray[ xPosition ];
-		}
-
-		dDifference = dTotal1 - dTotal2;
-		if( fabs( dDifference ) > 0.001 )
-		{
-			sError = pdTRUE;
-		}
-
-		if( sError == pdFALSE )
-		{
-			/* If the calculation has always been correct, increment the check 
-			variable so we know	this task is still running okay. */
-			( *pusTaskCheckVariable )++;
-		}
-	}
-}				 
-/*-----------------------------------------------------------*/
-
-/* This is called to check that all the created tasks are still running. */
-portBASE_TYPE xAreMathsTaskStillRunning( void )
-{
-/* Keep a history of the check variables so we know if they have been 
-incremented since the last call. */
-static unsigned short usLastTaskCheck[ mathNUMBER_OF_TASKS ] = { ( unsigned short ) 0 };
-portBASE_TYPE xReturn = pdTRUE, xTask;
-
-	/* Check the maths tasks are still running by ensuring their check variables 
-	are still incrementing. */
-	for( xTask = 0; xTask < mathNUMBER_OF_TASKS; xTask++ )
-	{
-		if( usTaskCheck[ xTask ] == usLastTaskCheck[ xTask ] )
-		{
-			/* The check has not incremented so an error exists. */
-			xReturn = pdFALSE;
-		}
-
-		usLastTaskCheck[ xTask ] = usTaskCheck[ xTask ];
-	}
-
-	return xReturn;
-}
-
-
-
+/*
+ * FreeRTOS Kernel V10.4.1
+ * Copyright (C) 2020 Amazon.com, Inc. or its affiliates.  All Rights Reserved.
+ *
+ * Permission is hereby granted, free of charge, to any person obtaining a copy of
+ * this software and associated documentation files (the "Software"), to deal in
+ * the Software without restriction, including without limitation the rights to
+ * use, copy, modify, merge, publish, distribute, sublicense, and/or sell copies of
+ * the Software, and to permit persons to whom the Software is furnished to do so,
+ * subject to the following conditions:
+ *
+ * The above copyright notice and this permission notice shall be included in all
+ * copies or substantial portions of the Software.
+ *
+ * THE SOFTWARE IS PROVIDED "AS IS", WITHOUT WARRANTY OF ANY KIND, EXPRESS OR
+ * IMPLIED, INCLUDING BUT NOT LIMITED TO THE WARRANTIES OF MERCHANTABILITY, FITNESS
+ * FOR A PARTICULAR PURPOSE AND NONINFRINGEMENT. IN NO EVENT SHALL THE AUTHORS OR
+ * COPYRIGHT HOLDERS BE LIABLE FOR ANY CLAIM, DAMAGES OR OTHER LIABILITY, WHETHER
+ * IN AN ACTION OF CONTRACT, TORT OR OTHERWISE, ARISING FROM, OUT OF OR IN
+ * CONNECTION WITH THE SOFTWARE OR THE USE OR OTHER DEALINGS IN THE SOFTWARE.
+ *
+ * http://www.FreeRTOS.org
+ * http://aws.amazon.com/freertos
+ *
+ * 1 tab == 4 spaces!
+ */
+
+/*
+ * Creates eight tasks, each of which loops continuously performing a floating 
+ * point calculation and in so doing test the floating point context switching.
+ * This file also demonstrates the use of the xPortUsesFloatingPoint() function
+ * which informs the kernel that the task requires its floating point context
+ * saved on each switch.
+ *
+ * All the tasks run at the idle priority and never block or yield.  This causes 
+ * all eight tasks to time slice with the idle task.  Running at the idle 
+ * priority means that these tasks will get pre-empted any time another task is 
+ * ready to run or a time slice occurs.  More often than not the pre-emption 
+ * will occur mid calculation, creating a good test of the schedulers context 
+ * switch mechanism - a calculation producing an unexpected result could be a 
+ * symptom of a corruption in the context of a task.
+ */
+
+#include <stdlib.h>
+#include <math.h>
+
+/* Scheduler include files. */
+#include "FreeRTOS.h"
+#include "task.h"
+
+/* Demo program include files. */
+#include "flop.h"
+
+#define mathSTACK_SIZE		configMINIMAL_STACK_SIZE
+#define mathNUMBER_OF_TASKS  ( 8 )
+
+/* Four tasks, each of which performs a different floating point calculation.  
+Each of the four is created twice. */
+static void vCompetingMathTask1( void *pvParameters );
+static void vCompetingMathTask2( void *pvParameters );
+static void vCompetingMathTask3( void *pvParameters );
+static void vCompetingMathTask4( void *pvParameters );
+
+/* These variables are used to check that all the tasks are still running.  If a 
+task gets a calculation wrong it will stop incrementing its check variable,
+otherwise the check variable will get incremented on each iteration of the 
+tasks execution. */
+static volatile unsigned short usTaskCheck[ mathNUMBER_OF_TASKS ] = { ( unsigned short ) 0 };
+
+/*-----------------------------------------------------------*/
+
+void vStartMathTasks( unsigned portBASE_TYPE uxPriority )
+{
+TaskHandle_t xCreatedTask;
+
+	/* Create one of the floating point tasks... */
+	xTaskCreate( vCompetingMathTask1, "Math1", mathSTACK_SIZE, ( void * ) &( usTaskCheck[ 0 ] ), uxPriority, &xCreatedTask );
+	
+	/* ... then enable floating point support for the created task so its flop
+	flop registers are maintained in a consistent state. */
+	xPortUsesFloatingPoint( xCreatedTask );
+
+	xTaskCreate( vCompetingMathTask2, "Math2", mathSTACK_SIZE, ( void * ) &( usTaskCheck[ 1 ] ), uxPriority, &xCreatedTask );
+	xPortUsesFloatingPoint( xCreatedTask );
+	
+	xTaskCreate( vCompetingMathTask3, "Math3", mathSTACK_SIZE, ( void * ) &( usTaskCheck[ 2 ] ), uxPriority, &xCreatedTask );
+	xPortUsesFloatingPoint( xCreatedTask );
+	
+	xTaskCreate( vCompetingMathTask4, "Math4", mathSTACK_SIZE, ( void * ) &( usTaskCheck[ 3 ] ), uxPriority, &xCreatedTask );
+	xPortUsesFloatingPoint( xCreatedTask );
+	
+	xTaskCreate( vCompetingMathTask1, "Math5", mathSTACK_SIZE, ( void * ) &( usTaskCheck[ 4 ] ), uxPriority, &xCreatedTask );
+	xPortUsesFloatingPoint( xCreatedTask );
+	
+	xTaskCreate( vCompetingMathTask2, "Math6", mathSTACK_SIZE, ( void * ) &( usTaskCheck[ 5 ] ), uxPriority, &xCreatedTask );
+	xPortUsesFloatingPoint( xCreatedTask );
+	
+	xTaskCreate( vCompetingMathTask3, "Math7", mathSTACK_SIZE, ( void * ) &( usTaskCheck[ 6 ] ), uxPriority, &xCreatedTask );
+	xPortUsesFloatingPoint( xCreatedTask );
+	
+	xTaskCreate( vCompetingMathTask4, "Math8", mathSTACK_SIZE, ( void * ) &( usTaskCheck[ 7 ] ), uxPriority, &xCreatedTask );
+	xPortUsesFloatingPoint( xCreatedTask );
+}
+/*-----------------------------------------------------------*/
+
+static void vCompetingMathTask1( void *pvParameters )
+{
+volatile double d1, d2, d3, d4;
+volatile unsigned short *pusTaskCheckVariable;
+volatile double dAnswer;
+short sError = pdFALSE;
+
+	d1 = 123.4567;
+	d2 = 2345.6789;
+	d3 = -918.222;
+
+	/* Calculate the expected answer. */
+	dAnswer = ( d1 + d2 ) * d3;
+
+	/* The variable this task increments to show it is still running is passed in 
+	as the parameter. */
+	pusTaskCheckVariable = ( unsigned short * ) pvParameters;
+
+	/* Keep performing a calculation and checking the result against a constant. */
+	for(;;)
+	{
+		/* Perform the calculation. */
+		d1 = 123.4567;
+		d2 = 2345.6789;
+		d3 = -918.222;
+
+		d4 = ( d1 + d2 ) * d3;
+
+		/* If the calculation does not match the expected constant, stop the 
+		increment of the check variable. */
+		if( fabs( d4 - dAnswer ) > 0.001 )
+		{
+			sError = pdTRUE;
+		}
+
+		if( sError == pdFALSE )
+		{
+			/* If the calculation has always been correct, increment the check 
+			variable so we know this task is still running okay. */
+			( *pusTaskCheckVariable )++;
+		}
+	}
+}
+/*-----------------------------------------------------------*/
+
+static void vCompetingMathTask2( void *pvParameters )
+{
+volatile double d1, d2, d3, d4;
+volatile unsigned short *pusTaskCheckVariable;
+volatile double dAnswer;
+short sError = pdFALSE;
+
+	d1 = -389.38;
+	d2 = 32498.2;
+	d3 = -2.0001;
+
+	/* Calculate the expected answer. */
+	dAnswer = ( d1 / d2 ) * d3;
+
+
+	/* The variable this task increments to show it is still running is passed in 
+	as the parameter. */
+	pusTaskCheckVariable = ( unsigned short * ) pvParameters;
+
+	/* Keep performing a calculation and checking the result against a constant. */
+	for( ;; )
+	{
+		/* Perform the calculation. */
+		d1 = -389.38;
+		d2 = 32498.2;
+		d3 = -2.0001;
+
+		d4 = ( d1 / d2 ) * d3;
+
+		/* If the calculation does not match the expected constant, stop the 
+		increment of the check variable. */
+		if( fabs( d4 - dAnswer ) > 0.001 )
+		{
+			sError = pdTRUE;
+		}
+
+		if( sError == pdFALSE )
+		{
+			/* If the calculation has always been correct, increment the check 
+			variable so we know
+			this task is still running okay. */
+			( *pusTaskCheckVariable )++;
+		}
+	}
+}
+/*-----------------------------------------------------------*/
+
+static void vCompetingMathTask3( void *pvParameters )
+{
+volatile double *pdArray, dTotal1, dTotal2, dDifference;
+volatile unsigned short *pusTaskCheckVariable;
+const size_t xArraySize = 10;
+size_t xPosition;
+short sError = pdFALSE;
+
+	/* The variable this task increments to show it is still running is passed 
+	in as the parameter. */
+	pusTaskCheckVariable = ( unsigned short * ) pvParameters;
+
+	/* Allocate memory for use as an array. */
+	pdArray = ( double * ) pvPortMalloc( xArraySize * sizeof( double ) );
+
+	/* Keep filling an array, keeping a running total of the values placed in 
+	the array.  Then run through the array adding up all the values.  If the two 
+	totals do not match, stop the check variable from incrementing. */
+	for( ;; )
+	{
+		dTotal1 = 0.0;
+		dTotal2 = 0.0;
+
+		for( xPosition = 0; xPosition < xArraySize; xPosition++ )
+		{
+			pdArray[ xPosition ] = ( double ) xPosition + 5.5;
+			dTotal1 += ( double ) xPosition + 5.5;	
+		}
+
+		for( xPosition = 0; xPosition < xArraySize; xPosition++ )
+		{
+			dTotal2 += pdArray[ xPosition ];
+		}
+
+		dDifference = dTotal1 - dTotal2;
+		if( fabs( dDifference ) > 0.001 )
+		{
+			sError = pdTRUE;
+		}
+
+		if( sError == pdFALSE )
+		{
+			/* If the calculation has always been correct, increment the check 
+			variable so we know	this task is still running okay. */
+			( *pusTaskCheckVariable )++;
+		}
+	}
+}
+/*-----------------------------------------------------------*/
+
+static void vCompetingMathTask4( void *pvParameters )
+{
+volatile double *pdArray, dTotal1, dTotal2, dDifference;
+volatile unsigned short *pusTaskCheckVariable;
+const size_t xArraySize = 10;
+size_t xPosition;
+short sError = pdFALSE;
+
+	/* The variable this task increments to show it is still running is passed in 
+	as the parameter. */
+	pusTaskCheckVariable = ( unsigned short * ) pvParameters;
+
+	/* Allocate RAM for use as an array. */
+	pdArray = ( double * ) pvPortMalloc( xArraySize * sizeof( double ) );
+
+	/* Keep filling an array, keeping a running total of the values placed in the 
+	array.  Then run through the array adding up all the values.  If the two totals 
+	do not match, stop the check variable from incrementing. */
+	for( ;; )
+	{
+		dTotal1 = 0.0;
+		dTotal2 = 0.0;
+
+		for( xPosition = 0; xPosition < xArraySize; xPosition++ )
+		{
+			pdArray[ xPosition ] = ( double ) xPosition * 12.123;
+			dTotal1 += ( double ) xPosition * 12.123;	
+		}
+
+		for( xPosition = 0; xPosition < xArraySize; xPosition++ )
+		{
+			dTotal2 += pdArray[ xPosition ];
+		}
+
+		dDifference = dTotal1 - dTotal2;
+		if( fabs( dDifference ) > 0.001 )
+		{
+			sError = pdTRUE;
+		}
+
+		if( sError == pdFALSE )
+		{
+			/* If the calculation has always been correct, increment the check 
+			variable so we know	this task is still running okay. */
+			( *pusTaskCheckVariable )++;
+		}
+	}
+}				 
+/*-----------------------------------------------------------*/
+
+/* This is called to check that all the created tasks are still running. */
+portBASE_TYPE xAreMathsTaskStillRunning( void )
+{
+/* Keep a history of the check variables so we know if they have been 
+incremented since the last call. */
+static unsigned short usLastTaskCheck[ mathNUMBER_OF_TASKS ] = { ( unsigned short ) 0 };
+portBASE_TYPE xReturn = pdTRUE, xTask;
+
+	/* Check the maths tasks are still running by ensuring their check variables 
+	are still incrementing. */
+	for( xTask = 0; xTask < mathNUMBER_OF_TASKS; xTask++ )
+	{
+		if( usTaskCheck[ xTask ] == usLastTaskCheck[ xTask ] )
+		{
+			/* The check has not incremented so an error exists. */
+			xReturn = pdFALSE;
+		}
+
+		usLastTaskCheck[ xTask ] = usTaskCheck[ xTask ];
+	}
+
+	return xReturn;
+}
+
+
+