--- conflicted
+++ resolved
@@ -1,239 +1,235 @@
-/*
-<<<<<<< HEAD
- * FreeRTOS Kernel V10.3.0
-=======
- * FreeRTOS Kernel V10.4.1
->>>>>>> 5cc65129
- * Copyright (C) 2020 Amazon.com, Inc. or its affiliates.  All Rights Reserved.
- *
- * Permission is hereby granted, free of charge, to any person obtaining a copy of
- * this software and associated documentation files (the "Software"), to deal in
- * the Software without restriction, including without limitation the rights to
- * use, copy, modify, merge, publish, distribute, sublicense, and/or sell copies of
- * the Software, and to permit persons to whom the Software is furnished to do so,
- * subject to the following conditions:
- *
- * The above copyright notice and this permission notice shall be included in all
- * copies or substantial portions of the Software.
- *
- * THE SOFTWARE IS PROVIDED "AS IS", WITHOUT WARRANTY OF ANY KIND, EXPRESS OR
- * IMPLIED, INCLUDING BUT NOT LIMITED TO THE WARRANTIES OF MERCHANTABILITY, FITNESS
- * FOR A PARTICULAR PURPOSE AND NONINFRINGEMENT. IN NO EVENT SHALL THE AUTHORS OR
- * COPYRIGHT HOLDERS BE LIABLE FOR ANY CLAIM, DAMAGES OR OTHER LIABILITY, WHETHER
- * IN AN ACTION OF CONTRACT, TORT OR OTHERWISE, ARISING FROM, OUT OF OR IN
- * CONNECTION WITH THE SOFTWARE OR THE USE OR OTHER DEALINGS IN THE SOFTWARE.
- *
- * http://www.FreeRTOS.org
- * http://aws.amazon.com/freertos
- *
- * 1 tab == 4 spaces!
- */
-
-/* 
- * This is a very simple demo that creates two tasks, one queue, and one 
- * software timer.  For a much more complete and complex example select either 
- * the Debug or Debug_with_optimisation build configurations within the HEW,
- * which build main_full.c in place of this file.
- * 
- * One task (the queue receive task) blocks on the queue to wait for data to 
- * arrive, toggling LED0 each time '100' is received.  The other task (the 
- * queue send task) repeatedly blocks for a fixed period before sending '100' 
- * to the queue (causing the first task to toggle the LED). 
- *
- * The software timer is configured to auto-reload.  The timer callback 
- * function periodically toggles LED1.
- */
-
-/* Kernel includes. */
-#include "FreeRTOS.h"
-#include "task.h"
-#include "timers.h"
-#include "queue.h"
-
-/* Priorities at which the tasks are created. */
-#define configQUEUE_RECEIVE_TASK_PRIORITY	( tskIDLE_PRIORITY + 1 )
-#define	configQUEUE_SEND_TASK_PRIORITY		( tskIDLE_PRIORITY + 2 )
-
-/* The rate at which data is sent to the queue, specified in milliseconds. */
-#define mainQUEUE_SEND_PERIOD_MS			( 500 / portTICK_PERIOD_MS )
-
-/* The period of the software timer, specified in milliseconds. */
-#define mainSOFTWARE_TIMER_PERIOD_MS		( 150 / portTICK_PERIOD_MS )
-
-/* The number of items the queue can hold.  This is 1 as the receive task
-will remove items as they are added so the send task should always find the
-queue empty. */
-#define mainQUEUE_LENGTH					( 1 )
-
-/* The LEDs toggle by the task and timer respectively. */
-#define mainTASK_LED						( 0 )
-#define mainTIMER_LED						( 1 )
-
-/*
- * The tasks as defined at the top of this file.
- */
-static void prvQueueReceiveTask( void *pvParameters );
-static void prvQueueSendTask( void *pvParameters );
-
-/*
- * The callback function used by the software timer.
- */
-static void prvBlinkyTimerCallback( TimerHandle_t xTimer );
-
-/* The queue used by both tasks. */
-static QueueHandle_t xQueue = NULL;
-
-/* This variable is not used by this simple Blinky example.  It is defined 
-purely to allow the project to link as it is used by the full project. */
-volatile unsigned long ulHighFrequencyTickCount = 0UL;
-/*-----------------------------------------------------------*/
-
-void main(void)
-{
-TimerHandle_t xTimer;
-
-	/* Turn all LEDs off. */
-	vParTestInitialise();
-	
-	/* Create the queue. */
-	xQueue = xQueueCreate( mainQUEUE_LENGTH, sizeof( unsigned long ) );
-
-	/* Create the software timer, as described at the top of this file. */
-	xTimer = xTimerCreate( "BlinkyTimer", 					/* Just a text name to make debugging easier - not used by the scheduler. */
-							mainSOFTWARE_TIMER_PERIOD_MS, 	/* The timer period. */
-							pdTRUE, 						/* Set to pdTRUE for periodic timer, or pdFALSE for one-shot timer. */
-							NULL, 							/* The timer ID is not required. */
-							prvBlinkyTimerCallback );		/* The function executed when the timer expires. */
-							
-	if( xTimer != NULL )
-	{
-		/* Start the timer - it will not actually start running until the
-		scheduler has started.  The block time is set to 0, although, because
-		xTimerStart() is being called before the scheduler has been started,
-		the any block time specified would be ignored anyway. */
-		xTimerStart( xTimer, 0UL );
-	}
-	
-	if( xQueue != NULL )
-	{
-		/* Start the two tasks as described at the top of this file. */
-		xTaskCreate( prvQueueReceiveTask, 					/* The function that implements the task. */
-					 "Rx", 									/* Just a text name to make debugging easier - not used by the scheduler. */
-					 configMINIMAL_STACK_SIZE, 				/* The size of the task stack, in words. */
-					 NULL, 									/* The task parameter is not used. */
-					 configQUEUE_RECEIVE_TASK_PRIORITY, 	/* The priority assigned to the task when it is created. */
-					 NULL );								/* The task handle is not used. */
-					 
-		xTaskCreate( prvQueueSendTask, "TX", configMINIMAL_STACK_SIZE, NULL, configQUEUE_SEND_TASK_PRIORITY, NULL );
-
-		/* Start the tasks running. */
-		vTaskStartScheduler();
-	}
-	
-	/* If all is well we will never reach here as the scheduler will now be
-	running.  If we do reach here then it is likely that there was insufficient
-	heap available for the idle task to be created. */
-	for( ;; );
-}
-/*-----------------------------------------------------------*/
-
-static void prvQueueSendTask( void *pvParameters )
-{
-TickType_t xNextWakeTime;
-const unsigned long ulValueToSend = 100UL;
-
-	/* Initialise xNextWakeTime - this only needs to be done once. */
-	xNextWakeTime = xTaskGetTickCount();
-
-	for( ;; )
-	{
-		/* Place this task in the blocked state until it is time to run again. 
-		The block state is specified in ticks, the constant used converts ticks
-		to ms. */
-		vTaskDelayUntil( &xNextWakeTime, mainQUEUE_SEND_PERIOD_MS );
-
-		/* Send to the queue - causing the queue receive task to flash its LED.  0
-		is used so the send does not block - it shouldn't need to as the queue
-		should always be empty here. */
-		xQueueSend( xQueue, &ulValueToSend, 0 );
-	}
-}
-/*-----------------------------------------------------------*/
-
-static void prvQueueReceiveTask( void *pvParameters )
-{
-unsigned long ulReceivedValue;
-
-	for( ;; )
-	{
-		/* Wait until something arives in the queue - this will block 
-		indefinitely provided INCLUDE_vTaskSuspend is set to 1 in
-		FreeRTOSConfig.h. */
-		xQueueReceive( xQueue, &ulReceivedValue, portMAX_DELAY );
-
-		/*  To get here something must have arrived, but is it the expected
-		value?  If it is, toggle the LED. */
-		if( ulReceivedValue == 100UL )
-		{
-			vParTestToggleLED( mainTASK_LED );
-		}
-	}
-}
-/*-----------------------------------------------------------*/
-
-static void prvBlinkyTimerCallback( TimerHandle_t xTimer )
-{
-	/* The software timer does nothing but toggle an LED. */
-	vParTestToggleLED( mainTIMER_LED );
-}
-/*-----------------------------------------------------------*/
-
-void vApplicationSetupTimerInterrupt( void )
-{
-	/* Enable compare match timer 0. */
-	MSTP( CMT0 ) = 0;
-	
-	/* Interrupt on compare match. */
-	CMT0.CMCR.BIT.CMIE = 1;
-	
-	/* Set the compare match value. */
-	CMT0.CMCOR = ( unsigned short ) ( ( ( configPERIPHERAL_CLOCK_HZ / configTICK_RATE_HZ ) -1 ) / 8 );
-	
-	/* Divide the PCLK by 8. */
-	CMT0.CMCR.BIT.CKS = 0;
-	
-	/* Enable the interrupt... */
-	_IEN( _CMT0_CMI0 ) = 1;
-	
-	/* ...and set its priority to the application defined kernel priority. */
-	_IPR( _CMT0_CMI0 ) = configKERNEL_INTERRUPT_PRIORITY;
-	
-	/* Start the timer. */
-	CMT.CMSTR0.BIT.STR0 = 1;
-}
-/*-----------------------------------------------------------*/
-
-/* This function is explained by the comments above its prototype at the top
-of this file. */
-void vApplicationMallocFailedHook( void )
-{
-	for( ;; );
-}
-/*-----------------------------------------------------------*/
-
-/* This function is explained by the comments above its prototype at the top
-of this file. */
-void vApplicationStackOverflowHook( TaskHandle_t pxTask, char *pcTaskName )
-{
-	for( ;; );
-}
-/*-----------------------------------------------------------*/
-
-/* This function is explained by the comments above its prototype at the top
-of this file. */
-void vApplicationIdleHook( void )
-{
-	/* Just to prevent the variable getting optimised away. */
-	( void ) ulHighFrequencyTickCount;
-}
-/*-----------------------------------------------------------*/
+/*
+ * FreeRTOS Kernel V10.4.1
+ * Copyright (C) 2020 Amazon.com, Inc. or its affiliates.  All Rights Reserved.
+ *
+ * Permission is hereby granted, free of charge, to any person obtaining a copy of
+ * this software and associated documentation files (the "Software"), to deal in
+ * the Software without restriction, including without limitation the rights to
+ * use, copy, modify, merge, publish, distribute, sublicense, and/or sell copies of
+ * the Software, and to permit persons to whom the Software is furnished to do so,
+ * subject to the following conditions:
+ *
+ * The above copyright notice and this permission notice shall be included in all
+ * copies or substantial portions of the Software.
+ *
+ * THE SOFTWARE IS PROVIDED "AS IS", WITHOUT WARRANTY OF ANY KIND, EXPRESS OR
+ * IMPLIED, INCLUDING BUT NOT LIMITED TO THE WARRANTIES OF MERCHANTABILITY, FITNESS
+ * FOR A PARTICULAR PURPOSE AND NONINFRINGEMENT. IN NO EVENT SHALL THE AUTHORS OR
+ * COPYRIGHT HOLDERS BE LIABLE FOR ANY CLAIM, DAMAGES OR OTHER LIABILITY, WHETHER
+ * IN AN ACTION OF CONTRACT, TORT OR OTHERWISE, ARISING FROM, OUT OF OR IN
+ * CONNECTION WITH THE SOFTWARE OR THE USE OR OTHER DEALINGS IN THE SOFTWARE.
+ *
+ * http://www.FreeRTOS.org
+ * http://aws.amazon.com/freertos
+ *
+ * 1 tab == 4 spaces!
+ */
+
+/* 
+ * This is a very simple demo that creates two tasks, one queue, and one 
+ * software timer.  For a much more complete and complex example select either 
+ * the Debug or Debug_with_optimisation build configurations within the HEW,
+ * which build main_full.c in place of this file.
+ * 
+ * One task (the queue receive task) blocks on the queue to wait for data to 
+ * arrive, toggling LED0 each time '100' is received.  The other task (the 
+ * queue send task) repeatedly blocks for a fixed period before sending '100' 
+ * to the queue (causing the first task to toggle the LED). 
+ *
+ * The software timer is configured to auto-reload.  The timer callback 
+ * function periodically toggles LED1.
+ */
+
+/* Kernel includes. */
+#include "FreeRTOS.h"
+#include "task.h"
+#include "timers.h"
+#include "queue.h"
+
+/* Priorities at which the tasks are created. */
+#define configQUEUE_RECEIVE_TASK_PRIORITY	( tskIDLE_PRIORITY + 1 )
+#define	configQUEUE_SEND_TASK_PRIORITY		( tskIDLE_PRIORITY + 2 )
+
+/* The rate at which data is sent to the queue, specified in milliseconds. */
+#define mainQUEUE_SEND_PERIOD_MS			( 500 / portTICK_PERIOD_MS )
+
+/* The period of the software timer, specified in milliseconds. */
+#define mainSOFTWARE_TIMER_PERIOD_MS		( 150 / portTICK_PERIOD_MS )
+
+/* The number of items the queue can hold.  This is 1 as the receive task
+will remove items as they are added so the send task should always find the
+queue empty. */
+#define mainQUEUE_LENGTH					( 1 )
+
+/* The LEDs toggle by the task and timer respectively. */
+#define mainTASK_LED						( 0 )
+#define mainTIMER_LED						( 1 )
+
+/*
+ * The tasks as defined at the top of this file.
+ */
+static void prvQueueReceiveTask( void *pvParameters );
+static void prvQueueSendTask( void *pvParameters );
+
+/*
+ * The callback function used by the software timer.
+ */
+static void prvBlinkyTimerCallback( TimerHandle_t xTimer );
+
+/* The queue used by both tasks. */
+static QueueHandle_t xQueue = NULL;
+
+/* This variable is not used by this simple Blinky example.  It is defined 
+purely to allow the project to link as it is used by the full project. */
+volatile unsigned long ulHighFrequencyTickCount = 0UL;
+/*-----------------------------------------------------------*/
+
+void main(void)
+{
+TimerHandle_t xTimer;
+
+	/* Turn all LEDs off. */
+	vParTestInitialise();
+	
+	/* Create the queue. */
+	xQueue = xQueueCreate( mainQUEUE_LENGTH, sizeof( unsigned long ) );
+
+	/* Create the software timer, as described at the top of this file. */
+	xTimer = xTimerCreate( "BlinkyTimer", 					/* Just a text name to make debugging easier - not used by the scheduler. */
+							mainSOFTWARE_TIMER_PERIOD_MS, 	/* The timer period. */
+							pdTRUE, 						/* Set to pdTRUE for periodic timer, or pdFALSE for one-shot timer. */
+							NULL, 							/* The timer ID is not required. */
+							prvBlinkyTimerCallback );		/* The function executed when the timer expires. */
+							
+	if( xTimer != NULL )
+	{
+		/* Start the timer - it will not actually start running until the
+		scheduler has started.  The block time is set to 0, although, because
+		xTimerStart() is being called before the scheduler has been started,
+		the any block time specified would be ignored anyway. */
+		xTimerStart( xTimer, 0UL );
+	}
+	
+	if( xQueue != NULL )
+	{
+		/* Start the two tasks as described at the top of this file. */
+		xTaskCreate( prvQueueReceiveTask, 					/* The function that implements the task. */
+					 "Rx", 									/* Just a text name to make debugging easier - not used by the scheduler. */
+					 configMINIMAL_STACK_SIZE, 				/* The size of the task stack, in words. */
+					 NULL, 									/* The task parameter is not used. */
+					 configQUEUE_RECEIVE_TASK_PRIORITY, 	/* The priority assigned to the task when it is created. */
+					 NULL );								/* The task handle is not used. */
+					 
+		xTaskCreate( prvQueueSendTask, "TX", configMINIMAL_STACK_SIZE, NULL, configQUEUE_SEND_TASK_PRIORITY, NULL );
+
+		/* Start the tasks running. */
+		vTaskStartScheduler();
+	}
+	
+	/* If all is well we will never reach here as the scheduler will now be
+	running.  If we do reach here then it is likely that there was insufficient
+	heap available for the idle task to be created. */
+	for( ;; );
+}
+/*-----------------------------------------------------------*/
+
+static void prvQueueSendTask( void *pvParameters )
+{
+TickType_t xNextWakeTime;
+const unsigned long ulValueToSend = 100UL;
+
+	/* Initialise xNextWakeTime - this only needs to be done once. */
+	xNextWakeTime = xTaskGetTickCount();
+
+	for( ;; )
+	{
+		/* Place this task in the blocked state until it is time to run again. 
+		The block state is specified in ticks, the constant used converts ticks
+		to ms. */
+		vTaskDelayUntil( &xNextWakeTime, mainQUEUE_SEND_PERIOD_MS );
+
+		/* Send to the queue - causing the queue receive task to flash its LED.  0
+		is used so the send does not block - it shouldn't need to as the queue
+		should always be empty here. */
+		xQueueSend( xQueue, &ulValueToSend, 0 );
+	}
+}
+/*-----------------------------------------------------------*/
+
+static void prvQueueReceiveTask( void *pvParameters )
+{
+unsigned long ulReceivedValue;
+
+	for( ;; )
+	{
+		/* Wait until something arives in the queue - this will block 
+		indefinitely provided INCLUDE_vTaskSuspend is set to 1 in
+		FreeRTOSConfig.h. */
+		xQueueReceive( xQueue, &ulReceivedValue, portMAX_DELAY );
+
+		/*  To get here something must have arrived, but is it the expected
+		value?  If it is, toggle the LED. */
+		if( ulReceivedValue == 100UL )
+		{
+			vParTestToggleLED( mainTASK_LED );
+		}
+	}
+}
+/*-----------------------------------------------------------*/
+
+static void prvBlinkyTimerCallback( TimerHandle_t xTimer )
+{
+	/* The software timer does nothing but toggle an LED. */
+	vParTestToggleLED( mainTIMER_LED );
+}
+/*-----------------------------------------------------------*/
+
+void vApplicationSetupTimerInterrupt( void )
+{
+	/* Enable compare match timer 0. */
+	MSTP( CMT0 ) = 0;
+	
+	/* Interrupt on compare match. */
+	CMT0.CMCR.BIT.CMIE = 1;
+	
+	/* Set the compare match value. */
+	CMT0.CMCOR = ( unsigned short ) ( ( ( configPERIPHERAL_CLOCK_HZ / configTICK_RATE_HZ ) -1 ) / 8 );
+	
+	/* Divide the PCLK by 8. */
+	CMT0.CMCR.BIT.CKS = 0;
+	
+	/* Enable the interrupt... */
+	_IEN( _CMT0_CMI0 ) = 1;
+	
+	/* ...and set its priority to the application defined kernel priority. */
+	_IPR( _CMT0_CMI0 ) = configKERNEL_INTERRUPT_PRIORITY;
+	
+	/* Start the timer. */
+	CMT.CMSTR0.BIT.STR0 = 1;
+}
+/*-----------------------------------------------------------*/
+
+/* This function is explained by the comments above its prototype at the top
+of this file. */
+void vApplicationMallocFailedHook( void )
+{
+	for( ;; );
+}
+/*-----------------------------------------------------------*/
+
+/* This function is explained by the comments above its prototype at the top
+of this file. */
+void vApplicationStackOverflowHook( TaskHandle_t pxTask, char *pcTaskName )
+{
+	for( ;; );
+}
+/*-----------------------------------------------------------*/
+
+/* This function is explained by the comments above its prototype at the top
+of this file. */
+void vApplicationIdleHook( void )
+{
+	/* Just to prevent the variable getting optimised away. */
+	( void ) ulHighFrequencyTickCount;
+}
+/*-----------------------------------------------------------*/