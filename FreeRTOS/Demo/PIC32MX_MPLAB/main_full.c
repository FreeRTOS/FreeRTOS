--- conflicted
+++ resolved
@@ -1,379 +1,375 @@
-/*
-<<<<<<< HEAD
- * FreeRTOS Kernel V10.3.0
-=======
- * FreeRTOS Kernel V10.4.1
->>>>>>> 5cc65129
- * Copyright (C) 2020 Amazon.com, Inc. or its affiliates.  All Rights Reserved.
- *
- * Permission is hereby granted, free of charge, to any person obtaining a copy of
- * this software and associated documentation files (the "Software"), to deal in
- * the Software without restriction, including without limitation the rights to
- * use, copy, modify, merge, publish, distribute, sublicense, and/or sell copies of
- * the Software, and to permit persons to whom the Software is furnished to do so,
- * subject to the following conditions:
- *
- * The above copyright notice and this permission notice shall be included in all
- * copies or substantial portions of the Software.
- *
- * THE SOFTWARE IS PROVIDED "AS IS", WITHOUT WARRANTY OF ANY KIND, EXPRESS OR
- * IMPLIED, INCLUDING BUT NOT LIMITED TO THE WARRANTIES OF MERCHANTABILITY, FITNESS
- * FOR A PARTICULAR PURPOSE AND NONINFRINGEMENT. IN NO EVENT SHALL THE AUTHORS OR
- * COPYRIGHT HOLDERS BE LIABLE FOR ANY CLAIM, DAMAGES OR OTHER LIABILITY, WHETHER
- * IN AN ACTION OF CONTRACT, TORT OR OTHERWISE, ARISING FROM, OUT OF OR IN
- * CONNECTION WITH THE SOFTWARE OR THE USE OR OTHER DEALINGS IN THE SOFTWARE.
- *
- * http://www.FreeRTOS.org
- * http://aws.amazon.com/freertos
- *
- * 1 tab == 4 spaces!
- */
-
-/******************************************************************************
- * NOTE 1:  This project provides two demo applications.  A simple blinky style
- * project, and a more comprehensive test and demo application.  The
- * mainCREATE_SIMPLE_BLINKY_DEMO_ONLY setting in main.c is used to select
- * between the two.  See the notes on using mainCREATE_SIMPLE_BLINKY_DEMO_ONLY
- * in main.c.  This file implements the comprehensive test and demo version.
- *
- * NOTE 2:  This file only contains the source code that is specific to the
- * full demo.  Generic functions, such FreeRTOS hook functions, and functions
- * required to configure the hardware, are defined in main.c.
- ******************************************************************************
- *
- * main_full() creates all the demo application tasks and software timers, then
- * starts the scheduler.  The WEB documentation provides more details of the
- * standard demo application tasks.  In addition to the standard demo tasks, the
- * following tasks and tests are defined and/or created within this file:
- *
- * "LCD" task - the LCD task is a 'gatekeeper' task.  It is the only task that
- * is permitted to access the display directly.  Other tasks wishing to write a
- * message to the LCD send the message on a queue to the LCD task instead of
- * accessing the LCD themselves.  The LCD task just blocks on the queue waiting
- * for messages - waking and displaying the messages as they arrive.
- * **NOTE** The LCD driver has a dependency on the PLIB library, which is no
- * longer provided by Microchip, so LCD functionality has been removed from this
- * demo - however the source files remain in the distribution.
- *
- * "Check" timer - The check software timer period is initially set to three
- * seconds.  The callback function associated with the check software timer
- * checks that all the standard demo tasks, and the register check tasks, are
- * not only still executing, but are executing without reporting any errors.  If
- * the check software timer discovers that a task has either stalled, or
- * reported an error, then it changes its own execution period from the initial
- * three seconds, to just 200ms.  The check software timer callback function
- * also writes a status message to the LCD (via the LCD task).  If all the demo
- * tasks are executing with their expected behaviour then the check task writes
- * a count of the number of times the high frequency interrupt has incremented
- * ulHighFrequencyTimerInterrupts - which is one in every 20,000 interrupts.
- *
- * "Register test" tasks - These tasks are used in part to test the kernel port.
- * They set each processor register to a known value, then check that the
- * register still contains that value.  Each of the tasks sets the registers
- * to different values, and will get swapping in and out between setting and
- * then subsequently checking the register values.  Discovery of an incorrect
- * value would be indicative of an error in the task switching mechanism.
- *
- * By way of demonstration, the demo application defines
- * configMAX_SYSCALL_INTERRUPT_PRIORITY to be 3, configKERNEL_INTERRUPT_PRIORITY
- * to be 1, and all other interrupts as follows:
- *
- *	+ The UART is allocated a priority of 2. This means it can interrupt the
- *    RTOS tick, and can also safely use queues.
- *    **NOTE** The UART driver has a dependency on the PLIB library, which is no
- *    longer provided by Microchip, so UART functionality has been removed from
- *    this demo - however the source files remain in the distribution.
- *
- *  + Two timers are configured to generate interrupts just to test the nesting
- *    and queue access mechanisms. These timers are allocated priorities 2 and 3
- *    respectively. Even though they both access the same two queues, the
- *    priority 3 interrupt can safely interrupt the priority 2 interrupt. Both
- *    can interrupt the RTOS tick.
- *  + Finally a high frequency timer interrupt is configured to use priority 4 -
- *    therefore kernel activity will never prevent the high frequency timer from
- *    executing immediately that the interrupt is raised (within the limitations
- *    of the hardware itself). It would not be safe to access a queue from this
- *    interrupt as it is above configMAX_SYSCALL_INTERRUPT_PRIORITY.
- *
- * See the online documentation for this demo for more information on interrupt
- * usage.
- */
-
-/* Standard includes. */
-#include <stdio.h>
-
-/* Scheduler includes. */
-#include "FreeRTOS.h"
-#include "task.h"
-#include "queue.h"
-#include "timers.h"
-
-/* Demo application includes. */
-#include "partest.h"
-#include "blocktim.h"
-#include "flash_timer.h"
-#include "semtest.h"
-#include "GenQTest.h"
-#include "QPeek.h"
-#include "lcd.h"
-#include "timertest.h"
-#include "IntQueue.h"
-
-/*-----------------------------------------------------------*/
-
-/* The period after which the check timer will expire, in ms, provided no errors
-have been reported by any of the standard demo tasks.  ms are converted to the
-equivalent in ticks using the portTICK_PERIOD_MS constant. */
-#define mainCHECK_TIMER_PERIOD_MS			( 3000UL / portTICK_PERIOD_MS )
-
-/* The period at which the check timer will expire, in ms, if an error has been
-reported in one of the standard demo tasks.  ms are converted to the equivalent
-in ticks using the portTICK_PERIOD_MS constant. */
-#define mainERROR_CHECK_TIMER_PERIOD_MS 	( 200UL / portTICK_PERIOD_MS )
-
-/* The priorities of the various demo application tasks. */
-#define mainSEM_TEST_PRIORITY				( tskIDLE_PRIORITY + 1 )
-#define mainBLOCK_Q_PRIORITY				( tskIDLE_PRIORITY + 2 )
-#define mainCOM_TEST_PRIORITY				( tskIDLE_PRIORITY + 2 )
-#define mainINTEGER_TASK_PRIORITY           ( tskIDLE_PRIORITY )
-#define mainGEN_QUEUE_TASK_PRIORITY			( tskIDLE_PRIORITY )
-
-/* Misc. */
-#define mainDONT_BLOCK						( 0 )
-
-/* Dimension the buffer used to hold the value of the high frequency timer
-count when it is converted to a string. */
-#define mainMAX_STRING_LENGTH				( 20 )
-
-/* The frequency at which the "fast interrupt test" interrupt will occur. */
-#define mainTEST_INTERRUPT_FREQUENCY		( 20000 )
-
-/* The number of timer clocks expected to occur between each "fast interrupt
-test" interrupt. */
-#define mainEXPECTED_CLOCKS_BETWEEN_INTERRUPTS ( ( configCPU_CLOCK_HZ >> 1 ) / mainTEST_INTERRUPT_FREQUENCY )
-
-/* The number of nano seconds between each core clock. */
-#define mainNS_PER_CLOCK ( ( unsigned long ) ( ( 1.0 / ( double ) ( configCPU_CLOCK_HZ >> 1 ) ) * 1000000000.0 ) )
-
-/* The number of LEDs that should be controlled by the flash software timer
-standard demo and the LED to be toggle by the check task.  The starter kit only
-has three LEDs so when the demo is configured to run on the starter kit there
-is one less flash timer so the check task can use the third LED. */
-#ifdef PIC32_STARTER_KIT
-	#define mainNUM_FLASH_TIMER_LEDS			( 2 )
-	#define mainCHECK_LED						( 2 )
-#else
-	#define mainNUM_FLASH_TIMER_LEDS			( 3 )
-	#define mainCHECK_LED						( 7 )
-#endif
-
-/*-----------------------------------------------------------*/
-
-/*
- * The check timer callback function, as described at the top of this file.
- */
-static void prvCheckTimerCallback( TimerHandle_t xTimer );
-
-/*
- * It is important to ensure the high frequency timer test does not start before
- * the kernel.  It is therefore started from inside a software timer callback
- * function, which will not execute until the timer service/daemon task is
- * executing.  A one-shot timer is used, so the callback function will only
- * execute once (unless it is manually reset/restarted).
- */
-static void prvSetupHighFrequencyTimerTest( TimerHandle_t xTimer );
-
-/*
- * Tasks that test the context switch mechanism by filling the processor
- * registers with known values, then checking that the values contained
- * within the registers is as expected.  The tasks are likely to get swapped
- * in and out between setting the register values and checking the register
- * values.
- */
-static void prvRegTestTask1( void *pvParameters );
-static void prvRegTestTask2( void *pvParameters );
-
-/*-----------------------------------------------------------*/
-
-/* The queue used to send messages to the LCD task. */
-static QueueHandle_t xLCDQueue;
-
-/* Variables incremented by prvRegTestTask1() and prvRegTestTask2() respectively on
-each iteration of their function.  This is used to detect either task stopping
-their execution.. */
-volatile unsigned long ulRegTest1Cycles = 0, ulRegTest2Cycles = 0;
-
-/*-----------------------------------------------------------*/
-
-/*
- * Create the demo tasks then start the scheduler.
- */
-int main_full( void )
-{
-TimerHandle_t xTimer = NULL;
-
-	/* Create all the other standard demo tasks. */
-	vStartLEDFlashTimers( mainNUM_FLASH_TIMER_LEDS );
-    vCreateBlockTimeTasks();
-    vStartSemaphoreTasks( mainSEM_TEST_PRIORITY );
-    vStartGenericQueueTasks( mainGEN_QUEUE_TASK_PRIORITY );
-    vStartQueuePeekTasks();
-	vStartInterruptQueueTasks();
-
-	/* Create the tasks defined within this file. */
-	xTaskCreate( prvRegTestTask1, "Reg1", configMINIMAL_STACK_SIZE, NULL, tskIDLE_PRIORITY, NULL );
-	xTaskCreate( prvRegTestTask2, "Reg2", configMINIMAL_STACK_SIZE, NULL, tskIDLE_PRIORITY, NULL );
-
-	/* Create the software timer that performs the 'check' functionality, as
-	described at the top of this file. */
-	xTimer = xTimerCreate( 	"CheckTimer",/* A text name, purely to help debugging. */
-							( mainCHECK_TIMER_PERIOD_MS ),		/* The timer period, in this case 3000ms (3s). */
-							pdTRUE,								/* This is an auto-reload timer, so xAutoReload is set to pdTRUE. */
-							( void * ) 0,						/* The ID is not used, so can be set to anything. */
-							prvCheckTimerCallback				/* The callback function that inspects the status of all the other tasks. */
-						);
-
-	if( xTimer != NULL )
-	{
-		xTimerStart( xTimer, mainDONT_BLOCK );
-	}
-
-	/* A software timer is also used to start the high frequency timer test.
-	This is to ensure the test does not start before the kernel.  This time a
-	one-shot software timer is used. */
-	xTimer = xTimerCreate( "HighHzTimerSetup", 1, pdFALSE, ( void * ) 0, prvSetupHighFrequencyTimerTest );
-	if( xTimer != NULL )
-	{
-		xTimerStart( xTimer, mainDONT_BLOCK );
-	}
-
-	/* Finally start the scheduler. */
-	vTaskStartScheduler();
-
-	/* If all is well, the scheduler will now be running, and the following line
-	will never be reached.  If the following line does execute, then there was
-	insufficient FreeRTOS heap memory available for the idle and/or timer tasks
-	to be created.  See the memory management section on the FreeRTOS web site
-	for more details. */
-	for( ;; );
-}
-/*-----------------------------------------------------------*/
-
-static void prvRegTestTask1( void *pvParameters )
-{
-extern void vRegTest1( volatile unsigned long * );
-
-	/* Avoid compiler warnings. */
-	( void ) pvParameters;
-
-	/* Pass the address of the RegTest1 loop counter into the test function,
-	which is necessarily implemented in assembler. */
-	vRegTest1( &ulRegTest1Cycles );
-
-	/* vRegTest1 should never exit! */
-	vTaskDelete( NULL );
-}
-/*-----------------------------------------------------------*/
-
-static void prvRegTestTask2( void *pvParameters )
-{
-extern void vRegTest2( volatile unsigned long * );
-
-	/* Avoid compiler warnings. */
-	( void ) pvParameters;
-
-	/* Pass the address of the RegTest2 loop counter into the test function,
-	which is necessarily implemented in assembler. */
-	vRegTest2( &ulRegTest2Cycles );
-
-	/* vRegTest1 should never exit! */
-	vTaskDelete( NULL );
-}
-/*-----------------------------------------------------------*/
-
-static void prvCheckTimerCallback( TimerHandle_t xTimer )
-{
-static long lChangedTimerPeriodAlready = pdFALSE;
-static unsigned long ulLastRegTest1Value = 0, ulLastRegTest2Value = 0;
-
-/* Buffer into which the high frequency timer count is written as a string. */
-static char cStringBuffer[ mainMAX_STRING_LENGTH ];
-
-/* The count of the high frequency timer interrupts. */
-extern unsigned long ulHighFrequencyTimerInterrupts;
-static xLCDMessage xMessage = { ( 200 / portTICK_PERIOD_MS ), cStringBuffer };
-
-	/* Check that the register test 1 task is still running. */
-	if( ulLastRegTest1Value == ulRegTest1Cycles )
-	{
-		xMessage.pcMessage = "Error: Reg test2";
-	}
-	ulLastRegTest1Value = ulRegTest1Cycles;
-
-
-	/* Check that the register test 2 task is still running. */
-	if( ulLastRegTest2Value == ulRegTest2Cycles )
-	{
-		xMessage.pcMessage = "Error: Reg test3";
-	}
-	ulLastRegTest2Value = ulRegTest2Cycles;
-
-
-	/* Have any of the standard demo tasks detected an error in their
-	operation? */
-	if( xAreGenericQueueTasksStillRunning() != pdTRUE )
-	{
-		xMessage.pcMessage = "Error: Gen Q";
-	}
-	else if( xAreQueuePeekTasksStillRunning() != pdTRUE )
-	{
-		xMessage.pcMessage = "Error: Q Peek";
-	}
-	else if( xAreBlockTimeTestTasksStillRunning() != pdTRUE )
-	{
-		xMessage.pcMessage = "Error: Blck time";
-	}
-	else if( xAreSemaphoreTasksStillRunning() != pdTRUE )
-	{
-		xMessage.pcMessage = "Error: Sem test";
-	}
-	else if( xAreIntQueueTasksStillRunning() != pdTRUE )
-	{
-		xMessage.pcMessage = "Error: Int queue";
-	}
-
-	if( xMessage.pcMessage != cStringBuffer )
-	{
-		/* An error string has been logged.  If the timer period has not yet
-		been changed it should be changed now.  Increasing the frequency of the
-		LED gives visual feedback of the error status. */
-		if( lChangedTimerPeriodAlready == pdFALSE )
-		{
-			lChangedTimerPeriodAlready = pdTRUE;
-
-			/* This call to xTimerChangePeriod() uses a zero block time.
-			Functions called from inside of a timer callback function must
-			*never* attempt	to block as to do so could impact other software
-			timers. */
-			xTimerChangePeriod( xTimer, ( mainERROR_CHECK_TIMER_PERIOD_MS ), mainDONT_BLOCK );
-		}
-	}
-	else
-	{
-		/* Write the ulHighFrequencyTimerInterrupts value to the string
-		buffer.  It will only be displayed if no errors have been detected. */
-		sprintf( cStringBuffer, "Pass %u", ( unsigned int ) ulHighFrequencyTimerInterrupts );
-	}
-
-	vParTestToggleLED( mainCHECK_LED );
-}
-/*-----------------------------------------------------------*/
-
-static void prvSetupHighFrequencyTimerTest( TimerHandle_t xTimer )
-{
-	/* Setup the high frequency, high priority, timer test.  It is setup in this
-	software timer callback to ensure it does not start before the kernel does.
-	This is a one-shot timer - so the setup routine will only be executed once. */
-	vSetupTimerTest( mainTEST_INTERRUPT_FREQUENCY );
-}
-
+/*
+ * FreeRTOS Kernel V10.4.1
+ * Copyright (C) 2020 Amazon.com, Inc. or its affiliates.  All Rights Reserved.
+ *
+ * Permission is hereby granted, free of charge, to any person obtaining a copy of
+ * this software and associated documentation files (the "Software"), to deal in
+ * the Software without restriction, including without limitation the rights to
+ * use, copy, modify, merge, publish, distribute, sublicense, and/or sell copies of
+ * the Software, and to permit persons to whom the Software is furnished to do so,
+ * subject to the following conditions:
+ *
+ * The above copyright notice and this permission notice shall be included in all
+ * copies or substantial portions of the Software.
+ *
+ * THE SOFTWARE IS PROVIDED "AS IS", WITHOUT WARRANTY OF ANY KIND, EXPRESS OR
+ * IMPLIED, INCLUDING BUT NOT LIMITED TO THE WARRANTIES OF MERCHANTABILITY, FITNESS
+ * FOR A PARTICULAR PURPOSE AND NONINFRINGEMENT. IN NO EVENT SHALL THE AUTHORS OR
+ * COPYRIGHT HOLDERS BE LIABLE FOR ANY CLAIM, DAMAGES OR OTHER LIABILITY, WHETHER
+ * IN AN ACTION OF CONTRACT, TORT OR OTHERWISE, ARISING FROM, OUT OF OR IN
+ * CONNECTION WITH THE SOFTWARE OR THE USE OR OTHER DEALINGS IN THE SOFTWARE.
+ *
+ * http://www.FreeRTOS.org
+ * http://aws.amazon.com/freertos
+ *
+ * 1 tab == 4 spaces!
+ */
+
+/******************************************************************************
+ * NOTE 1:  This project provides two demo applications.  A simple blinky style
+ * project, and a more comprehensive test and demo application.  The
+ * mainCREATE_SIMPLE_BLINKY_DEMO_ONLY setting in main.c is used to select
+ * between the two.  See the notes on using mainCREATE_SIMPLE_BLINKY_DEMO_ONLY
+ * in main.c.  This file implements the comprehensive test and demo version.
+ *
+ * NOTE 2:  This file only contains the source code that is specific to the
+ * full demo.  Generic functions, such FreeRTOS hook functions, and functions
+ * required to configure the hardware, are defined in main.c.
+ ******************************************************************************
+ *
+ * main_full() creates all the demo application tasks and software timers, then
+ * starts the scheduler.  The WEB documentation provides more details of the
+ * standard demo application tasks.  In addition to the standard demo tasks, the
+ * following tasks and tests are defined and/or created within this file:
+ *
+ * "LCD" task - the LCD task is a 'gatekeeper' task.  It is the only task that
+ * is permitted to access the display directly.  Other tasks wishing to write a
+ * message to the LCD send the message on a queue to the LCD task instead of
+ * accessing the LCD themselves.  The LCD task just blocks on the queue waiting
+ * for messages - waking and displaying the messages as they arrive.
+ * **NOTE** The LCD driver has a dependency on the PLIB library, which is no
+ * longer provided by Microchip, so LCD functionality has been removed from this
+ * demo - however the source files remain in the distribution.
+ *
+ * "Check" timer - The check software timer period is initially set to three
+ * seconds.  The callback function associated with the check software timer
+ * checks that all the standard demo tasks, and the register check tasks, are
+ * not only still executing, but are executing without reporting any errors.  If
+ * the check software timer discovers that a task has either stalled, or
+ * reported an error, then it changes its own execution period from the initial
+ * three seconds, to just 200ms.  The check software timer callback function
+ * also writes a status message to the LCD (via the LCD task).  If all the demo
+ * tasks are executing with their expected behaviour then the check task writes
+ * a count of the number of times the high frequency interrupt has incremented
+ * ulHighFrequencyTimerInterrupts - which is one in every 20,000 interrupts.
+ *
+ * "Register test" tasks - These tasks are used in part to test the kernel port.
+ * They set each processor register to a known value, then check that the
+ * register still contains that value.  Each of the tasks sets the registers
+ * to different values, and will get swapping in and out between setting and
+ * then subsequently checking the register values.  Discovery of an incorrect
+ * value would be indicative of an error in the task switching mechanism.
+ *
+ * By way of demonstration, the demo application defines
+ * configMAX_SYSCALL_INTERRUPT_PRIORITY to be 3, configKERNEL_INTERRUPT_PRIORITY
+ * to be 1, and all other interrupts as follows:
+ *
+ *	+ The UART is allocated a priority of 2. This means it can interrupt the
+ *    RTOS tick, and can also safely use queues.
+ *    **NOTE** The UART driver has a dependency on the PLIB library, which is no
+ *    longer provided by Microchip, so UART functionality has been removed from
+ *    this demo - however the source files remain in the distribution.
+ *
+ *  + Two timers are configured to generate interrupts just to test the nesting
+ *    and queue access mechanisms. These timers are allocated priorities 2 and 3
+ *    respectively. Even though they both access the same two queues, the
+ *    priority 3 interrupt can safely interrupt the priority 2 interrupt. Both
+ *    can interrupt the RTOS tick.
+ *  + Finally a high frequency timer interrupt is configured to use priority 4 -
+ *    therefore kernel activity will never prevent the high frequency timer from
+ *    executing immediately that the interrupt is raised (within the limitations
+ *    of the hardware itself). It would not be safe to access a queue from this
+ *    interrupt as it is above configMAX_SYSCALL_INTERRUPT_PRIORITY.
+ *
+ * See the online documentation for this demo for more information on interrupt
+ * usage.
+ */
+
+/* Standard includes. */
+#include <stdio.h>
+
+/* Scheduler includes. */
+#include "FreeRTOS.h"
+#include "task.h"
+#include "queue.h"
+#include "timers.h"
+
+/* Demo application includes. */
+#include "partest.h"
+#include "blocktim.h"
+#include "flash_timer.h"
+#include "semtest.h"
+#include "GenQTest.h"
+#include "QPeek.h"
+#include "lcd.h"
+#include "timertest.h"
+#include "IntQueue.h"
+
+/*-----------------------------------------------------------*/
+
+/* The period after which the check timer will expire, in ms, provided no errors
+have been reported by any of the standard demo tasks.  ms are converted to the
+equivalent in ticks using the portTICK_PERIOD_MS constant. */
+#define mainCHECK_TIMER_PERIOD_MS			( 3000UL / portTICK_PERIOD_MS )
+
+/* The period at which the check timer will expire, in ms, if an error has been
+reported in one of the standard demo tasks.  ms are converted to the equivalent
+in ticks using the portTICK_PERIOD_MS constant. */
+#define mainERROR_CHECK_TIMER_PERIOD_MS 	( 200UL / portTICK_PERIOD_MS )
+
+/* The priorities of the various demo application tasks. */
+#define mainSEM_TEST_PRIORITY				( tskIDLE_PRIORITY + 1 )
+#define mainBLOCK_Q_PRIORITY				( tskIDLE_PRIORITY + 2 )
+#define mainCOM_TEST_PRIORITY				( tskIDLE_PRIORITY + 2 )
+#define mainINTEGER_TASK_PRIORITY           ( tskIDLE_PRIORITY )
+#define mainGEN_QUEUE_TASK_PRIORITY			( tskIDLE_PRIORITY )
+
+/* Misc. */
+#define mainDONT_BLOCK						( 0 )
+
+/* Dimension the buffer used to hold the value of the high frequency timer
+count when it is converted to a string. */
+#define mainMAX_STRING_LENGTH				( 20 )
+
+/* The frequency at which the "fast interrupt test" interrupt will occur. */
+#define mainTEST_INTERRUPT_FREQUENCY		( 20000 )
+
+/* The number of timer clocks expected to occur between each "fast interrupt
+test" interrupt. */
+#define mainEXPECTED_CLOCKS_BETWEEN_INTERRUPTS ( ( configCPU_CLOCK_HZ >> 1 ) / mainTEST_INTERRUPT_FREQUENCY )
+
+/* The number of nano seconds between each core clock. */
+#define mainNS_PER_CLOCK ( ( unsigned long ) ( ( 1.0 / ( double ) ( configCPU_CLOCK_HZ >> 1 ) ) * 1000000000.0 ) )
+
+/* The number of LEDs that should be controlled by the flash software timer
+standard demo and the LED to be toggle by the check task.  The starter kit only
+has three LEDs so when the demo is configured to run on the starter kit there
+is one less flash timer so the check task can use the third LED. */
+#ifdef PIC32_STARTER_KIT
+	#define mainNUM_FLASH_TIMER_LEDS			( 2 )
+	#define mainCHECK_LED						( 2 )
+#else
+	#define mainNUM_FLASH_TIMER_LEDS			( 3 )
+	#define mainCHECK_LED						( 7 )
+#endif
+
+/*-----------------------------------------------------------*/
+
+/*
+ * The check timer callback function, as described at the top of this file.
+ */
+static void prvCheckTimerCallback( TimerHandle_t xTimer );
+
+/*
+ * It is important to ensure the high frequency timer test does not start before
+ * the kernel.  It is therefore started from inside a software timer callback
+ * function, which will not execute until the timer service/daemon task is
+ * executing.  A one-shot timer is used, so the callback function will only
+ * execute once (unless it is manually reset/restarted).
+ */
+static void prvSetupHighFrequencyTimerTest( TimerHandle_t xTimer );
+
+/*
+ * Tasks that test the context switch mechanism by filling the processor
+ * registers with known values, then checking that the values contained
+ * within the registers is as expected.  The tasks are likely to get swapped
+ * in and out between setting the register values and checking the register
+ * values.
+ */
+static void prvRegTestTask1( void *pvParameters );
+static void prvRegTestTask2( void *pvParameters );
+
+/*-----------------------------------------------------------*/
+
+/* The queue used to send messages to the LCD task. */
+static QueueHandle_t xLCDQueue;
+
+/* Variables incremented by prvRegTestTask1() and prvRegTestTask2() respectively on
+each iteration of their function.  This is used to detect either task stopping
+their execution.. */
+volatile unsigned long ulRegTest1Cycles = 0, ulRegTest2Cycles = 0;
+
+/*-----------------------------------------------------------*/
+
+/*
+ * Create the demo tasks then start the scheduler.
+ */
+int main_full( void )
+{
+TimerHandle_t xTimer = NULL;
+
+	/* Create all the other standard demo tasks. */
+	vStartLEDFlashTimers( mainNUM_FLASH_TIMER_LEDS );
+    vCreateBlockTimeTasks();
+    vStartSemaphoreTasks( mainSEM_TEST_PRIORITY );
+    vStartGenericQueueTasks( mainGEN_QUEUE_TASK_PRIORITY );
+    vStartQueuePeekTasks();
+	vStartInterruptQueueTasks();
+
+	/* Create the tasks defined within this file. */
+	xTaskCreate( prvRegTestTask1, "Reg1", configMINIMAL_STACK_SIZE, NULL, tskIDLE_PRIORITY, NULL );
+	xTaskCreate( prvRegTestTask2, "Reg2", configMINIMAL_STACK_SIZE, NULL, tskIDLE_PRIORITY, NULL );
+
+	/* Create the software timer that performs the 'check' functionality, as
+	described at the top of this file. */
+	xTimer = xTimerCreate( 	"CheckTimer",/* A text name, purely to help debugging. */
+							( mainCHECK_TIMER_PERIOD_MS ),		/* The timer period, in this case 3000ms (3s). */
+							pdTRUE,								/* This is an auto-reload timer, so xAutoReload is set to pdTRUE. */
+							( void * ) 0,						/* The ID is not used, so can be set to anything. */
+							prvCheckTimerCallback				/* The callback function that inspects the status of all the other tasks. */
+						);
+
+	if( xTimer != NULL )
+	{
+		xTimerStart( xTimer, mainDONT_BLOCK );
+	}
+
+	/* A software timer is also used to start the high frequency timer test.
+	This is to ensure the test does not start before the kernel.  This time a
+	one-shot software timer is used. */
+	xTimer = xTimerCreate( "HighHzTimerSetup", 1, pdFALSE, ( void * ) 0, prvSetupHighFrequencyTimerTest );
+	if( xTimer != NULL )
+	{
+		xTimerStart( xTimer, mainDONT_BLOCK );
+	}
+
+	/* Finally start the scheduler. */
+	vTaskStartScheduler();
+
+	/* If all is well, the scheduler will now be running, and the following line
+	will never be reached.  If the following line does execute, then there was
+	insufficient FreeRTOS heap memory available for the idle and/or timer tasks
+	to be created.  See the memory management section on the FreeRTOS web site
+	for more details. */
+	for( ;; );
+}
+/*-----------------------------------------------------------*/
+
+static void prvRegTestTask1( void *pvParameters )
+{
+extern void vRegTest1( volatile unsigned long * );
+
+	/* Avoid compiler warnings. */
+	( void ) pvParameters;
+
+	/* Pass the address of the RegTest1 loop counter into the test function,
+	which is necessarily implemented in assembler. */
+	vRegTest1( &ulRegTest1Cycles );
+
+	/* vRegTest1 should never exit! */
+	vTaskDelete( NULL );
+}
+/*-----------------------------------------------------------*/
+
+static void prvRegTestTask2( void *pvParameters )
+{
+extern void vRegTest2( volatile unsigned long * );
+
+	/* Avoid compiler warnings. */
+	( void ) pvParameters;
+
+	/* Pass the address of the RegTest2 loop counter into the test function,
+	which is necessarily implemented in assembler. */
+	vRegTest2( &ulRegTest2Cycles );
+
+	/* vRegTest1 should never exit! */
+	vTaskDelete( NULL );
+}
+/*-----------------------------------------------------------*/
+
+static void prvCheckTimerCallback( TimerHandle_t xTimer )
+{
+static long lChangedTimerPeriodAlready = pdFALSE;
+static unsigned long ulLastRegTest1Value = 0, ulLastRegTest2Value = 0;
+
+/* Buffer into which the high frequency timer count is written as a string. */
+static char cStringBuffer[ mainMAX_STRING_LENGTH ];
+
+/* The count of the high frequency timer interrupts. */
+extern unsigned long ulHighFrequencyTimerInterrupts;
+static xLCDMessage xMessage = { ( 200 / portTICK_PERIOD_MS ), cStringBuffer };
+
+	/* Check that the register test 1 task is still running. */
+	if( ulLastRegTest1Value == ulRegTest1Cycles )
+	{
+		xMessage.pcMessage = "Error: Reg test2";
+	}
+	ulLastRegTest1Value = ulRegTest1Cycles;
+
+
+	/* Check that the register test 2 task is still running. */
+	if( ulLastRegTest2Value == ulRegTest2Cycles )
+	{
+		xMessage.pcMessage = "Error: Reg test3";
+	}
+	ulLastRegTest2Value = ulRegTest2Cycles;
+
+
+	/* Have any of the standard demo tasks detected an error in their
+	operation? */
+	if( xAreGenericQueueTasksStillRunning() != pdTRUE )
+	{
+		xMessage.pcMessage = "Error: Gen Q";
+	}
+	else if( xAreQueuePeekTasksStillRunning() != pdTRUE )
+	{
+		xMessage.pcMessage = "Error: Q Peek";
+	}
+	else if( xAreBlockTimeTestTasksStillRunning() != pdTRUE )
+	{
+		xMessage.pcMessage = "Error: Blck time";
+	}
+	else if( xAreSemaphoreTasksStillRunning() != pdTRUE )
+	{
+		xMessage.pcMessage = "Error: Sem test";
+	}
+	else if( xAreIntQueueTasksStillRunning() != pdTRUE )
+	{
+		xMessage.pcMessage = "Error: Int queue";
+	}
+
+	if( xMessage.pcMessage != cStringBuffer )
+	{
+		/* An error string has been logged.  If the timer period has not yet
+		been changed it should be changed now.  Increasing the frequency of the
+		LED gives visual feedback of the error status. */
+		if( lChangedTimerPeriodAlready == pdFALSE )
+		{
+			lChangedTimerPeriodAlready = pdTRUE;
+
+			/* This call to xTimerChangePeriod() uses a zero block time.
+			Functions called from inside of a timer callback function must
+			*never* attempt	to block as to do so could impact other software
+			timers. */
+			xTimerChangePeriod( xTimer, ( mainERROR_CHECK_TIMER_PERIOD_MS ), mainDONT_BLOCK );
+		}
+	}
+	else
+	{
+		/* Write the ulHighFrequencyTimerInterrupts value to the string
+		buffer.  It will only be displayed if no errors have been detected. */
+		sprintf( cStringBuffer, "Pass %u", ( unsigned int ) ulHighFrequencyTimerInterrupts );
+	}
+
+	vParTestToggleLED( mainCHECK_LED );
+}
+/*-----------------------------------------------------------*/
+
+static void prvSetupHighFrequencyTimerTest( TimerHandle_t xTimer )
+{
+	/* Setup the high frequency, high priority, timer test.  It is setup in this
+	software timer callback to ensure it does not start before the kernel does.
+	This is a one-shot timer - so the setup routine will only be executed once. */
+	vSetupTimerTest( mainTEST_INTERRUPT_FREQUENCY );
+}
+