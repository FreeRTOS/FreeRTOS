--- conflicted
+++ resolved
@@ -130,11 +130,7 @@
       path: "FreeRTOS-Plus/Source/Application-Protocols/coreSNTP"
 
   - name: "FreeRTOS-Community-Supported-Demos"
-<<<<<<< HEAD
     version: "033b970"
-=======
-    version: "ce61bcc"
->>>>>>> 792efb4b
     repository:
       type: "git"
       url: "https://github.com/FreeRTOS/FreeRTOS-Community-Supported-Demos"
