/*
<<<<<<< HEAD
 * FreeRTOS Kernel V10.3.0
=======
 * FreeRTOS Kernel V10.4.1
>>>>>>> 5cc65129
 * Copyright (C) 2020 Amazon.com, Inc. or its affiliates.  All Rights Reserved.
 *
 * Permission is hereby granted, free of charge, to any person obtaining a copy of
 * this software and associated documentation files (the "Software"), to deal in
 * the Software without restriction, including without limitation the rights to
 * use, copy, modify, merge, publish, distribute, sublicense, and/or sell copies of
 * the Software, and to permit persons to whom the Software is furnished to do so,
 * subject to the following conditions:
 *
 * The above copyright notice and this permission notice shall be included in all
 * copies or substantial portions of the Software.
 *
 * THE SOFTWARE IS PROVIDED "AS IS", WITHOUT WARRANTY OF ANY KIND, EXPRESS OR
 * IMPLIED, INCLUDING BUT NOT LIMITED TO THE WARRANTIES OF MERCHANTABILITY, FITNESS
 * FOR A PARTICULAR PURPOSE AND NONINFRINGEMENT. IN NO EVENT SHALL THE AUTHORS OR
 * COPYRIGHT HOLDERS BE LIABLE FOR ANY CLAIM, DAMAGES OR OTHER LIABILITY, WHETHER
 * IN AN ACTION OF CONTRACT, TORT OR OTHERWISE, ARISING FROM, OUT OF OR IN
 * CONNECTION WITH THE SOFTWARE OR THE USE OR OTHER DEALINGS IN THE SOFTWARE.
 *
 * http://www.FreeRTOS.org
 * http://aws.amazon.com/freertos
 *
 * 1 tab == 4 spaces!
 */

/*
Changes from V3.0.0
	+ ISRcode removed. Is now pulled inline to reduce stack-usage.

Changes from V3.0.1
*/

/* BASIC INTERRUPT DRIVEN SERIAL PORT DRIVER. */

/* Scheduler header files. */
#include "FreeRTOS.h"
#include "task.h"
#include "queue.h"

#include "serial.h"

/* Hardware pin definitions. */
#define serTX_PIN				bTRC6
#define serRX_PIN				bTRC7

/* Bit/register definitions. */
#define serINPUT				( 1 )
#define serOUTPUT				( 0 )
#define serINTERRUPT_ENABLED 	( 1 )

/* All ISR's use the PIC18 low priority interrupt. */
#define	serLOW_PRIORITY			( 0 )

/*-----------------------------------------------------------*/

/* Queues to interface between comms API and interrupt routines. */
QueueHandle_t xRxedChars; 
QueueHandle_t xCharsForTx;
portBASE_TYPE xHigherPriorityTaskWoken;

/*-----------------------------------------------------------*/

xComPortHandle xSerialPortInitMinimal( unsigned long ulWantedBaud, unsigned char ucQueueLength )
{
	unsigned short usSPBRG;
	
	/* Create the queues used by the ISR's to interface to tasks. */
	xRxedChars = xQueueCreate( ucQueueLength, ( unsigned portBASE_TYPE ) sizeof( char ) );
	xCharsForTx = xQueueCreate( ucQueueLength, ( unsigned portBASE_TYPE ) sizeof( char ) );

	portENTER_CRITICAL();

	/* Setup the IO pins to enable the USART IO. */
	serTX_PIN	= serINPUT;		// YES really! See datasheet
	serRX_PIN	= serINPUT;

	/* Set the TX config register. */
	TXSTA = 0b00100000;
		//	  ||||||||--bit0: TX9D	= n/a
		//	  |||||||---bit1: TRMT	= ReadOnly
		//	  ||||||----bit2: BRGH	= High speed
		//	  |||||-----bit3: SENDB = n/a
		//	  ||||------bit4: SYNC	= Asynchronous mode
		//	  |||-------bit5: TXEN	= Transmit enable
		//	  ||--------bit6: TX9	= 8-bit transmission
		//	  |---------bit7: CSRC	= n/a

	/* Set the Receive config register. */
	RCSTA = 0b10010000;
		//	  ||||||||--bit0: RX9D	= ReadOnly
		//	  |||||||---bit1: OERR	= ReadOnly
		//	  ||||||----bit2: FERR	= ReadOnly
		//	  |||||-----bit3: ADDEN	= n/a
		//	  ||||------bit4: CREN	= Enable receiver
		//	  |||-------bit5: SREN	= n/a
		//	  ||--------bit6: RX9	= 8-bit reception
		//	  |---------bit7: SPEN	= Serial port enabled

	/* Calculate the baud rate generator value.
	   We use low-speed (BRGH=0), the formula is
	   SPBRG = ( ( FOSC / Desired Baud Rate ) / 64 ) - 1 */
	usSPBRG = ( ( APROCFREQ / ulWantedBaud ) / 64 ) - 1;
	if( usSPBRG > 255 )
	{
		SPBRG = 255;
	}
	else
	{
		SPBRG = usSPBRG;
	}

	/* Set the serial interrupts to use the same priority as the tick. */
	bTXIP = serLOW_PRIORITY;
	bRCIP = serLOW_PRIORITY;

	/* Enable the Rx interrupt now, the Tx interrupt will get enabled when
	we have data to send. */
	bRCIE = serINTERRUPT_ENABLED;
	
	portEXIT_CRITICAL();

	/* Unlike other ports, this serial code does not allow for more than one
	com port.  We therefore don't return a pointer to a port structure and 
	can	instead just return NULL. */
	return NULL;
}
/*-----------------------------------------------------------*/

xComPortHandle xSerialPortInit( eCOMPort ePort, eBaud eWantedBaud, eParity eWantedParity, eDataBits eWantedDataBits, eStopBits eWantedStopBits, unsigned char ucBufferLength )
{
	/* This is not implemented in this port.
	Use xSerialPortInitMinimal() instead. */
	return NULL;
}
/*-----------------------------------------------------------*/

portBASE_TYPE xSerialGetChar( xComPortHandle pxPort, char *pcRxedChar, TickType_t xBlockTime )
{
	/* Get the next character from the buffer.  Return false if no characters
	are available, or arrive before xBlockTime expires. */
	if( xQueueReceive( xRxedChars, pcRxedChar, xBlockTime ) )
	{
		return ( char ) pdTRUE;
	}

	return ( char ) pdFALSE;
}
/*-----------------------------------------------------------*/

portBASE_TYPE xSerialPutChar( xComPortHandle pxPort, char cOutChar, TickType_t xBlockTime )
{
	/* Return false if after the block time there is no room on the Tx queue. */
	if( xQueueSend( xCharsForTx, ( const void * ) &cOutChar, xBlockTime ) != ( char ) pdPASS )
	{
		return pdFAIL;
	}

	/* Turn interrupt on - ensure the compiler only generates a single 
	instruction for this. */
	bTXIE = serINTERRUPT_ENABLED;

	return pdPASS;
}
/*-----------------------------------------------------------*/

void vSerialClose( xComPortHandle xPort )
{
	/* Not implemented for this port.
	To implement, turn off the interrupts and delete the memory
	allocated to the queues. */
}
<|MERGE_RESOLUTION|>--- conflicted
+++ resolved
@@ -1,177 +1,173 @@
-/*
-<<<<<<< HEAD
- * FreeRTOS Kernel V10.3.0
-=======
- * FreeRTOS Kernel V10.4.1
->>>>>>> 5cc65129
- * Copyright (C) 2020 Amazon.com, Inc. or its affiliates.  All Rights Reserved.
- *
- * Permission is hereby granted, free of charge, to any person obtaining a copy of
- * this software and associated documentation files (the "Software"), to deal in
- * the Software without restriction, including without limitation the rights to
- * use, copy, modify, merge, publish, distribute, sublicense, and/or sell copies of
- * the Software, and to permit persons to whom the Software is furnished to do so,
- * subject to the following conditions:
- *
- * The above copyright notice and this permission notice shall be included in all
- * copies or substantial portions of the Software.
- *
- * THE SOFTWARE IS PROVIDED "AS IS", WITHOUT WARRANTY OF ANY KIND, EXPRESS OR
- * IMPLIED, INCLUDING BUT NOT LIMITED TO THE WARRANTIES OF MERCHANTABILITY, FITNESS
- * FOR A PARTICULAR PURPOSE AND NONINFRINGEMENT. IN NO EVENT SHALL THE AUTHORS OR
- * COPYRIGHT HOLDERS BE LIABLE FOR ANY CLAIM, DAMAGES OR OTHER LIABILITY, WHETHER
- * IN AN ACTION OF CONTRACT, TORT OR OTHERWISE, ARISING FROM, OUT OF OR IN
- * CONNECTION WITH THE SOFTWARE OR THE USE OR OTHER DEALINGS IN THE SOFTWARE.
- *
- * http://www.FreeRTOS.org
- * http://aws.amazon.com/freertos
- *
- * 1 tab == 4 spaces!
- */
-
-/*
-Changes from V3.0.0
-	+ ISRcode removed. Is now pulled inline to reduce stack-usage.
-
-Changes from V3.0.1
-*/
-
-/* BASIC INTERRUPT DRIVEN SERIAL PORT DRIVER. */
-
-/* Scheduler header files. */
-#include "FreeRTOS.h"
-#include "task.h"
-#include "queue.h"
-
-#include "serial.h"
-
-/* Hardware pin definitions. */
-#define serTX_PIN				bTRC6
-#define serRX_PIN				bTRC7
-
-/* Bit/register definitions. */
-#define serINPUT				( 1 )
-#define serOUTPUT				( 0 )
-#define serINTERRUPT_ENABLED 	( 1 )
-
-/* All ISR's use the PIC18 low priority interrupt. */
-#define	serLOW_PRIORITY			( 0 )
-
-/*-----------------------------------------------------------*/
-
-/* Queues to interface between comms API and interrupt routines. */
-QueueHandle_t xRxedChars; 
-QueueHandle_t xCharsForTx;
-portBASE_TYPE xHigherPriorityTaskWoken;
-
-/*-----------------------------------------------------------*/
-
-xComPortHandle xSerialPortInitMinimal( unsigned long ulWantedBaud, unsigned char ucQueueLength )
-{
-	unsigned short usSPBRG;
-	
-	/* Create the queues used by the ISR's to interface to tasks. */
-	xRxedChars = xQueueCreate( ucQueueLength, ( unsigned portBASE_TYPE ) sizeof( char ) );
-	xCharsForTx = xQueueCreate( ucQueueLength, ( unsigned portBASE_TYPE ) sizeof( char ) );
-
-	portENTER_CRITICAL();
-
-	/* Setup the IO pins to enable the USART IO. */
-	serTX_PIN	= serINPUT;		// YES really! See datasheet
-	serRX_PIN	= serINPUT;
-
-	/* Set the TX config register. */
-	TXSTA = 0b00100000;
-		//	  ||||||||--bit0: TX9D	= n/a
-		//	  |||||||---bit1: TRMT	= ReadOnly
-		//	  ||||||----bit2: BRGH	= High speed
-		//	  |||||-----bit3: SENDB = n/a
-		//	  ||||------bit4: SYNC	= Asynchronous mode
-		//	  |||-------bit5: TXEN	= Transmit enable
-		//	  ||--------bit6: TX9	= 8-bit transmission
-		//	  |---------bit7: CSRC	= n/a
-
-	/* Set the Receive config register. */
-	RCSTA = 0b10010000;
-		//	  ||||||||--bit0: RX9D	= ReadOnly
-		//	  |||||||---bit1: OERR	= ReadOnly
-		//	  ||||||----bit2: FERR	= ReadOnly
-		//	  |||||-----bit3: ADDEN	= n/a
-		//	  ||||------bit4: CREN	= Enable receiver
-		//	  |||-------bit5: SREN	= n/a
-		//	  ||--------bit6: RX9	= 8-bit reception
-		//	  |---------bit7: SPEN	= Serial port enabled
-
-	/* Calculate the baud rate generator value.
-	   We use low-speed (BRGH=0), the formula is
-	   SPBRG = ( ( FOSC / Desired Baud Rate ) / 64 ) - 1 */
-	usSPBRG = ( ( APROCFREQ / ulWantedBaud ) / 64 ) - 1;
-	if( usSPBRG > 255 )
-	{
-		SPBRG = 255;
-	}
-	else
-	{
-		SPBRG = usSPBRG;
-	}
-
-	/* Set the serial interrupts to use the same priority as the tick. */
-	bTXIP = serLOW_PRIORITY;
-	bRCIP = serLOW_PRIORITY;
-
-	/* Enable the Rx interrupt now, the Tx interrupt will get enabled when
-	we have data to send. */
-	bRCIE = serINTERRUPT_ENABLED;
-	
-	portEXIT_CRITICAL();
-
-	/* Unlike other ports, this serial code does not allow for more than one
-	com port.  We therefore don't return a pointer to a port structure and 
-	can	instead just return NULL. */
-	return NULL;
-}
-/*-----------------------------------------------------------*/
-
-xComPortHandle xSerialPortInit( eCOMPort ePort, eBaud eWantedBaud, eParity eWantedParity, eDataBits eWantedDataBits, eStopBits eWantedStopBits, unsigned char ucBufferLength )
-{
-	/* This is not implemented in this port.
-	Use xSerialPortInitMinimal() instead. */
-	return NULL;
-}
-/*-----------------------------------------------------------*/
-
-portBASE_TYPE xSerialGetChar( xComPortHandle pxPort, char *pcRxedChar, TickType_t xBlockTime )
-{
-	/* Get the next character from the buffer.  Return false if no characters
-	are available, or arrive before xBlockTime expires. */
-	if( xQueueReceive( xRxedChars, pcRxedChar, xBlockTime ) )
-	{
-		return ( char ) pdTRUE;
-	}
-
-	return ( char ) pdFALSE;
-}
-/*-----------------------------------------------------------*/
-
-portBASE_TYPE xSerialPutChar( xComPortHandle pxPort, char cOutChar, TickType_t xBlockTime )
-{
-	/* Return false if after the block time there is no room on the Tx queue. */
-	if( xQueueSend( xCharsForTx, ( const void * ) &cOutChar, xBlockTime ) != ( char ) pdPASS )
-	{
-		return pdFAIL;
-	}
-
-	/* Turn interrupt on - ensure the compiler only generates a single 
-	instruction for this. */
-	bTXIE = serINTERRUPT_ENABLED;
-
-	return pdPASS;
-}
-/*-----------------------------------------------------------*/
-
-void vSerialClose( xComPortHandle xPort )
-{
-	/* Not implemented for this port.
-	To implement, turn off the interrupts and delete the memory
-	allocated to the queues. */
-}
+/*
+ * FreeRTOS Kernel V10.4.1
+ * Copyright (C) 2020 Amazon.com, Inc. or its affiliates.  All Rights Reserved.
+ *
+ * Permission is hereby granted, free of charge, to any person obtaining a copy of
+ * this software and associated documentation files (the "Software"), to deal in
+ * the Software without restriction, including without limitation the rights to
+ * use, copy, modify, merge, publish, distribute, sublicense, and/or sell copies of
+ * the Software, and to permit persons to whom the Software is furnished to do so,
+ * subject to the following conditions:
+ *
+ * The above copyright notice and this permission notice shall be included in all
+ * copies or substantial portions of the Software.
+ *
+ * THE SOFTWARE IS PROVIDED "AS IS", WITHOUT WARRANTY OF ANY KIND, EXPRESS OR
+ * IMPLIED, INCLUDING BUT NOT LIMITED TO THE WARRANTIES OF MERCHANTABILITY, FITNESS
+ * FOR A PARTICULAR PURPOSE AND NONINFRINGEMENT. IN NO EVENT SHALL THE AUTHORS OR
+ * COPYRIGHT HOLDERS BE LIABLE FOR ANY CLAIM, DAMAGES OR OTHER LIABILITY, WHETHER
+ * IN AN ACTION OF CONTRACT, TORT OR OTHERWISE, ARISING FROM, OUT OF OR IN
+ * CONNECTION WITH THE SOFTWARE OR THE USE OR OTHER DEALINGS IN THE SOFTWARE.
+ *
+ * http://www.FreeRTOS.org
+ * http://aws.amazon.com/freertos
+ *
+ * 1 tab == 4 spaces!
+ */
+
+/*
+Changes from V3.0.0
+	+ ISRcode removed. Is now pulled inline to reduce stack-usage.
+
+Changes from V3.0.1
+*/
+
+/* BASIC INTERRUPT DRIVEN SERIAL PORT DRIVER. */
+
+/* Scheduler header files. */
+#include "FreeRTOS.h"
+#include "task.h"
+#include "queue.h"
+
+#include "serial.h"
+
+/* Hardware pin definitions. */
+#define serTX_PIN				bTRC6
+#define serRX_PIN				bTRC7
+
+/* Bit/register definitions. */
+#define serINPUT				( 1 )
+#define serOUTPUT				( 0 )
+#define serINTERRUPT_ENABLED 	( 1 )
+
+/* All ISR's use the PIC18 low priority interrupt. */
+#define	serLOW_PRIORITY			( 0 )
+
+/*-----------------------------------------------------------*/
+
+/* Queues to interface between comms API and interrupt routines. */
+QueueHandle_t xRxedChars; 
+QueueHandle_t xCharsForTx;
+portBASE_TYPE xHigherPriorityTaskWoken;
+
+/*-----------------------------------------------------------*/
+
+xComPortHandle xSerialPortInitMinimal( unsigned long ulWantedBaud, unsigned char ucQueueLength )
+{
+	unsigned short usSPBRG;
+	
+	/* Create the queues used by the ISR's to interface to tasks. */
+	xRxedChars = xQueueCreate( ucQueueLength, ( unsigned portBASE_TYPE ) sizeof( char ) );
+	xCharsForTx = xQueueCreate( ucQueueLength, ( unsigned portBASE_TYPE ) sizeof( char ) );
+
+	portENTER_CRITICAL();
+
+	/* Setup the IO pins to enable the USART IO. */
+	serTX_PIN	= serINPUT;		// YES really! See datasheet
+	serRX_PIN	= serINPUT;
+
+	/* Set the TX config register. */
+	TXSTA = 0b00100000;
+		//	  ||||||||--bit0: TX9D	= n/a
+		//	  |||||||---bit1: TRMT	= ReadOnly
+		//	  ||||||----bit2: BRGH	= High speed
+		//	  |||||-----bit3: SENDB = n/a
+		//	  ||||------bit4: SYNC	= Asynchronous mode
+		//	  |||-------bit5: TXEN	= Transmit enable
+		//	  ||--------bit6: TX9	= 8-bit transmission
+		//	  |---------bit7: CSRC	= n/a
+
+	/* Set the Receive config register. */
+	RCSTA = 0b10010000;
+		//	  ||||||||--bit0: RX9D	= ReadOnly
+		//	  |||||||---bit1: OERR	= ReadOnly
+		//	  ||||||----bit2: FERR	= ReadOnly
+		//	  |||||-----bit3: ADDEN	= n/a
+		//	  ||||------bit4: CREN	= Enable receiver
+		//	  |||-------bit5: SREN	= n/a
+		//	  ||--------bit6: RX9	= 8-bit reception
+		//	  |---------bit7: SPEN	= Serial port enabled
+
+	/* Calculate the baud rate generator value.
+	   We use low-speed (BRGH=0), the formula is
+	   SPBRG = ( ( FOSC / Desired Baud Rate ) / 64 ) - 1 */
+	usSPBRG = ( ( APROCFREQ / ulWantedBaud ) / 64 ) - 1;
+	if( usSPBRG > 255 )
+	{
+		SPBRG = 255;
+	}
+	else
+	{
+		SPBRG = usSPBRG;
+	}
+
+	/* Set the serial interrupts to use the same priority as the tick. */
+	bTXIP = serLOW_PRIORITY;
+	bRCIP = serLOW_PRIORITY;
+
+	/* Enable the Rx interrupt now, the Tx interrupt will get enabled when
+	we have data to send. */
+	bRCIE = serINTERRUPT_ENABLED;
+	
+	portEXIT_CRITICAL();
+
+	/* Unlike other ports, this serial code does not allow for more than one
+	com port.  We therefore don't return a pointer to a port structure and 
+	can	instead just return NULL. */
+	return NULL;
+}
+/*-----------------------------------------------------------*/
+
+xComPortHandle xSerialPortInit( eCOMPort ePort, eBaud eWantedBaud, eParity eWantedParity, eDataBits eWantedDataBits, eStopBits eWantedStopBits, unsigned char ucBufferLength )
+{
+	/* This is not implemented in this port.
+	Use xSerialPortInitMinimal() instead. */
+	return NULL;
+}
+/*-----------------------------------------------------------*/
+
+portBASE_TYPE xSerialGetChar( xComPortHandle pxPort, char *pcRxedChar, TickType_t xBlockTime )
+{
+	/* Get the next character from the buffer.  Return false if no characters
+	are available, or arrive before xBlockTime expires. */
+	if( xQueueReceive( xRxedChars, pcRxedChar, xBlockTime ) )
+	{
+		return ( char ) pdTRUE;
+	}
+
+	return ( char ) pdFALSE;
+}
+/*-----------------------------------------------------------*/
+
+portBASE_TYPE xSerialPutChar( xComPortHandle pxPort, char cOutChar, TickType_t xBlockTime )
+{
+	/* Return false if after the block time there is no room on the Tx queue. */
+	if( xQueueSend( xCharsForTx, ( const void * ) &cOutChar, xBlockTime ) != ( char ) pdPASS )
+	{
+		return pdFAIL;
+	}
+
+	/* Turn interrupt on - ensure the compiler only generates a single 
+	instruction for this. */
+	bTXIE = serINTERRUPT_ENABLED;
+
+	return pdPASS;
+}
+/*-----------------------------------------------------------*/
+
+void vSerialClose( xComPortHandle xPort )
+{
+	/* Not implemented for this port.
+	To implement, turn off the interrupts and delete the memory
+	allocated to the queues. */
+}