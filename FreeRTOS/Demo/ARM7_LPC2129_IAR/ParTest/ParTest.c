/*
<<<<<<< HEAD
 * FreeRTOS Kernel V10.3.0
=======
 * FreeRTOS Kernel V10.4.1
>>>>>>> 5cc65129
 * Copyright (C) 2020 Amazon.com, Inc. or its affiliates.  All Rights Reserved.
 *
 * Permission is hereby granted, free of charge, to any person obtaining a copy of
 * this software and associated documentation files (the "Software"), to deal in
 * the Software without restriction, including without limitation the rights to
 * use, copy, modify, merge, publish, distribute, sublicense, and/or sell copies of
 * the Software, and to permit persons to whom the Software is furnished to do so,
 * subject to the following conditions:
 *
 * The above copyright notice and this permission notice shall be included in all
 * copies or substantial portions of the Software.
 *
 * THE SOFTWARE IS PROVIDED "AS IS", WITHOUT WARRANTY OF ANY KIND, EXPRESS OR
 * IMPLIED, INCLUDING BUT NOT LIMITED TO THE WARRANTIES OF MERCHANTABILITY, FITNESS
 * FOR A PARTICULAR PURPOSE AND NONINFRINGEMENT. IN NO EVENT SHALL THE AUTHORS OR
 * COPYRIGHT HOLDERS BE LIABLE FOR ANY CLAIM, DAMAGES OR OTHER LIABILITY, WHETHER
 * IN AN ACTION OF CONTRACT, TORT OR OTHERWISE, ARISING FROM, OUT OF OR IN
 * CONNECTION WITH THE SOFTWARE OR THE USE OR OTHER DEALINGS IN THE SOFTWARE.
 *
 * http://www.FreeRTOS.org
 * http://aws.amazon.com/freertos
 *
 * 1 tab == 4 spaces!
 */

/*-----------------------------------------------------------
 * Simple parallel port IO routines for the LED's.
 *-----------------------------------------------------------*/


/* Scheduler includes. */
#include "FreeRTOS.h"

/* Demo application includes. */
#include "partest.h"

/* Board specific defines. */
#define partstFIRST_IO		( ( unsigned long ) 0x10000 )
#define partstNUM_LEDS		( 8 )

/*-----------------------------------------------------------*/

void vParTestInitialise( void )
{	
	/* The ports are setup within prvInitialiseHardware(), called by main(). */
}
/*-----------------------------------------------------------*/

void vParTestSetLED( unsigned portBASE_TYPE uxLED, signed portBASE_TYPE xValue )
{
unsigned long ulLED = partstFIRST_IO;

	if( uxLED < partstNUM_LEDS )
	{
		/* Rotate to the wanted bit of port 1.  Only P16 to P23 have an LED
		attached. */
		ulLED <<= ( unsigned long ) uxLED;

		/* Set or clear the output. */
		if( xValue )
		{
			IO1SET = ulLED;
		}
		else
		{
			IO1CLR = ulLED;			
		}
	}	
}
/*-----------------------------------------------------------*/

void vParTestToggleLED( unsigned portBASE_TYPE uxLED )
{
unsigned long ulLED = partstFIRST_IO, ulCurrentState;

	if( uxLED < partstNUM_LEDS )
	{
		/* Rotate to the wanted bit of port 1.  Only P10 to P13 have an LED
		attached. */
		ulLED <<= ( unsigned long ) uxLED;

		/* If this bit is already set, clear it, and vice versa. */
		ulCurrentState = IO1PIN;
		if( ulCurrentState & ulLED )
		{
			IO1CLR = ulLED;
		}
		else
		{
			IO1SET = ulLED;			
		}
	}	
}


<|MERGE_RESOLUTION|>--- conflicted
+++ resolved
@@ -1,101 +1,97 @@
-/*
-<<<<<<< HEAD
- * FreeRTOS Kernel V10.3.0
-=======
- * FreeRTOS Kernel V10.4.1
->>>>>>> 5cc65129
- * Copyright (C) 2020 Amazon.com, Inc. or its affiliates.  All Rights Reserved.
- *
- * Permission is hereby granted, free of charge, to any person obtaining a copy of
- * this software and associated documentation files (the "Software"), to deal in
- * the Software without restriction, including without limitation the rights to
- * use, copy, modify, merge, publish, distribute, sublicense, and/or sell copies of
- * the Software, and to permit persons to whom the Software is furnished to do so,
- * subject to the following conditions:
- *
- * The above copyright notice and this permission notice shall be included in all
- * copies or substantial portions of the Software.
- *
- * THE SOFTWARE IS PROVIDED "AS IS", WITHOUT WARRANTY OF ANY KIND, EXPRESS OR
- * IMPLIED, INCLUDING BUT NOT LIMITED TO THE WARRANTIES OF MERCHANTABILITY, FITNESS
- * FOR A PARTICULAR PURPOSE AND NONINFRINGEMENT. IN NO EVENT SHALL THE AUTHORS OR
- * COPYRIGHT HOLDERS BE LIABLE FOR ANY CLAIM, DAMAGES OR OTHER LIABILITY, WHETHER
- * IN AN ACTION OF CONTRACT, TORT OR OTHERWISE, ARISING FROM, OUT OF OR IN
- * CONNECTION WITH THE SOFTWARE OR THE USE OR OTHER DEALINGS IN THE SOFTWARE.
- *
- * http://www.FreeRTOS.org
- * http://aws.amazon.com/freertos
- *
- * 1 tab == 4 spaces!
- */
-
-/*-----------------------------------------------------------
- * Simple parallel port IO routines for the LED's.
- *-----------------------------------------------------------*/
-
-
-/* Scheduler includes. */
-#include "FreeRTOS.h"
-
-/* Demo application includes. */
-#include "partest.h"
-
-/* Board specific defines. */
-#define partstFIRST_IO		( ( unsigned long ) 0x10000 )
-#define partstNUM_LEDS		( 8 )
-
-/*-----------------------------------------------------------*/
-
-void vParTestInitialise( void )
-{	
-	/* The ports are setup within prvInitialiseHardware(), called by main(). */
-}
-/*-----------------------------------------------------------*/
-
-void vParTestSetLED( unsigned portBASE_TYPE uxLED, signed portBASE_TYPE xValue )
-{
-unsigned long ulLED = partstFIRST_IO;
-
-	if( uxLED < partstNUM_LEDS )
-	{
-		/* Rotate to the wanted bit of port 1.  Only P16 to P23 have an LED
-		attached. */
-		ulLED <<= ( unsigned long ) uxLED;
-
-		/* Set or clear the output. */
-		if( xValue )
-		{
-			IO1SET = ulLED;
-		}
-		else
-		{
-			IO1CLR = ulLED;			
-		}
-	}	
-}
-/*-----------------------------------------------------------*/
-
-void vParTestToggleLED( unsigned portBASE_TYPE uxLED )
-{
-unsigned long ulLED = partstFIRST_IO, ulCurrentState;
-
-	if( uxLED < partstNUM_LEDS )
-	{
-		/* Rotate to the wanted bit of port 1.  Only P10 to P13 have an LED
-		attached. */
-		ulLED <<= ( unsigned long ) uxLED;
-
-		/* If this bit is already set, clear it, and vice versa. */
-		ulCurrentState = IO1PIN;
-		if( ulCurrentState & ulLED )
-		{
-			IO1CLR = ulLED;
-		}
-		else
-		{
-			IO1SET = ulLED;			
-		}
-	}	
-}
-
-
+/*
+ * FreeRTOS Kernel V10.4.1
+ * Copyright (C) 2020 Amazon.com, Inc. or its affiliates.  All Rights Reserved.
+ *
+ * Permission is hereby granted, free of charge, to any person obtaining a copy of
+ * this software and associated documentation files (the "Software"), to deal in
+ * the Software without restriction, including without limitation the rights to
+ * use, copy, modify, merge, publish, distribute, sublicense, and/or sell copies of
+ * the Software, and to permit persons to whom the Software is furnished to do so,
+ * subject to the following conditions:
+ *
+ * The above copyright notice and this permission notice shall be included in all
+ * copies or substantial portions of the Software.
+ *
+ * THE SOFTWARE IS PROVIDED "AS IS", WITHOUT WARRANTY OF ANY KIND, EXPRESS OR
+ * IMPLIED, INCLUDING BUT NOT LIMITED TO THE WARRANTIES OF MERCHANTABILITY, FITNESS
+ * FOR A PARTICULAR PURPOSE AND NONINFRINGEMENT. IN NO EVENT SHALL THE AUTHORS OR
+ * COPYRIGHT HOLDERS BE LIABLE FOR ANY CLAIM, DAMAGES OR OTHER LIABILITY, WHETHER
+ * IN AN ACTION OF CONTRACT, TORT OR OTHERWISE, ARISING FROM, OUT OF OR IN
+ * CONNECTION WITH THE SOFTWARE OR THE USE OR OTHER DEALINGS IN THE SOFTWARE.
+ *
+ * http://www.FreeRTOS.org
+ * http://aws.amazon.com/freertos
+ *
+ * 1 tab == 4 spaces!
+ */
+
+/*-----------------------------------------------------------
+ * Simple parallel port IO routines for the LED's.
+ *-----------------------------------------------------------*/
+
+
+/* Scheduler includes. */
+#include "FreeRTOS.h"
+
+/* Demo application includes. */
+#include "partest.h"
+
+/* Board specific defines. */
+#define partstFIRST_IO		( ( unsigned long ) 0x10000 )
+#define partstNUM_LEDS		( 8 )
+
+/*-----------------------------------------------------------*/
+
+void vParTestInitialise( void )
+{	
+	/* The ports are setup within prvInitialiseHardware(), called by main(). */
+}
+/*-----------------------------------------------------------*/
+
+void vParTestSetLED( unsigned portBASE_TYPE uxLED, signed portBASE_TYPE xValue )
+{
+unsigned long ulLED = partstFIRST_IO;
+
+	if( uxLED < partstNUM_LEDS )
+	{
+		/* Rotate to the wanted bit of port 1.  Only P16 to P23 have an LED
+		attached. */
+		ulLED <<= ( unsigned long ) uxLED;
+
+		/* Set or clear the output. */
+		if( xValue )
+		{
+			IO1SET = ulLED;
+		}
+		else
+		{
+			IO1CLR = ulLED;			
+		}
+	}	
+}
+/*-----------------------------------------------------------*/
+
+void vParTestToggleLED( unsigned portBASE_TYPE uxLED )
+{
+unsigned long ulLED = partstFIRST_IO, ulCurrentState;
+
+	if( uxLED < partstNUM_LEDS )
+	{
+		/* Rotate to the wanted bit of port 1.  Only P10 to P13 have an LED
+		attached. */
+		ulLED <<= ( unsigned long ) uxLED;
+
+		/* If this bit is already set, clear it, and vice versa. */
+		ulCurrentState = IO1PIN;
+		if( ulCurrentState & ulLED )
+		{
+			IO1CLR = ulLED;
+		}
+		else
+		{
+			IO1SET = ulLED;			
+		}
+	}	
+}
+
+