/*
<<<<<<< HEAD
 * FreeRTOS Kernel V10.3.0
=======
 * FreeRTOS Kernel V10.4.1
>>>>>>> 5cc65129
 * Copyright (C) 2017 Amazon.com, Inc. or its affiliates.  All Rights Reserved.
 *
 * Permission is hereby granted, free of charge, to any person obtaining a copy of
 * this software and associated documentation files (the "Software"), to deal in
 * the Software without restriction, including without limitation the rights to
 * use, copy, modify, merge, publish, distribute, sublicense, and/or sell copies of
 * the Software, and to permit persons to whom the Software is furnished to do so,
 * subject to the following conditions:
 *
 * The above copyright notice and this permission notice shall be included in all
 * copies or substantial portions of the Software.
 *
 * THE SOFTWARE IS PROVIDED "AS IS", WITHOUT WARRANTY OF ANY KIND, EXPRESS OR
 * IMPLIED, INCLUDING BUT NOT LIMITED TO THE WARRANTIES OF MERCHANTABILITY, FITNESS
 * FOR A PARTICULAR PURPOSE AND NONINFRINGEMENT. IN NO EVENT SHALL THE AUTHORS OR
 * COPYRIGHT HOLDERS BE LIABLE FOR ANY CLAIM, DAMAGES OR OTHER LIABILITY, WHETHER
 * IN AN ACTION OF CONTRACT, TORT OR OTHERWISE, ARISING FROM, OUT OF OR IN
 * CONNECTION WITH THE SOFTWARE OR THE USE OR OTHER DEALINGS IN THE SOFTWARE.
 *
 * http://www.FreeRTOS.org
 * http://aws.amazon.com/freertos
 *
 * 1 tab == 4 spaces!
 */

#ifndef FREERTOS_CONFIG_H
#define FREERTOS_CONFIG_H

/*-----------------------------------------------------------
 * Application specific definitions.
 *
 * These definitions should be adjusted for your particular hardware and
 * application requirements.
 *
 * THESE PARAMETERS ARE DESCRIBED WITHIN THE 'CONFIGURATION' SECTION OF THE
 * FreeRTOS API DOCUMENTATION AVAILABLE ON THE FreeRTOS.org WEB SITE.
 * http://www.freertos.org/a00110.html
 *
 * The bottom of this file contains some constants specific to running the UDP
 * stack in this demo.  Constants specific to FreeRTOS+TCP itself (rather than
 * the demo) are contained in FreeRTOSIPConfig.h.
 *----------------------------------------------------------*/
#define configENABLE_BACKWARD_COMPATIBILITY		1
#define configUSE_PREEMPTION					1
#define configUSE_PORT_OPTIMISED_TASK_SELECTION	1
#define configMAX_PRIORITIES					( 7 )
#define configTICK_RATE_HZ						( 1000 ) /* In this non-real time simulated environment the tick frequency has to be at least a multiple of the Win32 tick frequency, and therefore very slow. */
#define configMINIMAL_STACK_SIZE				( ( unsigned short ) 60 ) /* In this simulated case, the stack only has to hold one small structure as the real stack is part of the Win32 thread. */
#define configTOTAL_HEAP_SIZE					( ( size_t ) ( 2048U * 1024U ) )
#define configMAX_TASK_NAME_LEN					( 15 )
#define configUSE_TRACE_FACILITY				1
#define configUSE_16_BIT_TICKS					0
#define configIDLE_SHOULD_YIELD					1
#define configUSE_CO_ROUTINES 					0
#define configUSE_MUTEXES						1
#define configUSE_RECURSIVE_MUTEXES				1
#define configQUEUE_REGISTRY_SIZE				0
#define configUSE_APPLICATION_TASK_TAG			0
#define configUSE_COUNTING_SEMAPHORES			1
#define configUSE_ALTERNATIVE_API				0
#define configNUM_THREAD_LOCAL_STORAGE_POINTERS	3 /* FreeRTOS+FAT requires 2 pointers if a CWD is supported. */

/* Hook function related definitions. */
#define configUSE_TICK_HOOK				0
#define configUSE_IDLE_HOOK				1
#define configUSE_MALLOC_FAILED_HOOK	1
#define configCHECK_FOR_STACK_OVERFLOW	0 /* Not applicable to the Win32 port. */

/* Software timer related definitions. */
#define configUSE_TIMERS				1
#define configTIMER_TASK_PRIORITY		( configMAX_PRIORITIES - 1 )
#define configTIMER_QUEUE_LENGTH		5
#define configTIMER_TASK_STACK_DEPTH	( configMINIMAL_STACK_SIZE * 2 )

/* Event group related definitions. */
#define configUSE_EVENT_GROUPS			1

/* Run time stats gathering definitions. */
#define configGENERATE_RUN_TIME_STATS	0

/* Co-routine definitions. */
#define configUSE_CO_ROUTINES 			0
#define configMAX_CO_ROUTINE_PRIORITIES ( 2 )

/* Set the following definitions to 1 to include the API function, or zero
to exclude the API function. */
#define INCLUDE_vTaskPrioritySet				1
#define INCLUDE_uxTaskPriorityGet				1
#define INCLUDE_vTaskDelete						1
#define INCLUDE_vTaskCleanUpResources			0
#define INCLUDE_vTaskSuspend					1
#define INCLUDE_vTaskDelayUntil					1
#define INCLUDE_vTaskDelay						1
#define INCLUDE_uxTaskGetStackHighWaterMark		1
#define INCLUDE_xTaskGetSchedulerState			1
#define INCLUDE_xTimerGetTimerTaskHandle		0
#define INCLUDE_xTaskGetIdleTaskHandle			0
#define INCLUDE_xQueueGetMutexHolder			1
#define INCLUDE_eTaskGetState					1
#define INCLUDE_xEventGroupSetBitsFromISR		1
#define INCLUDE_xTimerPendFunctionCall			1
#define INCLUDE_pcTaskGetTaskName				1

/* This demo makes use of one or more example stats formatting functions.  These
format the raw data provided by the uxTaskGetSystemState() function in to human
readable ASCII form.  See the notes in the implementation of vTaskList() within
FreeRTOS/Source/tasks.c for limitations.  configUSE_STATS_FORMATTING_FUNCTIONS
is set to 2 so the formatting functions are included without the stdio.h being
included in tasks.c.  That is because this project defines its own sprintf()
functions. */
#define configUSE_STATS_FORMATTING_FUNCTIONS	1

/* Assert call defined for debug builds. */
#ifdef _DEBUG
	extern void vAssertCalled( const char *pcFile, uint32_t ulLine );
	#define configASSERT( x ) if( ( x ) == 0 ) vAssertCalled( __FILE__, __LINE__ )
#endif /* _DEBUG */



/* Application specific definitions follow. **********************************/

/* If configINCLUDE_DEMO_DEBUG_STATS is set to one, then a few basic IP trace
macros are defined to gather some UDP stack statistics that can then be viewed
through the CLI interface. */
#define configINCLUDE_DEMO_DEBUG_STATS 1

/* The size of the global output buffer that is available for use when there
are multiple command interpreters running at once (for example, one on a UART
and one on TCP/IP).  This is done to prevent an output buffer being defined by
each implementation - which would waste RAM.  In this case, there is only one
command interpreter running, and it has its own local output buffer, so the
global buffer is just set to be one byte long as it is not used and should not
take up unnecessary RAM. */
#define configCOMMAND_INT_MAX_OUTPUT_SIZE 1

/* Only used when running in the FreeRTOS Windows simulator.  Defines the
priority of the task used to simulate Ethernet interrupts. */
#define configMAC_ISR_SIMULATOR_PRIORITY	( configMAX_PRIORITIES - 1 )

/* This demo creates a virtual network connection by accessing the raw Ethernet
or WiFi data to and from a real network connection.  Many computers have more
than one real network port, and configNETWORK_INTERFACE_TO_USE is used to tell
the demo which real port should be used to create the virtual port.  The ports
available are displayed on the console when the application is executed.  For
example, on my development laptop setting configNETWORK_INTERFACE_TO_USE to 4
results in the wired network being used, while setting
configNETWORK_INTERFACE_TO_USE to 2 results in the wireless network being
used. */
#define configNETWORK_INTERFACE_TO_USE 2L

/* The address of an echo server that will be used by the two demo echo client
tasks.
http://www.freertos.org/FreeRTOS-Plus/FreeRTOS_Plus_TCP/TCP_Echo_Clients.html
http://www.freertos.org/FreeRTOS-Plus/FreeRTOS_Plus_TCP/UDP_Echo_Clients.html */
#define configECHO_SERVER_ADDR0	192
#define configECHO_SERVER_ADDR1 168
#define configECHO_SERVER_ADDR2 0
#define configECHO_SERVER_ADDR3 11

/* Default MAC address configuration.  The demo creates a virtual network
connection that uses this MAC address by accessing the raw Ethernet/WiFi data
to and from a real network connection on the host PC.  See the
configNETWORK_INTERFACE_TO_USE definition above for information on how to
configure the real network connection to use. */
#define configMAC_ADDR0		0x00
#define configMAC_ADDR1		0x11
#define configMAC_ADDR2		0x22
#define configMAC_ADDR3		0x33
#define configMAC_ADDR4		0x44
#define configMAC_ADDR5		0x41

/* Default IP address configuration.  Used in ipconfigUSE_DNS is set to 0, or
ipconfigUSE_DNS is set to 1 but a DNS server cannot be contacted. */
#define configIP_ADDR0		10
#define configIP_ADDR1		10
#define configIP_ADDR2		10
#define configIP_ADDR3		200

/* Default gateway IP address configuration.  Used in ipconfigUSE_DNS is set to
0, or ipconfigUSE_DNS is set to 1 but a DNS server cannot be contacted. */
#define configGATEWAY_ADDR0	10
#define configGATEWAY_ADDR1	10
#define configGATEWAY_ADDR2	10
#define configGATEWAY_ADDR3	1

/* Default DNS server configuration.  OpenDNS addresses are 208.67.222.222 and
208.67.220.220.  Used in ipconfigUSE_DNS is set to 0, or ipconfigUSE_DNS is set
to 1 but a DNS server cannot be contacted.*/
#define configDNS_SERVER_ADDR0 	208
#define configDNS_SERVER_ADDR1 	67
#define configDNS_SERVER_ADDR2 	222
#define configDNS_SERVER_ADDR3 	222

/* Default netmask configuration.  Used in ipconfigUSE_DNS is set to 0, or
ipconfigUSE_DNS is set to 1 but a DNS server cannot be contacted. */
#define configNET_MASK0		255
#define configNET_MASK1		0
#define configNET_MASK2		0
#define configNET_MASK3		0

/* The UDP port to which print messages are sent. */
#define configPRINT_PORT	( 15000 )

#if( defined( _MSC_VER ) && ( _MSC_VER <= 1600 ) && !defined( snprintf ) )
	/* Map to Windows names. */
	#define snprintf	_snprintf
	#define vsnprintf	_vsnprintf
#endif

/* Visual studio does not have an implementation of strcasecmp(). */
#define strcasecmp _stricmp
#define strncasecmp _strnicmp
#define strcmpi _strcmpi

#endif /* FREERTOS_CONFIG_H */

<|MERGE_RESOLUTION|>--- conflicted
+++ resolved
@@ -1,223 +1,219 @@
-/*
-<<<<<<< HEAD
- * FreeRTOS Kernel V10.3.0
-=======
- * FreeRTOS Kernel V10.4.1
->>>>>>> 5cc65129
- * Copyright (C) 2017 Amazon.com, Inc. or its affiliates.  All Rights Reserved.
- *
- * Permission is hereby granted, free of charge, to any person obtaining a copy of
- * this software and associated documentation files (the "Software"), to deal in
- * the Software without restriction, including without limitation the rights to
- * use, copy, modify, merge, publish, distribute, sublicense, and/or sell copies of
- * the Software, and to permit persons to whom the Software is furnished to do so,
- * subject to the following conditions:
- *
- * The above copyright notice and this permission notice shall be included in all
- * copies or substantial portions of the Software.
- *
- * THE SOFTWARE IS PROVIDED "AS IS", WITHOUT WARRANTY OF ANY KIND, EXPRESS OR
- * IMPLIED, INCLUDING BUT NOT LIMITED TO THE WARRANTIES OF MERCHANTABILITY, FITNESS
- * FOR A PARTICULAR PURPOSE AND NONINFRINGEMENT. IN NO EVENT SHALL THE AUTHORS OR
- * COPYRIGHT HOLDERS BE LIABLE FOR ANY CLAIM, DAMAGES OR OTHER LIABILITY, WHETHER
- * IN AN ACTION OF CONTRACT, TORT OR OTHERWISE, ARISING FROM, OUT OF OR IN
- * CONNECTION WITH THE SOFTWARE OR THE USE OR OTHER DEALINGS IN THE SOFTWARE.
- *
- * http://www.FreeRTOS.org
- * http://aws.amazon.com/freertos
- *
- * 1 tab == 4 spaces!
- */
-
-#ifndef FREERTOS_CONFIG_H
-#define FREERTOS_CONFIG_H
-
-/*-----------------------------------------------------------
- * Application specific definitions.
- *
- * These definitions should be adjusted for your particular hardware and
- * application requirements.
- *
- * THESE PARAMETERS ARE DESCRIBED WITHIN THE 'CONFIGURATION' SECTION OF THE
- * FreeRTOS API DOCUMENTATION AVAILABLE ON THE FreeRTOS.org WEB SITE.
- * http://www.freertos.org/a00110.html
- *
- * The bottom of this file contains some constants specific to running the UDP
- * stack in this demo.  Constants specific to FreeRTOS+TCP itself (rather than
- * the demo) are contained in FreeRTOSIPConfig.h.
- *----------------------------------------------------------*/
-#define configENABLE_BACKWARD_COMPATIBILITY		1
-#define configUSE_PREEMPTION					1
-#define configUSE_PORT_OPTIMISED_TASK_SELECTION	1
-#define configMAX_PRIORITIES					( 7 )
-#define configTICK_RATE_HZ						( 1000 ) /* In this non-real time simulated environment the tick frequency has to be at least a multiple of the Win32 tick frequency, and therefore very slow. */
-#define configMINIMAL_STACK_SIZE				( ( unsigned short ) 60 ) /* In this simulated case, the stack only has to hold one small structure as the real stack is part of the Win32 thread. */
-#define configTOTAL_HEAP_SIZE					( ( size_t ) ( 2048U * 1024U ) )
-#define configMAX_TASK_NAME_LEN					( 15 )
-#define configUSE_TRACE_FACILITY				1
-#define configUSE_16_BIT_TICKS					0
-#define configIDLE_SHOULD_YIELD					1
-#define configUSE_CO_ROUTINES 					0
-#define configUSE_MUTEXES						1
-#define configUSE_RECURSIVE_MUTEXES				1
-#define configQUEUE_REGISTRY_SIZE				0
-#define configUSE_APPLICATION_TASK_TAG			0
-#define configUSE_COUNTING_SEMAPHORES			1
-#define configUSE_ALTERNATIVE_API				0
-#define configNUM_THREAD_LOCAL_STORAGE_POINTERS	3 /* FreeRTOS+FAT requires 2 pointers if a CWD is supported. */
-
-/* Hook function related definitions. */
-#define configUSE_TICK_HOOK				0
-#define configUSE_IDLE_HOOK				1
-#define configUSE_MALLOC_FAILED_HOOK	1
-#define configCHECK_FOR_STACK_OVERFLOW	0 /* Not applicable to the Win32 port. */
-
-/* Software timer related definitions. */
-#define configUSE_TIMERS				1
-#define configTIMER_TASK_PRIORITY		( configMAX_PRIORITIES - 1 )
-#define configTIMER_QUEUE_LENGTH		5
-#define configTIMER_TASK_STACK_DEPTH	( configMINIMAL_STACK_SIZE * 2 )
-
-/* Event group related definitions. */
-#define configUSE_EVENT_GROUPS			1
-
-/* Run time stats gathering definitions. */
-#define configGENERATE_RUN_TIME_STATS	0
-
-/* Co-routine definitions. */
-#define configUSE_CO_ROUTINES 			0
-#define configMAX_CO_ROUTINE_PRIORITIES ( 2 )
-
-/* Set the following definitions to 1 to include the API function, or zero
-to exclude the API function. */
-#define INCLUDE_vTaskPrioritySet				1
-#define INCLUDE_uxTaskPriorityGet				1
-#define INCLUDE_vTaskDelete						1
-#define INCLUDE_vTaskCleanUpResources			0
-#define INCLUDE_vTaskSuspend					1
-#define INCLUDE_vTaskDelayUntil					1
-#define INCLUDE_vTaskDelay						1
-#define INCLUDE_uxTaskGetStackHighWaterMark		1
-#define INCLUDE_xTaskGetSchedulerState			1
-#define INCLUDE_xTimerGetTimerTaskHandle		0
-#define INCLUDE_xTaskGetIdleTaskHandle			0
-#define INCLUDE_xQueueGetMutexHolder			1
-#define INCLUDE_eTaskGetState					1
-#define INCLUDE_xEventGroupSetBitsFromISR		1
-#define INCLUDE_xTimerPendFunctionCall			1
-#define INCLUDE_pcTaskGetTaskName				1
-
-/* This demo makes use of one or more example stats formatting functions.  These
-format the raw data provided by the uxTaskGetSystemState() function in to human
-readable ASCII form.  See the notes in the implementation of vTaskList() within
-FreeRTOS/Source/tasks.c for limitations.  configUSE_STATS_FORMATTING_FUNCTIONS
-is set to 2 so the formatting functions are included without the stdio.h being
-included in tasks.c.  That is because this project defines its own sprintf()
-functions. */
-#define configUSE_STATS_FORMATTING_FUNCTIONS	1
-
-/* Assert call defined for debug builds. */
-#ifdef _DEBUG
-	extern void vAssertCalled( const char *pcFile, uint32_t ulLine );
-	#define configASSERT( x ) if( ( x ) == 0 ) vAssertCalled( __FILE__, __LINE__ )
-#endif /* _DEBUG */
-
-
-
-/* Application specific definitions follow. **********************************/
-
-/* If configINCLUDE_DEMO_DEBUG_STATS is set to one, then a few basic IP trace
-macros are defined to gather some UDP stack statistics that can then be viewed
-through the CLI interface. */
-#define configINCLUDE_DEMO_DEBUG_STATS 1
-
-/* The size of the global output buffer that is available for use when there
-are multiple command interpreters running at once (for example, one on a UART
-and one on TCP/IP).  This is done to prevent an output buffer being defined by
-each implementation - which would waste RAM.  In this case, there is only one
-command interpreter running, and it has its own local output buffer, so the
-global buffer is just set to be one byte long as it is not used and should not
-take up unnecessary RAM. */
-#define configCOMMAND_INT_MAX_OUTPUT_SIZE 1
-
-/* Only used when running in the FreeRTOS Windows simulator.  Defines the
-priority of the task used to simulate Ethernet interrupts. */
-#define configMAC_ISR_SIMULATOR_PRIORITY	( configMAX_PRIORITIES - 1 )
-
-/* This demo creates a virtual network connection by accessing the raw Ethernet
-or WiFi data to and from a real network connection.  Many computers have more
-than one real network port, and configNETWORK_INTERFACE_TO_USE is used to tell
-the demo which real port should be used to create the virtual port.  The ports
-available are displayed on the console when the application is executed.  For
-example, on my development laptop setting configNETWORK_INTERFACE_TO_USE to 4
-results in the wired network being used, while setting
-configNETWORK_INTERFACE_TO_USE to 2 results in the wireless network being
-used. */
-#define configNETWORK_INTERFACE_TO_USE 2L
-
-/* The address of an echo server that will be used by the two demo echo client
-tasks.
-http://www.freertos.org/FreeRTOS-Plus/FreeRTOS_Plus_TCP/TCP_Echo_Clients.html
-http://www.freertos.org/FreeRTOS-Plus/FreeRTOS_Plus_TCP/UDP_Echo_Clients.html */
-#define configECHO_SERVER_ADDR0	192
-#define configECHO_SERVER_ADDR1 168
-#define configECHO_SERVER_ADDR2 0
-#define configECHO_SERVER_ADDR3 11
-
-/* Default MAC address configuration.  The demo creates a virtual network
-connection that uses this MAC address by accessing the raw Ethernet/WiFi data
-to and from a real network connection on the host PC.  See the
-configNETWORK_INTERFACE_TO_USE definition above for information on how to
-configure the real network connection to use. */
-#define configMAC_ADDR0		0x00
-#define configMAC_ADDR1		0x11
-#define configMAC_ADDR2		0x22
-#define configMAC_ADDR3		0x33
-#define configMAC_ADDR4		0x44
-#define configMAC_ADDR5		0x41
-
-/* Default IP address configuration.  Used in ipconfigUSE_DNS is set to 0, or
-ipconfigUSE_DNS is set to 1 but a DNS server cannot be contacted. */
-#define configIP_ADDR0		10
-#define configIP_ADDR1		10
-#define configIP_ADDR2		10
-#define configIP_ADDR3		200
-
-/* Default gateway IP address configuration.  Used in ipconfigUSE_DNS is set to
-0, or ipconfigUSE_DNS is set to 1 but a DNS server cannot be contacted. */
-#define configGATEWAY_ADDR0	10
-#define configGATEWAY_ADDR1	10
-#define configGATEWAY_ADDR2	10
-#define configGATEWAY_ADDR3	1
-
-/* Default DNS server configuration.  OpenDNS addresses are 208.67.222.222 and
-208.67.220.220.  Used in ipconfigUSE_DNS is set to 0, or ipconfigUSE_DNS is set
-to 1 but a DNS server cannot be contacted.*/
-#define configDNS_SERVER_ADDR0 	208
-#define configDNS_SERVER_ADDR1 	67
-#define configDNS_SERVER_ADDR2 	222
-#define configDNS_SERVER_ADDR3 	222
-
-/* Default netmask configuration.  Used in ipconfigUSE_DNS is set to 0, or
-ipconfigUSE_DNS is set to 1 but a DNS server cannot be contacted. */
-#define configNET_MASK0		255
-#define configNET_MASK1		0
-#define configNET_MASK2		0
-#define configNET_MASK3		0
-
-/* The UDP port to which print messages are sent. */
-#define configPRINT_PORT	( 15000 )
-
-#if( defined( _MSC_VER ) && ( _MSC_VER <= 1600 ) && !defined( snprintf ) )
-	/* Map to Windows names. */
-	#define snprintf	_snprintf
-	#define vsnprintf	_vsnprintf
-#endif
-
-/* Visual studio does not have an implementation of strcasecmp(). */
-#define strcasecmp _stricmp
-#define strncasecmp _strnicmp
-#define strcmpi _strcmpi
-
-#endif /* FREERTOS_CONFIG_H */
-
+/*
+ * FreeRTOS Kernel V10.4.1
+ * Copyright (C) 2017 Amazon.com, Inc. or its affiliates.  All Rights Reserved.
+ *
+ * Permission is hereby granted, free of charge, to any person obtaining a copy of
+ * this software and associated documentation files (the "Software"), to deal in
+ * the Software without restriction, including without limitation the rights to
+ * use, copy, modify, merge, publish, distribute, sublicense, and/or sell copies of
+ * the Software, and to permit persons to whom the Software is furnished to do so,
+ * subject to the following conditions:
+ *
+ * The above copyright notice and this permission notice shall be included in all
+ * copies or substantial portions of the Software.
+ *
+ * THE SOFTWARE IS PROVIDED "AS IS", WITHOUT WARRANTY OF ANY KIND, EXPRESS OR
+ * IMPLIED, INCLUDING BUT NOT LIMITED TO THE WARRANTIES OF MERCHANTABILITY, FITNESS
+ * FOR A PARTICULAR PURPOSE AND NONINFRINGEMENT. IN NO EVENT SHALL THE AUTHORS OR
+ * COPYRIGHT HOLDERS BE LIABLE FOR ANY CLAIM, DAMAGES OR OTHER LIABILITY, WHETHER
+ * IN AN ACTION OF CONTRACT, TORT OR OTHERWISE, ARISING FROM, OUT OF OR IN
+ * CONNECTION WITH THE SOFTWARE OR THE USE OR OTHER DEALINGS IN THE SOFTWARE.
+ *
+ * http://www.FreeRTOS.org
+ * http://aws.amazon.com/freertos
+ *
+ * 1 tab == 4 spaces!
+ */
+
+#ifndef FREERTOS_CONFIG_H
+#define FREERTOS_CONFIG_H
+
+/*-----------------------------------------------------------
+ * Application specific definitions.
+ *
+ * These definitions should be adjusted for your particular hardware and
+ * application requirements.
+ *
+ * THESE PARAMETERS ARE DESCRIBED WITHIN THE 'CONFIGURATION' SECTION OF THE
+ * FreeRTOS API DOCUMENTATION AVAILABLE ON THE FreeRTOS.org WEB SITE.
+ * http://www.freertos.org/a00110.html
+ *
+ * The bottom of this file contains some constants specific to running the UDP
+ * stack in this demo.  Constants specific to FreeRTOS+TCP itself (rather than
+ * the demo) are contained in FreeRTOSIPConfig.h.
+ *----------------------------------------------------------*/
+#define configENABLE_BACKWARD_COMPATIBILITY		1
+#define configUSE_PREEMPTION					1
+#define configUSE_PORT_OPTIMISED_TASK_SELECTION	1
+#define configMAX_PRIORITIES					( 7 )
+#define configTICK_RATE_HZ						( 1000 ) /* In this non-real time simulated environment the tick frequency has to be at least a multiple of the Win32 tick frequency, and therefore very slow. */
+#define configMINIMAL_STACK_SIZE				( ( unsigned short ) 60 ) /* In this simulated case, the stack only has to hold one small structure as the real stack is part of the Win32 thread. */
+#define configTOTAL_HEAP_SIZE					( ( size_t ) ( 2048U * 1024U ) )
+#define configMAX_TASK_NAME_LEN					( 15 )
+#define configUSE_TRACE_FACILITY				1
+#define configUSE_16_BIT_TICKS					0
+#define configIDLE_SHOULD_YIELD					1
+#define configUSE_CO_ROUTINES 					0
+#define configUSE_MUTEXES						1
+#define configUSE_RECURSIVE_MUTEXES				1
+#define configQUEUE_REGISTRY_SIZE				0
+#define configUSE_APPLICATION_TASK_TAG			0
+#define configUSE_COUNTING_SEMAPHORES			1
+#define configUSE_ALTERNATIVE_API				0
+#define configNUM_THREAD_LOCAL_STORAGE_POINTERS	3 /* FreeRTOS+FAT requires 2 pointers if a CWD is supported. */
+
+/* Hook function related definitions. */
+#define configUSE_TICK_HOOK				0
+#define configUSE_IDLE_HOOK				1
+#define configUSE_MALLOC_FAILED_HOOK	1
+#define configCHECK_FOR_STACK_OVERFLOW	0 /* Not applicable to the Win32 port. */
+
+/* Software timer related definitions. */
+#define configUSE_TIMERS				1
+#define configTIMER_TASK_PRIORITY		( configMAX_PRIORITIES - 1 )
+#define configTIMER_QUEUE_LENGTH		5
+#define configTIMER_TASK_STACK_DEPTH	( configMINIMAL_STACK_SIZE * 2 )
+
+/* Event group related definitions. */
+#define configUSE_EVENT_GROUPS			1
+
+/* Run time stats gathering definitions. */
+#define configGENERATE_RUN_TIME_STATS	0
+
+/* Co-routine definitions. */
+#define configUSE_CO_ROUTINES 			0
+#define configMAX_CO_ROUTINE_PRIORITIES ( 2 )
+
+/* Set the following definitions to 1 to include the API function, or zero
+to exclude the API function. */
+#define INCLUDE_vTaskPrioritySet				1
+#define INCLUDE_uxTaskPriorityGet				1
+#define INCLUDE_vTaskDelete						1
+#define INCLUDE_vTaskCleanUpResources			0
+#define INCLUDE_vTaskSuspend					1
+#define INCLUDE_vTaskDelayUntil					1
+#define INCLUDE_vTaskDelay						1
+#define INCLUDE_uxTaskGetStackHighWaterMark		1
+#define INCLUDE_xTaskGetSchedulerState			1
+#define INCLUDE_xTimerGetTimerTaskHandle		0
+#define INCLUDE_xTaskGetIdleTaskHandle			0
+#define INCLUDE_xQueueGetMutexHolder			1
+#define INCLUDE_eTaskGetState					1
+#define INCLUDE_xEventGroupSetBitsFromISR		1
+#define INCLUDE_xTimerPendFunctionCall			1
+#define INCLUDE_pcTaskGetTaskName				1
+
+/* This demo makes use of one or more example stats formatting functions.  These
+format the raw data provided by the uxTaskGetSystemState() function in to human
+readable ASCII form.  See the notes in the implementation of vTaskList() within
+FreeRTOS/Source/tasks.c for limitations.  configUSE_STATS_FORMATTING_FUNCTIONS
+is set to 2 so the formatting functions are included without the stdio.h being
+included in tasks.c.  That is because this project defines its own sprintf()
+functions. */
+#define configUSE_STATS_FORMATTING_FUNCTIONS	1
+
+/* Assert call defined for debug builds. */
+#ifdef _DEBUG
+	extern void vAssertCalled( const char *pcFile, uint32_t ulLine );
+	#define configASSERT( x ) if( ( x ) == 0 ) vAssertCalled( __FILE__, __LINE__ )
+#endif /* _DEBUG */
+
+
+
+/* Application specific definitions follow. **********************************/
+
+/* If configINCLUDE_DEMO_DEBUG_STATS is set to one, then a few basic IP trace
+macros are defined to gather some UDP stack statistics that can then be viewed
+through the CLI interface. */
+#define configINCLUDE_DEMO_DEBUG_STATS 1
+
+/* The size of the global output buffer that is available for use when there
+are multiple command interpreters running at once (for example, one on a UART
+and one on TCP/IP).  This is done to prevent an output buffer being defined by
+each implementation - which would waste RAM.  In this case, there is only one
+command interpreter running, and it has its own local output buffer, so the
+global buffer is just set to be one byte long as it is not used and should not
+take up unnecessary RAM. */
+#define configCOMMAND_INT_MAX_OUTPUT_SIZE 1
+
+/* Only used when running in the FreeRTOS Windows simulator.  Defines the
+priority of the task used to simulate Ethernet interrupts. */
+#define configMAC_ISR_SIMULATOR_PRIORITY	( configMAX_PRIORITIES - 1 )
+
+/* This demo creates a virtual network connection by accessing the raw Ethernet
+or WiFi data to and from a real network connection.  Many computers have more
+than one real network port, and configNETWORK_INTERFACE_TO_USE is used to tell
+the demo which real port should be used to create the virtual port.  The ports
+available are displayed on the console when the application is executed.  For
+example, on my development laptop setting configNETWORK_INTERFACE_TO_USE to 4
+results in the wired network being used, while setting
+configNETWORK_INTERFACE_TO_USE to 2 results in the wireless network being
+used. */
+#define configNETWORK_INTERFACE_TO_USE 2L
+
+/* The address of an echo server that will be used by the two demo echo client
+tasks.
+http://www.freertos.org/FreeRTOS-Plus/FreeRTOS_Plus_TCP/TCP_Echo_Clients.html
+http://www.freertos.org/FreeRTOS-Plus/FreeRTOS_Plus_TCP/UDP_Echo_Clients.html */
+#define configECHO_SERVER_ADDR0	192
+#define configECHO_SERVER_ADDR1 168
+#define configECHO_SERVER_ADDR2 0
+#define configECHO_SERVER_ADDR3 11
+
+/* Default MAC address configuration.  The demo creates a virtual network
+connection that uses this MAC address by accessing the raw Ethernet/WiFi data
+to and from a real network connection on the host PC.  See the
+configNETWORK_INTERFACE_TO_USE definition above for information on how to
+configure the real network connection to use. */
+#define configMAC_ADDR0		0x00
+#define configMAC_ADDR1		0x11
+#define configMAC_ADDR2		0x22
+#define configMAC_ADDR3		0x33
+#define configMAC_ADDR4		0x44
+#define configMAC_ADDR5		0x41
+
+/* Default IP address configuration.  Used in ipconfigUSE_DNS is set to 0, or
+ipconfigUSE_DNS is set to 1 but a DNS server cannot be contacted. */
+#define configIP_ADDR0		10
+#define configIP_ADDR1		10
+#define configIP_ADDR2		10
+#define configIP_ADDR3		200
+
+/* Default gateway IP address configuration.  Used in ipconfigUSE_DNS is set to
+0, or ipconfigUSE_DNS is set to 1 but a DNS server cannot be contacted. */
+#define configGATEWAY_ADDR0	10
+#define configGATEWAY_ADDR1	10
+#define configGATEWAY_ADDR2	10
+#define configGATEWAY_ADDR3	1
+
+/* Default DNS server configuration.  OpenDNS addresses are 208.67.222.222 and
+208.67.220.220.  Used in ipconfigUSE_DNS is set to 0, or ipconfigUSE_DNS is set
+to 1 but a DNS server cannot be contacted.*/
+#define configDNS_SERVER_ADDR0 	208
+#define configDNS_SERVER_ADDR1 	67
+#define configDNS_SERVER_ADDR2 	222
+#define configDNS_SERVER_ADDR3 	222
+
+/* Default netmask configuration.  Used in ipconfigUSE_DNS is set to 0, or
+ipconfigUSE_DNS is set to 1 but a DNS server cannot be contacted. */
+#define configNET_MASK0		255
+#define configNET_MASK1		0
+#define configNET_MASK2		0
+#define configNET_MASK3		0
+
+/* The UDP port to which print messages are sent. */
+#define configPRINT_PORT	( 15000 )
+
+#if( defined( _MSC_VER ) && ( _MSC_VER <= 1600 ) && !defined( snprintf ) )
+	/* Map to Windows names. */
+	#define snprintf	_snprintf
+	#define vsnprintf	_vsnprintf
+#endif
+
+/* Visual studio does not have an implementation of strcasecmp(). */
+#define strcasecmp _stricmp
+#define strncasecmp _strnicmp
+#define strcmpi _strcmpi
+
+#endif /* FREERTOS_CONFIG_H */
+