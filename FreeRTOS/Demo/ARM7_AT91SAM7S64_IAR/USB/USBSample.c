/*
<<<<<<< HEAD
 * FreeRTOS Kernel V10.3.0
=======
 * FreeRTOS Kernel V10.4.1
>>>>>>> 5cc65129
 * Copyright (C) 2020 Amazon.com, Inc. or its affiliates.  All Rights Reserved.
 *
 * Permission is hereby granted, free of charge, to any person obtaining a copy of
 * this software and associated documentation files (the "Software"), to deal in
 * the Software without restriction, including without limitation the rights to
 * use, copy, modify, merge, publish, distribute, sublicense, and/or sell copies of
 * the Software, and to permit persons to whom the Software is furnished to do so,
 * subject to the following conditions:
 *
 * The above copyright notice and this permission notice shall be included in all
 * copies or substantial portions of the Software.
 *
 * THE SOFTWARE IS PROVIDED "AS IS", WITHOUT WARRANTY OF ANY KIND, EXPRESS OR
 * IMPLIED, INCLUDING BUT NOT LIMITED TO THE WARRANTIES OF MERCHANTABILITY, FITNESS
 * FOR A PARTICULAR PURPOSE AND NONINFRINGEMENT. IN NO EVENT SHALL THE AUTHORS OR
 * COPYRIGHT HOLDERS BE LIABLE FOR ANY CLAIM, DAMAGES OR OTHER LIABILITY, WHETHER
 * IN AN ACTION OF CONTRACT, TORT OR OTHERWISE, ARISING FROM, OUT OF OR IN
 * CONNECTION WITH THE SOFTWARE OR THE USE OR OTHER DEALINGS IN THE SOFTWARE.
 *
 * http://www.FreeRTOS.org
 * http://aws.amazon.com/freertos
 *
 * 1 tab == 4 spaces!
 */

/*
	Sample interrupt driven USB device driver.  This is a minimal implementation
	for demonstration only.  Although functional, it is not a full and compliant
	implementation.
	
	The USB device enumerates as a simple 3 axis joystick, and once configured
	transmits 3 axis of data which can be viewed from the USB host machine.

	This file implements the USB interrupt service routine, and a demo FreeRTOS
	task.  The interrupt service routine handles the USB hardware - taking a
	snapshot of the USB status at the point of the interrupt.  The task receives
	the status information from the interrupt for processing at the task level.
	
	See the FreeRTOS.org WEB documentation for more information.
*/

/*
	Changes from V2.5.5
	
	+ Descriptors that have a length that is an exact multiple of usbFIFO_LENGTH
	  can now be transmitted.  To this end an extra parameter has been
	  added to the prvSendControlData() function, and the state
	  eSENDING_EVEN_DESCRIPTOR has been introduced.  Thanks to Scott Miller for
	  assisting with this contribution.

	Changes from V2.6.0

	+ Replaced the duplicated RX_DATA_BK0 in the interrupt mask with the
	  RX_DATA_BK1.
*/

/* Standard includes. */
#include <string.h>

/* Demo board includes. */
#include "board.h"

/* Scheduler includes. */
#include "FreeRTOS.h"
#include "task.h"
#include "queue.h"


/* Descriptor type definitions. */
#define usbDESCRIPTOR_TYPE_DEVICE			( 0x01 )
#define usbDESCRIPTOR_TYPE_CONFIGURATION	( 0x02 )
#define usbDESCRIPTOR_TYPE_STRING			( 0x03 )

/* USB request type definitions. */
#define usbGET_REPORT_REQUEST				( 0x01 )
#define usbGET_IDLE_REQUEST					( 0x02 )
#define usbGET_PROTOCOL_REQUEST				( 0x03 )
#define usbSET_REPORT_REQUEST				( 0x09 )
#define usbSET_IDLE_REQUEST					( 0x0A )
#define usbSET_PROTOCOL_REQUEST				( 0x0B )
#define usbGET_CONFIGURATION_REQUEST		( 0x08 )
#define usbGET_STATUS_REQUEST				( 0x00 )
#define usbCLEAR_FEATURE_REQUEST			( 0x01 )
#define usbSET_FEATURE_REQUEST				( 0x03 )
#define usbSET_ADDRESS_REQUEST				( 0x05 )
#define usbGET_DESCRIPTOR_REQUEST			( 0x06 )
#define usbSET_CONFIGURATION_REQUEST		( 0x09 )
#define usbGET_INTERFACE_REQUEST			( 0x0A )
#define usbSET_INTERFACE_REQUEST			( 0x0B )


/* Misc USB definitions. */
#define usbDEVICE_CLASS_VENDOR_SPECIFIC		( 0xFF )
#define usbBUS_POWERED						( 0x80 )
#define usbHID_REPORT_DESCRIPTOR			( 0x22 )
#define AT91C_UDP_TRANSCEIVER_ENABLE			( *( ( unsigned long * ) 0xfffb0074 ) )

/* Index to the various string. */
#define usbLANGUAGE_STRING					( 0 )
#define usbMANUFACTURER_STRING				( 1 )
#define usbPRODUCT_STRING					( 2 )
#define usbCONFIGURATION_STRING				( 3 )
#define usbINTERFACE_STRING					( 4 )

/* Data indexes for reading the request from the xISRStatus.ucFifoData[]
into xUSB_REQUEST.  The data order is designed for speed - so looks a
little odd. */
#define usbREQUEST_TYPE_INDEX				( 7 )
#define usbREQUEST_INDEX					( 6 )
#define usbVALUE_HIGH_BYTE					( 4 )
#define usbVALUE_LOW_BYTE					( 5 )
#define usbINDEX_HIGH_BYTE					( 2 )
#define usbINDEX_LOW_BYTE					( 3 )
#define usbLENGTH_HIGH_BYTE					( 0 )
#define usbLENGTH_LOW_BYTE					( 1 )

/* Misc application definitions. */
#define usbINTERRUPT_PRIORITY				( 3 )
#define usbQUEUE_LENGTH						( 0x3 )	/* Must have all bits set! */
#define usbFIFO_LENGTH						( ( unsigned long ) 8 )
#define usbEND_POINT_0						( 0 )
#define usbEND_POINT_1						( 1 )
#define usbXUP								( 1 )
#define usbXDOWN							( 2 )
#define usbYUP								( 3 )
#define usbYDOWN							( 4 )
#define usbMAX_COORD						( 120 )
#define usbMAX_TX_MESSAGE_SIZE				( 128 )
#define usbRX_COUNT_MASK					( ( unsigned long ) 0x7ff )
#define AT91C_UDP_STALLSENT					AT91C_UDP_ISOERROR
#define usbSHORTEST_DELAY					( ( TickType_t ) 1 )
#define usbINIT_DELAY						( ( TickType_t ) 500 / portTICK_PERIOD_MS )
#define usbSHORT_DELAY						( ( TickType_t ) 50 / portTICK_PERIOD_MS )
#define usbEND_POINT_RESET_MASK				( ( unsigned long ) 0x0f )
#define usbDATA_INC							( ( char ) 5 )
#define usbEXPECTED_NUMBER_OF_BYTES			( ( unsigned long ) 8 )

/* Control request types. */
#define usbSTANDARD_DEVICE_REQUEST			( 0 )
#define usbSTANDARD_INTERFACE_REQUEST		( 1 )
#define usbSTANDARD_END_POINT_REQUEST		( 2 )
#define usbCLASS_INTERFACE_REQUEST			( 5 )

/*-----------------------------------------------------------*/

/* Structure used to take a snapshot of the USB status from within the ISR. */
typedef struct X_ISR_STATUS
{
	unsigned long ulISR;
	unsigned long ulCSR0;
	unsigned char ucFifoData[ 8 ];
} xISRStatus;

/* Structure used to hold the received requests. */
typedef struct
{
	unsigned char ucReqType;
	unsigned char ucRequest;
	unsigned short usValue;
	unsigned short usIndex;
	unsigned short usLength;
} xUSB_REQUEST;

typedef enum
{
	eNOTHING,
	eJUST_RESET,
	eJUST_GOT_CONFIG,
	eJUST_GOT_ADDRESS,
	eSENDING_EVEN_DESCRIPTOR,
	eREADY_TO_SEND
} eDRIVER_STATE;

/* Structure used to control the data being sent to the host. */
typedef struct
{
	unsigned char ucTxBuffer[ usbMAX_TX_MESSAGE_SIZE ];
	unsigned long ulNextCharIndex;
	unsigned long ulTotalDataLength;
} xTX_MESSAGE;

/*-----------------------------------------------------------*/

/*
 * The USB interrupt service routine.  This takes a snapshot of the USB
 * device at the time of the interrupt, clears the interrupts, and posts
 * the data to the USB processing task.
 */
__arm void vUSB_ISR( void );

/*
 * Called after the bus reset interrupt - this function readies all the
 * end points for communication.
 */
static void prvResetEndPoints( void );

/*
 * Setup the USB hardware, install the interrupt service routine and
 * initialise all the state variables.
 */
static void vInitUSBInterface( void );

/*
 * Decode and act upon an interrupt generated by the control end point.
 */
static void prvProcessEndPoint0Interrupt( xISRStatus *pxMessage );

/*
 * For simplicity requests are separated into device, interface, class
 * interface and end point requests.
 *
 * Decode and handle standard device requests originating on the control
 * end point.
 */
static void prvHandleStandardDeviceRequest( xUSB_REQUEST *pxRequest );

/*
 * For simplicity requests are separated into device, interface, class
 * interface and end point requests.
 *
 * Decode and handle standard interface requests originating on the control
 * end point.
 */
static void prvHandleStandardInterfaceRequest( xUSB_REQUEST *pxRequest );

/*
 * For simplicity requests are separated into device, interface, class
 * interface and end point requests.
 *
 * Decode and handle standard end point requests originating on the control
 * end point.
 */
static void prvHandleStandardEndPointRequest( xUSB_REQUEST *pxRequest );

/*
 * For simplicity requests are separated into device, interface, class
 * interface and end point requests.
 *
 * Decode and handle the class interface requests.
 */
static void prvHandleClassInterfaceRequest( xUSB_REQUEST *pxRequest );

/*
 * Setup the Tx buffer to send data in response to a control request.
 *
 * The data to be transmitted is buffered, the state variables are updated,
 * then prvSendNextSegment() is called to start the transmission off.  Once
 * the first segment has been sent the remaining segments are transmitted
 * in response to TXCOMP interrupts until the entire buffer has been
 * sent.
 */
static void prvSendControlData( unsigned char *pucData, unsigned short usRequestedLength, unsigned long ulLengthLeftToSend, long lSendingDescriptor );

/*
 * Examine the Tx buffer to see if there is any more data to be transmitted.
 *
 * If there is data to be transmitted then send the next segment.  A segment
 * can have a maximum of 8 bytes (this is defined as the maximum for the end
 * point by the descriptor).  The final segment may be less than 8 bytes if
 * the total data length was not an exact multiple of 8.
 */
static void prvSendNextSegment( void );

/*
 * A stall condition is forced each time the host makes a request that is not
 * supported by this minimal implementation.
 *
 * A stall is forced by setting the appropriate bit in the end points control
 * and status register.
 */
static void prvSendStall( void );

/*
 * A NULL (or zero length packet) is transmitted in acknowledge the reception
 * of certain events from the host.
 */
static void prvUSBTransmitNull( void );

/*
 * When the host requests a descriptor this function is called to determine
 * which descriptor is being requested and start its transmission.
 */
static void prvGetStandardInterfaceDescriptor( xUSB_REQUEST *pxRequest );

/*
 * This demo USB device enumerates as a simple 3 axis joystick.  Once
 * configured this function is periodically called to generate some sample
 * joystick data.
 *
 * The x and y axis are made to move in a square.  The z axis is made to
 * repeatedly increment up to its maximum.
 */
static void prvTransmitSampleValues( void );

/*
 * The created task to handle the USB demo functionality.
 */
void vUSBDemoTask( void *pvParameters );

/*-----------------------------------------------------------*/

/*
	- DESCRIPTOR DEFINITIONS -
*/

/* String descriptors used during the enumeration process.
These take the form:

{
	Length of descriptor,
	Descriptor type,
	Data
}
*/
const char pxLanguageStringDescriptor[] =
{
	4,
	usbDESCRIPTOR_TYPE_STRING,
	0x09, 0x04
};

const char pxManufacturerStringDescriptor[] =
{
	18,
	usbDESCRIPTOR_TYPE_STRING,

	'F', 0x00,
	'r', 0x00,
	'e', 0x00,
	'e', 0x00,
	'R', 0x00,
	'T', 0x00,
	'O', 0x00,
	'S', 0x00	
};

const char pxProductStringDescriptor[] =
{
	44,
	usbDESCRIPTOR_TYPE_STRING,

	'F', 0x00,
	'r', 0x00,
	'e', 0x00,
	'e', 0x00,
	'R', 0x00,
	'T', 0x00,
	'O', 0x00,
	'S', 0x00,
	'.', 0x00,
	'o', 0x00,
	'r', 0x00,
	'g', 0x00,
	' ', 0x00,
	'J', 0x00,
	'o', 0x00,
	'y', 0x00,
	's', 0x00,
	't', 0x00,
	'i', 0x00,
	'c', 0x00,
	'k', 0x00
};

const char pxConfigurationStringDescriptor[] =
{
	38,
	usbDESCRIPTOR_TYPE_STRING,

	'C', 0x00,
	'o', 0x00,
	'n', 0x00,
	'f', 0x00,
	'i', 0x00,
	'g', 0x00,
	'u', 0x00,
	'r', 0x00,
	'a', 0x00,
	't', 0x00,
	'i', 0x00,
	'o', 0x00,
	'n', 0x00,
	' ', 0x00,
	'N', 0x00,
	'a', 0x00,
	'm', 0x00,
	'e', 0x00
};

const char pxInterfaceStringDescriptor[] =
{
	30,
	usbDESCRIPTOR_TYPE_STRING,

	'I', 0x00,
	'n', 0x00,
	't', 0x00,
	'e', 0x00,
	'r', 0x00,
	'f', 0x00,
	'a', 0x00,
	'c', 0x00,
	'e', 0x00,
	' ', 0x00,
	'N', 0x00,
	'a', 0x00,
	'm', 0x00,
	'e', 0x00
};

/* Enumeration descriptors. */
const char pxReportDescriptor[] =
{
	 0x05,  0x01,	/* USAGE_PAGE (Generic Desktop)		*/
	 0x09,  0x04,	/* USAGE (Joystick)					*/
	 0xa1,  0x01,	/* COLLECTION (Application)			*/
	 0x05,  0x01,	/*   USAGE_PAGE (Generic Desktop)	*/
	 0x09,  0x01,	/*   USAGE (Pointer)				*/
	 0xa1,  0x00,	/*   COLLECTION (Physical)			*/
	 0x09,  0x30,	/*     USAGE (X)					*/
	 0x09,  0x31,	/*     USAGE (Y)					*/
	 0x09,  0x32,	/*     USAGE (Z)					*/
	 0x15,  0x81,	/*     LOGICAL_MINIMUM (-127)		*/
	 0x25,  0x7f,	/*     LOGICAL_MAXIMUM (127)		*/
	 0x75,  0x08,	/*     REPORT_SIZE (8)				*/
	 0x95,  0x03,	/*     REPORT_COUNT (3)				*/
	 0x81,  0x02,	/*     INPUT (Data,Var,Abs)			*/
	 0xc0,			/*   END_COLLECTION					*/
	 0xc0			/* END_COLLECTION					*/
};

const char pxDeviceDescriptor[] =
{
	/* Device descriptor */
	0x12,								/* bLength				*/
	0x01,								/* bDescriptorType		*/
	0x10, 0x01,							/* bcdUSBL				*/
	usbDEVICE_CLASS_VENDOR_SPECIFIC,	/* bDeviceClass:		*/
	0x00,								/* bDeviceSubclass:		*/
	0x00,								/* bDeviceProtocol:		*/
	0x08,								/* bMaxPacketSize0		*/
	0xFF, 0xFF,							/* idVendorL			*/
	0x01, 0x00,							/* idProductL			*/
	0x00, 0x01,							/* bcdDeviceL			*/
	usbMANUFACTURER_STRING,				/* iManufacturer		*/
	usbPRODUCT_STRING,					/* iProduct				*/
	0x00,								/* SerialNumber			*/
	0x01								/* bNumConfigs			*/
};

const char pxConfigDescriptor[] = {
	/* Configuration 1 descriptor */
	0x09,			/* CbLength									*/
	0x02,			/* CbDescriptorType							*/
	0x22, 0x00,		/* CwTotalLength 2 EP + Control				*/
	0x01,			/* CbNumInterfaces							*/
	0x01,			/* CbConfigurationValue						*/
	usbCONFIGURATION_STRING,/* CiConfiguration					*/
	usbBUS_POWERED,	/* CbmAttributes Bus powered + Remote Wakeup*/
	0x32,			/* CMaxPower: 100mA							*/

	/* Joystick Interface Descriptor Requirement */
	0x09,			/* bLength									*/
	0x04,			/* bDescriptorType							*/
	0x00,			/* bInterfaceNumber							*/
	0x00,			/* bAlternateSetting						*/
	0x01,			/* bNumEndpoints							*/
	0x03,			/* bInterfaceClass: HID code				*/
	0x00,			/* bInterfaceSubclass						*/
	0x00,			/* bInterfaceProtocol						*/
	usbINTERFACE_STRING,/* iInterface							*/

	/* HID Descriptor */
	0x09,			/* bLength									*/
	0x21,			/* bDescriptor type: HID Descriptor Type	*/
	0x00, 0x01,		/* bcdHID									*/
	0x00,			/* bCountryCode								*/
	0x01,			/* bNumDescriptors							*/
	usbHID_REPORT_DESCRIPTOR,	  /* bDescriptorType			*/
	sizeof( pxReportDescriptor ), 0x00, /* wItemLength			*/

	/* Endpoint 1 descriptor */
	0x07,			/* bLength									*/
	0x05,			/* bDescriptorType							*/
	0x81,			/* bEndpointAddress, Endpoint 01 - IN		*/
	0x03,			/* bmAttributes      INT					*/
	0x03, 0x00,		/* wMaxPacketSize: 3 bytes (x, y, z)		*/
	0x0A			/* bInterval								*/
};

/*-----------------------------------------------------------*/

/* File scope state variables. */
static unsigned char ucUSBConfig = ( unsigned char ) 0;
static unsigned long ulReceivedAddress = ( unsigned long ) 0;
static eDRIVER_STATE eDriverState = eNOTHING;

/* Array in which the USB interrupt status is passed between the ISR and task. */
static xISRStatus xISRMessages[ usbQUEUE_LENGTH + 1 ];

/* Structure used to control the characters being sent to the host. */
static xTX_MESSAGE pxCharsForTx;

/* Queue used to pass messages between the ISR and the task. */
static QueueHandle_t xUSBInterruptQueue;

/* ISR entry has to be written in the asm file as we want a context switch
to occur from within the ISR.  See the port documentation on the FreeRTOS.org
WEB site for more information. */
extern void vUSBISREntry( void );

/*-----------------------------------------------------------*/

/* Macros to manipulate the control and status registers.  These registers
cannot be accessed using a direct read modify write operation outside of the
ISR as some bits are left unchanged by writing with a 0, and some are left
unchanged by writing with a 1. */

#define usbINT_CLEAR_MASK	(AT91C_UDP_TXCOMP | AT91C_UDP_STALLSENT | AT91C_UDP_RXSETUP | AT91C_UDP_RX_DATA_BK0 | AT91C_UDP_RX_DATA_BK1 )

#define usbCSR_SET_BIT( pulValueNow, ulBit )											\
{																						\
	/* Set TXCOMP, RX_DATA_BK0, RXSETUP, */												\
	/* STALLSENT and RX_DATA_BK1 to 1 so the */											\
	/* write has no effect. */															\
	( * ( ( unsigned long * ) pulValueNow ) ) |= ( unsigned long ) 0x4f;		\
																						\
	/* Clear the FORCE_STALL and TXPKTRDY bits */										\
	/* so the write has no effect. */													\
	( * ( ( unsigned long * ) pulValueNow ) ) &= ( unsigned long ) 0xffffffcf;	\
																						\
	/* Set whichever bit we want set. */												\
	( * ( ( unsigned long * ) pulValueNow ) ) |= ( ulBit );							\
}

#define usbCSR_CLEAR_BIT( pulValueNow, ulBit )											\
{																						\
	/* Set TXCOMP, RX_DATA_BK0, RXSETUP, */												\
	/* STALLSENT and RX_DATA_BK1 to 1 so the */											\
	/* write has no effect. */															\
	( * ( ( unsigned long * ) pulValueNow ) ) |= ( unsigned long ) 0x4f;		\
																						\
	/* Clear the FORCE_STALL and TXPKTRDY bits */										\
	/* so the write has no effect. */													\
	( * ( ( unsigned long * ) pulValueNow ) ) &= ( unsigned long ) 0xffffffcf;	\
																						\
	/* Clear whichever bit we want clear. */											\
	( * ( ( unsigned long * ) pulValueNow ) ) &= ( ~ulBit );						\
}

/*-----------------------------------------------------------*/

__arm void vUSB_ISR( void )
{
portBASE_TYPE xHigherPriorityTaskWoken = pdFALSE;
static volatile unsigned long ulNextMessage = 0;
xISRStatus *pxMessage;
unsigned long ulTemp, ulRxBytes;

	/* Take the next message from the queue.  Note that usbQUEUE_LENGTH *must*
	be all 1's, as in 0x01, 0x03, 0x07, etc. */
	pxMessage = &( xISRMessages[ ( ulNextMessage & usbQUEUE_LENGTH ) ] );
	ulNextMessage++;

	/* Take a snapshot of the current USB state for processing at the task
	level. */
	pxMessage->ulISR = AT91C_BASE_UDP->UDP_ISR;
	pxMessage->ulCSR0 = AT91C_BASE_UDP->UDP_CSR[ usbEND_POINT_0 ];

	/* Clear the interrupts from the ICR register.  The bus end interrupt is
	cleared separately as it does not appear in the mask register. */
	AT91C_BASE_UDP->UDP_ICR = AT91C_BASE_UDP->UDP_IMR | AT91C_UDP_ENDBUSRES;
	
	/* If there are bytes in the FIFO then we have to retrieve them here.
	Ideally this would be done at the task level.  However we need to clear the
	RXSETUP interrupt before leaving the ISR, and this may cause the data in
	the FIFO to be overwritten.  Also the DIR bit has to be changed before the
	RXSETUP bit is cleared (as per the SAM7 manual). */
	ulTemp = pxMessage->ulCSR0;
	
	/* Are there any bytes in the FIFO? */
	ulRxBytes = ulTemp >> 16;
	ulRxBytes &= usbRX_COUNT_MASK;
	
	/* With this minimal implementation we are only interested in receiving
	setup bytes on the control end point. */
	if( ( ulRxBytes > 0 ) && ( ulTemp & AT91C_UDP_RXSETUP ) )
	{
		/* Take off 1 for a zero based index. */
		while( ulRxBytes > 0 )
		{
			ulRxBytes--;
			pxMessage->ucFifoData[ ulRxBytes ] = AT91C_BASE_UDP->UDP_FDR[ usbEND_POINT_0 ];			
		}
		
		/* The direction must be changed first. */
		usbCSR_SET_BIT( &ulTemp, ( AT91C_UDP_DIR ) );
		AT91C_BASE_UDP->UDP_CSR[ usbEND_POINT_0 ] = ulTemp;
	}
	
	/* Must write zero's to TXCOMP, STALLSENT, RXSETUP, and the RX DATA
	registers to clear the interrupts in the CSR register. */
	usbCSR_CLEAR_BIT( &ulTemp, usbINT_CLEAR_MASK );
	AT91C_BASE_UDP->UDP_CSR[ usbEND_POINT_0 ] = ulTemp;

	/* Also clear the interrupts in the CSR1 register. */
	ulTemp = AT91C_BASE_UDP->UDP_CSR[ usbEND_POINT_1 ];
	usbCSR_CLEAR_BIT( &ulTemp, usbINT_CLEAR_MASK );	
	AT91C_BASE_UDP->UDP_CSR[ usbEND_POINT_1 ] = ulTemp;

	/* The message now contains the entire state and optional data from
	the USB interrupt.  This can now be posted on the Rx queue ready for
	processing at the task level. */
	xQueueSendFromISR( xUSBInterruptQueue, &pxMessage, &xHigherPriorityTaskWoken );

	/* We may want to switch to the USB task, if this message has made
	it the highest priority task that is ready to execute. */
	portEND_SWITCHING_ISR( xHigherPriorityTaskWoken );

	/* Clear the AIC ready for the next interrupt. */		
	AT91C_BASE_AIC->AIC_EOICR = 0;
}
/*-----------------------------------------------------------*/

void vUSBDemoTask( void *pvParameters )
{
xISRStatus *pxMessage;

	/* The parameters are not used in this task. */
	( void ) pvParameters;

    /* Init USB device */
    portENTER_CRITICAL();
	    vInitUSBInterface();
    portEXIT_CRITICAL();

	/* Process interrupts as they arrive.   The ISR takes a snapshot of the
	interrupt status then posts the information on this queue for processing
	at the task level.  This simple demo implementation only processes
	a few interrupt sources. */
	for( ;; )
	{
		if( xQueueReceive( xUSBInterruptQueue, &pxMessage, usbSHORT_DELAY ) )
		{
			if( pxMessage->ulISR & AT91C_UDP_EPINT0 )
			{
				/* Process end point 0 interrupt. */
				prvProcessEndPoint0Interrupt( pxMessage );
			}

			if( pxMessage->ulISR & AT91C_UDP_ENDBUSRES )
			{
				/* Process an end of bus reset interrupt. */
				prvResetEndPoints();		
			}
		}
		else
		{
			/* The ISR did not post any data for us to process on the queue, so
			just generate and send some sample data. */
			if( eDriverState == eREADY_TO_SEND )
			{
				prvTransmitSampleValues();
			}
		}
	}
}
/*-----------------------------------------------------------*/

static void prvTransmitSampleValues( void )
{
unsigned long ulStatus;
static long lState = usbXUP;

/* Variables to hold dummy x, y and z joystick axis data. */
static signed char x = 0, y = 0, z = 0;

	/* Generate some sample data in the x and y axis - draw a square. */
	switch( lState )
	{
		case usbXUP	:	x += usbDATA_INC;
						if( x >= usbMAX_COORD )
						{
							lState = usbYUP;
						}
						break;
						
		case usbXDOWN :	x -= usbDATA_INC;
						if( x <= -usbMAX_COORD )
						{
							lState = usbYDOWN;
						}
						break;
						
		case usbYUP :	y += usbDATA_INC;
						if( y >= usbMAX_COORD )
						{
							lState = usbXDOWN;
						}
						break;
						
		case usbYDOWN :	y -= usbDATA_INC;
						if( y <= -usbMAX_COORD )
						{
							lState = usbXUP;
						}
						break;
	}

	/* Just make the z axis go up and down. */
	z += usbDATA_INC;

	/* Can we place data in the fifo? */
	if( !( AT91C_BASE_UDP->UDP_CSR[ usbEND_POINT_1 ] & AT91C_UDP_TXPKTRDY ) )
	{
		/* Write our sample data to the fifo. */
		AT91C_BASE_UDP->UDP_FDR[ usbEND_POINT_1 ] = x;
		AT91C_BASE_UDP->UDP_FDR[ usbEND_POINT_1 ] = y;
		AT91C_BASE_UDP->UDP_FDR[ usbEND_POINT_1 ] = z;
		
		/* Send the data. */
		portENTER_CRITICAL();
		{
			ulStatus = AT91C_BASE_UDP->UDP_CSR[ usbEND_POINT_1 ];
			usbCSR_SET_BIT( &ulStatus, ( AT91C_UDP_TXPKTRDY ) );
			AT91C_BASE_UDP->UDP_CSR[ usbEND_POINT_1 ] = ulStatus;
		}
		portEXIT_CRITICAL();
	}
}
/*-----------------------------------------------------------*/

static void prvUSBTransmitNull( void )
{
unsigned long ulStatus;

	/* Wait until the FIFO is free - even though we are not going to use it.
	THERE IS NO TIMEOUT HERE! */
	while( AT91C_BASE_UDP->UDP_CSR[ usbEND_POINT_0 ] & AT91C_UDP_TXPKTRDY )
	{
		vTaskDelay( usbSHORTEST_DELAY );
	}

	portENTER_CRITICAL();
	{
		/* Set the length of data to send to equal the index of the next byte
		to send.  This will prevent the ACK to this NULL packet causing any
		further data transmissions. */
		pxCharsForTx.ulTotalDataLength = pxCharsForTx.ulNextCharIndex;

		/* Set the TXPKTRDY bit to cause a transmission with no data. */
		ulStatus = AT91C_BASE_UDP->UDP_CSR[ usbEND_POINT_0 ];
		usbCSR_SET_BIT( &ulStatus, ( AT91C_UDP_TXPKTRDY ) );
		AT91C_BASE_UDP->UDP_CSR[ usbEND_POINT_0 ] = ulStatus;
	}
	portEXIT_CRITICAL();
}
/*-----------------------------------------------------------*/

static void prvSendStall( void )
{
unsigned long ulStatus;

	portENTER_CRITICAL();
	{
		/* Force a stall by simply setting the FORCESTALL bit in the CSR. */
		ulStatus = AT91C_BASE_UDP->UDP_CSR[ usbEND_POINT_0 ];
		usbCSR_SET_BIT( &ulStatus, AT91C_UDP_FORCESTALL );
		AT91C_BASE_UDP->UDP_CSR[ usbEND_POINT_0 ] = ulStatus;
	}
	portEXIT_CRITICAL();
}
/*-----------------------------------------------------------*/

static void prvResetEndPoints( void )
{
unsigned long ulTemp;

	eDriverState = eJUST_RESET;

	/* Reset all the end points. */
	AT91C_BASE_UDP->UDP_RSTEP  = usbEND_POINT_RESET_MASK;
	AT91C_BASE_UDP->UDP_RSTEP  = ( unsigned long ) 0x00;

	/* Enable data to be sent and received. */
	AT91C_BASE_UDP->UDP_FADDR = AT91C_UDP_FEN;

	/* Repair the configuration end point. */
	portENTER_CRITICAL();
	{
		ulTemp = AT91C_BASE_UDP->UDP_CSR[ usbEND_POINT_0 ];
		usbCSR_SET_BIT( &ulTemp, ( ( unsigned long ) ( AT91C_UDP_EPEDS | AT91C_UDP_EPTYPE_CTRL ) ) );
		AT91C_BASE_UDP->UDP_CSR[ usbEND_POINT_0 ] = ulTemp;
		AT91F_UDP_EnableIt( AT91C_BASE_UDP, AT91C_UDP_EPINT0 );
	}
	portEXIT_CRITICAL();
}
/*-----------------------------------------------------------*/

static void prvProcessEndPoint0Interrupt( xISRStatus *pxMessage )
{
	if( pxMessage->ulCSR0 & AT91C_UDP_RX_DATA_BK0 )
	{		
		/* We only expect to receive zero length data here as ACK's.
		Set the data pointer to the end of the current Tx packet to
		ensure we don't send out any more data. */	
		pxCharsForTx.ulNextCharIndex = pxCharsForTx.ulTotalDataLength;
	}

	if( pxMessage->ulCSR0 & AT91C_UDP_TXCOMP )
	{
		/* We received a TX complete interrupt.  What we do depends on
		what we sent to get this interrupt. */

		if( eDriverState == eJUST_GOT_CONFIG )
		{
			/* We sent an acknowledgement of a SET_CONFIG request.  We
			are now at the end of the enumeration. */
			AT91C_BASE_UDP->UDP_GLBSTATE = AT91C_UDP_CONFG;

			/* Read the end point for data transfer. */
			portENTER_CRITICAL();
			{
				unsigned long ulTemp;

				ulTemp = AT91C_BASE_UDP->UDP_CSR[ usbEND_POINT_1 ];					
				usbCSR_SET_BIT( &ulTemp, AT91C_UDP_EPEDS | AT91C_UDP_EPTYPE_INT_IN );
				AT91C_BASE_UDP->UDP_CSR[ usbEND_POINT_1 ] = ulTemp;		
				AT91F_UDP_EnableIt( AT91C_BASE_UDP, AT91C_UDP_EPINT1 );
			}
			portEXIT_CRITICAL();

			eDriverState = eREADY_TO_SEND;
		}		
		else if( eDriverState == eJUST_GOT_ADDRESS )
		{
			/* We sent an acknowledgement of a SET_ADDRESS request.  Move
			to the addressed state. */
			if( ulReceivedAddress != ( unsigned long ) 0 )
			{			
				AT91C_BASE_UDP->UDP_GLBSTATE = AT91C_UDP_FADDEN;
			}
			else
			{
				AT91C_BASE_UDP->UDP_GLBSTATE = 0;
			}			

			AT91C_BASE_UDP->UDP_FADDR = ( AT91C_UDP_FEN | ulReceivedAddress );		
			eDriverState = eNOTHING;
		}
		else
		{		
			/* The TXCOMP was not for any special type of transmission.  See
			if there is any more data to send. */
			prvSendNextSegment();
		}
	}

	if( pxMessage->ulCSR0 & AT91C_UDP_RXSETUP )
	{
		xUSB_REQUEST xRequest;
		unsigned char ucRequest;
		unsigned long ulRxBytes;

		/* A data packet is available. */	
		ulRxBytes = pxMessage->ulCSR0 >> 16;
		ulRxBytes &= usbRX_COUNT_MASK;

		if( ulRxBytes >= usbEXPECTED_NUMBER_OF_BYTES )
		{
			/* Create an xUSB_REQUEST variable from the raw bytes array. */

			xRequest.ucReqType = pxMessage->ucFifoData[ usbREQUEST_TYPE_INDEX ];
			xRequest.ucRequest = pxMessage->ucFifoData[ usbREQUEST_INDEX ];

			/* NOT PORTABLE CODE! */
			xRequest.usValue = pxMessage->ucFifoData[ usbVALUE_HIGH_BYTE ];
			xRequest.usValue <<= 8;
			xRequest.usValue |= pxMessage->ucFifoData[ usbVALUE_LOW_BYTE ];
						
			xRequest.usIndex = pxMessage->ucFifoData[ usbINDEX_HIGH_BYTE ];
			xRequest.usIndex <<= 8;
			xRequest.usIndex |= pxMessage->ucFifoData[ usbINDEX_LOW_BYTE ];
			
			xRequest.usLength = pxMessage->ucFifoData[ usbLENGTH_HIGH_BYTE ];
			xRequest.usLength <<= 8;
			xRequest.usLength |= pxMessage->ucFifoData[ usbLENGTH_LOW_BYTE ];
	
			/* Manipulate the ucRequestType and the ucRequest parameters to
			generate a zero based request selection.  This is just done to
			break up the requests into subsections for clarity.  The
			alternative would be to have more huge switch statement that would
			be difficult to optimise. */
			ucRequest = ( ( xRequest.ucReqType & 0x60 ) >> 3 );
			ucRequest |= ( xRequest.ucReqType & 0x03 );

			switch( ucRequest )
			{
				case usbSTANDARD_DEVICE_REQUEST:	
							/* Standard Device request */
							prvHandleStandardDeviceRequest( &xRequest );
							break;
	
				case usbSTANDARD_INTERFACE_REQUEST:	
							/* Standard Interface request */
							prvHandleStandardInterfaceRequest( &xRequest );
							break;
	
				case usbSTANDARD_END_POINT_REQUEST:	
							/* Standard Endpoint request */
							prvHandleStandardEndPointRequest( &xRequest );
							break;
	
				case usbCLASS_INTERFACE_REQUEST:	
							/* Class Interface request */
							prvHandleClassInterfaceRequest( &xRequest );
							break;
	
				default:	/* This is not something we want to respond to. */
							prvSendStall();	
			}
		}
	}
}
/*-----------------------------------------------------------*/

static void prvGetStandardDeviceDescriptor( xUSB_REQUEST *pxRequest )
{
	/* The type is in the high byte.  Return whatever has been requested. */
	switch( ( pxRequest->usValue & 0xff00 ) >> 8 )
	{
	    case usbDESCRIPTOR_TYPE_DEVICE:
			prvSendControlData( ( unsigned char * ) &pxDeviceDescriptor, pxRequest->usLength, sizeof( pxDeviceDescriptor ), pdTRUE );
		    break;
	
	    case usbDESCRIPTOR_TYPE_CONFIGURATION:
			prvSendControlData( ( unsigned char * ) &( pxConfigDescriptor ), pxRequest->usLength, sizeof( pxConfigDescriptor ), pdTRUE );
		    break;

	    case usbDESCRIPTOR_TYPE_STRING:

			/* The index to the string descriptor is the lower byte. */
		    switch( pxRequest->usValue & 0xff )
			{			
		        case usbLANGUAGE_STRING:
					prvSendControlData( ( unsigned char * ) &pxLanguageStringDescriptor, pxRequest->usLength, sizeof(pxLanguageStringDescriptor), pdTRUE );
			        break;

		        case usbMANUFACTURER_STRING:
					prvSendControlData( ( unsigned char * ) &pxManufacturerStringDescriptor, pxRequest->usLength, sizeof( pxManufacturerStringDescriptor ), pdTRUE );
			        break;

		        case usbPRODUCT_STRING:
					prvSendControlData( ( unsigned char * ) &pxProductStringDescriptor, pxRequest->usLength, sizeof( pxProductStringDescriptor ), pdTRUE );
			        break;

		        case usbCONFIGURATION_STRING:
					prvSendControlData( ( unsigned char * ) &pxConfigurationStringDescriptor, pxRequest->usLength, sizeof( pxConfigurationStringDescriptor ), pdTRUE );
			        break;

		        case usbINTERFACE_STRING:
					prvSendControlData( ( unsigned char * ) &pxInterfaceStringDescriptor, pxRequest->usLength, sizeof( pxInterfaceStringDescriptor ), pdTRUE );
			        break;

		        default:
			        /* Don't know what this string is. */
					prvSendStall();
					break;
			}

			break;

	    default:
			/* We are not responding to anything else. */
			prvSendStall();
		    break;
	}
}
/*-----------------------------------------------------------*/

static void prvHandleStandardDeviceRequest( xUSB_REQUEST *pxRequest )
{
unsigned short usStatus = 0;

	switch( pxRequest->ucRequest )
	{
	    case usbGET_STATUS_REQUEST:
			/* Just send two byte dummy status. */
			prvSendControlData( ( unsigned char * ) &usStatus, sizeof( usStatus ), sizeof( usStatus ), pdFALSE );
		    break;

	    case usbGET_DESCRIPTOR_REQUEST:
			/* Send device descriptor */
		    prvGetStandardDeviceDescriptor( pxRequest );
		    break;

	    case usbGET_CONFIGURATION_REQUEST:
			/* Send selected device configuration */
			prvSendControlData( ( unsigned char * ) &ucUSBConfig, sizeof( ucUSBConfig ), sizeof( ucUSBConfig ), pdFALSE );
		    break;

		case usbSET_FEATURE_REQUEST:
		    prvUSBTransmitNull();
		    break;

	    case usbSET_ADDRESS_REQUEST:
	    	
			/* Acknowledge the SET_ADDRESS, but (according to the manual) we
			cannot actually move to the addressed state until we get a TXCOMP
			interrupt from this NULL packet.  Therefore we just remember the
			address and set our state so we know we have received the address. */
	    	prvUSBTransmitNull();			
			eDriverState = eJUST_GOT_ADDRESS;	    	
			ulReceivedAddress = ( unsigned long ) pxRequest->usValue;
		    break;

	    case usbSET_CONFIGURATION_REQUEST:

			/* Acknowledge the SET_CONFIGURATION, but (according to the manual)
			we cannot actually move to the configured state until we get a
			TXCOMP interrupt from this NULL packet.  Therefore we just remember the
			config and set our state so we know we have received the go ahead. */			
			ucUSBConfig = ( unsigned char ) ( pxRequest->usValue & 0xff );
			eDriverState = eJUST_GOT_CONFIG;
			prvUSBTransmitNull();
		    break;

	    default:

		    /* We don't answer to anything else. */
			prvSendStall();
		    break;
	}
}
/*-----------------------------------------------------------*/

static void prvHandleClassInterfaceRequest( xUSB_REQUEST *pxRequest )
{
	switch( pxRequest->ucRequest )
	{
	    case usbSET_IDLE_REQUEST:
	    	prvUSBTransmitNull();
			break;

		/* This minimal implementation ignores these. */
	    case usbGET_REPORT_REQUEST:
	    case usbGET_IDLE_REQUEST:
	    case usbGET_PROTOCOL_REQUEST:
	    case usbSET_REPORT_REQUEST:
	    case usbSET_PROTOCOL_REQUEST:	
	    default:

			prvSendStall();
			break;
	}
}
/*-----------------------------------------------------------*/

static void prvGetStandardInterfaceDescriptor( xUSB_REQUEST *pxRequest )
{
	switch( ( pxRequest->usValue & ( unsigned short ) 0xff00 ) >> 8 )
	{
	    case usbHID_REPORT_DESCRIPTOR:
			prvSendControlData( ( unsigned char * ) pxReportDescriptor, pxRequest->usLength, sizeof( pxReportDescriptor ), pdTRUE );
		    break;

	    default:

			/* Don't expect to send any others. */
			prvSendStall();
		    break;
	}
}
/*-----------------------------------------------------------*/

static void prvHandleStandardInterfaceRequest( xUSB_REQUEST *pxRequest )
{
unsigned short usStatus = 0;

	switch( pxRequest->ucRequest )
	{
	    case usbGET_STATUS_REQUEST:
			/* Send dummy 2 bytes. */
			prvSendControlData( ( unsigned char * ) &usStatus, sizeof( usStatus ), sizeof( usStatus ), pdFALSE );
			break;

	    case usbGET_DESCRIPTOR_REQUEST:
			prvGetStandardInterfaceDescriptor( pxRequest );
			break;

		/* This minimal implementation does not respond to these. */
	    case usbGET_INTERFACE_REQUEST:
	    case usbSET_FEATURE_REQUEST:
	    case usbSET_INTERFACE_REQUEST:	

	    default:
			prvSendStall();
			break;
	}
}
/*-----------------------------------------------------------*/

static void prvHandleStandardEndPointRequest( xUSB_REQUEST *pxRequest )
{
	switch( pxRequest->ucRequest )
	{
		/* This minimal implementation does not expect to respond to these. */
	    case usbGET_STATUS_REQUEST:
	    case usbCLEAR_FEATURE_REQUEST:
	    case usbSET_FEATURE_REQUEST:

	    default:			
			prvSendStall();
			break;
	}
}
/*-----------------------------------------------------------*/

static void vInitUSBInterface( void )
{
volatile unsigned long ulTemp;

	/* Create the queue used to communicate between the USB ISR and task. */
	xUSBInterruptQueue = xQueueCreate( usbQUEUE_LENGTH + 1, sizeof( xISRStatus * ) );

	/* Initialise a few state variables. */
	pxCharsForTx.ulNextCharIndex = ( unsigned long ) 0;
	ucUSBConfig = ( unsigned char ) 0;
	eDriverState = eNOTHING;

	/* HARDWARE SETUP */

    /* Set the PLL USB Divider */
    AT91C_BASE_CKGR->CKGR_PLLR |= AT91C_CKGR_USBDIV_1;

    /* Enables the 48MHz USB clock UDPCK and System Peripheral USB Clock. */
    AT91C_BASE_PMC->PMC_SCER = AT91C_PMC_UDP;
    AT91C_BASE_PMC->PMC_PCER = (1 << AT91C_ID_UDP);

    /* Setup the PIO for the USB pull up resistor. */
    AT91F_PIO_CfgOutput(AT91C_BASE_PIOA,AT91C_PIO_PA16);

    /* Start without the pullup - this will get set at the end of this
	function. */
    AT91F_PIO_SetOutput( AT91C_BASE_PIOA, AT91C_PIO_PA16 );

	/* When using the USB debugger the peripheral registers do not always get
	set to the correct default values.  To make sure set the relevant registers
	manually here. */
	AT91C_BASE_UDP->UDP_IDR = ( unsigned long ) 0xffffffff;
	AT91C_BASE_UDP->UDP_ICR = ( unsigned long ) 0xffffffff;
	AT91C_BASE_UDP->UDP_CSR[ 0 ] = ( unsigned long ) 0x00;
	AT91C_BASE_UDP->UDP_CSR[ 1 ] = ( unsigned long ) 0x00;
	AT91C_BASE_UDP->UDP_GLBSTATE = 0;
	AT91C_BASE_UDP->UDP_FADDR = 0;

	/* Enable the transceiver. */
	AT91C_UDP_TRANSCEIVER_ENABLE = 0;

	/* Enable the USB interrupts - other interrupts get enabled as the
	enumeration process progresses. */
	AT91F_AIC_ConfigureIt( AT91C_BASE_AIC, AT91C_ID_UDP, usbINTERRUPT_PRIORITY, AT91C_AIC_SRCTYPE_INT_LEVEL_SENSITIVE, ( void (*)( void ) ) vUSBISREntry );
	AT91F_AIC_EnableIt( AT91C_BASE_AIC, AT91C_ID_UDP );

	/* Wait a short while before making our presence known. */
	vTaskDelay( usbINIT_DELAY );
    AT91F_PIO_ClearOutput(AT91C_BASE_PIOA, AT91C_PIO_PA16 );
}
/*-----------------------------------------------------------*/

static void prvSendControlData( unsigned char *pucData, unsigned short usRequestedLength, unsigned long ulLengthToSend, long lSendingDescriptor )
{
	if( ( ( unsigned long ) usRequestedLength < ulLengthToSend ) )
	{
		/* Cap the data length to that requested. */
		ulLengthToSend = ( unsigned short ) usRequestedLength;
	}
	else if( ( ulLengthToSend < ( unsigned long ) usRequestedLength ) && lSendingDescriptor )
	{
		/* We are sending a descriptor.  If the descriptor is an exact
		multiple of the FIFO length then it will have to be terminated
		with a NULL packet.  Set the state to indicate this if
		necessary. */
		if( ( ulLengthToSend % usbFIFO_LENGTH ) == 0 )
		{
			eDriverState = eSENDING_EVEN_DESCRIPTOR;
		}
	}

	/* Here we assume that the previous message has been sent.  THERE IS NO
	BUFFER OVERFLOW PROTECTION HERE.

	Copy the data to send into the buffer as we cannot send it all at once
	(if it is greater than 8 bytes in length). */
	memcpy( pxCharsForTx.ucTxBuffer, pucData, ulLengthToSend );

	/* Reinitialise the buffer index so we start sending from the start of
	the data. */
	pxCharsForTx.ulTotalDataLength = ulLengthToSend;
	pxCharsForTx.ulNextCharIndex = ( unsigned long ) 0;

	/* Send the first 8 bytes now.  The rest will get sent in response to
	TXCOMP interrupts. */
	prvSendNextSegment();
}
/*-----------------------------------------------------------*/

static void prvSendNextSegment( void )
{
volatile unsigned long ulNextLength, ulStatus, ulLengthLeftToSend;

	/* Is there any data to send? */
	if( pxCharsForTx.ulTotalDataLength > pxCharsForTx.ulNextCharIndex )
	{
		ulLengthLeftToSend = pxCharsForTx.ulTotalDataLength - pxCharsForTx.ulNextCharIndex;
	
		/* We can only send 8 bytes to the fifo at a time. */
		if( ulLengthLeftToSend > usbFIFO_LENGTH )
		{
			ulNextLength = usbFIFO_LENGTH;
		}
		else
		{
			ulNextLength = ulLengthLeftToSend;
		}

		/* Wait until we can place data in the fifo.  THERE IS NO TIMEOUT
		HERE! */
		while( AT91C_BASE_UDP->UDP_CSR[ usbEND_POINT_0 ] & AT91C_UDP_TXPKTRDY )
		{
			vTaskDelay( usbSHORTEST_DELAY );
		}

		/* Write the data to the FIFO. */
		while( ulNextLength > ( unsigned long ) 0 )
		{
			AT91C_BASE_UDP->UDP_FDR[ usbEND_POINT_0 ] = pxCharsForTx.ucTxBuffer[ pxCharsForTx.ulNextCharIndex ];
	
			ulNextLength--;
			pxCharsForTx.ulNextCharIndex++;
		}
	
		/* Start the transmission. */
		portENTER_CRITICAL();
		{
			ulStatus = AT91C_BASE_UDP->UDP_CSR[ usbEND_POINT_0 ];
			usbCSR_SET_BIT( &ulStatus, ( ( unsigned long ) 0x10 ) );
			AT91C_BASE_UDP->UDP_CSR[ usbEND_POINT_0 ] = ulStatus;
		}
		portEXIT_CRITICAL();
	}
	else
	{
		/* There is no data to send.  If we were sending a descriptor and the
		descriptor was an exact multiple of the max packet size then we need
		to send a null to terminate the transmission. */
		if( eDriverState == eSENDING_EVEN_DESCRIPTOR )
		{
			prvUSBTransmitNull();
			eDriverState = eNOTHING;
		}
	}
}



<|MERGE_RESOLUTION|>--- conflicted
+++ resolved
@@ -1,1272 +1,1268 @@
-/*
-<<<<<<< HEAD
- * FreeRTOS Kernel V10.3.0
-=======
- * FreeRTOS Kernel V10.4.1
->>>>>>> 5cc65129
- * Copyright (C) 2020 Amazon.com, Inc. or its affiliates.  All Rights Reserved.
- *
- * Permission is hereby granted, free of charge, to any person obtaining a copy of
- * this software and associated documentation files (the "Software"), to deal in
- * the Software without restriction, including without limitation the rights to
- * use, copy, modify, merge, publish, distribute, sublicense, and/or sell copies of
- * the Software, and to permit persons to whom the Software is furnished to do so,
- * subject to the following conditions:
- *
- * The above copyright notice and this permission notice shall be included in all
- * copies or substantial portions of the Software.
- *
- * THE SOFTWARE IS PROVIDED "AS IS", WITHOUT WARRANTY OF ANY KIND, EXPRESS OR
- * IMPLIED, INCLUDING BUT NOT LIMITED TO THE WARRANTIES OF MERCHANTABILITY, FITNESS
- * FOR A PARTICULAR PURPOSE AND NONINFRINGEMENT. IN NO EVENT SHALL THE AUTHORS OR
- * COPYRIGHT HOLDERS BE LIABLE FOR ANY CLAIM, DAMAGES OR OTHER LIABILITY, WHETHER
- * IN AN ACTION OF CONTRACT, TORT OR OTHERWISE, ARISING FROM, OUT OF OR IN
- * CONNECTION WITH THE SOFTWARE OR THE USE OR OTHER DEALINGS IN THE SOFTWARE.
- *
- * http://www.FreeRTOS.org
- * http://aws.amazon.com/freertos
- *
- * 1 tab == 4 spaces!
- */
-
-/*
-	Sample interrupt driven USB device driver.  This is a minimal implementation
-	for demonstration only.  Although functional, it is not a full and compliant
-	implementation.
-	
-	The USB device enumerates as a simple 3 axis joystick, and once configured
-	transmits 3 axis of data which can be viewed from the USB host machine.
-
-	This file implements the USB interrupt service routine, and a demo FreeRTOS
-	task.  The interrupt service routine handles the USB hardware - taking a
-	snapshot of the USB status at the point of the interrupt.  The task receives
-	the status information from the interrupt for processing at the task level.
-	
-	See the FreeRTOS.org WEB documentation for more information.
-*/
-
-/*
-	Changes from V2.5.5
-	
-	+ Descriptors that have a length that is an exact multiple of usbFIFO_LENGTH
-	  can now be transmitted.  To this end an extra parameter has been
-	  added to the prvSendControlData() function, and the state
-	  eSENDING_EVEN_DESCRIPTOR has been introduced.  Thanks to Scott Miller for
-	  assisting with this contribution.
-
-	Changes from V2.6.0
-
-	+ Replaced the duplicated RX_DATA_BK0 in the interrupt mask with the
-	  RX_DATA_BK1.
-*/
-
-/* Standard includes. */
-#include <string.h>
-
-/* Demo board includes. */
-#include "board.h"
-
-/* Scheduler includes. */
-#include "FreeRTOS.h"
-#include "task.h"
-#include "queue.h"
-
-
-/* Descriptor type definitions. */
-#define usbDESCRIPTOR_TYPE_DEVICE			( 0x01 )
-#define usbDESCRIPTOR_TYPE_CONFIGURATION	( 0x02 )
-#define usbDESCRIPTOR_TYPE_STRING			( 0x03 )
-
-/* USB request type definitions. */
-#define usbGET_REPORT_REQUEST				( 0x01 )
-#define usbGET_IDLE_REQUEST					( 0x02 )
-#define usbGET_PROTOCOL_REQUEST				( 0x03 )
-#define usbSET_REPORT_REQUEST				( 0x09 )
-#define usbSET_IDLE_REQUEST					( 0x0A )
-#define usbSET_PROTOCOL_REQUEST				( 0x0B )
-#define usbGET_CONFIGURATION_REQUEST		( 0x08 )
-#define usbGET_STATUS_REQUEST				( 0x00 )
-#define usbCLEAR_FEATURE_REQUEST			( 0x01 )
-#define usbSET_FEATURE_REQUEST				( 0x03 )
-#define usbSET_ADDRESS_REQUEST				( 0x05 )
-#define usbGET_DESCRIPTOR_REQUEST			( 0x06 )
-#define usbSET_CONFIGURATION_REQUEST		( 0x09 )
-#define usbGET_INTERFACE_REQUEST			( 0x0A )
-#define usbSET_INTERFACE_REQUEST			( 0x0B )
-
-
-/* Misc USB definitions. */
-#define usbDEVICE_CLASS_VENDOR_SPECIFIC		( 0xFF )
-#define usbBUS_POWERED						( 0x80 )
-#define usbHID_REPORT_DESCRIPTOR			( 0x22 )
-#define AT91C_UDP_TRANSCEIVER_ENABLE			( *( ( unsigned long * ) 0xfffb0074 ) )
-
-/* Index to the various string. */
-#define usbLANGUAGE_STRING					( 0 )
-#define usbMANUFACTURER_STRING				( 1 )
-#define usbPRODUCT_STRING					( 2 )
-#define usbCONFIGURATION_STRING				( 3 )
-#define usbINTERFACE_STRING					( 4 )
-
-/* Data indexes for reading the request from the xISRStatus.ucFifoData[]
-into xUSB_REQUEST.  The data order is designed for speed - so looks a
-little odd. */
-#define usbREQUEST_TYPE_INDEX				( 7 )
-#define usbREQUEST_INDEX					( 6 )
-#define usbVALUE_HIGH_BYTE					( 4 )
-#define usbVALUE_LOW_BYTE					( 5 )
-#define usbINDEX_HIGH_BYTE					( 2 )
-#define usbINDEX_LOW_BYTE					( 3 )
-#define usbLENGTH_HIGH_BYTE					( 0 )
-#define usbLENGTH_LOW_BYTE					( 1 )
-
-/* Misc application definitions. */
-#define usbINTERRUPT_PRIORITY				( 3 )
-#define usbQUEUE_LENGTH						( 0x3 )	/* Must have all bits set! */
-#define usbFIFO_LENGTH						( ( unsigned long ) 8 )
-#define usbEND_POINT_0						( 0 )
-#define usbEND_POINT_1						( 1 )
-#define usbXUP								( 1 )
-#define usbXDOWN							( 2 )
-#define usbYUP								( 3 )
-#define usbYDOWN							( 4 )
-#define usbMAX_COORD						( 120 )
-#define usbMAX_TX_MESSAGE_SIZE				( 128 )
-#define usbRX_COUNT_MASK					( ( unsigned long ) 0x7ff )
-#define AT91C_UDP_STALLSENT					AT91C_UDP_ISOERROR
-#define usbSHORTEST_DELAY					( ( TickType_t ) 1 )
-#define usbINIT_DELAY						( ( TickType_t ) 500 / portTICK_PERIOD_MS )
-#define usbSHORT_DELAY						( ( TickType_t ) 50 / portTICK_PERIOD_MS )
-#define usbEND_POINT_RESET_MASK				( ( unsigned long ) 0x0f )
-#define usbDATA_INC							( ( char ) 5 )
-#define usbEXPECTED_NUMBER_OF_BYTES			( ( unsigned long ) 8 )
-
-/* Control request types. */
-#define usbSTANDARD_DEVICE_REQUEST			( 0 )
-#define usbSTANDARD_INTERFACE_REQUEST		( 1 )
-#define usbSTANDARD_END_POINT_REQUEST		( 2 )
-#define usbCLASS_INTERFACE_REQUEST			( 5 )
-
-/*-----------------------------------------------------------*/
-
-/* Structure used to take a snapshot of the USB status from within the ISR. */
-typedef struct X_ISR_STATUS
-{
-	unsigned long ulISR;
-	unsigned long ulCSR0;
-	unsigned char ucFifoData[ 8 ];
-} xISRStatus;
-
-/* Structure used to hold the received requests. */
-typedef struct
-{
-	unsigned char ucReqType;
-	unsigned char ucRequest;
-	unsigned short usValue;
-	unsigned short usIndex;
-	unsigned short usLength;
-} xUSB_REQUEST;
-
-typedef enum
-{
-	eNOTHING,
-	eJUST_RESET,
-	eJUST_GOT_CONFIG,
-	eJUST_GOT_ADDRESS,
-	eSENDING_EVEN_DESCRIPTOR,
-	eREADY_TO_SEND
-} eDRIVER_STATE;
-
-/* Structure used to control the data being sent to the host. */
-typedef struct
-{
-	unsigned char ucTxBuffer[ usbMAX_TX_MESSAGE_SIZE ];
-	unsigned long ulNextCharIndex;
-	unsigned long ulTotalDataLength;
-} xTX_MESSAGE;
-
-/*-----------------------------------------------------------*/
-
-/*
- * The USB interrupt service routine.  This takes a snapshot of the USB
- * device at the time of the interrupt, clears the interrupts, and posts
- * the data to the USB processing task.
- */
-__arm void vUSB_ISR( void );
-
-/*
- * Called after the bus reset interrupt - this function readies all the
- * end points for communication.
- */
-static void prvResetEndPoints( void );
-
-/*
- * Setup the USB hardware, install the interrupt service routine and
- * initialise all the state variables.
- */
-static void vInitUSBInterface( void );
-
-/*
- * Decode and act upon an interrupt generated by the control end point.
- */
-static void prvProcessEndPoint0Interrupt( xISRStatus *pxMessage );
-
-/*
- * For simplicity requests are separated into device, interface, class
- * interface and end point requests.
- *
- * Decode and handle standard device requests originating on the control
- * end point.
- */
-static void prvHandleStandardDeviceRequest( xUSB_REQUEST *pxRequest );
-
-/*
- * For simplicity requests are separated into device, interface, class
- * interface and end point requests.
- *
- * Decode and handle standard interface requests originating on the control
- * end point.
- */
-static void prvHandleStandardInterfaceRequest( xUSB_REQUEST *pxRequest );
-
-/*
- * For simplicity requests are separated into device, interface, class
- * interface and end point requests.
- *
- * Decode and handle standard end point requests originating on the control
- * end point.
- */
-static void prvHandleStandardEndPointRequest( xUSB_REQUEST *pxRequest );
-
-/*
- * For simplicity requests are separated into device, interface, class
- * interface and end point requests.
- *
- * Decode and handle the class interface requests.
- */
-static void prvHandleClassInterfaceRequest( xUSB_REQUEST *pxRequest );
-
-/*
- * Setup the Tx buffer to send data in response to a control request.
- *
- * The data to be transmitted is buffered, the state variables are updated,
- * then prvSendNextSegment() is called to start the transmission off.  Once
- * the first segment has been sent the remaining segments are transmitted
- * in response to TXCOMP interrupts until the entire buffer has been
- * sent.
- */
-static void prvSendControlData( unsigned char *pucData, unsigned short usRequestedLength, unsigned long ulLengthLeftToSend, long lSendingDescriptor );
-
-/*
- * Examine the Tx buffer to see if there is any more data to be transmitted.
- *
- * If there is data to be transmitted then send the next segment.  A segment
- * can have a maximum of 8 bytes (this is defined as the maximum for the end
- * point by the descriptor).  The final segment may be less than 8 bytes if
- * the total data length was not an exact multiple of 8.
- */
-static void prvSendNextSegment( void );
-
-/*
- * A stall condition is forced each time the host makes a request that is not
- * supported by this minimal implementation.
- *
- * A stall is forced by setting the appropriate bit in the end points control
- * and status register.
- */
-static void prvSendStall( void );
-
-/*
- * A NULL (or zero length packet) is transmitted in acknowledge the reception
- * of certain events from the host.
- */
-static void prvUSBTransmitNull( void );
-
-/*
- * When the host requests a descriptor this function is called to determine
- * which descriptor is being requested and start its transmission.
- */
-static void prvGetStandardInterfaceDescriptor( xUSB_REQUEST *pxRequest );
-
-/*
- * This demo USB device enumerates as a simple 3 axis joystick.  Once
- * configured this function is periodically called to generate some sample
- * joystick data.
- *
- * The x and y axis are made to move in a square.  The z axis is made to
- * repeatedly increment up to its maximum.
- */
-static void prvTransmitSampleValues( void );
-
-/*
- * The created task to handle the USB demo functionality.
- */
-void vUSBDemoTask( void *pvParameters );
-
-/*-----------------------------------------------------------*/
-
-/*
-	- DESCRIPTOR DEFINITIONS -
-*/
-
-/* String descriptors used during the enumeration process.
-These take the form:
-
-{
-	Length of descriptor,
-	Descriptor type,
-	Data
-}
-*/
-const char pxLanguageStringDescriptor[] =
-{
-	4,
-	usbDESCRIPTOR_TYPE_STRING,
-	0x09, 0x04
-};
-
-const char pxManufacturerStringDescriptor[] =
-{
-	18,
-	usbDESCRIPTOR_TYPE_STRING,
-
-	'F', 0x00,
-	'r', 0x00,
-	'e', 0x00,
-	'e', 0x00,
-	'R', 0x00,
-	'T', 0x00,
-	'O', 0x00,
-	'S', 0x00	
-};
-
-const char pxProductStringDescriptor[] =
-{
-	44,
-	usbDESCRIPTOR_TYPE_STRING,
-
-	'F', 0x00,
-	'r', 0x00,
-	'e', 0x00,
-	'e', 0x00,
-	'R', 0x00,
-	'T', 0x00,
-	'O', 0x00,
-	'S', 0x00,
-	'.', 0x00,
-	'o', 0x00,
-	'r', 0x00,
-	'g', 0x00,
-	' ', 0x00,
-	'J', 0x00,
-	'o', 0x00,
-	'y', 0x00,
-	's', 0x00,
-	't', 0x00,
-	'i', 0x00,
-	'c', 0x00,
-	'k', 0x00
-};
-
-const char pxConfigurationStringDescriptor[] =
-{
-	38,
-	usbDESCRIPTOR_TYPE_STRING,
-
-	'C', 0x00,
-	'o', 0x00,
-	'n', 0x00,
-	'f', 0x00,
-	'i', 0x00,
-	'g', 0x00,
-	'u', 0x00,
-	'r', 0x00,
-	'a', 0x00,
-	't', 0x00,
-	'i', 0x00,
-	'o', 0x00,
-	'n', 0x00,
-	' ', 0x00,
-	'N', 0x00,
-	'a', 0x00,
-	'm', 0x00,
-	'e', 0x00
-};
-
-const char pxInterfaceStringDescriptor[] =
-{
-	30,
-	usbDESCRIPTOR_TYPE_STRING,
-
-	'I', 0x00,
-	'n', 0x00,
-	't', 0x00,
-	'e', 0x00,
-	'r', 0x00,
-	'f', 0x00,
-	'a', 0x00,
-	'c', 0x00,
-	'e', 0x00,
-	' ', 0x00,
-	'N', 0x00,
-	'a', 0x00,
-	'm', 0x00,
-	'e', 0x00
-};
-
-/* Enumeration descriptors. */
-const char pxReportDescriptor[] =
-{
-	 0x05,  0x01,	/* USAGE_PAGE (Generic Desktop)		*/
-	 0x09,  0x04,	/* USAGE (Joystick)					*/
-	 0xa1,  0x01,	/* COLLECTION (Application)			*/
-	 0x05,  0x01,	/*   USAGE_PAGE (Generic Desktop)	*/
-	 0x09,  0x01,	/*   USAGE (Pointer)				*/
-	 0xa1,  0x00,	/*   COLLECTION (Physical)			*/
-	 0x09,  0x30,	/*     USAGE (X)					*/
-	 0x09,  0x31,	/*     USAGE (Y)					*/
-	 0x09,  0x32,	/*     USAGE (Z)					*/
-	 0x15,  0x81,	/*     LOGICAL_MINIMUM (-127)		*/
-	 0x25,  0x7f,	/*     LOGICAL_MAXIMUM (127)		*/
-	 0x75,  0x08,	/*     REPORT_SIZE (8)				*/
-	 0x95,  0x03,	/*     REPORT_COUNT (3)				*/
-	 0x81,  0x02,	/*     INPUT (Data,Var,Abs)			*/
-	 0xc0,			/*   END_COLLECTION					*/
-	 0xc0			/* END_COLLECTION					*/
-};
-
-const char pxDeviceDescriptor[] =
-{
-	/* Device descriptor */
-	0x12,								/* bLength				*/
-	0x01,								/* bDescriptorType		*/
-	0x10, 0x01,							/* bcdUSBL				*/
-	usbDEVICE_CLASS_VENDOR_SPECIFIC,	/* bDeviceClass:		*/
-	0x00,								/* bDeviceSubclass:		*/
-	0x00,								/* bDeviceProtocol:		*/
-	0x08,								/* bMaxPacketSize0		*/
-	0xFF, 0xFF,							/* idVendorL			*/
-	0x01, 0x00,							/* idProductL			*/
-	0x00, 0x01,							/* bcdDeviceL			*/
-	usbMANUFACTURER_STRING,				/* iManufacturer		*/
-	usbPRODUCT_STRING,					/* iProduct				*/
-	0x00,								/* SerialNumber			*/
-	0x01								/* bNumConfigs			*/
-};
-
-const char pxConfigDescriptor[] = {
-	/* Configuration 1 descriptor */
-	0x09,			/* CbLength									*/
-	0x02,			/* CbDescriptorType							*/
-	0x22, 0x00,		/* CwTotalLength 2 EP + Control				*/
-	0x01,			/* CbNumInterfaces							*/
-	0x01,			/* CbConfigurationValue						*/
-	usbCONFIGURATION_STRING,/* CiConfiguration					*/
-	usbBUS_POWERED,	/* CbmAttributes Bus powered + Remote Wakeup*/
-	0x32,			/* CMaxPower: 100mA							*/
-
-	/* Joystick Interface Descriptor Requirement */
-	0x09,			/* bLength									*/
-	0x04,			/* bDescriptorType							*/
-	0x00,			/* bInterfaceNumber							*/
-	0x00,			/* bAlternateSetting						*/
-	0x01,			/* bNumEndpoints							*/
-	0x03,			/* bInterfaceClass: HID code				*/
-	0x00,			/* bInterfaceSubclass						*/
-	0x00,			/* bInterfaceProtocol						*/
-	usbINTERFACE_STRING,/* iInterface							*/
-
-	/* HID Descriptor */
-	0x09,			/* bLength									*/
-	0x21,			/* bDescriptor type: HID Descriptor Type	*/
-	0x00, 0x01,		/* bcdHID									*/
-	0x00,			/* bCountryCode								*/
-	0x01,			/* bNumDescriptors							*/
-	usbHID_REPORT_DESCRIPTOR,	  /* bDescriptorType			*/
-	sizeof( pxReportDescriptor ), 0x00, /* wItemLength			*/
-
-	/* Endpoint 1 descriptor */
-	0x07,			/* bLength									*/
-	0x05,			/* bDescriptorType							*/
-	0x81,			/* bEndpointAddress, Endpoint 01 - IN		*/
-	0x03,			/* bmAttributes      INT					*/
-	0x03, 0x00,		/* wMaxPacketSize: 3 bytes (x, y, z)		*/
-	0x0A			/* bInterval								*/
-};
-
-/*-----------------------------------------------------------*/
-
-/* File scope state variables. */
-static unsigned char ucUSBConfig = ( unsigned char ) 0;
-static unsigned long ulReceivedAddress = ( unsigned long ) 0;
-static eDRIVER_STATE eDriverState = eNOTHING;
-
-/* Array in which the USB interrupt status is passed between the ISR and task. */
-static xISRStatus xISRMessages[ usbQUEUE_LENGTH + 1 ];
-
-/* Structure used to control the characters being sent to the host. */
-static xTX_MESSAGE pxCharsForTx;
-
-/* Queue used to pass messages between the ISR and the task. */
-static QueueHandle_t xUSBInterruptQueue;
-
-/* ISR entry has to be written in the asm file as we want a context switch
-to occur from within the ISR.  See the port documentation on the FreeRTOS.org
-WEB site for more information. */
-extern void vUSBISREntry( void );
-
-/*-----------------------------------------------------------*/
-
-/* Macros to manipulate the control and status registers.  These registers
-cannot be accessed using a direct read modify write operation outside of the
-ISR as some bits are left unchanged by writing with a 0, and some are left
-unchanged by writing with a 1. */
-
-#define usbINT_CLEAR_MASK	(AT91C_UDP_TXCOMP | AT91C_UDP_STALLSENT | AT91C_UDP_RXSETUP | AT91C_UDP_RX_DATA_BK0 | AT91C_UDP_RX_DATA_BK1 )
-
-#define usbCSR_SET_BIT( pulValueNow, ulBit )											\
-{																						\
-	/* Set TXCOMP, RX_DATA_BK0, RXSETUP, */												\
-	/* STALLSENT and RX_DATA_BK1 to 1 so the */											\
-	/* write has no effect. */															\
-	( * ( ( unsigned long * ) pulValueNow ) ) |= ( unsigned long ) 0x4f;		\
-																						\
-	/* Clear the FORCE_STALL and TXPKTRDY bits */										\
-	/* so the write has no effect. */													\
-	( * ( ( unsigned long * ) pulValueNow ) ) &= ( unsigned long ) 0xffffffcf;	\
-																						\
-	/* Set whichever bit we want set. */												\
-	( * ( ( unsigned long * ) pulValueNow ) ) |= ( ulBit );							\
-}
-
-#define usbCSR_CLEAR_BIT( pulValueNow, ulBit )											\
-{																						\
-	/* Set TXCOMP, RX_DATA_BK0, RXSETUP, */												\
-	/* STALLSENT and RX_DATA_BK1 to 1 so the */											\
-	/* write has no effect. */															\
-	( * ( ( unsigned long * ) pulValueNow ) ) |= ( unsigned long ) 0x4f;		\
-																						\
-	/* Clear the FORCE_STALL and TXPKTRDY bits */										\
-	/* so the write has no effect. */													\
-	( * ( ( unsigned long * ) pulValueNow ) ) &= ( unsigned long ) 0xffffffcf;	\
-																						\
-	/* Clear whichever bit we want clear. */											\
-	( * ( ( unsigned long * ) pulValueNow ) ) &= ( ~ulBit );						\
-}
-
-/*-----------------------------------------------------------*/
-
-__arm void vUSB_ISR( void )
-{
-portBASE_TYPE xHigherPriorityTaskWoken = pdFALSE;
-static volatile unsigned long ulNextMessage = 0;
-xISRStatus *pxMessage;
-unsigned long ulTemp, ulRxBytes;
-
-	/* Take the next message from the queue.  Note that usbQUEUE_LENGTH *must*
-	be all 1's, as in 0x01, 0x03, 0x07, etc. */
-	pxMessage = &( xISRMessages[ ( ulNextMessage & usbQUEUE_LENGTH ) ] );
-	ulNextMessage++;
-
-	/* Take a snapshot of the current USB state for processing at the task
-	level. */
-	pxMessage->ulISR = AT91C_BASE_UDP->UDP_ISR;
-	pxMessage->ulCSR0 = AT91C_BASE_UDP->UDP_CSR[ usbEND_POINT_0 ];
-
-	/* Clear the interrupts from the ICR register.  The bus end interrupt is
-	cleared separately as it does not appear in the mask register. */
-	AT91C_BASE_UDP->UDP_ICR = AT91C_BASE_UDP->UDP_IMR | AT91C_UDP_ENDBUSRES;
-	
-	/* If there are bytes in the FIFO then we have to retrieve them here.
-	Ideally this would be done at the task level.  However we need to clear the
-	RXSETUP interrupt before leaving the ISR, and this may cause the data in
-	the FIFO to be overwritten.  Also the DIR bit has to be changed before the
-	RXSETUP bit is cleared (as per the SAM7 manual). */
-	ulTemp = pxMessage->ulCSR0;
-	
-	/* Are there any bytes in the FIFO? */
-	ulRxBytes = ulTemp >> 16;
-	ulRxBytes &= usbRX_COUNT_MASK;
-	
-	/* With this minimal implementation we are only interested in receiving
-	setup bytes on the control end point. */
-	if( ( ulRxBytes > 0 ) && ( ulTemp & AT91C_UDP_RXSETUP ) )
-	{
-		/* Take off 1 for a zero based index. */
-		while( ulRxBytes > 0 )
-		{
-			ulRxBytes--;
-			pxMessage->ucFifoData[ ulRxBytes ] = AT91C_BASE_UDP->UDP_FDR[ usbEND_POINT_0 ];			
-		}
-		
-		/* The direction must be changed first. */
-		usbCSR_SET_BIT( &ulTemp, ( AT91C_UDP_DIR ) );
-		AT91C_BASE_UDP->UDP_CSR[ usbEND_POINT_0 ] = ulTemp;
-	}
-	
-	/* Must write zero's to TXCOMP, STALLSENT, RXSETUP, and the RX DATA
-	registers to clear the interrupts in the CSR register. */
-	usbCSR_CLEAR_BIT( &ulTemp, usbINT_CLEAR_MASK );
-	AT91C_BASE_UDP->UDP_CSR[ usbEND_POINT_0 ] = ulTemp;
-
-	/* Also clear the interrupts in the CSR1 register. */
-	ulTemp = AT91C_BASE_UDP->UDP_CSR[ usbEND_POINT_1 ];
-	usbCSR_CLEAR_BIT( &ulTemp, usbINT_CLEAR_MASK );	
-	AT91C_BASE_UDP->UDP_CSR[ usbEND_POINT_1 ] = ulTemp;
-
-	/* The message now contains the entire state and optional data from
-	the USB interrupt.  This can now be posted on the Rx queue ready for
-	processing at the task level. */
-	xQueueSendFromISR( xUSBInterruptQueue, &pxMessage, &xHigherPriorityTaskWoken );
-
-	/* We may want to switch to the USB task, if this message has made
-	it the highest priority task that is ready to execute. */
-	portEND_SWITCHING_ISR( xHigherPriorityTaskWoken );
-
-	/* Clear the AIC ready for the next interrupt. */		
-	AT91C_BASE_AIC->AIC_EOICR = 0;
-}
-/*-----------------------------------------------------------*/
-
-void vUSBDemoTask( void *pvParameters )
-{
-xISRStatus *pxMessage;
-
-	/* The parameters are not used in this task. */
-	( void ) pvParameters;
-
-    /* Init USB device */
-    portENTER_CRITICAL();
-	    vInitUSBInterface();
-    portEXIT_CRITICAL();
-
-	/* Process interrupts as they arrive.   The ISR takes a snapshot of the
-	interrupt status then posts the information on this queue for processing
-	at the task level.  This simple demo implementation only processes
-	a few interrupt sources. */
-	for( ;; )
-	{
-		if( xQueueReceive( xUSBInterruptQueue, &pxMessage, usbSHORT_DELAY ) )
-		{
-			if( pxMessage->ulISR & AT91C_UDP_EPINT0 )
-			{
-				/* Process end point 0 interrupt. */
-				prvProcessEndPoint0Interrupt( pxMessage );
-			}
-
-			if( pxMessage->ulISR & AT91C_UDP_ENDBUSRES )
-			{
-				/* Process an end of bus reset interrupt. */
-				prvResetEndPoints();		
-			}
-		}
-		else
-		{
-			/* The ISR did not post any data for us to process on the queue, so
-			just generate and send some sample data. */
-			if( eDriverState == eREADY_TO_SEND )
-			{
-				prvTransmitSampleValues();
-			}
-		}
-	}
-}
-/*-----------------------------------------------------------*/
-
-static void prvTransmitSampleValues( void )
-{
-unsigned long ulStatus;
-static long lState = usbXUP;
-
-/* Variables to hold dummy x, y and z joystick axis data. */
-static signed char x = 0, y = 0, z = 0;
-
-	/* Generate some sample data in the x and y axis - draw a square. */
-	switch( lState )
-	{
-		case usbXUP	:	x += usbDATA_INC;
-						if( x >= usbMAX_COORD )
-						{
-							lState = usbYUP;
-						}
-						break;
-						
-		case usbXDOWN :	x -= usbDATA_INC;
-						if( x <= -usbMAX_COORD )
-						{
-							lState = usbYDOWN;
-						}
-						break;
-						
-		case usbYUP :	y += usbDATA_INC;
-						if( y >= usbMAX_COORD )
-						{
-							lState = usbXDOWN;
-						}
-						break;
-						
-		case usbYDOWN :	y -= usbDATA_INC;
-						if( y <= -usbMAX_COORD )
-						{
-							lState = usbXUP;
-						}
-						break;
-	}
-
-	/* Just make the z axis go up and down. */
-	z += usbDATA_INC;
-
-	/* Can we place data in the fifo? */
-	if( !( AT91C_BASE_UDP->UDP_CSR[ usbEND_POINT_1 ] & AT91C_UDP_TXPKTRDY ) )
-	{
-		/* Write our sample data to the fifo. */
-		AT91C_BASE_UDP->UDP_FDR[ usbEND_POINT_1 ] = x;
-		AT91C_BASE_UDP->UDP_FDR[ usbEND_POINT_1 ] = y;
-		AT91C_BASE_UDP->UDP_FDR[ usbEND_POINT_1 ] = z;
-		
-		/* Send the data. */
-		portENTER_CRITICAL();
-		{
-			ulStatus = AT91C_BASE_UDP->UDP_CSR[ usbEND_POINT_1 ];
-			usbCSR_SET_BIT( &ulStatus, ( AT91C_UDP_TXPKTRDY ) );
-			AT91C_BASE_UDP->UDP_CSR[ usbEND_POINT_1 ] = ulStatus;
-		}
-		portEXIT_CRITICAL();
-	}
-}
-/*-----------------------------------------------------------*/
-
-static void prvUSBTransmitNull( void )
-{
-unsigned long ulStatus;
-
-	/* Wait until the FIFO is free - even though we are not going to use it.
-	THERE IS NO TIMEOUT HERE! */
-	while( AT91C_BASE_UDP->UDP_CSR[ usbEND_POINT_0 ] & AT91C_UDP_TXPKTRDY )
-	{
-		vTaskDelay( usbSHORTEST_DELAY );
-	}
-
-	portENTER_CRITICAL();
-	{
-		/* Set the length of data to send to equal the index of the next byte
-		to send.  This will prevent the ACK to this NULL packet causing any
-		further data transmissions. */
-		pxCharsForTx.ulTotalDataLength = pxCharsForTx.ulNextCharIndex;
-
-		/* Set the TXPKTRDY bit to cause a transmission with no data. */
-		ulStatus = AT91C_BASE_UDP->UDP_CSR[ usbEND_POINT_0 ];
-		usbCSR_SET_BIT( &ulStatus, ( AT91C_UDP_TXPKTRDY ) );
-		AT91C_BASE_UDP->UDP_CSR[ usbEND_POINT_0 ] = ulStatus;
-	}
-	portEXIT_CRITICAL();
-}
-/*-----------------------------------------------------------*/
-
-static void prvSendStall( void )
-{
-unsigned long ulStatus;
-
-	portENTER_CRITICAL();
-	{
-		/* Force a stall by simply setting the FORCESTALL bit in the CSR. */
-		ulStatus = AT91C_BASE_UDP->UDP_CSR[ usbEND_POINT_0 ];
-		usbCSR_SET_BIT( &ulStatus, AT91C_UDP_FORCESTALL );
-		AT91C_BASE_UDP->UDP_CSR[ usbEND_POINT_0 ] = ulStatus;
-	}
-	portEXIT_CRITICAL();
-}
-/*-----------------------------------------------------------*/
-
-static void prvResetEndPoints( void )
-{
-unsigned long ulTemp;
-
-	eDriverState = eJUST_RESET;
-
-	/* Reset all the end points. */
-	AT91C_BASE_UDP->UDP_RSTEP  = usbEND_POINT_RESET_MASK;
-	AT91C_BASE_UDP->UDP_RSTEP  = ( unsigned long ) 0x00;
-
-	/* Enable data to be sent and received. */
-	AT91C_BASE_UDP->UDP_FADDR = AT91C_UDP_FEN;
-
-	/* Repair the configuration end point. */
-	portENTER_CRITICAL();
-	{
-		ulTemp = AT91C_BASE_UDP->UDP_CSR[ usbEND_POINT_0 ];
-		usbCSR_SET_BIT( &ulTemp, ( ( unsigned long ) ( AT91C_UDP_EPEDS | AT91C_UDP_EPTYPE_CTRL ) ) );
-		AT91C_BASE_UDP->UDP_CSR[ usbEND_POINT_0 ] = ulTemp;
-		AT91F_UDP_EnableIt( AT91C_BASE_UDP, AT91C_UDP_EPINT0 );
-	}
-	portEXIT_CRITICAL();
-}
-/*-----------------------------------------------------------*/
-
-static void prvProcessEndPoint0Interrupt( xISRStatus *pxMessage )
-{
-	if( pxMessage->ulCSR0 & AT91C_UDP_RX_DATA_BK0 )
-	{		
-		/* We only expect to receive zero length data here as ACK's.
-		Set the data pointer to the end of the current Tx packet to
-		ensure we don't send out any more data. */	
-		pxCharsForTx.ulNextCharIndex = pxCharsForTx.ulTotalDataLength;
-	}
-
-	if( pxMessage->ulCSR0 & AT91C_UDP_TXCOMP )
-	{
-		/* We received a TX complete interrupt.  What we do depends on
-		what we sent to get this interrupt. */
-
-		if( eDriverState == eJUST_GOT_CONFIG )
-		{
-			/* We sent an acknowledgement of a SET_CONFIG request.  We
-			are now at the end of the enumeration. */
-			AT91C_BASE_UDP->UDP_GLBSTATE = AT91C_UDP_CONFG;
-
-			/* Read the end point for data transfer. */
-			portENTER_CRITICAL();
-			{
-				unsigned long ulTemp;
-
-				ulTemp = AT91C_BASE_UDP->UDP_CSR[ usbEND_POINT_1 ];					
-				usbCSR_SET_BIT( &ulTemp, AT91C_UDP_EPEDS | AT91C_UDP_EPTYPE_INT_IN );
-				AT91C_BASE_UDP->UDP_CSR[ usbEND_POINT_1 ] = ulTemp;		
-				AT91F_UDP_EnableIt( AT91C_BASE_UDP, AT91C_UDP_EPINT1 );
-			}
-			portEXIT_CRITICAL();
-
-			eDriverState = eREADY_TO_SEND;
-		}		
-		else if( eDriverState == eJUST_GOT_ADDRESS )
-		{
-			/* We sent an acknowledgement of a SET_ADDRESS request.  Move
-			to the addressed state. */
-			if( ulReceivedAddress != ( unsigned long ) 0 )
-			{			
-				AT91C_BASE_UDP->UDP_GLBSTATE = AT91C_UDP_FADDEN;
-			}
-			else
-			{
-				AT91C_BASE_UDP->UDP_GLBSTATE = 0;
-			}			
-
-			AT91C_BASE_UDP->UDP_FADDR = ( AT91C_UDP_FEN | ulReceivedAddress );		
-			eDriverState = eNOTHING;
-		}
-		else
-		{		
-			/* The TXCOMP was not for any special type of transmission.  See
-			if there is any more data to send. */
-			prvSendNextSegment();
-		}
-	}
-
-	if( pxMessage->ulCSR0 & AT91C_UDP_RXSETUP )
-	{
-		xUSB_REQUEST xRequest;
-		unsigned char ucRequest;
-		unsigned long ulRxBytes;
-
-		/* A data packet is available. */	
-		ulRxBytes = pxMessage->ulCSR0 >> 16;
-		ulRxBytes &= usbRX_COUNT_MASK;
-
-		if( ulRxBytes >= usbEXPECTED_NUMBER_OF_BYTES )
-		{
-			/* Create an xUSB_REQUEST variable from the raw bytes array. */
-
-			xRequest.ucReqType = pxMessage->ucFifoData[ usbREQUEST_TYPE_INDEX ];
-			xRequest.ucRequest = pxMessage->ucFifoData[ usbREQUEST_INDEX ];
-
-			/* NOT PORTABLE CODE! */
-			xRequest.usValue = pxMessage->ucFifoData[ usbVALUE_HIGH_BYTE ];
-			xRequest.usValue <<= 8;
-			xRequest.usValue |= pxMessage->ucFifoData[ usbVALUE_LOW_BYTE ];
-						
-			xRequest.usIndex = pxMessage->ucFifoData[ usbINDEX_HIGH_BYTE ];
-			xRequest.usIndex <<= 8;
-			xRequest.usIndex |= pxMessage->ucFifoData[ usbINDEX_LOW_BYTE ];
-			
-			xRequest.usLength = pxMessage->ucFifoData[ usbLENGTH_HIGH_BYTE ];
-			xRequest.usLength <<= 8;
-			xRequest.usLength |= pxMessage->ucFifoData[ usbLENGTH_LOW_BYTE ];
-	
-			/* Manipulate the ucRequestType and the ucRequest parameters to
-			generate a zero based request selection.  This is just done to
-			break up the requests into subsections for clarity.  The
-			alternative would be to have more huge switch statement that would
-			be difficult to optimise. */
-			ucRequest = ( ( xRequest.ucReqType & 0x60 ) >> 3 );
-			ucRequest |= ( xRequest.ucReqType & 0x03 );
-
-			switch( ucRequest )
-			{
-				case usbSTANDARD_DEVICE_REQUEST:	
-							/* Standard Device request */
-							prvHandleStandardDeviceRequest( &xRequest );
-							break;
-	
-				case usbSTANDARD_INTERFACE_REQUEST:	
-							/* Standard Interface request */
-							prvHandleStandardInterfaceRequest( &xRequest );
-							break;
-	
-				case usbSTANDARD_END_POINT_REQUEST:	
-							/* Standard Endpoint request */
-							prvHandleStandardEndPointRequest( &xRequest );
-							break;
-	
-				case usbCLASS_INTERFACE_REQUEST:	
-							/* Class Interface request */
-							prvHandleClassInterfaceRequest( &xRequest );
-							break;
-	
-				default:	/* This is not something we want to respond to. */
-							prvSendStall();	
-			}
-		}
-	}
-}
-/*-----------------------------------------------------------*/
-
-static void prvGetStandardDeviceDescriptor( xUSB_REQUEST *pxRequest )
-{
-	/* The type is in the high byte.  Return whatever has been requested. */
-	switch( ( pxRequest->usValue & 0xff00 ) >> 8 )
-	{
-	    case usbDESCRIPTOR_TYPE_DEVICE:
-			prvSendControlData( ( unsigned char * ) &pxDeviceDescriptor, pxRequest->usLength, sizeof( pxDeviceDescriptor ), pdTRUE );
-		    break;
-	
-	    case usbDESCRIPTOR_TYPE_CONFIGURATION:
-			prvSendControlData( ( unsigned char * ) &( pxConfigDescriptor ), pxRequest->usLength, sizeof( pxConfigDescriptor ), pdTRUE );
-		    break;
-
-	    case usbDESCRIPTOR_TYPE_STRING:
-
-			/* The index to the string descriptor is the lower byte. */
-		    switch( pxRequest->usValue & 0xff )
-			{			
-		        case usbLANGUAGE_STRING:
-					prvSendControlData( ( unsigned char * ) &pxLanguageStringDescriptor, pxRequest->usLength, sizeof(pxLanguageStringDescriptor), pdTRUE );
-			        break;
-
-		        case usbMANUFACTURER_STRING:
-					prvSendControlData( ( unsigned char * ) &pxManufacturerStringDescriptor, pxRequest->usLength, sizeof( pxManufacturerStringDescriptor ), pdTRUE );
-			        break;
-
-		        case usbPRODUCT_STRING:
-					prvSendControlData( ( unsigned char * ) &pxProductStringDescriptor, pxRequest->usLength, sizeof( pxProductStringDescriptor ), pdTRUE );
-			        break;
-
-		        case usbCONFIGURATION_STRING:
-					prvSendControlData( ( unsigned char * ) &pxConfigurationStringDescriptor, pxRequest->usLength, sizeof( pxConfigurationStringDescriptor ), pdTRUE );
-			        break;
-
-		        case usbINTERFACE_STRING:
-					prvSendControlData( ( unsigned char * ) &pxInterfaceStringDescriptor, pxRequest->usLength, sizeof( pxInterfaceStringDescriptor ), pdTRUE );
-			        break;
-
-		        default:
-			        /* Don't know what this string is. */
-					prvSendStall();
-					break;
-			}
-
-			break;
-
-	    default:
-			/* We are not responding to anything else. */
-			prvSendStall();
-		    break;
-	}
-}
-/*-----------------------------------------------------------*/
-
-static void prvHandleStandardDeviceRequest( xUSB_REQUEST *pxRequest )
-{
-unsigned short usStatus = 0;
-
-	switch( pxRequest->ucRequest )
-	{
-	    case usbGET_STATUS_REQUEST:
-			/* Just send two byte dummy status. */
-			prvSendControlData( ( unsigned char * ) &usStatus, sizeof( usStatus ), sizeof( usStatus ), pdFALSE );
-		    break;
-
-	    case usbGET_DESCRIPTOR_REQUEST:
-			/* Send device descriptor */
-		    prvGetStandardDeviceDescriptor( pxRequest );
-		    break;
-
-	    case usbGET_CONFIGURATION_REQUEST:
-			/* Send selected device configuration */
-			prvSendControlData( ( unsigned char * ) &ucUSBConfig, sizeof( ucUSBConfig ), sizeof( ucUSBConfig ), pdFALSE );
-		    break;
-
-		case usbSET_FEATURE_REQUEST:
-		    prvUSBTransmitNull();
-		    break;
-
-	    case usbSET_ADDRESS_REQUEST:
-	    	
-			/* Acknowledge the SET_ADDRESS, but (according to the manual) we
-			cannot actually move to the addressed state until we get a TXCOMP
-			interrupt from this NULL packet.  Therefore we just remember the
-			address and set our state so we know we have received the address. */
-	    	prvUSBTransmitNull();			
-			eDriverState = eJUST_GOT_ADDRESS;	    	
-			ulReceivedAddress = ( unsigned long ) pxRequest->usValue;
-		    break;
-
-	    case usbSET_CONFIGURATION_REQUEST:
-
-			/* Acknowledge the SET_CONFIGURATION, but (according to the manual)
-			we cannot actually move to the configured state until we get a
-			TXCOMP interrupt from this NULL packet.  Therefore we just remember the
-			config and set our state so we know we have received the go ahead. */			
-			ucUSBConfig = ( unsigned char ) ( pxRequest->usValue & 0xff );
-			eDriverState = eJUST_GOT_CONFIG;
-			prvUSBTransmitNull();
-		    break;
-
-	    default:
-
-		    /* We don't answer to anything else. */
-			prvSendStall();
-		    break;
-	}
-}
-/*-----------------------------------------------------------*/
-
-static void prvHandleClassInterfaceRequest( xUSB_REQUEST *pxRequest )
-{
-	switch( pxRequest->ucRequest )
-	{
-	    case usbSET_IDLE_REQUEST:
-	    	prvUSBTransmitNull();
-			break;
-
-		/* This minimal implementation ignores these. */
-	    case usbGET_REPORT_REQUEST:
-	    case usbGET_IDLE_REQUEST:
-	    case usbGET_PROTOCOL_REQUEST:
-	    case usbSET_REPORT_REQUEST:
-	    case usbSET_PROTOCOL_REQUEST:	
-	    default:
-
-			prvSendStall();
-			break;
-	}
-}
-/*-----------------------------------------------------------*/
-
-static void prvGetStandardInterfaceDescriptor( xUSB_REQUEST *pxRequest )
-{
-	switch( ( pxRequest->usValue & ( unsigned short ) 0xff00 ) >> 8 )
-	{
-	    case usbHID_REPORT_DESCRIPTOR:
-			prvSendControlData( ( unsigned char * ) pxReportDescriptor, pxRequest->usLength, sizeof( pxReportDescriptor ), pdTRUE );
-		    break;
-
-	    default:
-
-			/* Don't expect to send any others. */
-			prvSendStall();
-		    break;
-	}
-}
-/*-----------------------------------------------------------*/
-
-static void prvHandleStandardInterfaceRequest( xUSB_REQUEST *pxRequest )
-{
-unsigned short usStatus = 0;
-
-	switch( pxRequest->ucRequest )
-	{
-	    case usbGET_STATUS_REQUEST:
-			/* Send dummy 2 bytes. */
-			prvSendControlData( ( unsigned char * ) &usStatus, sizeof( usStatus ), sizeof( usStatus ), pdFALSE );
-			break;
-
-	    case usbGET_DESCRIPTOR_REQUEST:
-			prvGetStandardInterfaceDescriptor( pxRequest );
-			break;
-
-		/* This minimal implementation does not respond to these. */
-	    case usbGET_INTERFACE_REQUEST:
-	    case usbSET_FEATURE_REQUEST:
-	    case usbSET_INTERFACE_REQUEST:	
-
-	    default:
-			prvSendStall();
-			break;
-	}
-}
-/*-----------------------------------------------------------*/
-
-static void prvHandleStandardEndPointRequest( xUSB_REQUEST *pxRequest )
-{
-	switch( pxRequest->ucRequest )
-	{
-		/* This minimal implementation does not expect to respond to these. */
-	    case usbGET_STATUS_REQUEST:
-	    case usbCLEAR_FEATURE_REQUEST:
-	    case usbSET_FEATURE_REQUEST:
-
-	    default:			
-			prvSendStall();
-			break;
-	}
-}
-/*-----------------------------------------------------------*/
-
-static void vInitUSBInterface( void )
-{
-volatile unsigned long ulTemp;
-
-	/* Create the queue used to communicate between the USB ISR and task. */
-	xUSBInterruptQueue = xQueueCreate( usbQUEUE_LENGTH + 1, sizeof( xISRStatus * ) );
-
-	/* Initialise a few state variables. */
-	pxCharsForTx.ulNextCharIndex = ( unsigned long ) 0;
-	ucUSBConfig = ( unsigned char ) 0;
-	eDriverState = eNOTHING;
-
-	/* HARDWARE SETUP */
-
-    /* Set the PLL USB Divider */
-    AT91C_BASE_CKGR->CKGR_PLLR |= AT91C_CKGR_USBDIV_1;
-
-    /* Enables the 48MHz USB clock UDPCK and System Peripheral USB Clock. */
-    AT91C_BASE_PMC->PMC_SCER = AT91C_PMC_UDP;
-    AT91C_BASE_PMC->PMC_PCER = (1 << AT91C_ID_UDP);
-
-    /* Setup the PIO for the USB pull up resistor. */
-    AT91F_PIO_CfgOutput(AT91C_BASE_PIOA,AT91C_PIO_PA16);
-
-    /* Start without the pullup - this will get set at the end of this
-	function. */
-    AT91F_PIO_SetOutput( AT91C_BASE_PIOA, AT91C_PIO_PA16 );
-
-	/* When using the USB debugger the peripheral registers do not always get
-	set to the correct default values.  To make sure set the relevant registers
-	manually here. */
-	AT91C_BASE_UDP->UDP_IDR = ( unsigned long ) 0xffffffff;
-	AT91C_BASE_UDP->UDP_ICR = ( unsigned long ) 0xffffffff;
-	AT91C_BASE_UDP->UDP_CSR[ 0 ] = ( unsigned long ) 0x00;
-	AT91C_BASE_UDP->UDP_CSR[ 1 ] = ( unsigned long ) 0x00;
-	AT91C_BASE_UDP->UDP_GLBSTATE = 0;
-	AT91C_BASE_UDP->UDP_FADDR = 0;
-
-	/* Enable the transceiver. */
-	AT91C_UDP_TRANSCEIVER_ENABLE = 0;
-
-	/* Enable the USB interrupts - other interrupts get enabled as the
-	enumeration process progresses. */
-	AT91F_AIC_ConfigureIt( AT91C_BASE_AIC, AT91C_ID_UDP, usbINTERRUPT_PRIORITY, AT91C_AIC_SRCTYPE_INT_LEVEL_SENSITIVE, ( void (*)( void ) ) vUSBISREntry );
-	AT91F_AIC_EnableIt( AT91C_BASE_AIC, AT91C_ID_UDP );
-
-	/* Wait a short while before making our presence known. */
-	vTaskDelay( usbINIT_DELAY );
-    AT91F_PIO_ClearOutput(AT91C_BASE_PIOA, AT91C_PIO_PA16 );
-}
-/*-----------------------------------------------------------*/
-
-static void prvSendControlData( unsigned char *pucData, unsigned short usRequestedLength, unsigned long ulLengthToSend, long lSendingDescriptor )
-{
-	if( ( ( unsigned long ) usRequestedLength < ulLengthToSend ) )
-	{
-		/* Cap the data length to that requested. */
-		ulLengthToSend = ( unsigned short ) usRequestedLength;
-	}
-	else if( ( ulLengthToSend < ( unsigned long ) usRequestedLength ) && lSendingDescriptor )
-	{
-		/* We are sending a descriptor.  If the descriptor is an exact
-		multiple of the FIFO length then it will have to be terminated
-		with a NULL packet.  Set the state to indicate this if
-		necessary. */
-		if( ( ulLengthToSend % usbFIFO_LENGTH ) == 0 )
-		{
-			eDriverState = eSENDING_EVEN_DESCRIPTOR;
-		}
-	}
-
-	/* Here we assume that the previous message has been sent.  THERE IS NO
-	BUFFER OVERFLOW PROTECTION HERE.
-
-	Copy the data to send into the buffer as we cannot send it all at once
-	(if it is greater than 8 bytes in length). */
-	memcpy( pxCharsForTx.ucTxBuffer, pucData, ulLengthToSend );
-
-	/* Reinitialise the buffer index so we start sending from the start of
-	the data. */
-	pxCharsForTx.ulTotalDataLength = ulLengthToSend;
-	pxCharsForTx.ulNextCharIndex = ( unsigned long ) 0;
-
-	/* Send the first 8 bytes now.  The rest will get sent in response to
-	TXCOMP interrupts. */
-	prvSendNextSegment();
-}
-/*-----------------------------------------------------------*/
-
-static void prvSendNextSegment( void )
-{
-volatile unsigned long ulNextLength, ulStatus, ulLengthLeftToSend;
-
-	/* Is there any data to send? */
-	if( pxCharsForTx.ulTotalDataLength > pxCharsForTx.ulNextCharIndex )
-	{
-		ulLengthLeftToSend = pxCharsForTx.ulTotalDataLength - pxCharsForTx.ulNextCharIndex;
-	
-		/* We can only send 8 bytes to the fifo at a time. */
-		if( ulLengthLeftToSend > usbFIFO_LENGTH )
-		{
-			ulNextLength = usbFIFO_LENGTH;
-		}
-		else
-		{
-			ulNextLength = ulLengthLeftToSend;
-		}
-
-		/* Wait until we can place data in the fifo.  THERE IS NO TIMEOUT
-		HERE! */
-		while( AT91C_BASE_UDP->UDP_CSR[ usbEND_POINT_0 ] & AT91C_UDP_TXPKTRDY )
-		{
-			vTaskDelay( usbSHORTEST_DELAY );
-		}
-
-		/* Write the data to the FIFO. */
-		while( ulNextLength > ( unsigned long ) 0 )
-		{
-			AT91C_BASE_UDP->UDP_FDR[ usbEND_POINT_0 ] = pxCharsForTx.ucTxBuffer[ pxCharsForTx.ulNextCharIndex ];
-	
-			ulNextLength--;
-			pxCharsForTx.ulNextCharIndex++;
-		}
-	
-		/* Start the transmission. */
-		portENTER_CRITICAL();
-		{
-			ulStatus = AT91C_BASE_UDP->UDP_CSR[ usbEND_POINT_0 ];
-			usbCSR_SET_BIT( &ulStatus, ( ( unsigned long ) 0x10 ) );
-			AT91C_BASE_UDP->UDP_CSR[ usbEND_POINT_0 ] = ulStatus;
-		}
-		portEXIT_CRITICAL();
-	}
-	else
-	{
-		/* There is no data to send.  If we were sending a descriptor and the
-		descriptor was an exact multiple of the max packet size then we need
-		to send a null to terminate the transmission. */
-		if( eDriverState == eSENDING_EVEN_DESCRIPTOR )
-		{
-			prvUSBTransmitNull();
-			eDriverState = eNOTHING;
-		}
-	}
-}
-
-
-
+/*
+ * FreeRTOS Kernel V10.4.1
+ * Copyright (C) 2020 Amazon.com, Inc. or its affiliates.  All Rights Reserved.
+ *
+ * Permission is hereby granted, free of charge, to any person obtaining a copy of
+ * this software and associated documentation files (the "Software"), to deal in
+ * the Software without restriction, including without limitation the rights to
+ * use, copy, modify, merge, publish, distribute, sublicense, and/or sell copies of
+ * the Software, and to permit persons to whom the Software is furnished to do so,
+ * subject to the following conditions:
+ *
+ * The above copyright notice and this permission notice shall be included in all
+ * copies or substantial portions of the Software.
+ *
+ * THE SOFTWARE IS PROVIDED "AS IS", WITHOUT WARRANTY OF ANY KIND, EXPRESS OR
+ * IMPLIED, INCLUDING BUT NOT LIMITED TO THE WARRANTIES OF MERCHANTABILITY, FITNESS
+ * FOR A PARTICULAR PURPOSE AND NONINFRINGEMENT. IN NO EVENT SHALL THE AUTHORS OR
+ * COPYRIGHT HOLDERS BE LIABLE FOR ANY CLAIM, DAMAGES OR OTHER LIABILITY, WHETHER
+ * IN AN ACTION OF CONTRACT, TORT OR OTHERWISE, ARISING FROM, OUT OF OR IN
+ * CONNECTION WITH THE SOFTWARE OR THE USE OR OTHER DEALINGS IN THE SOFTWARE.
+ *
+ * http://www.FreeRTOS.org
+ * http://aws.amazon.com/freertos
+ *
+ * 1 tab == 4 spaces!
+ */
+
+/*
+	Sample interrupt driven USB device driver.  This is a minimal implementation
+	for demonstration only.  Although functional, it is not a full and compliant
+	implementation.
+	
+	The USB device enumerates as a simple 3 axis joystick, and once configured
+	transmits 3 axis of data which can be viewed from the USB host machine.
+
+	This file implements the USB interrupt service routine, and a demo FreeRTOS
+	task.  The interrupt service routine handles the USB hardware - taking a
+	snapshot of the USB status at the point of the interrupt.  The task receives
+	the status information from the interrupt for processing at the task level.
+	
+	See the FreeRTOS.org WEB documentation for more information.
+*/
+
+/*
+	Changes from V2.5.5
+	
+	+ Descriptors that have a length that is an exact multiple of usbFIFO_LENGTH
+	  can now be transmitted.  To this end an extra parameter has been
+	  added to the prvSendControlData() function, and the state
+	  eSENDING_EVEN_DESCRIPTOR has been introduced.  Thanks to Scott Miller for
+	  assisting with this contribution.
+
+	Changes from V2.6.0
+
+	+ Replaced the duplicated RX_DATA_BK0 in the interrupt mask with the
+	  RX_DATA_BK1.
+*/
+
+/* Standard includes. */
+#include <string.h>
+
+/* Demo board includes. */
+#include "board.h"
+
+/* Scheduler includes. */
+#include "FreeRTOS.h"
+#include "task.h"
+#include "queue.h"
+
+
+/* Descriptor type definitions. */
+#define usbDESCRIPTOR_TYPE_DEVICE			( 0x01 )
+#define usbDESCRIPTOR_TYPE_CONFIGURATION	( 0x02 )
+#define usbDESCRIPTOR_TYPE_STRING			( 0x03 )
+
+/* USB request type definitions. */
+#define usbGET_REPORT_REQUEST				( 0x01 )
+#define usbGET_IDLE_REQUEST					( 0x02 )
+#define usbGET_PROTOCOL_REQUEST				( 0x03 )
+#define usbSET_REPORT_REQUEST				( 0x09 )
+#define usbSET_IDLE_REQUEST					( 0x0A )
+#define usbSET_PROTOCOL_REQUEST				( 0x0B )
+#define usbGET_CONFIGURATION_REQUEST		( 0x08 )
+#define usbGET_STATUS_REQUEST				( 0x00 )
+#define usbCLEAR_FEATURE_REQUEST			( 0x01 )
+#define usbSET_FEATURE_REQUEST				( 0x03 )
+#define usbSET_ADDRESS_REQUEST				( 0x05 )
+#define usbGET_DESCRIPTOR_REQUEST			( 0x06 )
+#define usbSET_CONFIGURATION_REQUEST		( 0x09 )
+#define usbGET_INTERFACE_REQUEST			( 0x0A )
+#define usbSET_INTERFACE_REQUEST			( 0x0B )
+
+
+/* Misc USB definitions. */
+#define usbDEVICE_CLASS_VENDOR_SPECIFIC		( 0xFF )
+#define usbBUS_POWERED						( 0x80 )
+#define usbHID_REPORT_DESCRIPTOR			( 0x22 )
+#define AT91C_UDP_TRANSCEIVER_ENABLE			( *( ( unsigned long * ) 0xfffb0074 ) )
+
+/* Index to the various string. */
+#define usbLANGUAGE_STRING					( 0 )
+#define usbMANUFACTURER_STRING				( 1 )
+#define usbPRODUCT_STRING					( 2 )
+#define usbCONFIGURATION_STRING				( 3 )
+#define usbINTERFACE_STRING					( 4 )
+
+/* Data indexes for reading the request from the xISRStatus.ucFifoData[]
+into xUSB_REQUEST.  The data order is designed for speed - so looks a
+little odd. */
+#define usbREQUEST_TYPE_INDEX				( 7 )
+#define usbREQUEST_INDEX					( 6 )
+#define usbVALUE_HIGH_BYTE					( 4 )
+#define usbVALUE_LOW_BYTE					( 5 )
+#define usbINDEX_HIGH_BYTE					( 2 )
+#define usbINDEX_LOW_BYTE					( 3 )
+#define usbLENGTH_HIGH_BYTE					( 0 )
+#define usbLENGTH_LOW_BYTE					( 1 )
+
+/* Misc application definitions. */
+#define usbINTERRUPT_PRIORITY				( 3 )
+#define usbQUEUE_LENGTH						( 0x3 )	/* Must have all bits set! */
+#define usbFIFO_LENGTH						( ( unsigned long ) 8 )
+#define usbEND_POINT_0						( 0 )
+#define usbEND_POINT_1						( 1 )
+#define usbXUP								( 1 )
+#define usbXDOWN							( 2 )
+#define usbYUP								( 3 )
+#define usbYDOWN							( 4 )
+#define usbMAX_COORD						( 120 )
+#define usbMAX_TX_MESSAGE_SIZE				( 128 )
+#define usbRX_COUNT_MASK					( ( unsigned long ) 0x7ff )
+#define AT91C_UDP_STALLSENT					AT91C_UDP_ISOERROR
+#define usbSHORTEST_DELAY					( ( TickType_t ) 1 )
+#define usbINIT_DELAY						( ( TickType_t ) 500 / portTICK_PERIOD_MS )
+#define usbSHORT_DELAY						( ( TickType_t ) 50 / portTICK_PERIOD_MS )
+#define usbEND_POINT_RESET_MASK				( ( unsigned long ) 0x0f )
+#define usbDATA_INC							( ( char ) 5 )
+#define usbEXPECTED_NUMBER_OF_BYTES			( ( unsigned long ) 8 )
+
+/* Control request types. */
+#define usbSTANDARD_DEVICE_REQUEST			( 0 )
+#define usbSTANDARD_INTERFACE_REQUEST		( 1 )
+#define usbSTANDARD_END_POINT_REQUEST		( 2 )
+#define usbCLASS_INTERFACE_REQUEST			( 5 )
+
+/*-----------------------------------------------------------*/
+
+/* Structure used to take a snapshot of the USB status from within the ISR. */
+typedef struct X_ISR_STATUS
+{
+	unsigned long ulISR;
+	unsigned long ulCSR0;
+	unsigned char ucFifoData[ 8 ];
+} xISRStatus;
+
+/* Structure used to hold the received requests. */
+typedef struct
+{
+	unsigned char ucReqType;
+	unsigned char ucRequest;
+	unsigned short usValue;
+	unsigned short usIndex;
+	unsigned short usLength;
+} xUSB_REQUEST;
+
+typedef enum
+{
+	eNOTHING,
+	eJUST_RESET,
+	eJUST_GOT_CONFIG,
+	eJUST_GOT_ADDRESS,
+	eSENDING_EVEN_DESCRIPTOR,
+	eREADY_TO_SEND
+} eDRIVER_STATE;
+
+/* Structure used to control the data being sent to the host. */
+typedef struct
+{
+	unsigned char ucTxBuffer[ usbMAX_TX_MESSAGE_SIZE ];
+	unsigned long ulNextCharIndex;
+	unsigned long ulTotalDataLength;
+} xTX_MESSAGE;
+
+/*-----------------------------------------------------------*/
+
+/*
+ * The USB interrupt service routine.  This takes a snapshot of the USB
+ * device at the time of the interrupt, clears the interrupts, and posts
+ * the data to the USB processing task.
+ */
+__arm void vUSB_ISR( void );
+
+/*
+ * Called after the bus reset interrupt - this function readies all the
+ * end points for communication.
+ */
+static void prvResetEndPoints( void );
+
+/*
+ * Setup the USB hardware, install the interrupt service routine and
+ * initialise all the state variables.
+ */
+static void vInitUSBInterface( void );
+
+/*
+ * Decode and act upon an interrupt generated by the control end point.
+ */
+static void prvProcessEndPoint0Interrupt( xISRStatus *pxMessage );
+
+/*
+ * For simplicity requests are separated into device, interface, class
+ * interface and end point requests.
+ *
+ * Decode and handle standard device requests originating on the control
+ * end point.
+ */
+static void prvHandleStandardDeviceRequest( xUSB_REQUEST *pxRequest );
+
+/*
+ * For simplicity requests are separated into device, interface, class
+ * interface and end point requests.
+ *
+ * Decode and handle standard interface requests originating on the control
+ * end point.
+ */
+static void prvHandleStandardInterfaceRequest( xUSB_REQUEST *pxRequest );
+
+/*
+ * For simplicity requests are separated into device, interface, class
+ * interface and end point requests.
+ *
+ * Decode and handle standard end point requests originating on the control
+ * end point.
+ */
+static void prvHandleStandardEndPointRequest( xUSB_REQUEST *pxRequest );
+
+/*
+ * For simplicity requests are separated into device, interface, class
+ * interface and end point requests.
+ *
+ * Decode and handle the class interface requests.
+ */
+static void prvHandleClassInterfaceRequest( xUSB_REQUEST *pxRequest );
+
+/*
+ * Setup the Tx buffer to send data in response to a control request.
+ *
+ * The data to be transmitted is buffered, the state variables are updated,
+ * then prvSendNextSegment() is called to start the transmission off.  Once
+ * the first segment has been sent the remaining segments are transmitted
+ * in response to TXCOMP interrupts until the entire buffer has been
+ * sent.
+ */
+static void prvSendControlData( unsigned char *pucData, unsigned short usRequestedLength, unsigned long ulLengthLeftToSend, long lSendingDescriptor );
+
+/*
+ * Examine the Tx buffer to see if there is any more data to be transmitted.
+ *
+ * If there is data to be transmitted then send the next segment.  A segment
+ * can have a maximum of 8 bytes (this is defined as the maximum for the end
+ * point by the descriptor).  The final segment may be less than 8 bytes if
+ * the total data length was not an exact multiple of 8.
+ */
+static void prvSendNextSegment( void );
+
+/*
+ * A stall condition is forced each time the host makes a request that is not
+ * supported by this minimal implementation.
+ *
+ * A stall is forced by setting the appropriate bit in the end points control
+ * and status register.
+ */
+static void prvSendStall( void );
+
+/*
+ * A NULL (or zero length packet) is transmitted in acknowledge the reception
+ * of certain events from the host.
+ */
+static void prvUSBTransmitNull( void );
+
+/*
+ * When the host requests a descriptor this function is called to determine
+ * which descriptor is being requested and start its transmission.
+ */
+static void prvGetStandardInterfaceDescriptor( xUSB_REQUEST *pxRequest );
+
+/*
+ * This demo USB device enumerates as a simple 3 axis joystick.  Once
+ * configured this function is periodically called to generate some sample
+ * joystick data.
+ *
+ * The x and y axis are made to move in a square.  The z axis is made to
+ * repeatedly increment up to its maximum.
+ */
+static void prvTransmitSampleValues( void );
+
+/*
+ * The created task to handle the USB demo functionality.
+ */
+void vUSBDemoTask( void *pvParameters );
+
+/*-----------------------------------------------------------*/
+
+/*
+	- DESCRIPTOR DEFINITIONS -
+*/
+
+/* String descriptors used during the enumeration process.
+These take the form:
+
+{
+	Length of descriptor,
+	Descriptor type,
+	Data
+}
+*/
+const char pxLanguageStringDescriptor[] =
+{
+	4,
+	usbDESCRIPTOR_TYPE_STRING,
+	0x09, 0x04
+};
+
+const char pxManufacturerStringDescriptor[] =
+{
+	18,
+	usbDESCRIPTOR_TYPE_STRING,
+
+	'F', 0x00,
+	'r', 0x00,
+	'e', 0x00,
+	'e', 0x00,
+	'R', 0x00,
+	'T', 0x00,
+	'O', 0x00,
+	'S', 0x00	
+};
+
+const char pxProductStringDescriptor[] =
+{
+	44,
+	usbDESCRIPTOR_TYPE_STRING,
+
+	'F', 0x00,
+	'r', 0x00,
+	'e', 0x00,
+	'e', 0x00,
+	'R', 0x00,
+	'T', 0x00,
+	'O', 0x00,
+	'S', 0x00,
+	'.', 0x00,
+	'o', 0x00,
+	'r', 0x00,
+	'g', 0x00,
+	' ', 0x00,
+	'J', 0x00,
+	'o', 0x00,
+	'y', 0x00,
+	's', 0x00,
+	't', 0x00,
+	'i', 0x00,
+	'c', 0x00,
+	'k', 0x00
+};
+
+const char pxConfigurationStringDescriptor[] =
+{
+	38,
+	usbDESCRIPTOR_TYPE_STRING,
+
+	'C', 0x00,
+	'o', 0x00,
+	'n', 0x00,
+	'f', 0x00,
+	'i', 0x00,
+	'g', 0x00,
+	'u', 0x00,
+	'r', 0x00,
+	'a', 0x00,
+	't', 0x00,
+	'i', 0x00,
+	'o', 0x00,
+	'n', 0x00,
+	' ', 0x00,
+	'N', 0x00,
+	'a', 0x00,
+	'm', 0x00,
+	'e', 0x00
+};
+
+const char pxInterfaceStringDescriptor[] =
+{
+	30,
+	usbDESCRIPTOR_TYPE_STRING,
+
+	'I', 0x00,
+	'n', 0x00,
+	't', 0x00,
+	'e', 0x00,
+	'r', 0x00,
+	'f', 0x00,
+	'a', 0x00,
+	'c', 0x00,
+	'e', 0x00,
+	' ', 0x00,
+	'N', 0x00,
+	'a', 0x00,
+	'm', 0x00,
+	'e', 0x00
+};
+
+/* Enumeration descriptors. */
+const char pxReportDescriptor[] =
+{
+	 0x05,  0x01,	/* USAGE_PAGE (Generic Desktop)		*/
+	 0x09,  0x04,	/* USAGE (Joystick)					*/
+	 0xa1,  0x01,	/* COLLECTION (Application)			*/
+	 0x05,  0x01,	/*   USAGE_PAGE (Generic Desktop)	*/
+	 0x09,  0x01,	/*   USAGE (Pointer)				*/
+	 0xa1,  0x00,	/*   COLLECTION (Physical)			*/
+	 0x09,  0x30,	/*     USAGE (X)					*/
+	 0x09,  0x31,	/*     USAGE (Y)					*/
+	 0x09,  0x32,	/*     USAGE (Z)					*/
+	 0x15,  0x81,	/*     LOGICAL_MINIMUM (-127)		*/
+	 0x25,  0x7f,	/*     LOGICAL_MAXIMUM (127)		*/
+	 0x75,  0x08,	/*     REPORT_SIZE (8)				*/
+	 0x95,  0x03,	/*     REPORT_COUNT (3)				*/
+	 0x81,  0x02,	/*     INPUT (Data,Var,Abs)			*/
+	 0xc0,			/*   END_COLLECTION					*/
+	 0xc0			/* END_COLLECTION					*/
+};
+
+const char pxDeviceDescriptor[] =
+{
+	/* Device descriptor */
+	0x12,								/* bLength				*/
+	0x01,								/* bDescriptorType		*/
+	0x10, 0x01,							/* bcdUSBL				*/
+	usbDEVICE_CLASS_VENDOR_SPECIFIC,	/* bDeviceClass:		*/
+	0x00,								/* bDeviceSubclass:		*/
+	0x00,								/* bDeviceProtocol:		*/
+	0x08,								/* bMaxPacketSize0		*/
+	0xFF, 0xFF,							/* idVendorL			*/
+	0x01, 0x00,							/* idProductL			*/
+	0x00, 0x01,							/* bcdDeviceL			*/
+	usbMANUFACTURER_STRING,				/* iManufacturer		*/
+	usbPRODUCT_STRING,					/* iProduct				*/
+	0x00,								/* SerialNumber			*/
+	0x01								/* bNumConfigs			*/
+};
+
+const char pxConfigDescriptor[] = {
+	/* Configuration 1 descriptor */
+	0x09,			/* CbLength									*/
+	0x02,			/* CbDescriptorType							*/
+	0x22, 0x00,		/* CwTotalLength 2 EP + Control				*/
+	0x01,			/* CbNumInterfaces							*/
+	0x01,			/* CbConfigurationValue						*/
+	usbCONFIGURATION_STRING,/* CiConfiguration					*/
+	usbBUS_POWERED,	/* CbmAttributes Bus powered + Remote Wakeup*/
+	0x32,			/* CMaxPower: 100mA							*/
+
+	/* Joystick Interface Descriptor Requirement */
+	0x09,			/* bLength									*/
+	0x04,			/* bDescriptorType							*/
+	0x00,			/* bInterfaceNumber							*/
+	0x00,			/* bAlternateSetting						*/
+	0x01,			/* bNumEndpoints							*/
+	0x03,			/* bInterfaceClass: HID code				*/
+	0x00,			/* bInterfaceSubclass						*/
+	0x00,			/* bInterfaceProtocol						*/
+	usbINTERFACE_STRING,/* iInterface							*/
+
+	/* HID Descriptor */
+	0x09,			/* bLength									*/
+	0x21,			/* bDescriptor type: HID Descriptor Type	*/
+	0x00, 0x01,		/* bcdHID									*/
+	0x00,			/* bCountryCode								*/
+	0x01,			/* bNumDescriptors							*/
+	usbHID_REPORT_DESCRIPTOR,	  /* bDescriptorType			*/
+	sizeof( pxReportDescriptor ), 0x00, /* wItemLength			*/
+
+	/* Endpoint 1 descriptor */
+	0x07,			/* bLength									*/
+	0x05,			/* bDescriptorType							*/
+	0x81,			/* bEndpointAddress, Endpoint 01 - IN		*/
+	0x03,			/* bmAttributes      INT					*/
+	0x03, 0x00,		/* wMaxPacketSize: 3 bytes (x, y, z)		*/
+	0x0A			/* bInterval								*/
+};
+
+/*-----------------------------------------------------------*/
+
+/* File scope state variables. */
+static unsigned char ucUSBConfig = ( unsigned char ) 0;
+static unsigned long ulReceivedAddress = ( unsigned long ) 0;
+static eDRIVER_STATE eDriverState = eNOTHING;
+
+/* Array in which the USB interrupt status is passed between the ISR and task. */
+static xISRStatus xISRMessages[ usbQUEUE_LENGTH + 1 ];
+
+/* Structure used to control the characters being sent to the host. */
+static xTX_MESSAGE pxCharsForTx;
+
+/* Queue used to pass messages between the ISR and the task. */
+static QueueHandle_t xUSBInterruptQueue;
+
+/* ISR entry has to be written in the asm file as we want a context switch
+to occur from within the ISR.  See the port documentation on the FreeRTOS.org
+WEB site for more information. */
+extern void vUSBISREntry( void );
+
+/*-----------------------------------------------------------*/
+
+/* Macros to manipulate the control and status registers.  These registers
+cannot be accessed using a direct read modify write operation outside of the
+ISR as some bits are left unchanged by writing with a 0, and some are left
+unchanged by writing with a 1. */
+
+#define usbINT_CLEAR_MASK	(AT91C_UDP_TXCOMP | AT91C_UDP_STALLSENT | AT91C_UDP_RXSETUP | AT91C_UDP_RX_DATA_BK0 | AT91C_UDP_RX_DATA_BK1 )
+
+#define usbCSR_SET_BIT( pulValueNow, ulBit )											\
+{																						\
+	/* Set TXCOMP, RX_DATA_BK0, RXSETUP, */												\
+	/* STALLSENT and RX_DATA_BK1 to 1 so the */											\
+	/* write has no effect. */															\
+	( * ( ( unsigned long * ) pulValueNow ) ) |= ( unsigned long ) 0x4f;		\
+																						\
+	/* Clear the FORCE_STALL and TXPKTRDY bits */										\
+	/* so the write has no effect. */													\
+	( * ( ( unsigned long * ) pulValueNow ) ) &= ( unsigned long ) 0xffffffcf;	\
+																						\
+	/* Set whichever bit we want set. */												\
+	( * ( ( unsigned long * ) pulValueNow ) ) |= ( ulBit );							\
+}
+
+#define usbCSR_CLEAR_BIT( pulValueNow, ulBit )											\
+{																						\
+	/* Set TXCOMP, RX_DATA_BK0, RXSETUP, */												\
+	/* STALLSENT and RX_DATA_BK1 to 1 so the */											\
+	/* write has no effect. */															\
+	( * ( ( unsigned long * ) pulValueNow ) ) |= ( unsigned long ) 0x4f;		\
+																						\
+	/* Clear the FORCE_STALL and TXPKTRDY bits */										\
+	/* so the write has no effect. */													\
+	( * ( ( unsigned long * ) pulValueNow ) ) &= ( unsigned long ) 0xffffffcf;	\
+																						\
+	/* Clear whichever bit we want clear. */											\
+	( * ( ( unsigned long * ) pulValueNow ) ) &= ( ~ulBit );						\
+}
+
+/*-----------------------------------------------------------*/
+
+__arm void vUSB_ISR( void )
+{
+portBASE_TYPE xHigherPriorityTaskWoken = pdFALSE;
+static volatile unsigned long ulNextMessage = 0;
+xISRStatus *pxMessage;
+unsigned long ulTemp, ulRxBytes;
+
+	/* Take the next message from the queue.  Note that usbQUEUE_LENGTH *must*
+	be all 1's, as in 0x01, 0x03, 0x07, etc. */
+	pxMessage = &( xISRMessages[ ( ulNextMessage & usbQUEUE_LENGTH ) ] );
+	ulNextMessage++;
+
+	/* Take a snapshot of the current USB state for processing at the task
+	level. */
+	pxMessage->ulISR = AT91C_BASE_UDP->UDP_ISR;
+	pxMessage->ulCSR0 = AT91C_BASE_UDP->UDP_CSR[ usbEND_POINT_0 ];
+
+	/* Clear the interrupts from the ICR register.  The bus end interrupt is
+	cleared separately as it does not appear in the mask register. */
+	AT91C_BASE_UDP->UDP_ICR = AT91C_BASE_UDP->UDP_IMR | AT91C_UDP_ENDBUSRES;
+	
+	/* If there are bytes in the FIFO then we have to retrieve them here.
+	Ideally this would be done at the task level.  However we need to clear the
+	RXSETUP interrupt before leaving the ISR, and this may cause the data in
+	the FIFO to be overwritten.  Also the DIR bit has to be changed before the
+	RXSETUP bit is cleared (as per the SAM7 manual). */
+	ulTemp = pxMessage->ulCSR0;
+	
+	/* Are there any bytes in the FIFO? */
+	ulRxBytes = ulTemp >> 16;
+	ulRxBytes &= usbRX_COUNT_MASK;
+	
+	/* With this minimal implementation we are only interested in receiving
+	setup bytes on the control end point. */
+	if( ( ulRxBytes > 0 ) && ( ulTemp & AT91C_UDP_RXSETUP ) )
+	{
+		/* Take off 1 for a zero based index. */
+		while( ulRxBytes > 0 )
+		{
+			ulRxBytes--;
+			pxMessage->ucFifoData[ ulRxBytes ] = AT91C_BASE_UDP->UDP_FDR[ usbEND_POINT_0 ];			
+		}
+		
+		/* The direction must be changed first. */
+		usbCSR_SET_BIT( &ulTemp, ( AT91C_UDP_DIR ) );
+		AT91C_BASE_UDP->UDP_CSR[ usbEND_POINT_0 ] = ulTemp;
+	}
+	
+	/* Must write zero's to TXCOMP, STALLSENT, RXSETUP, and the RX DATA
+	registers to clear the interrupts in the CSR register. */
+	usbCSR_CLEAR_BIT( &ulTemp, usbINT_CLEAR_MASK );
+	AT91C_BASE_UDP->UDP_CSR[ usbEND_POINT_0 ] = ulTemp;
+
+	/* Also clear the interrupts in the CSR1 register. */
+	ulTemp = AT91C_BASE_UDP->UDP_CSR[ usbEND_POINT_1 ];
+	usbCSR_CLEAR_BIT( &ulTemp, usbINT_CLEAR_MASK );	
+	AT91C_BASE_UDP->UDP_CSR[ usbEND_POINT_1 ] = ulTemp;
+
+	/* The message now contains the entire state and optional data from
+	the USB interrupt.  This can now be posted on the Rx queue ready for
+	processing at the task level. */
+	xQueueSendFromISR( xUSBInterruptQueue, &pxMessage, &xHigherPriorityTaskWoken );
+
+	/* We may want to switch to the USB task, if this message has made
+	it the highest priority task that is ready to execute. */
+	portEND_SWITCHING_ISR( xHigherPriorityTaskWoken );
+
+	/* Clear the AIC ready for the next interrupt. */		
+	AT91C_BASE_AIC->AIC_EOICR = 0;
+}
+/*-----------------------------------------------------------*/
+
+void vUSBDemoTask( void *pvParameters )
+{
+xISRStatus *pxMessage;
+
+	/* The parameters are not used in this task. */
+	( void ) pvParameters;
+
+    /* Init USB device */
+    portENTER_CRITICAL();
+	    vInitUSBInterface();
+    portEXIT_CRITICAL();
+
+	/* Process interrupts as they arrive.   The ISR takes a snapshot of the
+	interrupt status then posts the information on this queue for processing
+	at the task level.  This simple demo implementation only processes
+	a few interrupt sources. */
+	for( ;; )
+	{
+		if( xQueueReceive( xUSBInterruptQueue, &pxMessage, usbSHORT_DELAY ) )
+		{
+			if( pxMessage->ulISR & AT91C_UDP_EPINT0 )
+			{
+				/* Process end point 0 interrupt. */
+				prvProcessEndPoint0Interrupt( pxMessage );
+			}
+
+			if( pxMessage->ulISR & AT91C_UDP_ENDBUSRES )
+			{
+				/* Process an end of bus reset interrupt. */
+				prvResetEndPoints();		
+			}
+		}
+		else
+		{
+			/* The ISR did not post any data for us to process on the queue, so
+			just generate and send some sample data. */
+			if( eDriverState == eREADY_TO_SEND )
+			{
+				prvTransmitSampleValues();
+			}
+		}
+	}
+}
+/*-----------------------------------------------------------*/
+
+static void prvTransmitSampleValues( void )
+{
+unsigned long ulStatus;
+static long lState = usbXUP;
+
+/* Variables to hold dummy x, y and z joystick axis data. */
+static signed char x = 0, y = 0, z = 0;
+
+	/* Generate some sample data in the x and y axis - draw a square. */
+	switch( lState )
+	{
+		case usbXUP	:	x += usbDATA_INC;
+						if( x >= usbMAX_COORD )
+						{
+							lState = usbYUP;
+						}
+						break;
+						
+		case usbXDOWN :	x -= usbDATA_INC;
+						if( x <= -usbMAX_COORD )
+						{
+							lState = usbYDOWN;
+						}
+						break;
+						
+		case usbYUP :	y += usbDATA_INC;
+						if( y >= usbMAX_COORD )
+						{
+							lState = usbXDOWN;
+						}
+						break;
+						
+		case usbYDOWN :	y -= usbDATA_INC;
+						if( y <= -usbMAX_COORD )
+						{
+							lState = usbXUP;
+						}
+						break;
+	}
+
+	/* Just make the z axis go up and down. */
+	z += usbDATA_INC;
+
+	/* Can we place data in the fifo? */
+	if( !( AT91C_BASE_UDP->UDP_CSR[ usbEND_POINT_1 ] & AT91C_UDP_TXPKTRDY ) )
+	{
+		/* Write our sample data to the fifo. */
+		AT91C_BASE_UDP->UDP_FDR[ usbEND_POINT_1 ] = x;
+		AT91C_BASE_UDP->UDP_FDR[ usbEND_POINT_1 ] = y;
+		AT91C_BASE_UDP->UDP_FDR[ usbEND_POINT_1 ] = z;
+		
+		/* Send the data. */
+		portENTER_CRITICAL();
+		{
+			ulStatus = AT91C_BASE_UDP->UDP_CSR[ usbEND_POINT_1 ];
+			usbCSR_SET_BIT( &ulStatus, ( AT91C_UDP_TXPKTRDY ) );
+			AT91C_BASE_UDP->UDP_CSR[ usbEND_POINT_1 ] = ulStatus;
+		}
+		portEXIT_CRITICAL();
+	}
+}
+/*-----------------------------------------------------------*/
+
+static void prvUSBTransmitNull( void )
+{
+unsigned long ulStatus;
+
+	/* Wait until the FIFO is free - even though we are not going to use it.
+	THERE IS NO TIMEOUT HERE! */
+	while( AT91C_BASE_UDP->UDP_CSR[ usbEND_POINT_0 ] & AT91C_UDP_TXPKTRDY )
+	{
+		vTaskDelay( usbSHORTEST_DELAY );
+	}
+
+	portENTER_CRITICAL();
+	{
+		/* Set the length of data to send to equal the index of the next byte
+		to send.  This will prevent the ACK to this NULL packet causing any
+		further data transmissions. */
+		pxCharsForTx.ulTotalDataLength = pxCharsForTx.ulNextCharIndex;
+
+		/* Set the TXPKTRDY bit to cause a transmission with no data. */
+		ulStatus = AT91C_BASE_UDP->UDP_CSR[ usbEND_POINT_0 ];
+		usbCSR_SET_BIT( &ulStatus, ( AT91C_UDP_TXPKTRDY ) );
+		AT91C_BASE_UDP->UDP_CSR[ usbEND_POINT_0 ] = ulStatus;
+	}
+	portEXIT_CRITICAL();
+}
+/*-----------------------------------------------------------*/
+
+static void prvSendStall( void )
+{
+unsigned long ulStatus;
+
+	portENTER_CRITICAL();
+	{
+		/* Force a stall by simply setting the FORCESTALL bit in the CSR. */
+		ulStatus = AT91C_BASE_UDP->UDP_CSR[ usbEND_POINT_0 ];
+		usbCSR_SET_BIT( &ulStatus, AT91C_UDP_FORCESTALL );
+		AT91C_BASE_UDP->UDP_CSR[ usbEND_POINT_0 ] = ulStatus;
+	}
+	portEXIT_CRITICAL();
+}
+/*-----------------------------------------------------------*/
+
+static void prvResetEndPoints( void )
+{
+unsigned long ulTemp;
+
+	eDriverState = eJUST_RESET;
+
+	/* Reset all the end points. */
+	AT91C_BASE_UDP->UDP_RSTEP  = usbEND_POINT_RESET_MASK;
+	AT91C_BASE_UDP->UDP_RSTEP  = ( unsigned long ) 0x00;
+
+	/* Enable data to be sent and received. */
+	AT91C_BASE_UDP->UDP_FADDR = AT91C_UDP_FEN;
+
+	/* Repair the configuration end point. */
+	portENTER_CRITICAL();
+	{
+		ulTemp = AT91C_BASE_UDP->UDP_CSR[ usbEND_POINT_0 ];
+		usbCSR_SET_BIT( &ulTemp, ( ( unsigned long ) ( AT91C_UDP_EPEDS | AT91C_UDP_EPTYPE_CTRL ) ) );
+		AT91C_BASE_UDP->UDP_CSR[ usbEND_POINT_0 ] = ulTemp;
+		AT91F_UDP_EnableIt( AT91C_BASE_UDP, AT91C_UDP_EPINT0 );
+	}
+	portEXIT_CRITICAL();
+}
+/*-----------------------------------------------------------*/
+
+static void prvProcessEndPoint0Interrupt( xISRStatus *pxMessage )
+{
+	if( pxMessage->ulCSR0 & AT91C_UDP_RX_DATA_BK0 )
+	{		
+		/* We only expect to receive zero length data here as ACK's.
+		Set the data pointer to the end of the current Tx packet to
+		ensure we don't send out any more data. */	
+		pxCharsForTx.ulNextCharIndex = pxCharsForTx.ulTotalDataLength;
+	}
+
+	if( pxMessage->ulCSR0 & AT91C_UDP_TXCOMP )
+	{
+		/* We received a TX complete interrupt.  What we do depends on
+		what we sent to get this interrupt. */
+
+		if( eDriverState == eJUST_GOT_CONFIG )
+		{
+			/* We sent an acknowledgement of a SET_CONFIG request.  We
+			are now at the end of the enumeration. */
+			AT91C_BASE_UDP->UDP_GLBSTATE = AT91C_UDP_CONFG;
+
+			/* Read the end point for data transfer. */
+			portENTER_CRITICAL();
+			{
+				unsigned long ulTemp;
+
+				ulTemp = AT91C_BASE_UDP->UDP_CSR[ usbEND_POINT_1 ];					
+				usbCSR_SET_BIT( &ulTemp, AT91C_UDP_EPEDS | AT91C_UDP_EPTYPE_INT_IN );
+				AT91C_BASE_UDP->UDP_CSR[ usbEND_POINT_1 ] = ulTemp;		
+				AT91F_UDP_EnableIt( AT91C_BASE_UDP, AT91C_UDP_EPINT1 );
+			}
+			portEXIT_CRITICAL();
+
+			eDriverState = eREADY_TO_SEND;
+		}		
+		else if( eDriverState == eJUST_GOT_ADDRESS )
+		{
+			/* We sent an acknowledgement of a SET_ADDRESS request.  Move
+			to the addressed state. */
+			if( ulReceivedAddress != ( unsigned long ) 0 )
+			{			
+				AT91C_BASE_UDP->UDP_GLBSTATE = AT91C_UDP_FADDEN;
+			}
+			else
+			{
+				AT91C_BASE_UDP->UDP_GLBSTATE = 0;
+			}			
+
+			AT91C_BASE_UDP->UDP_FADDR = ( AT91C_UDP_FEN | ulReceivedAddress );		
+			eDriverState = eNOTHING;
+		}
+		else
+		{		
+			/* The TXCOMP was not for any special type of transmission.  See
+			if there is any more data to send. */
+			prvSendNextSegment();
+		}
+	}
+
+	if( pxMessage->ulCSR0 & AT91C_UDP_RXSETUP )
+	{
+		xUSB_REQUEST xRequest;
+		unsigned char ucRequest;
+		unsigned long ulRxBytes;
+
+		/* A data packet is available. */	
+		ulRxBytes = pxMessage->ulCSR0 >> 16;
+		ulRxBytes &= usbRX_COUNT_MASK;
+
+		if( ulRxBytes >= usbEXPECTED_NUMBER_OF_BYTES )
+		{
+			/* Create an xUSB_REQUEST variable from the raw bytes array. */
+
+			xRequest.ucReqType = pxMessage->ucFifoData[ usbREQUEST_TYPE_INDEX ];
+			xRequest.ucRequest = pxMessage->ucFifoData[ usbREQUEST_INDEX ];
+
+			/* NOT PORTABLE CODE! */
+			xRequest.usValue = pxMessage->ucFifoData[ usbVALUE_HIGH_BYTE ];
+			xRequest.usValue <<= 8;
+			xRequest.usValue |= pxMessage->ucFifoData[ usbVALUE_LOW_BYTE ];
+						
+			xRequest.usIndex = pxMessage->ucFifoData[ usbINDEX_HIGH_BYTE ];
+			xRequest.usIndex <<= 8;
+			xRequest.usIndex |= pxMessage->ucFifoData[ usbINDEX_LOW_BYTE ];
+			
+			xRequest.usLength = pxMessage->ucFifoData[ usbLENGTH_HIGH_BYTE ];
+			xRequest.usLength <<= 8;
+			xRequest.usLength |= pxMessage->ucFifoData[ usbLENGTH_LOW_BYTE ];
+	
+			/* Manipulate the ucRequestType and the ucRequest parameters to
+			generate a zero based request selection.  This is just done to
+			break up the requests into subsections for clarity.  The
+			alternative would be to have more huge switch statement that would
+			be difficult to optimise. */
+			ucRequest = ( ( xRequest.ucReqType & 0x60 ) >> 3 );
+			ucRequest |= ( xRequest.ucReqType & 0x03 );
+
+			switch( ucRequest )
+			{
+				case usbSTANDARD_DEVICE_REQUEST:	
+							/* Standard Device request */
+							prvHandleStandardDeviceRequest( &xRequest );
+							break;
+	
+				case usbSTANDARD_INTERFACE_REQUEST:	
+							/* Standard Interface request */
+							prvHandleStandardInterfaceRequest( &xRequest );
+							break;
+	
+				case usbSTANDARD_END_POINT_REQUEST:	
+							/* Standard Endpoint request */
+							prvHandleStandardEndPointRequest( &xRequest );
+							break;
+	
+				case usbCLASS_INTERFACE_REQUEST:	
+							/* Class Interface request */
+							prvHandleClassInterfaceRequest( &xRequest );
+							break;
+	
+				default:	/* This is not something we want to respond to. */
+							prvSendStall();	
+			}
+		}
+	}
+}
+/*-----------------------------------------------------------*/
+
+static void prvGetStandardDeviceDescriptor( xUSB_REQUEST *pxRequest )
+{
+	/* The type is in the high byte.  Return whatever has been requested. */
+	switch( ( pxRequest->usValue & 0xff00 ) >> 8 )
+	{
+	    case usbDESCRIPTOR_TYPE_DEVICE:
+			prvSendControlData( ( unsigned char * ) &pxDeviceDescriptor, pxRequest->usLength, sizeof( pxDeviceDescriptor ), pdTRUE );
+		    break;
+	
+	    case usbDESCRIPTOR_TYPE_CONFIGURATION:
+			prvSendControlData( ( unsigned char * ) &( pxConfigDescriptor ), pxRequest->usLength, sizeof( pxConfigDescriptor ), pdTRUE );
+		    break;
+
+	    case usbDESCRIPTOR_TYPE_STRING:
+
+			/* The index to the string descriptor is the lower byte. */
+		    switch( pxRequest->usValue & 0xff )
+			{			
+		        case usbLANGUAGE_STRING:
+					prvSendControlData( ( unsigned char * ) &pxLanguageStringDescriptor, pxRequest->usLength, sizeof(pxLanguageStringDescriptor), pdTRUE );
+			        break;
+
+		        case usbMANUFACTURER_STRING:
+					prvSendControlData( ( unsigned char * ) &pxManufacturerStringDescriptor, pxRequest->usLength, sizeof( pxManufacturerStringDescriptor ), pdTRUE );
+			        break;
+
+		        case usbPRODUCT_STRING:
+					prvSendControlData( ( unsigned char * ) &pxProductStringDescriptor, pxRequest->usLength, sizeof( pxProductStringDescriptor ), pdTRUE );
+			        break;
+
+		        case usbCONFIGURATION_STRING:
+					prvSendControlData( ( unsigned char * ) &pxConfigurationStringDescriptor, pxRequest->usLength, sizeof( pxConfigurationStringDescriptor ), pdTRUE );
+			        break;
+
+		        case usbINTERFACE_STRING:
+					prvSendControlData( ( unsigned char * ) &pxInterfaceStringDescriptor, pxRequest->usLength, sizeof( pxInterfaceStringDescriptor ), pdTRUE );
+			        break;
+
+		        default:
+			        /* Don't know what this string is. */
+					prvSendStall();
+					break;
+			}
+
+			break;
+
+	    default:
+			/* We are not responding to anything else. */
+			prvSendStall();
+		    break;
+	}
+}
+/*-----------------------------------------------------------*/
+
+static void prvHandleStandardDeviceRequest( xUSB_REQUEST *pxRequest )
+{
+unsigned short usStatus = 0;
+
+	switch( pxRequest->ucRequest )
+	{
+	    case usbGET_STATUS_REQUEST:
+			/* Just send two byte dummy status. */
+			prvSendControlData( ( unsigned char * ) &usStatus, sizeof( usStatus ), sizeof( usStatus ), pdFALSE );
+		    break;
+
+	    case usbGET_DESCRIPTOR_REQUEST:
+			/* Send device descriptor */
+		    prvGetStandardDeviceDescriptor( pxRequest );
+		    break;
+
+	    case usbGET_CONFIGURATION_REQUEST:
+			/* Send selected device configuration */
+			prvSendControlData( ( unsigned char * ) &ucUSBConfig, sizeof( ucUSBConfig ), sizeof( ucUSBConfig ), pdFALSE );
+		    break;
+
+		case usbSET_FEATURE_REQUEST:
+		    prvUSBTransmitNull();
+		    break;
+
+	    case usbSET_ADDRESS_REQUEST:
+	    	
+			/* Acknowledge the SET_ADDRESS, but (according to the manual) we
+			cannot actually move to the addressed state until we get a TXCOMP
+			interrupt from this NULL packet.  Therefore we just remember the
+			address and set our state so we know we have received the address. */
+	    	prvUSBTransmitNull();			
+			eDriverState = eJUST_GOT_ADDRESS;	    	
+			ulReceivedAddress = ( unsigned long ) pxRequest->usValue;
+		    break;
+
+	    case usbSET_CONFIGURATION_REQUEST:
+
+			/* Acknowledge the SET_CONFIGURATION, but (according to the manual)
+			we cannot actually move to the configured state until we get a
+			TXCOMP interrupt from this NULL packet.  Therefore we just remember the
+			config and set our state so we know we have received the go ahead. */			
+			ucUSBConfig = ( unsigned char ) ( pxRequest->usValue & 0xff );
+			eDriverState = eJUST_GOT_CONFIG;
+			prvUSBTransmitNull();
+		    break;
+
+	    default:
+
+		    /* We don't answer to anything else. */
+			prvSendStall();
+		    break;
+	}
+}
+/*-----------------------------------------------------------*/
+
+static void prvHandleClassInterfaceRequest( xUSB_REQUEST *pxRequest )
+{
+	switch( pxRequest->ucRequest )
+	{
+	    case usbSET_IDLE_REQUEST:
+	    	prvUSBTransmitNull();
+			break;
+
+		/* This minimal implementation ignores these. */
+	    case usbGET_REPORT_REQUEST:
+	    case usbGET_IDLE_REQUEST:
+	    case usbGET_PROTOCOL_REQUEST:
+	    case usbSET_REPORT_REQUEST:
+	    case usbSET_PROTOCOL_REQUEST:	
+	    default:
+
+			prvSendStall();
+			break;
+	}
+}
+/*-----------------------------------------------------------*/
+
+static void prvGetStandardInterfaceDescriptor( xUSB_REQUEST *pxRequest )
+{
+	switch( ( pxRequest->usValue & ( unsigned short ) 0xff00 ) >> 8 )
+	{
+	    case usbHID_REPORT_DESCRIPTOR:
+			prvSendControlData( ( unsigned char * ) pxReportDescriptor, pxRequest->usLength, sizeof( pxReportDescriptor ), pdTRUE );
+		    break;
+
+	    default:
+
+			/* Don't expect to send any others. */
+			prvSendStall();
+		    break;
+	}
+}
+/*-----------------------------------------------------------*/
+
+static void prvHandleStandardInterfaceRequest( xUSB_REQUEST *pxRequest )
+{
+unsigned short usStatus = 0;
+
+	switch( pxRequest->ucRequest )
+	{
+	    case usbGET_STATUS_REQUEST:
+			/* Send dummy 2 bytes. */
+			prvSendControlData( ( unsigned char * ) &usStatus, sizeof( usStatus ), sizeof( usStatus ), pdFALSE );
+			break;
+
+	    case usbGET_DESCRIPTOR_REQUEST:
+			prvGetStandardInterfaceDescriptor( pxRequest );
+			break;
+
+		/* This minimal implementation does not respond to these. */
+	    case usbGET_INTERFACE_REQUEST:
+	    case usbSET_FEATURE_REQUEST:
+	    case usbSET_INTERFACE_REQUEST:	
+
+	    default:
+			prvSendStall();
+			break;
+	}
+}
+/*-----------------------------------------------------------*/
+
+static void prvHandleStandardEndPointRequest( xUSB_REQUEST *pxRequest )
+{
+	switch( pxRequest->ucRequest )
+	{
+		/* This minimal implementation does not expect to respond to these. */
+	    case usbGET_STATUS_REQUEST:
+	    case usbCLEAR_FEATURE_REQUEST:
+	    case usbSET_FEATURE_REQUEST:
+
+	    default:			
+			prvSendStall();
+			break;
+	}
+}
+/*-----------------------------------------------------------*/
+
+static void vInitUSBInterface( void )
+{
+volatile unsigned long ulTemp;
+
+	/* Create the queue used to communicate between the USB ISR and task. */
+	xUSBInterruptQueue = xQueueCreate( usbQUEUE_LENGTH + 1, sizeof( xISRStatus * ) );
+
+	/* Initialise a few state variables. */
+	pxCharsForTx.ulNextCharIndex = ( unsigned long ) 0;
+	ucUSBConfig = ( unsigned char ) 0;
+	eDriverState = eNOTHING;
+
+	/* HARDWARE SETUP */
+
+    /* Set the PLL USB Divider */
+    AT91C_BASE_CKGR->CKGR_PLLR |= AT91C_CKGR_USBDIV_1;
+
+    /* Enables the 48MHz USB clock UDPCK and System Peripheral USB Clock. */
+    AT91C_BASE_PMC->PMC_SCER = AT91C_PMC_UDP;
+    AT91C_BASE_PMC->PMC_PCER = (1 << AT91C_ID_UDP);
+
+    /* Setup the PIO for the USB pull up resistor. */
+    AT91F_PIO_CfgOutput(AT91C_BASE_PIOA,AT91C_PIO_PA16);
+
+    /* Start without the pullup - this will get set at the end of this
+	function. */
+    AT91F_PIO_SetOutput( AT91C_BASE_PIOA, AT91C_PIO_PA16 );
+
+	/* When using the USB debugger the peripheral registers do not always get
+	set to the correct default values.  To make sure set the relevant registers
+	manually here. */
+	AT91C_BASE_UDP->UDP_IDR = ( unsigned long ) 0xffffffff;
+	AT91C_BASE_UDP->UDP_ICR = ( unsigned long ) 0xffffffff;
+	AT91C_BASE_UDP->UDP_CSR[ 0 ] = ( unsigned long ) 0x00;
+	AT91C_BASE_UDP->UDP_CSR[ 1 ] = ( unsigned long ) 0x00;
+	AT91C_BASE_UDP->UDP_GLBSTATE = 0;
+	AT91C_BASE_UDP->UDP_FADDR = 0;
+
+	/* Enable the transceiver. */
+	AT91C_UDP_TRANSCEIVER_ENABLE = 0;
+
+	/* Enable the USB interrupts - other interrupts get enabled as the
+	enumeration process progresses. */
+	AT91F_AIC_ConfigureIt( AT91C_BASE_AIC, AT91C_ID_UDP, usbINTERRUPT_PRIORITY, AT91C_AIC_SRCTYPE_INT_LEVEL_SENSITIVE, ( void (*)( void ) ) vUSBISREntry );
+	AT91F_AIC_EnableIt( AT91C_BASE_AIC, AT91C_ID_UDP );
+
+	/* Wait a short while before making our presence known. */
+	vTaskDelay( usbINIT_DELAY );
+    AT91F_PIO_ClearOutput(AT91C_BASE_PIOA, AT91C_PIO_PA16 );
+}
+/*-----------------------------------------------------------*/
+
+static void prvSendControlData( unsigned char *pucData, unsigned short usRequestedLength, unsigned long ulLengthToSend, long lSendingDescriptor )
+{
+	if( ( ( unsigned long ) usRequestedLength < ulLengthToSend ) )
+	{
+		/* Cap the data length to that requested. */
+		ulLengthToSend = ( unsigned short ) usRequestedLength;
+	}
+	else if( ( ulLengthToSend < ( unsigned long ) usRequestedLength ) && lSendingDescriptor )
+	{
+		/* We are sending a descriptor.  If the descriptor is an exact
+		multiple of the FIFO length then it will have to be terminated
+		with a NULL packet.  Set the state to indicate this if
+		necessary. */
+		if( ( ulLengthToSend % usbFIFO_LENGTH ) == 0 )
+		{
+			eDriverState = eSENDING_EVEN_DESCRIPTOR;
+		}
+	}
+
+	/* Here we assume that the previous message has been sent.  THERE IS NO
+	BUFFER OVERFLOW PROTECTION HERE.
+
+	Copy the data to send into the buffer as we cannot send it all at once
+	(if it is greater than 8 bytes in length). */
+	memcpy( pxCharsForTx.ucTxBuffer, pucData, ulLengthToSend );
+
+	/* Reinitialise the buffer index so we start sending from the start of
+	the data. */
+	pxCharsForTx.ulTotalDataLength = ulLengthToSend;
+	pxCharsForTx.ulNextCharIndex = ( unsigned long ) 0;
+
+	/* Send the first 8 bytes now.  The rest will get sent in response to
+	TXCOMP interrupts. */
+	prvSendNextSegment();
+}
+/*-----------------------------------------------------------*/
+
+static void prvSendNextSegment( void )
+{
+volatile unsigned long ulNextLength, ulStatus, ulLengthLeftToSend;
+
+	/* Is there any data to send? */
+	if( pxCharsForTx.ulTotalDataLength > pxCharsForTx.ulNextCharIndex )
+	{
+		ulLengthLeftToSend = pxCharsForTx.ulTotalDataLength - pxCharsForTx.ulNextCharIndex;
+	
+		/* We can only send 8 bytes to the fifo at a time. */
+		if( ulLengthLeftToSend > usbFIFO_LENGTH )
+		{
+			ulNextLength = usbFIFO_LENGTH;
+		}
+		else
+		{
+			ulNextLength = ulLengthLeftToSend;
+		}
+
+		/* Wait until we can place data in the fifo.  THERE IS NO TIMEOUT
+		HERE! */
+		while( AT91C_BASE_UDP->UDP_CSR[ usbEND_POINT_0 ] & AT91C_UDP_TXPKTRDY )
+		{
+			vTaskDelay( usbSHORTEST_DELAY );
+		}
+
+		/* Write the data to the FIFO. */
+		while( ulNextLength > ( unsigned long ) 0 )
+		{
+			AT91C_BASE_UDP->UDP_FDR[ usbEND_POINT_0 ] = pxCharsForTx.ucTxBuffer[ pxCharsForTx.ulNextCharIndex ];
+	
+			ulNextLength--;
+			pxCharsForTx.ulNextCharIndex++;
+		}
+	
+		/* Start the transmission. */
+		portENTER_CRITICAL();
+		{
+			ulStatus = AT91C_BASE_UDP->UDP_CSR[ usbEND_POINT_0 ];
+			usbCSR_SET_BIT( &ulStatus, ( ( unsigned long ) 0x10 ) );
+			AT91C_BASE_UDP->UDP_CSR[ usbEND_POINT_0 ] = ulStatus;
+		}
+		portEXIT_CRITICAL();
+	}
+	else
+	{
+		/* There is no data to send.  If we were sending a descriptor and the
+		descriptor was an exact multiple of the max packet size then we need
+		to send a null to terminate the transmission. */
+		if( eDriverState == eSENDING_EVEN_DESCRIPTOR )
+		{
+			prvUSBTransmitNull();
+			eDriverState = eNOTHING;
+		}
+	}
+}
+
+
+