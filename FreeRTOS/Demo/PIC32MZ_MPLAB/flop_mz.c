/*
<<<<<<< HEAD
 * FreeRTOS Kernel V10.3.0
=======
 * FreeRTOS Kernel V10.4.1
>>>>>>> 5cc65129
 * Copyright (C) 2020 Amazon.com, Inc. or its affiliates.  All Rights Reserved.
 *
 * Permission is hereby granted, free of charge, to any person obtaining a copy of
 * this software and associated documentation files (the "Software"), to deal in
 * the Software without restriction, including without limitation the rights to
 * use, copy, modify, merge, publish, distribute, sublicense, and/or sell copies of
 * the Software, and to permit persons to whom the Software is furnished to do so,
 * subject to the following conditions:
 *
 * The above copyright notice and this permission notice shall be included in all
 * copies or substantial portions of the Software.
 *
 * THE SOFTWARE IS PROVIDED "AS IS", WITHOUT WARRANTY OF ANY KIND, EXPRESS OR
 * IMPLIED, INCLUDING BUT NOT LIMITED TO THE WARRANTIES OF MERCHANTABILITY, FITNESS
 * FOR A PARTICULAR PURPOSE AND NONINFRINGEMENT. IN NO EVENT SHALL THE AUTHORS OR
 * COPYRIGHT HOLDERS BE LIABLE FOR ANY CLAIM, DAMAGES OR OTHER LIABILITY, WHETHER
 * IN AN ACTION OF CONTRACT, TORT OR OTHERWISE, ARISING FROM, OUT OF OR IN
 * CONNECTION WITH THE SOFTWARE OR THE USE OR OTHER DEALINGS IN THE SOFTWARE.
 *
 * http://www.FreeRTOS.org
 * http://aws.amazon.com/freertos
 *
 * 1 tab == 4 spaces!
 */

/*
 * Creates eight tasks, each of which loops continuously performing a
 * floating point calculation.
 *
 * All the tasks run at the idle priority and never block or yield.  This causes
 * all eight tasks to time slice with the idle task.  Running at the idle priority
 * means that these tasks will get pre-empted any time another task is ready to run
 * or a time slice occurs.  More often than not the pre-emption will occur mid
 * calculation, creating a good test of the schedulers context switch mechanism - a
 * calculation producing an unexpected result could be a symptom of a corruption in
 * the context of a task.
 */

#include <stdlib.h>
#include <math.h>

/* Scheduler include files. */
#include "FreeRTOS.h"
#include "task.h"

/* Demo program include files. */
#include "flop_mz.h"

#define mathSTACK_SIZE		(configMINIMAL_STACK_SIZE + 100)
#define mathNUMBER_OF_TASKS  ( 8 )

/* Four tasks, each of which performs a different floating point calculation.
Each of the four is created twice. */
static portTASK_FUNCTION_PROTO( vCompetingMathTask1, pvParameters );
static portTASK_FUNCTION_PROTO( vCompetingMathTask2, pvParameters );
static portTASK_FUNCTION_PROTO( vCompetingMathTask3, pvParameters );
static portTASK_FUNCTION_PROTO( vCompetingMathTask4, pvParameters );

/* These variables are used to check that all the tasks are still running.  If a
task gets a calculation wrong it will
stop incrementing its check variable. */
static volatile unsigned long ulTaskCheck[ mathNUMBER_OF_TASKS ] = { 0 };

/*-----------------------------------------------------------*/

void vStartMathTasks( unsigned portBASE_TYPE uxPriority )
{
	xTaskCreate( vCompetingMathTask1, "Math1", mathSTACK_SIZE, ( void * ) &( ulTaskCheck[ 0 ] ), uxPriority, NULL );
	xTaskCreate( vCompetingMathTask2, "Math2", mathSTACK_SIZE, ( void * ) &( ulTaskCheck[ 1 ] ), uxPriority, NULL );
	xTaskCreate( vCompetingMathTask3, "Math3", mathSTACK_SIZE, ( void * ) &( ulTaskCheck[ 2 ] ), uxPriority, NULL );
	xTaskCreate( vCompetingMathTask4, "Math4", mathSTACK_SIZE, ( void * ) &( ulTaskCheck[ 3 ] ), uxPriority, NULL );
	xTaskCreate( vCompetingMathTask1, "Math5", mathSTACK_SIZE, ( void * ) &( ulTaskCheck[ 4 ] ), uxPriority, NULL );
	xTaskCreate( vCompetingMathTask2, "Math6", mathSTACK_SIZE, ( void * ) &( ulTaskCheck[ 5 ] ), uxPriority, NULL );
	xTaskCreate( vCompetingMathTask3, "Math7", mathSTACK_SIZE, ( void * ) &( ulTaskCheck[ 6 ] ), uxPriority, NULL );
	xTaskCreate( vCompetingMathTask4, "Math8", mathSTACK_SIZE, ( void * ) &( ulTaskCheck[ 7 ] ), uxPriority, NULL );
}
/*-----------------------------------------------------------*/

static portTASK_FUNCTION( vCompetingMathTask1, pvParameters )
{
volatile portDOUBLE d1, d2, d3, d4;
volatile unsigned long *pulTaskCheckVariable;
volatile portDOUBLE dAnswer;
short sError = pdFALSE;


	/* Must be called before any hardware floating point operations are
	performed to let the RTOS portable layer know that this task requires
	a floating point context. */
	portTASK_USES_FLOATING_POINT();

	d1 = 123.4567;
	d2 = 2345.6789;
	d3 = -918.222;

	dAnswer = ( d1 + d2 ) * d3;

	/* The variable this task increments to show it is still running is passed in
	as the parameter. */
	pulTaskCheckVariable = ( unsigned long * ) pvParameters;
    
	/* Keep performing a calculation and checking the result against a constant. */
	for(;;)
	{
		d1 = 123.4567;
		d2 = 2345.6789;
		d3 = -918.222;

		d4 = ( d1 + d2 ) * d3;

		#if configUSE_PREEMPTION == 0
			taskYIELD();
		#endif

		/* If the calculation does not match the expected constant, stop the
		increment of the check variable. */
		if( fabs( d4 - dAnswer ) > 0.001 )
		{
			sError = pdTRUE;
		}

		if( sError == pdFALSE )
		{
			/* If the calculation has always been correct, increment the check
			variable so we know this task is still running okay. */
			( *pulTaskCheckVariable )++;
		}

		#if configUSE_PREEMPTION == 0
			taskYIELD();
		#endif

	}
}
/*-----------------------------------------------------------*/

static portTASK_FUNCTION( vCompetingMathTask2, pvParameters )
{
volatile portDOUBLE d1, d2, d3, d4;
volatile unsigned long *pulTaskCheckVariable;
volatile portDOUBLE dAnswer;
short sError = pdFALSE;

	/* Must be called before any hardware floating point operations are
	performed to let the RTOS portable layer know that this task requires
	a floating point context. */
	portTASK_USES_FLOATING_POINT();

	d1 = -389.38;
	d2 = 32498.2;
	d3 = -2.0001;

	dAnswer = ( d1 / d2 ) * d3;


	/* The variable this task increments to show it is still running is passed in
	as the parameter. */
	pulTaskCheckVariable = ( unsigned long * ) pvParameters;

	/* Keep performing a calculation and checking the result against a constant. */
	for( ;; )
	{
		d1 = -389.38;
		d2 = 32498.2;
		d3 = -2.0001;

		d4 = ( d1 / d2 ) * d3;

		#if configUSE_PREEMPTION == 0
			taskYIELD();
		#endif

		/* If the calculation does not match the expected constant, stop the
		increment of the check variable. */
		if( fabs( d4 - dAnswer ) > 0.001 )
		{
			sError = pdTRUE;
		}

		if( sError == pdFALSE )
		{
			/* If the calculation has always been correct, increment the check
			variable so we know
			this task is still running okay. */
			( *pulTaskCheckVariable )++;
		}

		#if configUSE_PREEMPTION == 0
			taskYIELD();
		#endif
	}
}
/*-----------------------------------------------------------*/

static portTASK_FUNCTION( vCompetingMathTask3, pvParameters )
{
volatile portDOUBLE *pdArray, dTotal1, dTotal2, dDifference;
volatile unsigned long *pulTaskCheckVariable;
const size_t xArraySize = 10;
size_t xPosition;
short sError = pdFALSE;

	/* Must be called before any hardware floating point operations are
	performed to let the RTOS portable layer know that this task requires
	a floating point context. */
	portTASK_USES_FLOATING_POINT();

	/* The variable this task increments to show it is still running is passed in
	as the parameter. */
	pulTaskCheckVariable = ( unsigned long * ) pvParameters;

	pdArray = ( portDOUBLE * ) pvPortMalloc( xArraySize * sizeof( portDOUBLE ) );

	/* Keep filling an array, keeping a running total of the values placed in the
	array.  Then run through the array adding up all the values.  If the two totals
	do not match, stop the check variable from incrementing. */
	for( ;; )
	{
		dTotal1 = 0.0;
		dTotal2 = 0.0;

		for( xPosition = 0; xPosition < xArraySize; xPosition++ )
		{
			pdArray[ xPosition ] = ( portDOUBLE ) xPosition + 5.5;
			dTotal1 += ( portDOUBLE ) xPosition + 5.5;
		}

		#if configUSE_PREEMPTION == 0
			taskYIELD();
		#endif

		for( xPosition = 0; xPosition < xArraySize; xPosition++ )
		{
			dTotal2 += pdArray[ xPosition ];
		}

		dDifference = dTotal1 - dTotal2;
		if( fabs( dDifference ) > 0.001 )
		{
			sError = pdTRUE;
		}

		#if configUSE_PREEMPTION == 0
			taskYIELD();
		#endif

		if( sError == pdFALSE )
		{
			/* If the calculation has always been correct, increment the check
			variable so we know	this task is still running okay. */
			( *pulTaskCheckVariable )++;
		}
	}
}
/*-----------------------------------------------------------*/

static portTASK_FUNCTION( vCompetingMathTask4, pvParameters )
{
volatile portDOUBLE *pdArray, dTotal1, dTotal2, dDifference;
volatile unsigned long *pulTaskCheckVariable;
const size_t xArraySize = 10;
size_t xPosition;
short sError = pdFALSE;

	/* Must be called before any hardware floating point operations are
	performed to let the RTOS portable layer know that this task requires
	a floating point context. */
	portTASK_USES_FLOATING_POINT();

	/* The variable this task increments to show it is still running is passed in
	as the parameter. */
	pulTaskCheckVariable = ( unsigned long * ) pvParameters;

	pdArray = ( portDOUBLE * ) pvPortMalloc( xArraySize * sizeof( portDOUBLE ) );

	/* Keep filling an array, keeping a running total of the values placed in the
	array.  Then run through the array adding up all the values.  If the two totals
	do not match, stop the check variable from incrementing. */
	for( ;; )
	{
		dTotal1 = 0.0;
		dTotal2 = 0.0;

		for( xPosition = 0; xPosition < xArraySize; xPosition++ )
		{
			pdArray[ xPosition ] = ( portDOUBLE ) xPosition * 12.123;
			dTotal1 += ( portDOUBLE ) xPosition * 12.123;
		}

		#if configUSE_PREEMPTION == 0
			taskYIELD();
		#endif

		for( xPosition = 0; xPosition < xArraySize; xPosition++ )
		{
			dTotal2 += pdArray[ xPosition ];
		}

		dDifference = dTotal1 - dTotal2;
		if( fabs( dDifference ) > 0.001 )
		{
			sError = pdTRUE;
		}

		#if configUSE_PREEMPTION == 0
			taskYIELD();
		#endif

		if( sError == pdFALSE )
		{
			/* If the calculation has always been correct, increment the check
			variable so we know	this task is still running okay. */
			( *pulTaskCheckVariable )++;
		}
	}
}
/*-----------------------------------------------------------*/

/* This is called to check that all the created tasks are still running. */
portBASE_TYPE xAreMathsTaskStillRunning( void )
{
/* Keep a history of the check variables so we know if they have been incremented
since the last call. */
static unsigned long ulLastTaskCheck[ mathNUMBER_OF_TASKS ] = { ( unsigned short ) 0 };
portBASE_TYPE xReturn = pdTRUE, xTask;

	/* Check the maths tasks are still running by ensuring their check variables
	are still incrementing. */
	for( xTask = 0; xTask < mathNUMBER_OF_TASKS; xTask++ )
	{
		if( ulTaskCheck[ xTask ] == ulLastTaskCheck[ xTask ] )
		{
			/* The check has not incremented so an error exists. */
			xReturn = pdFALSE;
		}

		ulLastTaskCheck[ xTask ] = ulTaskCheck[ xTask ];
	}

	return xReturn;
}



<|MERGE_RESOLUTION|>--- conflicted
+++ resolved
@@ -1,350 +1,346 @@
-/*
-<<<<<<< HEAD
- * FreeRTOS Kernel V10.3.0
-=======
- * FreeRTOS Kernel V10.4.1
->>>>>>> 5cc65129
- * Copyright (C) 2020 Amazon.com, Inc. or its affiliates.  All Rights Reserved.
- *
- * Permission is hereby granted, free of charge, to any person obtaining a copy of
- * this software and associated documentation files (the "Software"), to deal in
- * the Software without restriction, including without limitation the rights to
- * use, copy, modify, merge, publish, distribute, sublicense, and/or sell copies of
- * the Software, and to permit persons to whom the Software is furnished to do so,
- * subject to the following conditions:
- *
- * The above copyright notice and this permission notice shall be included in all
- * copies or substantial portions of the Software.
- *
- * THE SOFTWARE IS PROVIDED "AS IS", WITHOUT WARRANTY OF ANY KIND, EXPRESS OR
- * IMPLIED, INCLUDING BUT NOT LIMITED TO THE WARRANTIES OF MERCHANTABILITY, FITNESS
- * FOR A PARTICULAR PURPOSE AND NONINFRINGEMENT. IN NO EVENT SHALL THE AUTHORS OR
- * COPYRIGHT HOLDERS BE LIABLE FOR ANY CLAIM, DAMAGES OR OTHER LIABILITY, WHETHER
- * IN AN ACTION OF CONTRACT, TORT OR OTHERWISE, ARISING FROM, OUT OF OR IN
- * CONNECTION WITH THE SOFTWARE OR THE USE OR OTHER DEALINGS IN THE SOFTWARE.
- *
- * http://www.FreeRTOS.org
- * http://aws.amazon.com/freertos
- *
- * 1 tab == 4 spaces!
- */
-
-/*
- * Creates eight tasks, each of which loops continuously performing a
- * floating point calculation.
- *
- * All the tasks run at the idle priority and never block or yield.  This causes
- * all eight tasks to time slice with the idle task.  Running at the idle priority
- * means that these tasks will get pre-empted any time another task is ready to run
- * or a time slice occurs.  More often than not the pre-emption will occur mid
- * calculation, creating a good test of the schedulers context switch mechanism - a
- * calculation producing an unexpected result could be a symptom of a corruption in
- * the context of a task.
- */
-
-#include <stdlib.h>
-#include <math.h>
-
-/* Scheduler include files. */
-#include "FreeRTOS.h"
-#include "task.h"
-
-/* Demo program include files. */
-#include "flop_mz.h"
-
-#define mathSTACK_SIZE		(configMINIMAL_STACK_SIZE + 100)
-#define mathNUMBER_OF_TASKS  ( 8 )
-
-/* Four tasks, each of which performs a different floating point calculation.
-Each of the four is created twice. */
-static portTASK_FUNCTION_PROTO( vCompetingMathTask1, pvParameters );
-static portTASK_FUNCTION_PROTO( vCompetingMathTask2, pvParameters );
-static portTASK_FUNCTION_PROTO( vCompetingMathTask3, pvParameters );
-static portTASK_FUNCTION_PROTO( vCompetingMathTask4, pvParameters );
-
-/* These variables are used to check that all the tasks are still running.  If a
-task gets a calculation wrong it will
-stop incrementing its check variable. */
-static volatile unsigned long ulTaskCheck[ mathNUMBER_OF_TASKS ] = { 0 };
-
-/*-----------------------------------------------------------*/
-
-void vStartMathTasks( unsigned portBASE_TYPE uxPriority )
-{
-	xTaskCreate( vCompetingMathTask1, "Math1", mathSTACK_SIZE, ( void * ) &( ulTaskCheck[ 0 ] ), uxPriority, NULL );
-	xTaskCreate( vCompetingMathTask2, "Math2", mathSTACK_SIZE, ( void * ) &( ulTaskCheck[ 1 ] ), uxPriority, NULL );
-	xTaskCreate( vCompetingMathTask3, "Math3", mathSTACK_SIZE, ( void * ) &( ulTaskCheck[ 2 ] ), uxPriority, NULL );
-	xTaskCreate( vCompetingMathTask4, "Math4", mathSTACK_SIZE, ( void * ) &( ulTaskCheck[ 3 ] ), uxPriority, NULL );
-	xTaskCreate( vCompetingMathTask1, "Math5", mathSTACK_SIZE, ( void * ) &( ulTaskCheck[ 4 ] ), uxPriority, NULL );
-	xTaskCreate( vCompetingMathTask2, "Math6", mathSTACK_SIZE, ( void * ) &( ulTaskCheck[ 5 ] ), uxPriority, NULL );
-	xTaskCreate( vCompetingMathTask3, "Math7", mathSTACK_SIZE, ( void * ) &( ulTaskCheck[ 6 ] ), uxPriority, NULL );
-	xTaskCreate( vCompetingMathTask4, "Math8", mathSTACK_SIZE, ( void * ) &( ulTaskCheck[ 7 ] ), uxPriority, NULL );
-}
-/*-----------------------------------------------------------*/
-
-static portTASK_FUNCTION( vCompetingMathTask1, pvParameters )
-{
-volatile portDOUBLE d1, d2, d3, d4;
-volatile unsigned long *pulTaskCheckVariable;
-volatile portDOUBLE dAnswer;
-short sError = pdFALSE;
-
-
-	/* Must be called before any hardware floating point operations are
-	performed to let the RTOS portable layer know that this task requires
-	a floating point context. */
-	portTASK_USES_FLOATING_POINT();
-
-	d1 = 123.4567;
-	d2 = 2345.6789;
-	d3 = -918.222;
-
-	dAnswer = ( d1 + d2 ) * d3;
-
-	/* The variable this task increments to show it is still running is passed in
-	as the parameter. */
-	pulTaskCheckVariable = ( unsigned long * ) pvParameters;
-    
-	/* Keep performing a calculation and checking the result against a constant. */
-	for(;;)
-	{
-		d1 = 123.4567;
-		d2 = 2345.6789;
-		d3 = -918.222;
-
-		d4 = ( d1 + d2 ) * d3;
-
-		#if configUSE_PREEMPTION == 0
-			taskYIELD();
-		#endif
-
-		/* If the calculation does not match the expected constant, stop the
-		increment of the check variable. */
-		if( fabs( d4 - dAnswer ) > 0.001 )
-		{
-			sError = pdTRUE;
-		}
-
-		if( sError == pdFALSE )
-		{
-			/* If the calculation has always been correct, increment the check
-			variable so we know this task is still running okay. */
-			( *pulTaskCheckVariable )++;
-		}
-
-		#if configUSE_PREEMPTION == 0
-			taskYIELD();
-		#endif
-
-	}
-}
-/*-----------------------------------------------------------*/
-
-static portTASK_FUNCTION( vCompetingMathTask2, pvParameters )
-{
-volatile portDOUBLE d1, d2, d3, d4;
-volatile unsigned long *pulTaskCheckVariable;
-volatile portDOUBLE dAnswer;
-short sError = pdFALSE;
-
-	/* Must be called before any hardware floating point operations are
-	performed to let the RTOS portable layer know that this task requires
-	a floating point context. */
-	portTASK_USES_FLOATING_POINT();
-
-	d1 = -389.38;
-	d2 = 32498.2;
-	d3 = -2.0001;
-
-	dAnswer = ( d1 / d2 ) * d3;
-
-
-	/* The variable this task increments to show it is still running is passed in
-	as the parameter. */
-	pulTaskCheckVariable = ( unsigned long * ) pvParameters;
-
-	/* Keep performing a calculation and checking the result against a constant. */
-	for( ;; )
-	{
-		d1 = -389.38;
-		d2 = 32498.2;
-		d3 = -2.0001;
-
-		d4 = ( d1 / d2 ) * d3;
-
-		#if configUSE_PREEMPTION == 0
-			taskYIELD();
-		#endif
-
-		/* If the calculation does not match the expected constant, stop the
-		increment of the check variable. */
-		if( fabs( d4 - dAnswer ) > 0.001 )
-		{
-			sError = pdTRUE;
-		}
-
-		if( sError == pdFALSE )
-		{
-			/* If the calculation has always been correct, increment the check
-			variable so we know
-			this task is still running okay. */
-			( *pulTaskCheckVariable )++;
-		}
-
-		#if configUSE_PREEMPTION == 0
-			taskYIELD();
-		#endif
-	}
-}
-/*-----------------------------------------------------------*/
-
-static portTASK_FUNCTION( vCompetingMathTask3, pvParameters )
-{
-volatile portDOUBLE *pdArray, dTotal1, dTotal2, dDifference;
-volatile unsigned long *pulTaskCheckVariable;
-const size_t xArraySize = 10;
-size_t xPosition;
-short sError = pdFALSE;
-
-	/* Must be called before any hardware floating point operations are
-	performed to let the RTOS portable layer know that this task requires
-	a floating point context. */
-	portTASK_USES_FLOATING_POINT();
-
-	/* The variable this task increments to show it is still running is passed in
-	as the parameter. */
-	pulTaskCheckVariable = ( unsigned long * ) pvParameters;
-
-	pdArray = ( portDOUBLE * ) pvPortMalloc( xArraySize * sizeof( portDOUBLE ) );
-
-	/* Keep filling an array, keeping a running total of the values placed in the
-	array.  Then run through the array adding up all the values.  If the two totals
-	do not match, stop the check variable from incrementing. */
-	for( ;; )
-	{
-		dTotal1 = 0.0;
-		dTotal2 = 0.0;
-
-		for( xPosition = 0; xPosition < xArraySize; xPosition++ )
-		{
-			pdArray[ xPosition ] = ( portDOUBLE ) xPosition + 5.5;
-			dTotal1 += ( portDOUBLE ) xPosition + 5.5;
-		}
-
-		#if configUSE_PREEMPTION == 0
-			taskYIELD();
-		#endif
-
-		for( xPosition = 0; xPosition < xArraySize; xPosition++ )
-		{
-			dTotal2 += pdArray[ xPosition ];
-		}
-
-		dDifference = dTotal1 - dTotal2;
-		if( fabs( dDifference ) > 0.001 )
-		{
-			sError = pdTRUE;
-		}
-
-		#if configUSE_PREEMPTION == 0
-			taskYIELD();
-		#endif
-
-		if( sError == pdFALSE )
-		{
-			/* If the calculation has always been correct, increment the check
-			variable so we know	this task is still running okay. */
-			( *pulTaskCheckVariable )++;
-		}
-	}
-}
-/*-----------------------------------------------------------*/
-
-static portTASK_FUNCTION( vCompetingMathTask4, pvParameters )
-{
-volatile portDOUBLE *pdArray, dTotal1, dTotal2, dDifference;
-volatile unsigned long *pulTaskCheckVariable;
-const size_t xArraySize = 10;
-size_t xPosition;
-short sError = pdFALSE;
-
-	/* Must be called before any hardware floating point operations are
-	performed to let the RTOS portable layer know that this task requires
-	a floating point context. */
-	portTASK_USES_FLOATING_POINT();
-
-	/* The variable this task increments to show it is still running is passed in
-	as the parameter. */
-	pulTaskCheckVariable = ( unsigned long * ) pvParameters;
-
-	pdArray = ( portDOUBLE * ) pvPortMalloc( xArraySize * sizeof( portDOUBLE ) );
-
-	/* Keep filling an array, keeping a running total of the values placed in the
-	array.  Then run through the array adding up all the values.  If the two totals
-	do not match, stop the check variable from incrementing. */
-	for( ;; )
-	{
-		dTotal1 = 0.0;
-		dTotal2 = 0.0;
-
-		for( xPosition = 0; xPosition < xArraySize; xPosition++ )
-		{
-			pdArray[ xPosition ] = ( portDOUBLE ) xPosition * 12.123;
-			dTotal1 += ( portDOUBLE ) xPosition * 12.123;
-		}
-
-		#if configUSE_PREEMPTION == 0
-			taskYIELD();
-		#endif
-
-		for( xPosition = 0; xPosition < xArraySize; xPosition++ )
-		{
-			dTotal2 += pdArray[ xPosition ];
-		}
-
-		dDifference = dTotal1 - dTotal2;
-		if( fabs( dDifference ) > 0.001 )
-		{
-			sError = pdTRUE;
-		}
-
-		#if configUSE_PREEMPTION == 0
-			taskYIELD();
-		#endif
-
-		if( sError == pdFALSE )
-		{
-			/* If the calculation has always been correct, increment the check
-			variable so we know	this task is still running okay. */
-			( *pulTaskCheckVariable )++;
-		}
-	}
-}
-/*-----------------------------------------------------------*/
-
-/* This is called to check that all the created tasks are still running. */
-portBASE_TYPE xAreMathsTaskStillRunning( void )
-{
-/* Keep a history of the check variables so we know if they have been incremented
-since the last call. */
-static unsigned long ulLastTaskCheck[ mathNUMBER_OF_TASKS ] = { ( unsigned short ) 0 };
-portBASE_TYPE xReturn = pdTRUE, xTask;
-
-	/* Check the maths tasks are still running by ensuring their check variables
-	are still incrementing. */
-	for( xTask = 0; xTask < mathNUMBER_OF_TASKS; xTask++ )
-	{
-		if( ulTaskCheck[ xTask ] == ulLastTaskCheck[ xTask ] )
-		{
-			/* The check has not incremented so an error exists. */
-			xReturn = pdFALSE;
-		}
-
-		ulLastTaskCheck[ xTask ] = ulTaskCheck[ xTask ];
-	}
-
-	return xReturn;
-}
-
-
-
+/*
+ * FreeRTOS Kernel V10.4.1
+ * Copyright (C) 2020 Amazon.com, Inc. or its affiliates.  All Rights Reserved.
+ *
+ * Permission is hereby granted, free of charge, to any person obtaining a copy of
+ * this software and associated documentation files (the "Software"), to deal in
+ * the Software without restriction, including without limitation the rights to
+ * use, copy, modify, merge, publish, distribute, sublicense, and/or sell copies of
+ * the Software, and to permit persons to whom the Software is furnished to do so,
+ * subject to the following conditions:
+ *
+ * The above copyright notice and this permission notice shall be included in all
+ * copies or substantial portions of the Software.
+ *
+ * THE SOFTWARE IS PROVIDED "AS IS", WITHOUT WARRANTY OF ANY KIND, EXPRESS OR
+ * IMPLIED, INCLUDING BUT NOT LIMITED TO THE WARRANTIES OF MERCHANTABILITY, FITNESS
+ * FOR A PARTICULAR PURPOSE AND NONINFRINGEMENT. IN NO EVENT SHALL THE AUTHORS OR
+ * COPYRIGHT HOLDERS BE LIABLE FOR ANY CLAIM, DAMAGES OR OTHER LIABILITY, WHETHER
+ * IN AN ACTION OF CONTRACT, TORT OR OTHERWISE, ARISING FROM, OUT OF OR IN
+ * CONNECTION WITH THE SOFTWARE OR THE USE OR OTHER DEALINGS IN THE SOFTWARE.
+ *
+ * http://www.FreeRTOS.org
+ * http://aws.amazon.com/freertos
+ *
+ * 1 tab == 4 spaces!
+ */
+
+/*
+ * Creates eight tasks, each of which loops continuously performing a
+ * floating point calculation.
+ *
+ * All the tasks run at the idle priority and never block or yield.  This causes
+ * all eight tasks to time slice with the idle task.  Running at the idle priority
+ * means that these tasks will get pre-empted any time another task is ready to run
+ * or a time slice occurs.  More often than not the pre-emption will occur mid
+ * calculation, creating a good test of the schedulers context switch mechanism - a
+ * calculation producing an unexpected result could be a symptom of a corruption in
+ * the context of a task.
+ */
+
+#include <stdlib.h>
+#include <math.h>
+
+/* Scheduler include files. */
+#include "FreeRTOS.h"
+#include "task.h"
+
+/* Demo program include files. */
+#include "flop_mz.h"
+
+#define mathSTACK_SIZE		(configMINIMAL_STACK_SIZE + 100)
+#define mathNUMBER_OF_TASKS  ( 8 )
+
+/* Four tasks, each of which performs a different floating point calculation.
+Each of the four is created twice. */
+static portTASK_FUNCTION_PROTO( vCompetingMathTask1, pvParameters );
+static portTASK_FUNCTION_PROTO( vCompetingMathTask2, pvParameters );
+static portTASK_FUNCTION_PROTO( vCompetingMathTask3, pvParameters );
+static portTASK_FUNCTION_PROTO( vCompetingMathTask4, pvParameters );
+
+/* These variables are used to check that all the tasks are still running.  If a
+task gets a calculation wrong it will
+stop incrementing its check variable. */
+static volatile unsigned long ulTaskCheck[ mathNUMBER_OF_TASKS ] = { 0 };
+
+/*-----------------------------------------------------------*/
+
+void vStartMathTasks( unsigned portBASE_TYPE uxPriority )
+{
+	xTaskCreate( vCompetingMathTask1, "Math1", mathSTACK_SIZE, ( void * ) &( ulTaskCheck[ 0 ] ), uxPriority, NULL );
+	xTaskCreate( vCompetingMathTask2, "Math2", mathSTACK_SIZE, ( void * ) &( ulTaskCheck[ 1 ] ), uxPriority, NULL );
+	xTaskCreate( vCompetingMathTask3, "Math3", mathSTACK_SIZE, ( void * ) &( ulTaskCheck[ 2 ] ), uxPriority, NULL );
+	xTaskCreate( vCompetingMathTask4, "Math4", mathSTACK_SIZE, ( void * ) &( ulTaskCheck[ 3 ] ), uxPriority, NULL );
+	xTaskCreate( vCompetingMathTask1, "Math5", mathSTACK_SIZE, ( void * ) &( ulTaskCheck[ 4 ] ), uxPriority, NULL );
+	xTaskCreate( vCompetingMathTask2, "Math6", mathSTACK_SIZE, ( void * ) &( ulTaskCheck[ 5 ] ), uxPriority, NULL );
+	xTaskCreate( vCompetingMathTask3, "Math7", mathSTACK_SIZE, ( void * ) &( ulTaskCheck[ 6 ] ), uxPriority, NULL );
+	xTaskCreate( vCompetingMathTask4, "Math8", mathSTACK_SIZE, ( void * ) &( ulTaskCheck[ 7 ] ), uxPriority, NULL );
+}
+/*-----------------------------------------------------------*/
+
+static portTASK_FUNCTION( vCompetingMathTask1, pvParameters )
+{
+volatile portDOUBLE d1, d2, d3, d4;
+volatile unsigned long *pulTaskCheckVariable;
+volatile portDOUBLE dAnswer;
+short sError = pdFALSE;
+
+
+	/* Must be called before any hardware floating point operations are
+	performed to let the RTOS portable layer know that this task requires
+	a floating point context. */
+	portTASK_USES_FLOATING_POINT();
+
+	d1 = 123.4567;
+	d2 = 2345.6789;
+	d3 = -918.222;
+
+	dAnswer = ( d1 + d2 ) * d3;
+
+	/* The variable this task increments to show it is still running is passed in
+	as the parameter. */
+	pulTaskCheckVariable = ( unsigned long * ) pvParameters;
+    
+	/* Keep performing a calculation and checking the result against a constant. */
+	for(;;)
+	{
+		d1 = 123.4567;
+		d2 = 2345.6789;
+		d3 = -918.222;
+
+		d4 = ( d1 + d2 ) * d3;
+
+		#if configUSE_PREEMPTION == 0
+			taskYIELD();
+		#endif
+
+		/* If the calculation does not match the expected constant, stop the
+		increment of the check variable. */
+		if( fabs( d4 - dAnswer ) > 0.001 )
+		{
+			sError = pdTRUE;
+		}
+
+		if( sError == pdFALSE )
+		{
+			/* If the calculation has always been correct, increment the check
+			variable so we know this task is still running okay. */
+			( *pulTaskCheckVariable )++;
+		}
+
+		#if configUSE_PREEMPTION == 0
+			taskYIELD();
+		#endif
+
+	}
+}
+/*-----------------------------------------------------------*/
+
+static portTASK_FUNCTION( vCompetingMathTask2, pvParameters )
+{
+volatile portDOUBLE d1, d2, d3, d4;
+volatile unsigned long *pulTaskCheckVariable;
+volatile portDOUBLE dAnswer;
+short sError = pdFALSE;
+
+	/* Must be called before any hardware floating point operations are
+	performed to let the RTOS portable layer know that this task requires
+	a floating point context. */
+	portTASK_USES_FLOATING_POINT();
+
+	d1 = -389.38;
+	d2 = 32498.2;
+	d3 = -2.0001;
+
+	dAnswer = ( d1 / d2 ) * d3;
+
+
+	/* The variable this task increments to show it is still running is passed in
+	as the parameter. */
+	pulTaskCheckVariable = ( unsigned long * ) pvParameters;
+
+	/* Keep performing a calculation and checking the result against a constant. */
+	for( ;; )
+	{
+		d1 = -389.38;
+		d2 = 32498.2;
+		d3 = -2.0001;
+
+		d4 = ( d1 / d2 ) * d3;
+
+		#if configUSE_PREEMPTION == 0
+			taskYIELD();
+		#endif
+
+		/* If the calculation does not match the expected constant, stop the
+		increment of the check variable. */
+		if( fabs( d4 - dAnswer ) > 0.001 )
+		{
+			sError = pdTRUE;
+		}
+
+		if( sError == pdFALSE )
+		{
+			/* If the calculation has always been correct, increment the check
+			variable so we know
+			this task is still running okay. */
+			( *pulTaskCheckVariable )++;
+		}
+
+		#if configUSE_PREEMPTION == 0
+			taskYIELD();
+		#endif
+	}
+}
+/*-----------------------------------------------------------*/
+
+static portTASK_FUNCTION( vCompetingMathTask3, pvParameters )
+{
+volatile portDOUBLE *pdArray, dTotal1, dTotal2, dDifference;
+volatile unsigned long *pulTaskCheckVariable;
+const size_t xArraySize = 10;
+size_t xPosition;
+short sError = pdFALSE;
+
+	/* Must be called before any hardware floating point operations are
+	performed to let the RTOS portable layer know that this task requires
+	a floating point context. */
+	portTASK_USES_FLOATING_POINT();
+
+	/* The variable this task increments to show it is still running is passed in
+	as the parameter. */
+	pulTaskCheckVariable = ( unsigned long * ) pvParameters;
+
+	pdArray = ( portDOUBLE * ) pvPortMalloc( xArraySize * sizeof( portDOUBLE ) );
+
+	/* Keep filling an array, keeping a running total of the values placed in the
+	array.  Then run through the array adding up all the values.  If the two totals
+	do not match, stop the check variable from incrementing. */
+	for( ;; )
+	{
+		dTotal1 = 0.0;
+		dTotal2 = 0.0;
+
+		for( xPosition = 0; xPosition < xArraySize; xPosition++ )
+		{
+			pdArray[ xPosition ] = ( portDOUBLE ) xPosition + 5.5;
+			dTotal1 += ( portDOUBLE ) xPosition + 5.5;
+		}
+
+		#if configUSE_PREEMPTION == 0
+			taskYIELD();
+		#endif
+
+		for( xPosition = 0; xPosition < xArraySize; xPosition++ )
+		{
+			dTotal2 += pdArray[ xPosition ];
+		}
+
+		dDifference = dTotal1 - dTotal2;
+		if( fabs( dDifference ) > 0.001 )
+		{
+			sError = pdTRUE;
+		}
+
+		#if configUSE_PREEMPTION == 0
+			taskYIELD();
+		#endif
+
+		if( sError == pdFALSE )
+		{
+			/* If the calculation has always been correct, increment the check
+			variable so we know	this task is still running okay. */
+			( *pulTaskCheckVariable )++;
+		}
+	}
+}
+/*-----------------------------------------------------------*/
+
+static portTASK_FUNCTION( vCompetingMathTask4, pvParameters )
+{
+volatile portDOUBLE *pdArray, dTotal1, dTotal2, dDifference;
+volatile unsigned long *pulTaskCheckVariable;
+const size_t xArraySize = 10;
+size_t xPosition;
+short sError = pdFALSE;
+
+	/* Must be called before any hardware floating point operations are
+	performed to let the RTOS portable layer know that this task requires
+	a floating point context. */
+	portTASK_USES_FLOATING_POINT();
+
+	/* The variable this task increments to show it is still running is passed in
+	as the parameter. */
+	pulTaskCheckVariable = ( unsigned long * ) pvParameters;
+
+	pdArray = ( portDOUBLE * ) pvPortMalloc( xArraySize * sizeof( portDOUBLE ) );
+
+	/* Keep filling an array, keeping a running total of the values placed in the
+	array.  Then run through the array adding up all the values.  If the two totals
+	do not match, stop the check variable from incrementing. */
+	for( ;; )
+	{
+		dTotal1 = 0.0;
+		dTotal2 = 0.0;
+
+		for( xPosition = 0; xPosition < xArraySize; xPosition++ )
+		{
+			pdArray[ xPosition ] = ( portDOUBLE ) xPosition * 12.123;
+			dTotal1 += ( portDOUBLE ) xPosition * 12.123;
+		}
+
+		#if configUSE_PREEMPTION == 0
+			taskYIELD();
+		#endif
+
+		for( xPosition = 0; xPosition < xArraySize; xPosition++ )
+		{
+			dTotal2 += pdArray[ xPosition ];
+		}
+
+		dDifference = dTotal1 - dTotal2;
+		if( fabs( dDifference ) > 0.001 )
+		{
+			sError = pdTRUE;
+		}
+
+		#if configUSE_PREEMPTION == 0
+			taskYIELD();
+		#endif
+
+		if( sError == pdFALSE )
+		{
+			/* If the calculation has always been correct, increment the check
+			variable so we know	this task is still running okay. */
+			( *pulTaskCheckVariable )++;
+		}
+	}
+}
+/*-----------------------------------------------------------*/
+
+/* This is called to check that all the created tasks are still running. */
+portBASE_TYPE xAreMathsTaskStillRunning( void )
+{
+/* Keep a history of the check variables so we know if they have been incremented
+since the last call. */
+static unsigned long ulLastTaskCheck[ mathNUMBER_OF_TASKS ] = { ( unsigned short ) 0 };
+portBASE_TYPE xReturn = pdTRUE, xTask;
+
+	/* Check the maths tasks are still running by ensuring their check variables
+	are still incrementing. */
+	for( xTask = 0; xTask < mathNUMBER_OF_TASKS; xTask++ )
+	{
+		if( ulTaskCheck[ xTask ] == ulLastTaskCheck[ xTask ] )
+		{
+			/* The check has not incremented so an error exists. */
+			xReturn = pdFALSE;
+		}
+
+		ulLastTaskCheck[ xTask ] = ulTaskCheck[ xTask ];
+	}
+
+	return xReturn;
+}
+
+
+