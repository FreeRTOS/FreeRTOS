--- conflicted
+++ resolved
@@ -1,166 +1,162 @@
-/*
-<<<<<<< HEAD
- * FreeRTOS Kernel V10.3.0
-=======
- * FreeRTOS Kernel V10.4.1
->>>>>>> 5cc65129
- * Copyright (C) 2020 Amazon.com, Inc. or its affiliates.  All Rights Reserved.
- *
- * Permission is hereby granted, free of charge, to any person obtaining a copy of
- * this software and associated documentation files (the "Software"), to deal in
- * the Software without restriction, including without limitation the rights to
- * use, copy, modify, merge, publish, distribute, sublicense, and/or sell copies of
- * the Software, and to permit persons to whom the Software is furnished to do so,
- * subject to the following conditions:
- *
- * The above copyright notice and this permission notice shall be included in all
- * copies or substantial portions of the Software.
- *
- * THE SOFTWARE IS PROVIDED "AS IS", WITHOUT WARRANTY OF ANY KIND, EXPRESS OR
- * IMPLIED, INCLUDING BUT NOT LIMITED TO THE WARRANTIES OF MERCHANTABILITY, FITNESS
- * FOR A PARTICULAR PURPOSE AND NONINFRINGEMENT. IN NO EVENT SHALL THE AUTHORS OR
- * COPYRIGHT HOLDERS BE LIABLE FOR ANY CLAIM, DAMAGES OR OTHER LIABILITY, WHETHER
- * IN AN ACTION OF CONTRACT, TORT OR OTHERWISE, ARISING FROM, OUT OF OR IN
- * CONNECTION WITH THE SOFTWARE OR THE USE OR OTHER DEALINGS IN THE SOFTWARE.
- *
- * http://www.FreeRTOS.org
- * http://aws.amazon.com/freertos
- *
- * 1 tab == 4 spaces!
- */
-
-/*-----------------------------------------------------------
- * Normally, a demo application would define ParTest (parallel port test)
- * functions to write to an LED.  In this case, four '*' symbols that are
- * output to the debug printf() port are used to simulate LED outputs.
- *-----------------------------------------------------------*/
-
-/* Standard includes. */
-#include <stdio.h>
-#include <string.h>
-
-/* Library includes. */
-#include "lpc43xx_i2c.h"
-
-/* Kernel includes. */
-#include "FreeRTOS.h"
-#include "task.h"
-#include "queue.h"
-
-/* Standard demo include. */
-#include "partest.h"
-
-/* The number of LED outputs. */
-#define partstMAX_LEDS 4
-
-/* Commands written to the PCA9502. */
-#define partstIO_WRITE_COMMAND	( ( unsigned char ) ( 0x0BU << 3U ) )
-#define partstIO_DIR_COMMAND	( ( unsigned char ) ( 0x0AU << 3U ) )
-#define partstSLAVE_ADDRESS		( ( unsigned char ) ( 0x9AU >> 1U ) )
-
-/* Just defines the length of the queue used to pass toggle commands to the I2C
-gatekeeper task. */
-#define partstLED_COMMAND_QUEUE_LENGTH	( 6 )
-/*-----------------------------------------------------------*/
-
-/*
- * The LEDs are connected to an I2C port expander.  Therefore, writing to an
- * LED takes longer than might be expected if the LED was connected directly
- * to a GPIO pin.  As several tasks, and a timer, toggle LEDs, it is convenient
- * to use a gatekeeper task to ensure access is both mutually exclusive and
- * serialised.  Tasks other than this gatekeeper task must not access the I2C
- * port directly.
- */
-static void prvI2CGateKeeperTask( void *pvParameters );
-
-/* The queue used to communicate toggle commands with the I2C gatekeeper
-task. */
-static QueueHandle_t xI2CCommandQueue = NULL;
-/*-----------------------------------------------------------*/
-
-void vParTestInitialise( void )
-{
-unsigned char ucBuffer[ 2 ];
-I2C_M_SETUP_Type xI2CMessage;
-
-	/* The LEDs are on an I2C IO expander.  Initialise the I2C interface. */
-	I2C_Init( LPC_I2C0, 300000 );
-	I2C_Cmd( LPC_I2C0, ENABLE );
-
-	/* GPIO0-GPIO2 to output. */
-	ucBuffer[ 0 ] = partstIO_DIR_COMMAND;
-	ucBuffer[ 1 ] = 0x0f;
-	xI2CMessage.sl_addr7bit = partstSLAVE_ADDRESS;
-	xI2CMessage.tx_data = ucBuffer ;
-	xI2CMessage.tx_length = sizeof( ucBuffer );
-	xI2CMessage.rx_data = NULL;
-	xI2CMessage.rx_length = 0;
-	xI2CMessage.retransmissions_max = 3;
-	I2C_MasterTransferData( LPC_I2C0, &xI2CMessage, I2C_TRANSFER_POLLING );
-
-	/* Create the mutex used to guard access to the I2C bus. */
-	xI2CCommandQueue = xQueueCreate( partstLED_COMMAND_QUEUE_LENGTH, sizeof( unsigned char ) );
-	configASSERT( xI2CCommandQueue );
-
-	/* Create the I2C gatekeeper task itself. */
-	xTaskCreate( prvI2CGateKeeperTask, "I2C", configMINIMAL_STACK_SIZE, ( void * ) NULL, tskIDLE_PRIORITY, NULL );
-}
-/*-----------------------------------------------------------*/
-
-void vParTestToggleLED( unsigned long ulLED )
-{
-unsigned char ucLED = ( unsigned char ) ulLED;
-
-	/* Only the gatekeeper task will actually access the I2C port, so send the
-	toggle request to the gatekeeper task.  A block time of zero is used as
-	this function is called by a software timer callback. */
-	xQueueSend( xI2CCommandQueue, &ucLED, 0UL );
-}
-/*-----------------------------------------------------------*/
-
-static void prvI2CGateKeeperTask( void *pvParameters )
-{
-unsigned char ucBuffer[ 2 ], ucLED;
-static unsigned char ucLEDState = 0xffU;
-static I2C_M_SETUP_Type xI2CMessage; /* Static so it is not on the stack as this is called from task code. */
-
-	/* Just to remove compiler warnings. */
-	( void ) pvParameters;
-
-	for( ;; )
-	{
-		/* Wait for the next command. */
-		xQueueReceive( xI2CCommandQueue, &ucLED, portMAX_DELAY );
-
-		/* Only this task is allowed to touch the I2C port, so there is no need
-		for additional mutual exclusion. */
-		if( ucLED < partstMAX_LEDS )
-		{
-			/* Which bit is being manipulated? */
-			ucLED = 0x01 << ucLED;
-
-			/* Is the bit currently set or clear? */
-			if( ( ucLEDState & ucLED ) == 0U )
-			{
-				ucLEDState |= ucLED;
-			}
-			else
-			{
-				ucLEDState &= ~ucLED;
-			}
-
-			ucBuffer[ 0 ] = partstIO_WRITE_COMMAND;
-			ucBuffer[ 1 ] = ucLEDState;
-
-			xI2CMessage.sl_addr7bit = partstSLAVE_ADDRESS;
-			xI2CMessage.tx_data = ucBuffer ;
-			xI2CMessage.tx_length = sizeof( ucBuffer );
-			xI2CMessage.rx_data = NULL;
-			xI2CMessage.rx_length = 0;
-			xI2CMessage.retransmissions_max = 3;
-			I2C_MasterTransferData( LPC_I2C0, &xI2CMessage, I2C_TRANSFER_POLLING );
-		}
-	}
-}
-/*-----------------------------------------------------------*/
-
+/*
+ * FreeRTOS Kernel V10.4.1
+ * Copyright (C) 2020 Amazon.com, Inc. or its affiliates.  All Rights Reserved.
+ *
+ * Permission is hereby granted, free of charge, to any person obtaining a copy of
+ * this software and associated documentation files (the "Software"), to deal in
+ * the Software without restriction, including without limitation the rights to
+ * use, copy, modify, merge, publish, distribute, sublicense, and/or sell copies of
+ * the Software, and to permit persons to whom the Software is furnished to do so,
+ * subject to the following conditions:
+ *
+ * The above copyright notice and this permission notice shall be included in all
+ * copies or substantial portions of the Software.
+ *
+ * THE SOFTWARE IS PROVIDED "AS IS", WITHOUT WARRANTY OF ANY KIND, EXPRESS OR
+ * IMPLIED, INCLUDING BUT NOT LIMITED TO THE WARRANTIES OF MERCHANTABILITY, FITNESS
+ * FOR A PARTICULAR PURPOSE AND NONINFRINGEMENT. IN NO EVENT SHALL THE AUTHORS OR
+ * COPYRIGHT HOLDERS BE LIABLE FOR ANY CLAIM, DAMAGES OR OTHER LIABILITY, WHETHER
+ * IN AN ACTION OF CONTRACT, TORT OR OTHERWISE, ARISING FROM, OUT OF OR IN
+ * CONNECTION WITH THE SOFTWARE OR THE USE OR OTHER DEALINGS IN THE SOFTWARE.
+ *
+ * http://www.FreeRTOS.org
+ * http://aws.amazon.com/freertos
+ *
+ * 1 tab == 4 spaces!
+ */
+
+/*-----------------------------------------------------------
+ * Normally, a demo application would define ParTest (parallel port test)
+ * functions to write to an LED.  In this case, four '*' symbols that are
+ * output to the debug printf() port are used to simulate LED outputs.
+ *-----------------------------------------------------------*/
+
+/* Standard includes. */
+#include <stdio.h>
+#include <string.h>
+
+/* Library includes. */
+#include "lpc43xx_i2c.h"
+
+/* Kernel includes. */
+#include "FreeRTOS.h"
+#include "task.h"
+#include "queue.h"
+
+/* Standard demo include. */
+#include "partest.h"
+
+/* The number of LED outputs. */
+#define partstMAX_LEDS 4
+
+/* Commands written to the PCA9502. */
+#define partstIO_WRITE_COMMAND	( ( unsigned char ) ( 0x0BU << 3U ) )
+#define partstIO_DIR_COMMAND	( ( unsigned char ) ( 0x0AU << 3U ) )
+#define partstSLAVE_ADDRESS		( ( unsigned char ) ( 0x9AU >> 1U ) )
+
+/* Just defines the length of the queue used to pass toggle commands to the I2C
+gatekeeper task. */
+#define partstLED_COMMAND_QUEUE_LENGTH	( 6 )
+/*-----------------------------------------------------------*/
+
+/*
+ * The LEDs are connected to an I2C port expander.  Therefore, writing to an
+ * LED takes longer than might be expected if the LED was connected directly
+ * to a GPIO pin.  As several tasks, and a timer, toggle LEDs, it is convenient
+ * to use a gatekeeper task to ensure access is both mutually exclusive and
+ * serialised.  Tasks other than this gatekeeper task must not access the I2C
+ * port directly.
+ */
+static void prvI2CGateKeeperTask( void *pvParameters );
+
+/* The queue used to communicate toggle commands with the I2C gatekeeper
+task. */
+static QueueHandle_t xI2CCommandQueue = NULL;
+/*-----------------------------------------------------------*/
+
+void vParTestInitialise( void )
+{
+unsigned char ucBuffer[ 2 ];
+I2C_M_SETUP_Type xI2CMessage;
+
+	/* The LEDs are on an I2C IO expander.  Initialise the I2C interface. */
+	I2C_Init( LPC_I2C0, 300000 );
+	I2C_Cmd( LPC_I2C0, ENABLE );
+
+	/* GPIO0-GPIO2 to output. */
+	ucBuffer[ 0 ] = partstIO_DIR_COMMAND;
+	ucBuffer[ 1 ] = 0x0f;
+	xI2CMessage.sl_addr7bit = partstSLAVE_ADDRESS;
+	xI2CMessage.tx_data = ucBuffer ;
+	xI2CMessage.tx_length = sizeof( ucBuffer );
+	xI2CMessage.rx_data = NULL;
+	xI2CMessage.rx_length = 0;
+	xI2CMessage.retransmissions_max = 3;
+	I2C_MasterTransferData( LPC_I2C0, &xI2CMessage, I2C_TRANSFER_POLLING );
+
+	/* Create the mutex used to guard access to the I2C bus. */
+	xI2CCommandQueue = xQueueCreate( partstLED_COMMAND_QUEUE_LENGTH, sizeof( unsigned char ) );
+	configASSERT( xI2CCommandQueue );
+
+	/* Create the I2C gatekeeper task itself. */
+	xTaskCreate( prvI2CGateKeeperTask, "I2C", configMINIMAL_STACK_SIZE, ( void * ) NULL, tskIDLE_PRIORITY, NULL );
+}
+/*-----------------------------------------------------------*/
+
+void vParTestToggleLED( unsigned long ulLED )
+{
+unsigned char ucLED = ( unsigned char ) ulLED;
+
+	/* Only the gatekeeper task will actually access the I2C port, so send the
+	toggle request to the gatekeeper task.  A block time of zero is used as
+	this function is called by a software timer callback. */
+	xQueueSend( xI2CCommandQueue, &ucLED, 0UL );
+}
+/*-----------------------------------------------------------*/
+
+static void prvI2CGateKeeperTask( void *pvParameters )
+{
+unsigned char ucBuffer[ 2 ], ucLED;
+static unsigned char ucLEDState = 0xffU;
+static I2C_M_SETUP_Type xI2CMessage; /* Static so it is not on the stack as this is called from task code. */
+
+	/* Just to remove compiler warnings. */
+	( void ) pvParameters;
+
+	for( ;; )
+	{
+		/* Wait for the next command. */
+		xQueueReceive( xI2CCommandQueue, &ucLED, portMAX_DELAY );
+
+		/* Only this task is allowed to touch the I2C port, so there is no need
+		for additional mutual exclusion. */
+		if( ucLED < partstMAX_LEDS )
+		{
+			/* Which bit is being manipulated? */
+			ucLED = 0x01 << ucLED;
+
+			/* Is the bit currently set or clear? */
+			if( ( ucLEDState & ucLED ) == 0U )
+			{
+				ucLEDState |= ucLED;
+			}
+			else
+			{
+				ucLEDState &= ~ucLED;
+			}
+
+			ucBuffer[ 0 ] = partstIO_WRITE_COMMAND;
+			ucBuffer[ 1 ] = ucLEDState;
+
+			xI2CMessage.sl_addr7bit = partstSLAVE_ADDRESS;
+			xI2CMessage.tx_data = ucBuffer ;
+			xI2CMessage.tx_length = sizeof( ucBuffer );
+			xI2CMessage.rx_data = NULL;
+			xI2CMessage.rx_length = 0;
+			xI2CMessage.retransmissions_max = 3;
+			I2C_MasterTransferData( LPC_I2C0, &xI2CMessage, I2C_TRANSFER_POLLING );
+		}
+	}
+}
+/*-----------------------------------------------------------*/
+