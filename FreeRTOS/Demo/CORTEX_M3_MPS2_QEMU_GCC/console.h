--- conflicted
+++ resolved
@@ -26,19 +26,13 @@
 
 #ifndef CONSOLE_H
 #define CONSOLE_H
-<<<<<<< HEAD
 
-=======
->>>>>>> 141070a2
 /* *INDENT-OFF* */
 #ifdef __cplusplus
     extern "C" {
 #endif
 /* *INDENT-ON* */
-<<<<<<< HEAD
 
-=======
->>>>>>> 141070a2
 
 /*-----------------------------------------------------------
 * Example console I/O wrappers.
