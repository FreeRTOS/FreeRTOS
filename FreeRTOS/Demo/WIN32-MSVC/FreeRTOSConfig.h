--- conflicted
+++ resolved
@@ -1,10 +1,6 @@
 /*
  * FreeRTOS V202212.00
-<<<<<<< HEAD
- * Copyright (C) 2020 Amazon.com, Inc. or its affiliates.  All Rights Reserved.
-=======
  * Copyright (C) 2020 Amazon.com, Inc. or its affiliates. All Rights Reserved.
->>>>>>> 0857bd7b
  *
  * Permission is hereby granted, free of charge, to any person obtaining a copy of
  * this software and associated documentation files (the "Software"), to deal in
@@ -131,22 +127,12 @@
 	#define sbSEND_COMPLETED( pxStreamBuffer ) vGenerateCoreBInterrupt( pxStreamBuffer )
 #endif /* configINCLUDE_MESSAGE_BUFFER_AMP_DEMO */
 
-<<<<<<< HEAD
-/** Exclude Windows APIs such as Cryptography, DDE, RPC, Shell,
- * and Windows Sockets. */
-#ifndef WIN32_LEAN_AND_MEAN
-    #define WIN32_LEAN_AND_MEAN
-#endif
+#ifdef WIN32_LEAN_AND_MEAN
+    #include "winsock2.h"
+#else
+    #include "winsock.h"
+#endif /* WIN32_LEAN_AND_MEAN */
 
- /* Undefine _WINSOCKAPI_ to remove compilation warning winsock.h is not included */
-#ifdef _WINSOCKAPI_
-    #undef _WINSOCKAPI_
-#endif
-
-#include <winsock2.h>
-
-=======
->>>>>>> 0857bd7b
 /* Include the FreeRTOS+Trace FreeRTOS trace macro definitions. */
 #include "trcRecorder.h"
 
