--- conflicted
+++ resolved
@@ -1,288 +1,284 @@
-/*
-<<<<<<< HEAD
- * FreeRTOS Kernel V10.3.0
-=======
- * FreeRTOS Kernel V10.4.1
->>>>>>> 5cc65129
- * Copyright (C) 2020 Amazon.com, Inc. or its affiliates.  All Rights Reserved.
- *
- * Permission is hereby granted, free of charge, to any person obtaining a copy of
- * this software and associated documentation files (the "Software"), to deal in
- * the Software without restriction, including without limitation the rights to
- * use, copy, modify, merge, publish, distribute, sublicense, and/or sell copies of
- * the Software, and to permit persons to whom the Software is furnished to do so,
- * subject to the following conditions:
- *
- * The above copyright notice and this permission notice shall be included in all
- * copies or substantial portions of the Software.
- *
- * THE SOFTWARE IS PROVIDED "AS IS", WITHOUT WARRANTY OF ANY KIND, EXPRESS OR
- * IMPLIED, INCLUDING BUT NOT LIMITED TO THE WARRANTIES OF MERCHANTABILITY, FITNESS
- * FOR A PARTICULAR PURPOSE AND NONINFRINGEMENT. IN NO EVENT SHALL THE AUTHORS OR
- * COPYRIGHT HOLDERS BE LIABLE FOR ANY CLAIM, DAMAGES OR OTHER LIABILITY, WHETHER
- * IN AN ACTION OF CONTRACT, TORT OR OTHERWISE, ARISING FROM, OUT OF OR IN
- * CONNECTION WITH THE SOFTWARE OR THE USE OR OTHER DEALINGS IN THE SOFTWARE.
- *
- * http://www.FreeRTOS.org
- * http://aws.amazon.com/freertos
- *
- * 1 tab == 4 spaces!
- */
-
-/*
- * Creates all the demo application tasks, then starts the scheduler.  The WEB
- * documentation provides more details of the standard demo application tasks.
- * In addition to the standard demo tasks, the following tasks and tests are
- * defined and/or created within this file:
- *
- * "LCD" task - the LCD task is a 'gatekeeper' task.  It is the only task that
- * is permitted to access the display directly.  Other tasks wishing to write a
- * message to the LCD send the message on a queue to the LCD task instead of
- * accessing the LCD themselves.  The LCD task just blocks on the queue waiting
- * for messages - waking and displaying the messages as they arrive.
- *
- * "Check" hook -  This only executes every five seconds from the tick hook.
- * Its main function is to check that all the standard demo tasks are still
- * operational.  Should any unexpected behaviour within a demo task be discovered
- * the tick hook will write an error to the LCD (via the LCD task).  If all the
- * demo tasks are executing with their expected behaviour then the check task
- * writes PASS to the LCD (again via the LCD task), as described above.
- *
- * "uIP" task -  This is the task that handles the uIP stack.  All TCP/IP
- * processing is performed in this task.
- */
-
-/* Scheduler includes. */
-#include "FreeRTOS.h"
-#include "task.h"
-#include "queue.h"
-#include "semphr.h"
-
-/* Demo app includes. */
-#include "BlockQ.h"
-#include "death.h"
-#include "blocktim.h"
-#include "LCD/portlcd.h"
-#include "flash.h"
-#include "partest.h"
-#include "GenQTest.h"
-#include "QPeek.h"
-#include "dynamic.h"
-
-/* Demo application definitions. */
-#define mainQUEUE_SIZE						( 3 )
-#define mainCHECK_DELAY						( ( TickType_t ) 5000 / portTICK_PERIOD_MS )
-#define mainBASIC_WEB_STACK_SIZE            ( configMINIMAL_STACK_SIZE * 6 )
-
-/* Task priorities. */
-#define mainQUEUE_POLL_PRIORITY				( tskIDLE_PRIORITY + 2 )
-#define mainCHECK_TASK_PRIORITY				( tskIDLE_PRIORITY + 3 )
-#define mainBLOCK_Q_PRIORITY				( tskIDLE_PRIORITY + 2 )
-#define mainFLASH_PRIORITY                  ( tskIDLE_PRIORITY + 2 )
-#define mainCREATOR_TASK_PRIORITY           ( tskIDLE_PRIORITY + 3 )
-#define mainGEN_QUEUE_TASK_PRIORITY			( tskIDLE_PRIORITY )
-
-/* Constants to setup the PLL. */
-#define mainPLL_MUL			( ( unsigned long ) ( 8 - 1 ) )
-#define mainPLL_DIV			( ( unsigned long ) 0x0000 )
-#define mainCPU_CLK_DIV		( ( unsigned long ) 0x0003 )
-#define mainPLL_ENABLE		( ( unsigned long ) 0x0001 )
-#define mainPLL_CONNECT		( ( ( unsigned long ) 0x0002 ) | mainPLL_ENABLE )
-#define mainPLL_FEED_BYTE1	( ( unsigned long ) 0xaa )
-#define mainPLL_FEED_BYTE2	( ( unsigned long ) 0x55 )
-#define mainPLL_LOCK		( ( unsigned long ) 0x4000000 )
-#define mainPLL_CONNECTED	( ( unsigned long ) 0x2000000 )
-#define mainOSC_ENABLE		( ( unsigned long ) 0x20 )
-#define mainOSC_STAT		( ( unsigned long ) 0x40 )
-#define mainOSC_SELECT		( ( unsigned long ) 0x01 )
-
-/* Constants to setup the MAM. */
-#define mainMAM_TIM_3		( ( unsigned char ) 0x03 )
-#define mainMAM_MODE_FULL	( ( unsigned char ) 0x02 )
-
-/*
- * The task that handles the uIP stack.  All TCP/IP processing is performed in
- * this task.
- */
-extern void vuIP_Task( void *pvParameters );
-
-/*
- * The LCD is written two by more than one task so is controlled by a
- * 'gatekeeper' task.  This is the only task that is actually permitted to
- * access the LCD directly.  Other tasks wanting to display a message send
- * the message to the gatekeeper.
- */
-static void vLCDTask( void *pvParameters );
-
-/* Configure the hardware as required by the demo. */
-static void prvSetupHardware( void );
-
-/* The queue used to send messages to the LCD task. */
-QueueHandle_t xLCDQueue;
-
-/*-----------------------------------------------------------*/
-
-int main( void )
-{
-	prvSetupHardware();
-
-	/* Create the queue used by the LCD task.  Messages for display on the LCD
-	are received via this queue. */
-	xLCDQueue = xQueueCreate( mainQUEUE_SIZE, sizeof( xLCDMessage ) );
-
-	/* Create the uIP task.  This uses the lwIP RTOS abstraction layer.*/
-    xTaskCreate( vuIP_Task, "uIP", mainBASIC_WEB_STACK_SIZE, NULL, mainCHECK_TASK_PRIORITY - 1, NULL );
-
-	/* Start the standard demo tasks. */
-	vStartBlockingQueueTasks( mainBLOCK_Q_PRIORITY );
-    vCreateBlockTimeTasks();
-    vStartLEDFlashTasks( mainFLASH_PRIORITY );
-    vStartGenericQueueTasks( mainGEN_QUEUE_TASK_PRIORITY );
-    vStartQueuePeekTasks();
-    vStartDynamicPriorityTasks();
-
-	/* Start the tasks defined within this file/specific to this demo. */
-	xTaskCreate( vLCDTask, "LCD", configMINIMAL_STACK_SIZE, NULL, mainCHECK_TASK_PRIORITY - 1, NULL );
-
-	/* Start the scheduler. */
-	vTaskStartScheduler();
-
-    /* Will only get here if there was insufficient memory to create the idle
-    task. */
-	return 0;
-}
-/*-----------------------------------------------------------*/
-
-void vApplicationTickHook( void )
-{
-unsigned portBASE_TYPE uxColumn = 0;
-static xLCDMessage xMessage = { 0, "PASS" };
-static unsigned long ulTicksSinceLastDisplay = 0;
-static portBASE_TYPE xHigherPriorityTaskWoken = pdFALSE;
-
-	/* Called from every tick interrupt.  Have enough ticks passed to make it
-	time to perform our health status check again? */
-	ulTicksSinceLastDisplay++;
-	if( ulTicksSinceLastDisplay >= mainCHECK_DELAY )
-	{
-		ulTicksSinceLastDisplay = 0;
-
-		/* Has an error been found in any task? */
-
-        if( xAreBlockingQueuesStillRunning() != pdTRUE )
-		{
-			xMessage.pcMessage = "ERROR - BLOCKQ";
-		}
-
-		if( xAreBlockTimeTestTasksStillRunning() != pdTRUE )
-		{
-			xMessage.pcMessage = "ERROR - BLOCKTIM";
-		}
-
-		if( xAreGenericQueueTasksStillRunning() != pdTRUE )
-		{
-			xMessage.pcMessage = "ERROR - GENQ";
-		}
-
-		if( xAreQueuePeekTasksStillRunning() != pdTRUE )
-		{
-			xMessage.pcMessage = "ERROR - PEEKQ";
-		}
-
-		if( xAreDynamicPriorityTasksStillRunning() != pdTRUE )
-		{
-			xMessage.pcMessage = "ERROR - DYNAMIC";
-		}
-
-        xMessage.xColumn++;
-
-		/* Send the message to the LCD gatekeeper for display. */
-		xHigherPriorityTaskWoken = pdFALSE;
-		xQueueSendToBackFromISR( xLCDQueue, &xMessage, &xHigherPriorityTaskWoken );
-	}
-}
-/*-----------------------------------------------------------*/
-
-void vLCDTask( void *pvParameters )
-{
-xLCDMessage xMessage;
-
-	/* Initialise the LCD and display a startup message. */
-	LCD_init();
-	LCD_cur_off();
-    LCD_cls();
-    LCD_gotoxy( 1, 1 );
-    LCD_puts( "www.FreeRTOS.org" );
-
-	for( ;; )
-	{
-		/* Wait for a message to arrive that requires displaying. */
-		while( xQueueReceive( xLCDQueue, &xMessage, portMAX_DELAY ) != pdPASS );
-
-		/* Display the message.  Print each message to a different position. */
-		LCD_cls();
-		LCD_gotoxy( ( xMessage.xColumn & 0x07 ) + 1, ( xMessage.xColumn & 0x01 ) + 1 );
-		LCD_puts( xMessage.pcMessage );
-	}
-
-}
-/*-----------------------------------------------------------*/
-
-static void prvSetupHardware( void )
-{
-	#ifdef RUN_FROM_RAM
-		/* Remap the interrupt vectors to RAM if we are are running from RAM. */
-		SCB_MEMMAP = 2;
-	#endif
-
-	/* Disable the PLL. */
-	PLLCON = 0;
-	PLLFEED = mainPLL_FEED_BYTE1;
-	PLLFEED = mainPLL_FEED_BYTE2;
-
-	/* Configure clock source. */
-	SCS |= mainOSC_ENABLE;
-	while( !( SCS & mainOSC_STAT ) );
-	CLKSRCSEL = mainOSC_SELECT;
-
-	/* Setup the PLL to multiply the XTAL input by 4. */
-	PLLCFG = ( mainPLL_MUL | mainPLL_DIV );
-	PLLFEED = mainPLL_FEED_BYTE1;
-	PLLFEED = mainPLL_FEED_BYTE2;
-
-	/* Turn on and wait for the PLL to lock... */
-	PLLCON = mainPLL_ENABLE;
-	PLLFEED = mainPLL_FEED_BYTE1;
-	PLLFEED = mainPLL_FEED_BYTE2;
-	CCLKCFG = mainCPU_CLK_DIV;
-	while( !( PLLSTAT & mainPLL_LOCK ) );
-
-	/* Connecting the clock. */
-	PLLCON = mainPLL_CONNECT;
-	PLLFEED = mainPLL_FEED_BYTE1;
-	PLLFEED = mainPLL_FEED_BYTE2;
-	while( !( PLLSTAT & mainPLL_CONNECTED ) );
-
-	/*
-	This code is commented out as the MAM does not work on the original revision
-	LPC2368 chips.  If using Rev B chips then you can increase the speed though
-	the use of the MAM.
-
-	Setup and turn on the MAM.  Three cycle access is used due to the fast
-	PLL used.  It is possible faster overall performance could be obtained by
-	tuning the MAM and PLL settings.
-	MAMCR = 0;
-	MAMTIM = mainMAM_TIM_3;
-	MAMCR = mainMAM_MODE_FULL;
-	*/
-
-	/* Setup the led's on the MCB2300 board */
-	vParTestInitialise();
-}
-
-
-
-
-
-
-
+/*
+ * FreeRTOS Kernel V10.4.1
+ * Copyright (C) 2020 Amazon.com, Inc. or its affiliates.  All Rights Reserved.
+ *
+ * Permission is hereby granted, free of charge, to any person obtaining a copy of
+ * this software and associated documentation files (the "Software"), to deal in
+ * the Software without restriction, including without limitation the rights to
+ * use, copy, modify, merge, publish, distribute, sublicense, and/or sell copies of
+ * the Software, and to permit persons to whom the Software is furnished to do so,
+ * subject to the following conditions:
+ *
+ * The above copyright notice and this permission notice shall be included in all
+ * copies or substantial portions of the Software.
+ *
+ * THE SOFTWARE IS PROVIDED "AS IS", WITHOUT WARRANTY OF ANY KIND, EXPRESS OR
+ * IMPLIED, INCLUDING BUT NOT LIMITED TO THE WARRANTIES OF MERCHANTABILITY, FITNESS
+ * FOR A PARTICULAR PURPOSE AND NONINFRINGEMENT. IN NO EVENT SHALL THE AUTHORS OR
+ * COPYRIGHT HOLDERS BE LIABLE FOR ANY CLAIM, DAMAGES OR OTHER LIABILITY, WHETHER
+ * IN AN ACTION OF CONTRACT, TORT OR OTHERWISE, ARISING FROM, OUT OF OR IN
+ * CONNECTION WITH THE SOFTWARE OR THE USE OR OTHER DEALINGS IN THE SOFTWARE.
+ *
+ * http://www.FreeRTOS.org
+ * http://aws.amazon.com/freertos
+ *
+ * 1 tab == 4 spaces!
+ */
+
+/*
+ * Creates all the demo application tasks, then starts the scheduler.  The WEB
+ * documentation provides more details of the standard demo application tasks.
+ * In addition to the standard demo tasks, the following tasks and tests are
+ * defined and/or created within this file:
+ *
+ * "LCD" task - the LCD task is a 'gatekeeper' task.  It is the only task that
+ * is permitted to access the display directly.  Other tasks wishing to write a
+ * message to the LCD send the message on a queue to the LCD task instead of
+ * accessing the LCD themselves.  The LCD task just blocks on the queue waiting
+ * for messages - waking and displaying the messages as they arrive.
+ *
+ * "Check" hook -  This only executes every five seconds from the tick hook.
+ * Its main function is to check that all the standard demo tasks are still
+ * operational.  Should any unexpected behaviour within a demo task be discovered
+ * the tick hook will write an error to the LCD (via the LCD task).  If all the
+ * demo tasks are executing with their expected behaviour then the check task
+ * writes PASS to the LCD (again via the LCD task), as described above.
+ *
+ * "uIP" task -  This is the task that handles the uIP stack.  All TCP/IP
+ * processing is performed in this task.
+ */
+
+/* Scheduler includes. */
+#include "FreeRTOS.h"
+#include "task.h"
+#include "queue.h"
+#include "semphr.h"
+
+/* Demo app includes. */
+#include "BlockQ.h"
+#include "death.h"
+#include "blocktim.h"
+#include "LCD/portlcd.h"
+#include "flash.h"
+#include "partest.h"
+#include "GenQTest.h"
+#include "QPeek.h"
+#include "dynamic.h"
+
+/* Demo application definitions. */
+#define mainQUEUE_SIZE						( 3 )
+#define mainCHECK_DELAY						( ( TickType_t ) 5000 / portTICK_PERIOD_MS )
+#define mainBASIC_WEB_STACK_SIZE            ( configMINIMAL_STACK_SIZE * 6 )
+
+/* Task priorities. */
+#define mainQUEUE_POLL_PRIORITY				( tskIDLE_PRIORITY + 2 )
+#define mainCHECK_TASK_PRIORITY				( tskIDLE_PRIORITY + 3 )
+#define mainBLOCK_Q_PRIORITY				( tskIDLE_PRIORITY + 2 )
+#define mainFLASH_PRIORITY                  ( tskIDLE_PRIORITY + 2 )
+#define mainCREATOR_TASK_PRIORITY           ( tskIDLE_PRIORITY + 3 )
+#define mainGEN_QUEUE_TASK_PRIORITY			( tskIDLE_PRIORITY )
+
+/* Constants to setup the PLL. */
+#define mainPLL_MUL			( ( unsigned long ) ( 8 - 1 ) )
+#define mainPLL_DIV			( ( unsigned long ) 0x0000 )
+#define mainCPU_CLK_DIV		( ( unsigned long ) 0x0003 )
+#define mainPLL_ENABLE		( ( unsigned long ) 0x0001 )
+#define mainPLL_CONNECT		( ( ( unsigned long ) 0x0002 ) | mainPLL_ENABLE )
+#define mainPLL_FEED_BYTE1	( ( unsigned long ) 0xaa )
+#define mainPLL_FEED_BYTE2	( ( unsigned long ) 0x55 )
+#define mainPLL_LOCK		( ( unsigned long ) 0x4000000 )
+#define mainPLL_CONNECTED	( ( unsigned long ) 0x2000000 )
+#define mainOSC_ENABLE		( ( unsigned long ) 0x20 )
+#define mainOSC_STAT		( ( unsigned long ) 0x40 )
+#define mainOSC_SELECT		( ( unsigned long ) 0x01 )
+
+/* Constants to setup the MAM. */
+#define mainMAM_TIM_3		( ( unsigned char ) 0x03 )
+#define mainMAM_MODE_FULL	( ( unsigned char ) 0x02 )
+
+/*
+ * The task that handles the uIP stack.  All TCP/IP processing is performed in
+ * this task.
+ */
+extern void vuIP_Task( void *pvParameters );
+
+/*
+ * The LCD is written two by more than one task so is controlled by a
+ * 'gatekeeper' task.  This is the only task that is actually permitted to
+ * access the LCD directly.  Other tasks wanting to display a message send
+ * the message to the gatekeeper.
+ */
+static void vLCDTask( void *pvParameters );
+
+/* Configure the hardware as required by the demo. */
+static void prvSetupHardware( void );
+
+/* The queue used to send messages to the LCD task. */
+QueueHandle_t xLCDQueue;
+
+/*-----------------------------------------------------------*/
+
+int main( void )
+{
+	prvSetupHardware();
+
+	/* Create the queue used by the LCD task.  Messages for display on the LCD
+	are received via this queue. */
+	xLCDQueue = xQueueCreate( mainQUEUE_SIZE, sizeof( xLCDMessage ) );
+
+	/* Create the uIP task.  This uses the lwIP RTOS abstraction layer.*/
+    xTaskCreate( vuIP_Task, "uIP", mainBASIC_WEB_STACK_SIZE, NULL, mainCHECK_TASK_PRIORITY - 1, NULL );
+
+	/* Start the standard demo tasks. */
+	vStartBlockingQueueTasks( mainBLOCK_Q_PRIORITY );
+    vCreateBlockTimeTasks();
+    vStartLEDFlashTasks( mainFLASH_PRIORITY );
+    vStartGenericQueueTasks( mainGEN_QUEUE_TASK_PRIORITY );
+    vStartQueuePeekTasks();
+    vStartDynamicPriorityTasks();
+
+	/* Start the tasks defined within this file/specific to this demo. */
+	xTaskCreate( vLCDTask, "LCD", configMINIMAL_STACK_SIZE, NULL, mainCHECK_TASK_PRIORITY - 1, NULL );
+
+	/* Start the scheduler. */
+	vTaskStartScheduler();
+
+    /* Will only get here if there was insufficient memory to create the idle
+    task. */
+	return 0;
+}
+/*-----------------------------------------------------------*/
+
+void vApplicationTickHook( void )
+{
+unsigned portBASE_TYPE uxColumn = 0;
+static xLCDMessage xMessage = { 0, "PASS" };
+static unsigned long ulTicksSinceLastDisplay = 0;
+static portBASE_TYPE xHigherPriorityTaskWoken = pdFALSE;
+
+	/* Called from every tick interrupt.  Have enough ticks passed to make it
+	time to perform our health status check again? */
+	ulTicksSinceLastDisplay++;
+	if( ulTicksSinceLastDisplay >= mainCHECK_DELAY )
+	{
+		ulTicksSinceLastDisplay = 0;
+
+		/* Has an error been found in any task? */
+
+        if( xAreBlockingQueuesStillRunning() != pdTRUE )
+		{
+			xMessage.pcMessage = "ERROR - BLOCKQ";
+		}
+
+		if( xAreBlockTimeTestTasksStillRunning() != pdTRUE )
+		{
+			xMessage.pcMessage = "ERROR - BLOCKTIM";
+		}
+
+		if( xAreGenericQueueTasksStillRunning() != pdTRUE )
+		{
+			xMessage.pcMessage = "ERROR - GENQ";
+		}
+
+		if( xAreQueuePeekTasksStillRunning() != pdTRUE )
+		{
+			xMessage.pcMessage = "ERROR - PEEKQ";
+		}
+
+		if( xAreDynamicPriorityTasksStillRunning() != pdTRUE )
+		{
+			xMessage.pcMessage = "ERROR - DYNAMIC";
+		}
+
+        xMessage.xColumn++;
+
+		/* Send the message to the LCD gatekeeper for display. */
+		xHigherPriorityTaskWoken = pdFALSE;
+		xQueueSendToBackFromISR( xLCDQueue, &xMessage, &xHigherPriorityTaskWoken );
+	}
+}
+/*-----------------------------------------------------------*/
+
+void vLCDTask( void *pvParameters )
+{
+xLCDMessage xMessage;
+
+	/* Initialise the LCD and display a startup message. */
+	LCD_init();
+	LCD_cur_off();
+    LCD_cls();
+    LCD_gotoxy( 1, 1 );
+    LCD_puts( "www.FreeRTOS.org" );
+
+	for( ;; )
+	{
+		/* Wait for a message to arrive that requires displaying. */
+		while( xQueueReceive( xLCDQueue, &xMessage, portMAX_DELAY ) != pdPASS );
+
+		/* Display the message.  Print each message to a different position. */
+		LCD_cls();
+		LCD_gotoxy( ( xMessage.xColumn & 0x07 ) + 1, ( xMessage.xColumn & 0x01 ) + 1 );
+		LCD_puts( xMessage.pcMessage );
+	}
+
+}
+/*-----------------------------------------------------------*/
+
+static void prvSetupHardware( void )
+{
+	#ifdef RUN_FROM_RAM
+		/* Remap the interrupt vectors to RAM if we are are running from RAM. */
+		SCB_MEMMAP = 2;
+	#endif
+
+	/* Disable the PLL. */
+	PLLCON = 0;
+	PLLFEED = mainPLL_FEED_BYTE1;
+	PLLFEED = mainPLL_FEED_BYTE2;
+
+	/* Configure clock source. */
+	SCS |= mainOSC_ENABLE;
+	while( !( SCS & mainOSC_STAT ) );
+	CLKSRCSEL = mainOSC_SELECT;
+
+	/* Setup the PLL to multiply the XTAL input by 4. */
+	PLLCFG = ( mainPLL_MUL | mainPLL_DIV );
+	PLLFEED = mainPLL_FEED_BYTE1;
+	PLLFEED = mainPLL_FEED_BYTE2;
+
+	/* Turn on and wait for the PLL to lock... */
+	PLLCON = mainPLL_ENABLE;
+	PLLFEED = mainPLL_FEED_BYTE1;
+	PLLFEED = mainPLL_FEED_BYTE2;
+	CCLKCFG = mainCPU_CLK_DIV;
+	while( !( PLLSTAT & mainPLL_LOCK ) );
+
+	/* Connecting the clock. */
+	PLLCON = mainPLL_CONNECT;
+	PLLFEED = mainPLL_FEED_BYTE1;
+	PLLFEED = mainPLL_FEED_BYTE2;
+	while( !( PLLSTAT & mainPLL_CONNECTED ) );
+
+	/*
+	This code is commented out as the MAM does not work on the original revision
+	LPC2368 chips.  If using Rev B chips then you can increase the speed though
+	the use of the MAM.
+
+	Setup and turn on the MAM.  Three cycle access is used due to the fast
+	PLL used.  It is possible faster overall performance could be obtained by
+	tuning the MAM and PLL settings.
+	MAMCR = 0;
+	MAMTIM = mainMAM_TIM_3;
+	MAMCR = mainMAM_MODE_FULL;
+	*/
+
+	/* Setup the led's on the MCB2300 board */
+	vParTestInitialise();
+}
+
+
+
+
+
+
+