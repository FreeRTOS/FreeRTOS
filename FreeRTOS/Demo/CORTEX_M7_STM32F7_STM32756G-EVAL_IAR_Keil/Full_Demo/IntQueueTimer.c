/*
<<<<<<< HEAD
 * FreeRTOS Kernel V10.3.0
=======
 * FreeRTOS Kernel V10.4.1
>>>>>>> 5cc65129
 * Copyright (C) 2020 Amazon.com, Inc. or its affiliates.  All Rights Reserved.
 *
 * Permission is hereby granted, free of charge, to any person obtaining a copy of
 * this software and associated documentation files (the "Software"), to deal in
 * the Software without restriction, including without limitation the rights to
 * use, copy, modify, merge, publish, distribute, sublicense, and/or sell copies of
 * the Software, and to permit persons to whom the Software is furnished to do so,
 * subject to the following conditions:
 *
 * The above copyright notice and this permission notice shall be included in all
 * copies or substantial portions of the Software.
 *
 * THE SOFTWARE IS PROVIDED "AS IS", WITHOUT WARRANTY OF ANY KIND, EXPRESS OR
 * IMPLIED, INCLUDING BUT NOT LIMITED TO THE WARRANTIES OF MERCHANTABILITY, FITNESS
 * FOR A PARTICULAR PURPOSE AND NONINFRINGEMENT. IN NO EVENT SHALL THE AUTHORS OR
 * COPYRIGHT HOLDERS BE LIABLE FOR ANY CLAIM, DAMAGES OR OTHER LIABILITY, WHETHER
 * IN AN ACTION OF CONTRACT, TORT OR OTHERWISE, ARISING FROM, OUT OF OR IN
 * CONNECTION WITH THE SOFTWARE OR THE USE OR OTHER DEALINGS IN THE SOFTWARE.
 *
 * http://www.FreeRTOS.org
 * http://aws.amazon.com/freertos
 *
 * 1 tab == 4 spaces!
 */

/*
 * This file initialises three timers as follows:
 *
 * TIM2 and TIM3 provide the interrupts that are used with the IntQ
 * standard demo tasks, which test interrupt nesting and using queues from
 * interrupts.  The timers generate interrupts at slightly different
 * frequencies and use different priorities, resulting in a nesting depth of
 * three (including the tick and PendSV interrupts, which run at lower
 * priorities).
 *
 * TIM4 provides a much higher frequency timer that tests the nesting
 * of interrupts that don't use the FreeRTOS API.  For convenience, the high
 * frequency timer also keeps a count of the number of times it executes, and
 * the count can be used as the time base for the run time stats.
 *
 * All the timers can nest with the tick interrupt - creating a maximum
 * interrupt nesting depth of 4.
 *
 */

/* Scheduler includes. */
#include "FreeRTOS.h"

/* Demo includes. */
#include "IntQueueTimer.h"
#include "IntQueue.h"

/* The frequencies at which the first two timers expire are slightly offset to
ensure they don't remain synchronised.  The frequency of the highest priority
interrupt is 20 times faster so really hammers the interrupt entry and exit
code. */
#define tmrTIMER_2_FREQUENCY	( 2000UL )
#define tmrTIMER_3_FREQUENCY	( 2003UL )
#define tmrTIMER_4_FREQUENCY	( 20000UL )

/* The high frequency interrupt given a priority above the maximum at which
interrupt safe FreeRTOS calls can be made.  The priority of the lower frequency
timers must still be above the tick interrupt priority. */
#define tmrLOWER_PRIORITY		configLIBRARY_MAX_SYSCALL_INTERRUPT_PRIORITY + 1
#define tmrMEDIUM_PRIORITY		configLIBRARY_MAX_SYSCALL_INTERRUPT_PRIORITY
#define tmrHIGHER_PRIORITY		configLIBRARY_MAX_SYSCALL_INTERRUPT_PRIORITY - 1
/*-----------------------------------------------------------*/

/* For convenience the high frequency timer increments a variable that is then
used as the time base for the run time stats. */
volatile uint32_t ulHighFrequencyTimerCounts = 0;

/*-----------------------------------------------------------*/

void vInitialiseTimerForIntQueueTest( void )
{
TIM_HandleTypeDef    xTimHandle;
const uint32_t ulPrescale = 0; /* No prescale. */

	/* Clock the utilised timers. */
	__TIM2_CLK_ENABLE();
	__TIM3_CLK_ENABLE();
	__TIM4_CLK_ENABLE();

	/* Configure TIM2 to generate an interrupt at the required frequency. */
	xTimHandle.Instance = TIM2;
	xTimHandle.Init.Period = ( SystemCoreClock / 2UL ) / ( tmrTIMER_2_FREQUENCY - 1 );
	xTimHandle.Init.Prescaler = ulPrescale;
	xTimHandle.Init.ClockDivision = 0;
	xTimHandle.Init.CounterMode = TIM_COUNTERMODE_UP;
	HAL_TIM_Base_Init( &xTimHandle );
	HAL_TIM_Base_Start_IT( &xTimHandle );

    /* Configure and enable TIM2 interrupt. */
	NVIC_SetPriority( TIM2_IRQn, tmrLOWER_PRIORITY );
    NVIC_ClearPendingIRQ( TIM2_IRQn );
    NVIC_EnableIRQ( TIM2_IRQn );

	/* Repeat for TIM3 and TIM4. */
	xTimHandle.Instance = TIM3;
	xTimHandle.Init.Period = ( SystemCoreClock / 2UL ) / ( tmrTIMER_3_FREQUENCY - 1 );
	HAL_TIM_Base_Init( &xTimHandle );
	HAL_TIM_Base_Start_IT( &xTimHandle );
	NVIC_SetPriority( TIM3_IRQn, tmrMEDIUM_PRIORITY );
    NVIC_ClearPendingIRQ( TIM3_IRQn );
    NVIC_EnableIRQ( TIM3_IRQn );

	xTimHandle.Instance = TIM4;
	xTimHandle.Init.Period = ( SystemCoreClock / 2UL ) / ( tmrTIMER_4_FREQUENCY - 1 );
	HAL_TIM_Base_Init( &xTimHandle );
	HAL_TIM_Base_Start_IT( &xTimHandle );
	NVIC_SetPriority( TIM4_IRQn, tmrHIGHER_PRIORITY );
    NVIC_ClearPendingIRQ( TIM4_IRQn );
    NVIC_EnableIRQ( TIM4_IRQn );
}
/*-----------------------------------------------------------*/

void TIM2_IRQHandler( void )
{
	/* Clear the interrupt and call the IntQTimer test function. */
	TIM2->SR = 0;
	portYIELD_FROM_ISR( xFirstTimerHandler() );
}
/*-----------------------------------------------------------*/

void TIM3_IRQHandler( void )
{
	/* Clear the interrupt and call the IntQTimer test function. */
	TIM3->SR = 0;
	portYIELD_FROM_ISR( xSecondTimerHandler() );
}
/*-----------------------------------------------------------*/

void TIM4_IRQHandler( void )
{
	TIM4->SR = 0;

	/* Keep a count of the number of interrupts to use as a time base for the
	run-time stats. */
	ulHighFrequencyTimerCounts++;
}

<|MERGE_RESOLUTION|>--- conflicted
+++ resolved
@@ -1,148 +1,144 @@
-/*
-<<<<<<< HEAD
- * FreeRTOS Kernel V10.3.0
-=======
- * FreeRTOS Kernel V10.4.1
->>>>>>> 5cc65129
- * Copyright (C) 2020 Amazon.com, Inc. or its affiliates.  All Rights Reserved.
- *
- * Permission is hereby granted, free of charge, to any person obtaining a copy of
- * this software and associated documentation files (the "Software"), to deal in
- * the Software without restriction, including without limitation the rights to
- * use, copy, modify, merge, publish, distribute, sublicense, and/or sell copies of
- * the Software, and to permit persons to whom the Software is furnished to do so,
- * subject to the following conditions:
- *
- * The above copyright notice and this permission notice shall be included in all
- * copies or substantial portions of the Software.
- *
- * THE SOFTWARE IS PROVIDED "AS IS", WITHOUT WARRANTY OF ANY KIND, EXPRESS OR
- * IMPLIED, INCLUDING BUT NOT LIMITED TO THE WARRANTIES OF MERCHANTABILITY, FITNESS
- * FOR A PARTICULAR PURPOSE AND NONINFRINGEMENT. IN NO EVENT SHALL THE AUTHORS OR
- * COPYRIGHT HOLDERS BE LIABLE FOR ANY CLAIM, DAMAGES OR OTHER LIABILITY, WHETHER
- * IN AN ACTION OF CONTRACT, TORT OR OTHERWISE, ARISING FROM, OUT OF OR IN
- * CONNECTION WITH THE SOFTWARE OR THE USE OR OTHER DEALINGS IN THE SOFTWARE.
- *
- * http://www.FreeRTOS.org
- * http://aws.amazon.com/freertos
- *
- * 1 tab == 4 spaces!
- */
-
-/*
- * This file initialises three timers as follows:
- *
- * TIM2 and TIM3 provide the interrupts that are used with the IntQ
- * standard demo tasks, which test interrupt nesting and using queues from
- * interrupts.  The timers generate interrupts at slightly different
- * frequencies and use different priorities, resulting in a nesting depth of
- * three (including the tick and PendSV interrupts, which run at lower
- * priorities).
- *
- * TIM4 provides a much higher frequency timer that tests the nesting
- * of interrupts that don't use the FreeRTOS API.  For convenience, the high
- * frequency timer also keeps a count of the number of times it executes, and
- * the count can be used as the time base for the run time stats.
- *
- * All the timers can nest with the tick interrupt - creating a maximum
- * interrupt nesting depth of 4.
- *
- */
-
-/* Scheduler includes. */
-#include "FreeRTOS.h"
-
-/* Demo includes. */
-#include "IntQueueTimer.h"
-#include "IntQueue.h"
-
-/* The frequencies at which the first two timers expire are slightly offset to
-ensure they don't remain synchronised.  The frequency of the highest priority
-interrupt is 20 times faster so really hammers the interrupt entry and exit
-code. */
-#define tmrTIMER_2_FREQUENCY	( 2000UL )
-#define tmrTIMER_3_FREQUENCY	( 2003UL )
-#define tmrTIMER_4_FREQUENCY	( 20000UL )
-
-/* The high frequency interrupt given a priority above the maximum at which
-interrupt safe FreeRTOS calls can be made.  The priority of the lower frequency
-timers must still be above the tick interrupt priority. */
-#define tmrLOWER_PRIORITY		configLIBRARY_MAX_SYSCALL_INTERRUPT_PRIORITY + 1
-#define tmrMEDIUM_PRIORITY		configLIBRARY_MAX_SYSCALL_INTERRUPT_PRIORITY
-#define tmrHIGHER_PRIORITY		configLIBRARY_MAX_SYSCALL_INTERRUPT_PRIORITY - 1
-/*-----------------------------------------------------------*/
-
-/* For convenience the high frequency timer increments a variable that is then
-used as the time base for the run time stats. */
-volatile uint32_t ulHighFrequencyTimerCounts = 0;
-
-/*-----------------------------------------------------------*/
-
-void vInitialiseTimerForIntQueueTest( void )
-{
-TIM_HandleTypeDef    xTimHandle;
-const uint32_t ulPrescale = 0; /* No prescale. */
-
-	/* Clock the utilised timers. */
-	__TIM2_CLK_ENABLE();
-	__TIM3_CLK_ENABLE();
-	__TIM4_CLK_ENABLE();
-
-	/* Configure TIM2 to generate an interrupt at the required frequency. */
-	xTimHandle.Instance = TIM2;
-	xTimHandle.Init.Period = ( SystemCoreClock / 2UL ) / ( tmrTIMER_2_FREQUENCY - 1 );
-	xTimHandle.Init.Prescaler = ulPrescale;
-	xTimHandle.Init.ClockDivision = 0;
-	xTimHandle.Init.CounterMode = TIM_COUNTERMODE_UP;
-	HAL_TIM_Base_Init( &xTimHandle );
-	HAL_TIM_Base_Start_IT( &xTimHandle );
-
-    /* Configure and enable TIM2 interrupt. */
-	NVIC_SetPriority( TIM2_IRQn, tmrLOWER_PRIORITY );
-    NVIC_ClearPendingIRQ( TIM2_IRQn );
-    NVIC_EnableIRQ( TIM2_IRQn );
-
-	/* Repeat for TIM3 and TIM4. */
-	xTimHandle.Instance = TIM3;
-	xTimHandle.Init.Period = ( SystemCoreClock / 2UL ) / ( tmrTIMER_3_FREQUENCY - 1 );
-	HAL_TIM_Base_Init( &xTimHandle );
-	HAL_TIM_Base_Start_IT( &xTimHandle );
-	NVIC_SetPriority( TIM3_IRQn, tmrMEDIUM_PRIORITY );
-    NVIC_ClearPendingIRQ( TIM3_IRQn );
-    NVIC_EnableIRQ( TIM3_IRQn );
-
-	xTimHandle.Instance = TIM4;
-	xTimHandle.Init.Period = ( SystemCoreClock / 2UL ) / ( tmrTIMER_4_FREQUENCY - 1 );
-	HAL_TIM_Base_Init( &xTimHandle );
-	HAL_TIM_Base_Start_IT( &xTimHandle );
-	NVIC_SetPriority( TIM4_IRQn, tmrHIGHER_PRIORITY );
-    NVIC_ClearPendingIRQ( TIM4_IRQn );
-    NVIC_EnableIRQ( TIM4_IRQn );
-}
-/*-----------------------------------------------------------*/
-
-void TIM2_IRQHandler( void )
-{
-	/* Clear the interrupt and call the IntQTimer test function. */
-	TIM2->SR = 0;
-	portYIELD_FROM_ISR( xFirstTimerHandler() );
-}
-/*-----------------------------------------------------------*/
-
-void TIM3_IRQHandler( void )
-{
-	/* Clear the interrupt and call the IntQTimer test function. */
-	TIM3->SR = 0;
-	portYIELD_FROM_ISR( xSecondTimerHandler() );
-}
-/*-----------------------------------------------------------*/
-
-void TIM4_IRQHandler( void )
-{
-	TIM4->SR = 0;
-
-	/* Keep a count of the number of interrupts to use as a time base for the
-	run-time stats. */
-	ulHighFrequencyTimerCounts++;
-}
-
+/*
+ * FreeRTOS Kernel V10.4.1
+ * Copyright (C) 2020 Amazon.com, Inc. or its affiliates.  All Rights Reserved.
+ *
+ * Permission is hereby granted, free of charge, to any person obtaining a copy of
+ * this software and associated documentation files (the "Software"), to deal in
+ * the Software without restriction, including without limitation the rights to
+ * use, copy, modify, merge, publish, distribute, sublicense, and/or sell copies of
+ * the Software, and to permit persons to whom the Software is furnished to do so,
+ * subject to the following conditions:
+ *
+ * The above copyright notice and this permission notice shall be included in all
+ * copies or substantial portions of the Software.
+ *
+ * THE SOFTWARE IS PROVIDED "AS IS", WITHOUT WARRANTY OF ANY KIND, EXPRESS OR
+ * IMPLIED, INCLUDING BUT NOT LIMITED TO THE WARRANTIES OF MERCHANTABILITY, FITNESS
+ * FOR A PARTICULAR PURPOSE AND NONINFRINGEMENT. IN NO EVENT SHALL THE AUTHORS OR
+ * COPYRIGHT HOLDERS BE LIABLE FOR ANY CLAIM, DAMAGES OR OTHER LIABILITY, WHETHER
+ * IN AN ACTION OF CONTRACT, TORT OR OTHERWISE, ARISING FROM, OUT OF OR IN
+ * CONNECTION WITH THE SOFTWARE OR THE USE OR OTHER DEALINGS IN THE SOFTWARE.
+ *
+ * http://www.FreeRTOS.org
+ * http://aws.amazon.com/freertos
+ *
+ * 1 tab == 4 spaces!
+ */
+
+/*
+ * This file initialises three timers as follows:
+ *
+ * TIM2 and TIM3 provide the interrupts that are used with the IntQ
+ * standard demo tasks, which test interrupt nesting and using queues from
+ * interrupts.  The timers generate interrupts at slightly different
+ * frequencies and use different priorities, resulting in a nesting depth of
+ * three (including the tick and PendSV interrupts, which run at lower
+ * priorities).
+ *
+ * TIM4 provides a much higher frequency timer that tests the nesting
+ * of interrupts that don't use the FreeRTOS API.  For convenience, the high
+ * frequency timer also keeps a count of the number of times it executes, and
+ * the count can be used as the time base for the run time stats.
+ *
+ * All the timers can nest with the tick interrupt - creating a maximum
+ * interrupt nesting depth of 4.
+ *
+ */
+
+/* Scheduler includes. */
+#include "FreeRTOS.h"
+
+/* Demo includes. */
+#include "IntQueueTimer.h"
+#include "IntQueue.h"
+
+/* The frequencies at which the first two timers expire are slightly offset to
+ensure they don't remain synchronised.  The frequency of the highest priority
+interrupt is 20 times faster so really hammers the interrupt entry and exit
+code. */
+#define tmrTIMER_2_FREQUENCY	( 2000UL )
+#define tmrTIMER_3_FREQUENCY	( 2003UL )
+#define tmrTIMER_4_FREQUENCY	( 20000UL )
+
+/* The high frequency interrupt given a priority above the maximum at which
+interrupt safe FreeRTOS calls can be made.  The priority of the lower frequency
+timers must still be above the tick interrupt priority. */
+#define tmrLOWER_PRIORITY		configLIBRARY_MAX_SYSCALL_INTERRUPT_PRIORITY + 1
+#define tmrMEDIUM_PRIORITY		configLIBRARY_MAX_SYSCALL_INTERRUPT_PRIORITY
+#define tmrHIGHER_PRIORITY		configLIBRARY_MAX_SYSCALL_INTERRUPT_PRIORITY - 1
+/*-----------------------------------------------------------*/
+
+/* For convenience the high frequency timer increments a variable that is then
+used as the time base for the run time stats. */
+volatile uint32_t ulHighFrequencyTimerCounts = 0;
+
+/*-----------------------------------------------------------*/
+
+void vInitialiseTimerForIntQueueTest( void )
+{
+TIM_HandleTypeDef    xTimHandle;
+const uint32_t ulPrescale = 0; /* No prescale. */
+
+	/* Clock the utilised timers. */
+	__TIM2_CLK_ENABLE();
+	__TIM3_CLK_ENABLE();
+	__TIM4_CLK_ENABLE();
+
+	/* Configure TIM2 to generate an interrupt at the required frequency. */
+	xTimHandle.Instance = TIM2;
+	xTimHandle.Init.Period = ( SystemCoreClock / 2UL ) / ( tmrTIMER_2_FREQUENCY - 1 );
+	xTimHandle.Init.Prescaler = ulPrescale;
+	xTimHandle.Init.ClockDivision = 0;
+	xTimHandle.Init.CounterMode = TIM_COUNTERMODE_UP;
+	HAL_TIM_Base_Init( &xTimHandle );
+	HAL_TIM_Base_Start_IT( &xTimHandle );
+
+    /* Configure and enable TIM2 interrupt. */
+	NVIC_SetPriority( TIM2_IRQn, tmrLOWER_PRIORITY );
+    NVIC_ClearPendingIRQ( TIM2_IRQn );
+    NVIC_EnableIRQ( TIM2_IRQn );
+
+	/* Repeat for TIM3 and TIM4. */
+	xTimHandle.Instance = TIM3;
+	xTimHandle.Init.Period = ( SystemCoreClock / 2UL ) / ( tmrTIMER_3_FREQUENCY - 1 );
+	HAL_TIM_Base_Init( &xTimHandle );
+	HAL_TIM_Base_Start_IT( &xTimHandle );
+	NVIC_SetPriority( TIM3_IRQn, tmrMEDIUM_PRIORITY );
+    NVIC_ClearPendingIRQ( TIM3_IRQn );
+    NVIC_EnableIRQ( TIM3_IRQn );
+
+	xTimHandle.Instance = TIM4;
+	xTimHandle.Init.Period = ( SystemCoreClock / 2UL ) / ( tmrTIMER_4_FREQUENCY - 1 );
+	HAL_TIM_Base_Init( &xTimHandle );
+	HAL_TIM_Base_Start_IT( &xTimHandle );
+	NVIC_SetPriority( TIM4_IRQn, tmrHIGHER_PRIORITY );
+    NVIC_ClearPendingIRQ( TIM4_IRQn );
+    NVIC_EnableIRQ( TIM4_IRQn );
+}
+/*-----------------------------------------------------------*/
+
+void TIM2_IRQHandler( void )
+{
+	/* Clear the interrupt and call the IntQTimer test function. */
+	TIM2->SR = 0;
+	portYIELD_FROM_ISR( xFirstTimerHandler() );
+}
+/*-----------------------------------------------------------*/
+
+void TIM3_IRQHandler( void )
+{
+	/* Clear the interrupt and call the IntQTimer test function. */
+	TIM3->SR = 0;
+	portYIELD_FROM_ISR( xSecondTimerHandler() );
+}
+/*-----------------------------------------------------------*/
+
+void TIM4_IRQHandler( void )
+{
+	TIM4->SR = 0;
+
+	/* Keep a count of the number of interrupts to use as a time base for the
+	run-time stats. */
+	ulHighFrequencyTimerCounts++;
+}
+