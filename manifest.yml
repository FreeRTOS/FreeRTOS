--- conflicted
+++ resolved
@@ -5,11 +5,7 @@
 
 dependencies:
   - name: "FreeRTOS-Kernel"
-<<<<<<< HEAD
-    version: "cd5c774b2"
-=======
     version: "bd0f87c18"
->>>>>>> 0857bd7b
     repository:
       type: "git"
       url: "https://github.com/FreeRTOS/FreeRTOS-Kernel.git"
