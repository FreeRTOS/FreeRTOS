--- conflicted
+++ resolved
@@ -1,385 +1,381 @@
-/*
-<<<<<<< HEAD
- * FreeRTOS Kernel V10.3.0
-=======
- * FreeRTOS Kernel V10.4.1
->>>>>>> 5cc65129
- * Copyright (C) 2020 Amazon.com, Inc. or its affiliates.  All Rights Reserved.
- *
- * Permission is hereby granted, free of charge, to any person obtaining a copy of
- * this software and associated documentation files (the "Software"), to deal in
- * the Software without restriction, including without limitation the rights to
- * use, copy, modify, merge, publish, distribute, sublicense, and/or sell copies of
- * the Software, and to permit persons to whom the Software is furnished to do so,
- * subject to the following conditions:
- *
- * The above copyright notice and this permission notice shall be included in all
- * copies or substantial portions of the Software.
- *
- * THE SOFTWARE IS PROVIDED "AS IS", WITHOUT WARRANTY OF ANY KIND, EXPRESS OR
- * IMPLIED, INCLUDING BUT NOT LIMITED TO THE WARRANTIES OF MERCHANTABILITY, FITNESS
- * FOR A PARTICULAR PURPOSE AND NONINFRINGEMENT. IN NO EVENT SHALL THE AUTHORS OR
- * COPYRIGHT HOLDERS BE LIABLE FOR ANY CLAIM, DAMAGES OR OTHER LIABILITY, WHETHER
- * IN AN ACTION OF CONTRACT, TORT OR OTHERWISE, ARISING FROM, OUT OF OR IN
- * CONNECTION WITH THE SOFTWARE OR THE USE OR OTHER DEALINGS IN THE SOFTWARE.
- *
- * http://www.FreeRTOS.org
- * http://aws.amazon.com/freertos
- *
- * 1 tab == 4 spaces!
- */
-
-/*
- * Creates all the demo application tasks, then starts the scheduler.
- *
- * Main. c also creates a task called "Print".  This only executes every five 
- * seconds but has the highest priority so is guaranteed to get processor time.  
- * Its main function is to check that all the other tasks are still operational.  
- * Nearly all the tasks in the demo application maintain a unique count that is 
- * incremented each time the task successfully completes its function.  Should any 
- * error occur within the task the count is permanently halted.  The print task 
- * checks the count of each task to ensure it has changed since the last time the 
- * print task executed.  If any count is found not to have changed the print task
- * displays an appropriate message, halts, and flashes the on board LED rapidly.
- * If all the tasks are still incrementing their unique counts the print task
- * displays an "OK" message.
- *
- * The LED flash tasks do not maintain a count as they already provide visual
- * feedback of their status.
- *
- * The print task blocks on the queue into which messages that require displaying
- * are posted.  It will therefore only block for the full 5 seconds if no messages
- * are posted onto the queue.
- *
- * Main. c also provides a demonstration of how the trace visualisation utility can
- * be used, and how the scheduler can be stopped.
- *
- * On the Flashlite it is preferable not to try to write to the console during
- * real time operation.  The built in LED is toggled every cycle of the print task
- * that does not encounter any errors, so the console IO may be removed if required.
- * The build in LED will start flashing rapidly if any task reports an error.
- */
-
-/*
-Changes from V1.01:
-
-	+ Previously, if an error occurred in a task the on board LED was stopped from
-	  toggling.  Now if an error occurs the check task enters an infinite loop,
-	  toggling the LED rapidly.
-
-Changes from V1.2.3
-
-	+ The integer and comtest tasks are now used when the cooperative scheduler 
-	  is being used.  Previously they were only used with the preemptive
-	  scheduler.
-
-Changes from V1.2.5
-
-	+ Made the communications RX task a higher priority.
-
-Changes from V2.0.0
-
-	+ Delay periods are now specified using variables and constants of
-	  TickType_t rather than unsigned long.
-*/
-
-#include <stdlib.h>
-#include <conio.h>
-#include "FreeRTOS.h"
-#include "task.h"
-#include "partest.h"
-#include "serial.h"
-
-/* Demo file headers. */
-#include "BlockQ.h"
-#include "PollQ.h"
-#include "death.h"
-#include "flash.h"
-#include "integer.h"
-#include "print.h"
-#include "comtest.h"
-#include "fileio.h"
-#include "semtest.h"
-
-/* Priority definitions for all the tasks in the demo application. */
-#define mainLED_TASK_PRIORITY			( tskIDLE_PRIORITY + 1 )
-#define mainCREATOR_TASK_PRIORITY		( tskIDLE_PRIORITY + 3 )
-#define mainPRINT_TASK_PRIORITY			( tskIDLE_PRIORITY + 5 )
-#define mainQUEUE_POLL_PRIORITY			( tskIDLE_PRIORITY + 2 )
-#define mainQUEUE_BLOCK_PRIORITY		( tskIDLE_PRIORITY + 3 )
-#define mainCOM_TEST_PRIORITY			( tskIDLE_PRIORITY + 3 )
-#define mainSEMAPHORE_TASK_PRIORITY		( tskIDLE_PRIORITY + 1 )
-
-#define mainPRINT_STACK_SIZE		( ( unsigned short ) 256 )
-#define mainDEBUG_LOG_BUFFER_SIZE	( ( unsigned short ) 20480 )
-
-/* Constant definitions for accessing the build in LED on the Flashlite 186. */
-#define mainLED_REG_DIR 			( ( unsigned short ) 0xff78 )
-#define mainLED_REG 				( ( unsigned short ) 0xff7a )
-
-/* If an error is detected in a task then the vErrorChecks() task will enter
-an infinite loop flashing the LED at this rate. */
-#define mainERROR_FLASH_RATE		( ( TickType_t ) 100 / portTICK_PERIOD_MS )
-
-/* Task function for the "Print" task as described at the top of the file. */
-static void vErrorChecks( void *pvParameters );
-
-/* Function that checks the unique count of all the other tasks as described at
-the top of the file. */
-static void prvCheckOtherTasksAreStillRunning( void );
-
-/* Functions to setup and use the built in LED on the Flashlite 186 board. */
-static void prvToggleLED( void );
-static void prvInitLED( void );
-
-/* Key presses can be used to start/stop the trace visualisation utility or stop
-the scheduler. */
-static void	prvCheckForKeyPresses( void );
-
-/* Buffer used by the trace visualisation utility. */
-static char pcWriteBuffer[ mainDEBUG_LOG_BUFFER_SIZE ];
-
-/*-----------------------------------------------------------*/
-short main( void )
-{
-	/* Initialise hardware and utilities. */
-	vParTestInitialise();
-	vPrintInitialise();
-	prvInitLED();
-
-	/* CREATE ALL THE DEMO APPLICATION TASKS. */
-
-	vStartComTestTasks( mainCOM_TEST_PRIORITY, serCOM2, ser38400 );
-	vStartIntegerMathTasks( tskIDLE_PRIORITY );
-	vStartPolledQueueTasks( mainQUEUE_POLL_PRIORITY );
-	vStartBlockingQueueTasks( mainQUEUE_BLOCK_PRIORITY );
-	vStartLEDFlashTasks( mainLED_TASK_PRIORITY );
-	vStartSemaphoreTasks( mainSEMAPHORE_TASK_PRIORITY );
-
-	/* Create the "Print" task as described at the top of the file. */
-	xTaskCreate( vErrorChecks, "Print", mainPRINT_STACK_SIZE, NULL, mainPRINT_TASK_PRIORITY, NULL );
-
-	/* This task has to be created last as it keeps account of the number of tasks
-	it expects to see running. */
-	vCreateSuicidalTasks( mainCREATOR_TASK_PRIORITY );
-
-	/* Set the scheduler running.  This function will not return unless a task
-	calls vTaskEndScheduler(). */
-	vTaskStartScheduler();
-
-	return 1;
-}
-/*-----------------------------------------------------------*/
-
-static void vErrorChecks( void *pvParameters )
-{
-TickType_t xExpectedWakeTime;
-const TickType_t xPrintRate = ( TickType_t ) 5000 / portTICK_PERIOD_MS;
-const long lMaxAllowableTimeDifference = ( long ) 0;
-TickType_t xWakeTime;
-long lTimeDifference;
-const char *pcReceivedMessage;
-const char * const pcTaskBlockedTooLongMsg = "Print task blocked too long!\r\n";
-
-	/* Stop warnings. */
-    ( void ) pvParameters;
-
-	/* Loop continuously, blocking, then checking all the other tasks are still
-	running, before blocking once again.  This task blocks on the queue of messages
-	that require displaying so will wake either by its time out expiring, or a
-	message becoming available. */
-	for( ;; )
-	{
-		/* Calculate the time we will unblock if no messages are received
-		on the queue.  This is used to check that we have not blocked for too long. */
-		xExpectedWakeTime = xTaskGetTickCount();
-		xExpectedWakeTime += xPrintRate;
-
-		/* Block waiting for either a time out or a message to be posted that
-		required displaying. */
-		pcReceivedMessage = pcPrintGetNextMessage( xPrintRate );
-
-		/* Was a message received? */
-		if( pcReceivedMessage == NULL )
-		{
-			/* A message was not received so we timed out, did we unblock at the
-			expected time? */
-			xWakeTime = xTaskGetTickCount();
-
-			/* Calculate the difference between the time we unblocked and the
-			time we should have unblocked. */
-			if( xWakeTime > xExpectedWakeTime )
-			{
-				lTimeDifference = ( long ) ( xWakeTime - xExpectedWakeTime );
-			}
-			else
-			{
-				lTimeDifference = ( long ) ( xExpectedWakeTime - xWakeTime );
-			}
-
-			if( lTimeDifference > lMaxAllowableTimeDifference )
-			{
-				/* We blocked too long - create a message that will get
-				printed out the next time around. */
-				vPrintDisplayMessage( &pcTaskBlockedTooLongMsg );
-			}
-
-			/* Check the other tasks are still running, just in case. */
-			prvCheckOtherTasksAreStillRunning();
-		}
-		else
-		{
-			/* We unblocked due to a message becoming available.  Send the message
-			for printing. */
-			vDisplayMessage( pcReceivedMessage );
-		}
-
-		/* Key presses are used to invoke the trace visualisation utility, or
-		end the program. */
-		prvCheckForKeyPresses();
-	}
-} /*lint !e715 !e818 pvParameters is not used but all task functions must take this form. */
-/*-----------------------------------------------------------*/
-
-static void	 prvCheckForKeyPresses( void )
-{
-	#ifdef USE_STDIO
-
-	short sIn;
-
-	
-		taskENTER_CRITICAL();
-			sIn = kbhit();
-		taskEXIT_CRITICAL();
-
-		if( sIn )
-		{
-			unsigned long ulBufferLength;
-
-			/* Key presses can be used to start/stop the trace utility, or end the
-			program. */
-			sIn = getch();
-			switch( sIn )
-			{
-				/* Only define keys for turning on and off the trace if the trace
-				is being used. */
-				#if configUSE_TRACE_FACILITY == 1
-					case 't' :	vTaskList( pcWriteBuffer );
-								vWriteMessageToDisk( pcWriteBuffer );
-								break;
-
-					/* The legacy trace is no longer supported.  Use FreeRTOS+Trace instead.
-					case 's' :	vTaskStartTrace( pcWriteBuffer, mainDEBUG_LOG_BUFFER_SIZE );
-								break;
-
-					case 'e' :	ulBufferLength = ulTaskEndTrace();
-								vWriteBufferToDisk( pcWriteBuffer, ulBufferLength );
-								break;*/
-				#endif
-
-				default  :	vTaskEndScheduler();
-							break;
-			}
-		}
-
-	#else
-		( void ) pcWriteBuffer;
-	#endif
-}
-/*-----------------------------------------------------------*/
-
-static void prvCheckOtherTasksAreStillRunning( void )
-{
-short sErrorHasOccurred = pdFALSE;
-
-	if( xAreComTestTasksStillRunning() != pdTRUE )
-	{
-		vDisplayMessage( "Com test count unchanged!\r\n" );
-		sErrorHasOccurred = pdTRUE;
-	}
-
-	if( xAreIntegerMathsTaskStillRunning() != pdTRUE )
-	{
-		vDisplayMessage( "Integer maths task count unchanged!\r\n" );
-		sErrorHasOccurred = pdTRUE;
-	}
-
-	if( xAreBlockingQueuesStillRunning() != pdTRUE )
-	{
-		vDisplayMessage( "Blocking queues count unchanged!\r\n" );
-		sErrorHasOccurred = pdTRUE;
-	}
-
-	if( xArePollingQueuesStillRunning() != pdTRUE )
-	{
-		vDisplayMessage( "Polling queue count unchanged!\r\n" );
-		sErrorHasOccurred = pdTRUE;
-	}
-
-	if( xIsCreateTaskStillRunning() != pdTRUE )
-	{
-		vDisplayMessage( "Incorrect number of tasks running!\r\n" );
-		sErrorHasOccurred = pdTRUE;
-	}
-
-	if( xAreSemaphoreTasksStillRunning() != pdTRUE )
-	{
-		vDisplayMessage( "Semaphore take count unchanged!\r\n" );
-		sErrorHasOccurred = pdTRUE;
-	}
-
-	if( sErrorHasOccurred == pdFALSE )
-	{
-		vDisplayMessage( "OK " );
-		/* Toggle the LED if everything is okay so we know if an error occurs even if not
-		using console IO. */
-		prvToggleLED();
-	}
-	else
-	{
-		for( ;; )
-		{
-			/* An error has occurred in one of the tasks.  Don't go any further and
-			flash the LED rapidly in case console IO is not being used. */
-			prvToggleLED();
-			vTaskDelay( mainERROR_FLASH_RATE );
-		}
-	}
-}
-/*-----------------------------------------------------------*/
-
-static void prvInitLED( void )
-{
-unsigned short usPortDirection;
-const unsigned short usLEDOut = 0x400;
-
-	/* Set the LED bit to an output. */
-
-	usPortDirection = inpw( mainLED_REG_DIR );
-	usPortDirection &= ~usLEDOut;
-	outpw( mainLED_REG_DIR, usPortDirection );
-}
-/*-----------------------------------------------------------*/
-
-static void prvToggleLED( void )
-{
-static short sLED = pdTRUE;
-unsigned short usLEDState;
-const unsigned short usLEDBit = 0x400;
-
-	/* Flip the state of the LED. */
-	usLEDState = inpw( mainLED_REG );
-	if( sLED )
-	{
-		usLEDState &= ~usLEDBit;
-	}
-	else
-	{
-		usLEDState |= usLEDBit;
-	}
-	outpw( mainLED_REG, usLEDState );
-
-	sLED = !sLED;
-}
-
-
+/*
+ * FreeRTOS Kernel V10.4.1
+ * Copyright (C) 2020 Amazon.com, Inc. or its affiliates.  All Rights Reserved.
+ *
+ * Permission is hereby granted, free of charge, to any person obtaining a copy of
+ * this software and associated documentation files (the "Software"), to deal in
+ * the Software without restriction, including without limitation the rights to
+ * use, copy, modify, merge, publish, distribute, sublicense, and/or sell copies of
+ * the Software, and to permit persons to whom the Software is furnished to do so,
+ * subject to the following conditions:
+ *
+ * The above copyright notice and this permission notice shall be included in all
+ * copies or substantial portions of the Software.
+ *
+ * THE SOFTWARE IS PROVIDED "AS IS", WITHOUT WARRANTY OF ANY KIND, EXPRESS OR
+ * IMPLIED, INCLUDING BUT NOT LIMITED TO THE WARRANTIES OF MERCHANTABILITY, FITNESS
+ * FOR A PARTICULAR PURPOSE AND NONINFRINGEMENT. IN NO EVENT SHALL THE AUTHORS OR
+ * COPYRIGHT HOLDERS BE LIABLE FOR ANY CLAIM, DAMAGES OR OTHER LIABILITY, WHETHER
+ * IN AN ACTION OF CONTRACT, TORT OR OTHERWISE, ARISING FROM, OUT OF OR IN
+ * CONNECTION WITH THE SOFTWARE OR THE USE OR OTHER DEALINGS IN THE SOFTWARE.
+ *
+ * http://www.FreeRTOS.org
+ * http://aws.amazon.com/freertos
+ *
+ * 1 tab == 4 spaces!
+ */
+
+/*
+ * Creates all the demo application tasks, then starts the scheduler.
+ *
+ * Main. c also creates a task called "Print".  This only executes every five 
+ * seconds but has the highest priority so is guaranteed to get processor time.  
+ * Its main function is to check that all the other tasks are still operational.  
+ * Nearly all the tasks in the demo application maintain a unique count that is 
+ * incremented each time the task successfully completes its function.  Should any 
+ * error occur within the task the count is permanently halted.  The print task 
+ * checks the count of each task to ensure it has changed since the last time the 
+ * print task executed.  If any count is found not to have changed the print task
+ * displays an appropriate message, halts, and flashes the on board LED rapidly.
+ * If all the tasks are still incrementing their unique counts the print task
+ * displays an "OK" message.
+ *
+ * The LED flash tasks do not maintain a count as they already provide visual
+ * feedback of their status.
+ *
+ * The print task blocks on the queue into which messages that require displaying
+ * are posted.  It will therefore only block for the full 5 seconds if no messages
+ * are posted onto the queue.
+ *
+ * Main. c also provides a demonstration of how the trace visualisation utility can
+ * be used, and how the scheduler can be stopped.
+ *
+ * On the Flashlite it is preferable not to try to write to the console during
+ * real time operation.  The built in LED is toggled every cycle of the print task
+ * that does not encounter any errors, so the console IO may be removed if required.
+ * The build in LED will start flashing rapidly if any task reports an error.
+ */
+
+/*
+Changes from V1.01:
+
+	+ Previously, if an error occurred in a task the on board LED was stopped from
+	  toggling.  Now if an error occurs the check task enters an infinite loop,
+	  toggling the LED rapidly.
+
+Changes from V1.2.3
+
+	+ The integer and comtest tasks are now used when the cooperative scheduler 
+	  is being used.  Previously they were only used with the preemptive
+	  scheduler.
+
+Changes from V1.2.5
+
+	+ Made the communications RX task a higher priority.
+
+Changes from V2.0.0
+
+	+ Delay periods are now specified using variables and constants of
+	  TickType_t rather than unsigned long.
+*/
+
+#include <stdlib.h>
+#include <conio.h>
+#include "FreeRTOS.h"
+#include "task.h"
+#include "partest.h"
+#include "serial.h"
+
+/* Demo file headers. */
+#include "BlockQ.h"
+#include "PollQ.h"
+#include "death.h"
+#include "flash.h"
+#include "integer.h"
+#include "print.h"
+#include "comtest.h"
+#include "fileio.h"
+#include "semtest.h"
+
+/* Priority definitions for all the tasks in the demo application. */
+#define mainLED_TASK_PRIORITY			( tskIDLE_PRIORITY + 1 )
+#define mainCREATOR_TASK_PRIORITY		( tskIDLE_PRIORITY + 3 )
+#define mainPRINT_TASK_PRIORITY			( tskIDLE_PRIORITY + 5 )
+#define mainQUEUE_POLL_PRIORITY			( tskIDLE_PRIORITY + 2 )
+#define mainQUEUE_BLOCK_PRIORITY		( tskIDLE_PRIORITY + 3 )
+#define mainCOM_TEST_PRIORITY			( tskIDLE_PRIORITY + 3 )
+#define mainSEMAPHORE_TASK_PRIORITY		( tskIDLE_PRIORITY + 1 )
+
+#define mainPRINT_STACK_SIZE		( ( unsigned short ) 256 )
+#define mainDEBUG_LOG_BUFFER_SIZE	( ( unsigned short ) 20480 )
+
+/* Constant definitions for accessing the build in LED on the Flashlite 186. */
+#define mainLED_REG_DIR 			( ( unsigned short ) 0xff78 )
+#define mainLED_REG 				( ( unsigned short ) 0xff7a )
+
+/* If an error is detected in a task then the vErrorChecks() task will enter
+an infinite loop flashing the LED at this rate. */
+#define mainERROR_FLASH_RATE		( ( TickType_t ) 100 / portTICK_PERIOD_MS )
+
+/* Task function for the "Print" task as described at the top of the file. */
+static void vErrorChecks( void *pvParameters );
+
+/* Function that checks the unique count of all the other tasks as described at
+the top of the file. */
+static void prvCheckOtherTasksAreStillRunning( void );
+
+/* Functions to setup and use the built in LED on the Flashlite 186 board. */
+static void prvToggleLED( void );
+static void prvInitLED( void );
+
+/* Key presses can be used to start/stop the trace visualisation utility or stop
+the scheduler. */
+static void	prvCheckForKeyPresses( void );
+
+/* Buffer used by the trace visualisation utility. */
+static char pcWriteBuffer[ mainDEBUG_LOG_BUFFER_SIZE ];
+
+/*-----------------------------------------------------------*/
+short main( void )
+{
+	/* Initialise hardware and utilities. */
+	vParTestInitialise();
+	vPrintInitialise();
+	prvInitLED();
+
+	/* CREATE ALL THE DEMO APPLICATION TASKS. */
+
+	vStartComTestTasks( mainCOM_TEST_PRIORITY, serCOM2, ser38400 );
+	vStartIntegerMathTasks( tskIDLE_PRIORITY );
+	vStartPolledQueueTasks( mainQUEUE_POLL_PRIORITY );
+	vStartBlockingQueueTasks( mainQUEUE_BLOCK_PRIORITY );
+	vStartLEDFlashTasks( mainLED_TASK_PRIORITY );
+	vStartSemaphoreTasks( mainSEMAPHORE_TASK_PRIORITY );
+
+	/* Create the "Print" task as described at the top of the file. */
+	xTaskCreate( vErrorChecks, "Print", mainPRINT_STACK_SIZE, NULL, mainPRINT_TASK_PRIORITY, NULL );
+
+	/* This task has to be created last as it keeps account of the number of tasks
+	it expects to see running. */
+	vCreateSuicidalTasks( mainCREATOR_TASK_PRIORITY );
+
+	/* Set the scheduler running.  This function will not return unless a task
+	calls vTaskEndScheduler(). */
+	vTaskStartScheduler();
+
+	return 1;
+}
+/*-----------------------------------------------------------*/
+
+static void vErrorChecks( void *pvParameters )
+{
+TickType_t xExpectedWakeTime;
+const TickType_t xPrintRate = ( TickType_t ) 5000 / portTICK_PERIOD_MS;
+const long lMaxAllowableTimeDifference = ( long ) 0;
+TickType_t xWakeTime;
+long lTimeDifference;
+const char *pcReceivedMessage;
+const char * const pcTaskBlockedTooLongMsg = "Print task blocked too long!\r\n";
+
+	/* Stop warnings. */
+    ( void ) pvParameters;
+
+	/* Loop continuously, blocking, then checking all the other tasks are still
+	running, before blocking once again.  This task blocks on the queue of messages
+	that require displaying so will wake either by its time out expiring, or a
+	message becoming available. */
+	for( ;; )
+	{
+		/* Calculate the time we will unblock if no messages are received
+		on the queue.  This is used to check that we have not blocked for too long. */
+		xExpectedWakeTime = xTaskGetTickCount();
+		xExpectedWakeTime += xPrintRate;
+
+		/* Block waiting for either a time out or a message to be posted that
+		required displaying. */
+		pcReceivedMessage = pcPrintGetNextMessage( xPrintRate );
+
+		/* Was a message received? */
+		if( pcReceivedMessage == NULL )
+		{
+			/* A message was not received so we timed out, did we unblock at the
+			expected time? */
+			xWakeTime = xTaskGetTickCount();
+
+			/* Calculate the difference between the time we unblocked and the
+			time we should have unblocked. */
+			if( xWakeTime > xExpectedWakeTime )
+			{
+				lTimeDifference = ( long ) ( xWakeTime - xExpectedWakeTime );
+			}
+			else
+			{
+				lTimeDifference = ( long ) ( xExpectedWakeTime - xWakeTime );
+			}
+
+			if( lTimeDifference > lMaxAllowableTimeDifference )
+			{
+				/* We blocked too long - create a message that will get
+				printed out the next time around. */
+				vPrintDisplayMessage( &pcTaskBlockedTooLongMsg );
+			}
+
+			/* Check the other tasks are still running, just in case. */
+			prvCheckOtherTasksAreStillRunning();
+		}
+		else
+		{
+			/* We unblocked due to a message becoming available.  Send the message
+			for printing. */
+			vDisplayMessage( pcReceivedMessage );
+		}
+
+		/* Key presses are used to invoke the trace visualisation utility, or
+		end the program. */
+		prvCheckForKeyPresses();
+	}
+} /*lint !e715 !e818 pvParameters is not used but all task functions must take this form. */
+/*-----------------------------------------------------------*/
+
+static void	 prvCheckForKeyPresses( void )
+{
+	#ifdef USE_STDIO
+
+	short sIn;
+
+	
+		taskENTER_CRITICAL();
+			sIn = kbhit();
+		taskEXIT_CRITICAL();
+
+		if( sIn )
+		{
+			unsigned long ulBufferLength;
+
+			/* Key presses can be used to start/stop the trace utility, or end the
+			program. */
+			sIn = getch();
+			switch( sIn )
+			{
+				/* Only define keys for turning on and off the trace if the trace
+				is being used. */
+				#if configUSE_TRACE_FACILITY == 1
+					case 't' :	vTaskList( pcWriteBuffer );
+								vWriteMessageToDisk( pcWriteBuffer );
+								break;
+
+					/* The legacy trace is no longer supported.  Use FreeRTOS+Trace instead.
+					case 's' :	vTaskStartTrace( pcWriteBuffer, mainDEBUG_LOG_BUFFER_SIZE );
+								break;
+
+					case 'e' :	ulBufferLength = ulTaskEndTrace();
+								vWriteBufferToDisk( pcWriteBuffer, ulBufferLength );
+								break;*/
+				#endif
+
+				default  :	vTaskEndScheduler();
+							break;
+			}
+		}
+
+	#else
+		( void ) pcWriteBuffer;
+	#endif
+}
+/*-----------------------------------------------------------*/
+
+static void prvCheckOtherTasksAreStillRunning( void )
+{
+short sErrorHasOccurred = pdFALSE;
+
+	if( xAreComTestTasksStillRunning() != pdTRUE )
+	{
+		vDisplayMessage( "Com test count unchanged!\r\n" );
+		sErrorHasOccurred = pdTRUE;
+	}
+
+	if( xAreIntegerMathsTaskStillRunning() != pdTRUE )
+	{
+		vDisplayMessage( "Integer maths task count unchanged!\r\n" );
+		sErrorHasOccurred = pdTRUE;
+	}
+
+	if( xAreBlockingQueuesStillRunning() != pdTRUE )
+	{
+		vDisplayMessage( "Blocking queues count unchanged!\r\n" );
+		sErrorHasOccurred = pdTRUE;
+	}
+
+	if( xArePollingQueuesStillRunning() != pdTRUE )
+	{
+		vDisplayMessage( "Polling queue count unchanged!\r\n" );
+		sErrorHasOccurred = pdTRUE;
+	}
+
+	if( xIsCreateTaskStillRunning() != pdTRUE )
+	{
+		vDisplayMessage( "Incorrect number of tasks running!\r\n" );
+		sErrorHasOccurred = pdTRUE;
+	}
+
+	if( xAreSemaphoreTasksStillRunning() != pdTRUE )
+	{
+		vDisplayMessage( "Semaphore take count unchanged!\r\n" );
+		sErrorHasOccurred = pdTRUE;
+	}
+
+	if( sErrorHasOccurred == pdFALSE )
+	{
+		vDisplayMessage( "OK " );
+		/* Toggle the LED if everything is okay so we know if an error occurs even if not
+		using console IO. */
+		prvToggleLED();
+	}
+	else
+	{
+		for( ;; )
+		{
+			/* An error has occurred in one of the tasks.  Don't go any further and
+			flash the LED rapidly in case console IO is not being used. */
+			prvToggleLED();
+			vTaskDelay( mainERROR_FLASH_RATE );
+		}
+	}
+}
+/*-----------------------------------------------------------*/
+
+static void prvInitLED( void )
+{
+unsigned short usPortDirection;
+const unsigned short usLEDOut = 0x400;
+
+	/* Set the LED bit to an output. */
+
+	usPortDirection = inpw( mainLED_REG_DIR );
+	usPortDirection &= ~usLEDOut;
+	outpw( mainLED_REG_DIR, usPortDirection );
+}
+/*-----------------------------------------------------------*/
+
+static void prvToggleLED( void )
+{
+static short sLED = pdTRUE;
+unsigned short usLEDState;
+const unsigned short usLEDBit = 0x400;
+
+	/* Flip the state of the LED. */
+	usLEDState = inpw( mainLED_REG );
+	if( sLED )
+	{
+		usLEDState &= ~usLEDBit;
+	}
+	else
+	{
+		usLEDState |= usLEDBit;
+	}
+	outpw( mainLED_REG, usLEDState );
+
+	sLED = !sLED;
+}
+
+