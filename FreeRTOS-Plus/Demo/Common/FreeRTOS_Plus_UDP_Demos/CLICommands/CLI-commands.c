/*
<<<<<<< HEAD
 * FreeRTOS Kernel V10.3.0
=======
 * FreeRTOS Kernel V10.4.1
>>>>>>> 5cc65129
 * Copyright (C) 2017 Amazon.com, Inc. or its affiliates.  All Rights Reserved.
 *
 * Permission is hereby granted, free of charge, to any person obtaining a copy of
 * this software and associated documentation files (the "Software"), to deal in
 * the Software without restriction, including without limitation the rights to
 * use, copy, modify, merge, publish, distribute, sublicense, and/or sell copies of
 * the Software, and to permit persons to whom the Software is furnished to do so,
 * subject to the following conditions:
 *
 * The above copyright notice and this permission notice shall be included in all
 * copies or substantial portions of the Software.
 *
 * THE SOFTWARE IS PROVIDED "AS IS", WITHOUT WARRANTY OF ANY KIND, EXPRESS OR
 * IMPLIED, INCLUDING BUT NOT LIMITED TO THE WARRANTIES OF MERCHANTABILITY, FITNESS
 * FOR A PARTICULAR PURPOSE AND NONINFRINGEMENT. IN NO EVENT SHALL THE AUTHORS OR
 * COPYRIGHT HOLDERS BE LIABLE FOR ANY CLAIM, DAMAGES OR OTHER LIABILITY, WHETHER
 * IN AN ACTION OF CONTRACT, TORT OR OTHERWISE, ARISING FROM, OUT OF OR IN
 * CONNECTION WITH THE SOFTWARE OR THE USE OR OTHER DEALINGS IN THE SOFTWARE.
 *
 * http://www.FreeRTOS.org
 * http://aws.amazon.com/freertos
 *
 * 1 tab == 4 spaces!
 */

 /******************************************************************************
 *
 * See the following URL for information on the commands defined in this file:
 * http://www.FreeRTOS.org/FreeRTOS-Plus/FreeRTOS_Plus_UDP/Embedded_Ethernet_Examples/Ethernet_Related_CLI_Commands.shtml
 *
 ******************************************************************************/


/* FreeRTOS includes. */
#include "FreeRTOS.h"
#include "task.h"

/* Standard includes. */
#include <stdint.h>
#include <stdio.h>
#include <stdlib.h>

/* FreeRTOS+CLI includes. */
#include "FreeRTOS_CLI.h"

/* FreeRTOS+UDP includes, just to make the stats available to the CLI
commands. */
#include "FreeRTOS_UDP_IP.h"
#include "FreeRTOS_Sockets.h"

#ifndef  configINCLUDE_TRACE_RELATED_CLI_COMMANDS
	#define configINCLUDE_TRACE_RELATED_CLI_COMMANDS 0
#endif


/*
 * Implements the run-time-stats command.
 */
static BaseType_t prvTaskStatsCommand( char *pcWriteBuffer, size_t xWriteBufferLen, const char *pcCommandString );

/*
 * Implements the task-stats command.
 */
static BaseType_t prvRunTimeStatsCommand( char *pcWriteBuffer, size_t xWriteBufferLen, const char *pcCommandString );

/*
 * Implements the echo-three-parameters command.
 */
static BaseType_t prvThreeParameterEchoCommand( char *pcWriteBuffer, size_t xWriteBufferLen, const char *pcCommandString );

/*
 * Implements the echo-parameters command.
 */
static BaseType_t prvParameterEchoCommand( char *pcWriteBuffer, size_t xWriteBufferLen, const char *pcCommandString );

/*
 * Defines a command that prints out IP address information.
 */
static BaseType_t prvDisplayIPConfig( char *pcWriteBuffer, size_t xWriteBufferLen, const char *pcCommandString );

/*
 * Defines a command that prints out the gathered demo debug stats.
 */
static BaseType_t prvDisplayIPDebugStats( char *pcWriteBuffer, size_t xWriteBufferLen, const char *pcCommandString );

/*
 * Defines a command that sends an ICMP ping request to an IP address.
 */
static BaseType_t prvPingCommand( char *pcWriteBuffer, size_t xWriteBufferLen, const char *pcCommandString );

/*
 * Implements the "trace start" and "trace stop" commands;
 */
#if configINCLUDE_TRACE_RELATED_CLI_COMMANDS == 1
	static BaseType_t prvStartStopTraceCommand( char *pcWriteBuffer, size_t xWriteBufferLen, const char *pcCommandString );
#endif

/* Structure that defines the "ip-config" command line command. */
static const CLI_Command_Definition_t xIPConfig =
{
	"ip-config",
	"ip-config:\r\n Displays IP address configuration\r\n\r\n",
	prvDisplayIPConfig,
	0
};

#if configINCLUDE_DEMO_DEBUG_STATS != 0
	/* Structure that defines the "ip-debug-stats" command line command. */
	static const CLI_Command_Definition_t xIPDebugStats =
	{
		"ip-debug-stats", /* The command string to type. */
		"ip-debug-stats:\r\n Shows some IP stack stats useful for debug - an example only.\r\n\r\n",
		prvDisplayIPDebugStats, /* The function to run. */
		0 /* No parameters are expected. */
	};
#endif /* configINCLUDE_DEMO_DEBUG_STATS */

/* Structure that defines the "run-time-stats" command line command.   This
generates a table that shows how much run time each task has */
static const CLI_Command_Definition_t xRunTimeStats =
{
	"run-time-stats", /* The command string to type. */
	"run-time-stats:\r\n Displays a table showing how much processing time each FreeRTOS task has used\r\n\r\n",
	prvRunTimeStatsCommand, /* The function to run. */
	0 /* No parameters are expected. */
};

/* Structure that defines the "task-stats" command line command.  This generates
a table that gives information on each task in the system. */
static const CLI_Command_Definition_t xTaskStats =
{
	"task-stats", /* The command string to type. */
	"task-stats:\r\n Displays a table showing the state of each FreeRTOS task\r\n\r\n",
	prvTaskStatsCommand, /* The function to run. */
	0 /* No parameters are expected. */
};

/* Structure that defines the "echo_3_parameters" command line command.  This
takes exactly three parameters that the command simply echos back one at a
time. */
static const CLI_Command_Definition_t xThreeParameterEcho =
{
	"echo-3-parameters",
	"echo-3-parameters <param1> <param2> <param3>:\r\n Expects three parameters, echos each in turn\r\n\r\n",
	prvThreeParameterEchoCommand, /* The function to run. */
	3 /* Three parameters are expected, which can take any value. */
};

/* Structure that defines the "echo_parameters" command line command.  This
takes a variable number of parameters that the command simply echos back one at
a time. */
static const CLI_Command_Definition_t xParameterEcho =
{
	"echo-parameters",
	"echo-parameters <...>:\r\n Take variable number of parameters, echos each in turn\r\n\r\n",
	prvParameterEchoCommand, /* The function to run. */
	-1 /* The user can enter any number of commands. */
};

#if ipconfigSUPPORT_OUTGOING_PINGS == 1

	/* Structure that defines the "ping" command line command.  This takes an IP
	address or host name and (optionally) the number of bytes to ping as
	parameters. */
	static const CLI_Command_Definition_t xPing =
	{
		"ping",
		"ping <ipaddress> <optional:bytes to send>:\r\n for example, ping 192.168.0.3 8, or ping www.example.com\r\n\r\n",
		prvPingCommand, /* The function to run. */
		-1 /* Ping can take either one or two parameter, so the number of parameters has to be determined by the ping command implementation. */
	};

#endif /* ipconfigSUPPORT_OUTGOING_PINGS */

#if configINCLUDE_TRACE_RELATED_CLI_COMMANDS == 1
	/* Structure that defines the "trace" command line command.  This takes a single
	parameter, which can be either "start" or "stop". */
	static const CLI_Command_Definition_t xStartStopTrace =
	{
		"trace",
		"trace [start | stop]:\r\n Starts or stops a trace recording for viewing in FreeRTOS+Trace\r\n\r\n",
		prvStartStopTraceCommand, /* The function to run. */
		1 /* One parameter is expected.  Valid values are "start" and "stop". */
	};
#endif /* configINCLUDE_TRACE_RELATED_CLI_COMMANDS */

/*-----------------------------------------------------------*/

void vRegisterCLICommands( void )
{
	/* Register all the command line commands defined immediately above. */
	FreeRTOS_CLIRegisterCommand( &xTaskStats );
	FreeRTOS_CLIRegisterCommand( &xRunTimeStats );
	FreeRTOS_CLIRegisterCommand( &xThreeParameterEcho );
	FreeRTOS_CLIRegisterCommand( &xParameterEcho );
	FreeRTOS_CLIRegisterCommand( &xIPDebugStats );
	FreeRTOS_CLIRegisterCommand( &xIPConfig );

	#if ipconfigSUPPORT_OUTGOING_PINGS == 1
	{
		FreeRTOS_CLIRegisterCommand( &xPing );
	}
	#endif /* ipconfigSUPPORT_OUTGOING_PINGS */

	#if configINCLUDE_TRACE_RELATED_CLI_COMMANDS == 1
		FreeRTOS_CLIRegisterCommand( & xStartStopTrace );
	#endif
}
/*-----------------------------------------------------------*/

static BaseType_t prvTaskStatsCommand( char *pcWriteBuffer, size_t xWriteBufferLen, const char *pcCommandString )
{
const char *const pcHeader = "  State\tPriority\tStack\t#\r\n************************************************\r\n";
BaseType_t xSpacePadding;

	/* Remove compile time warnings about unused parameters, and check the
	write buffer is not NULL.  NOTE - for simplicity, this example assumes the
	write buffer length is adequate, so does not check for buffer overflows. */
	( void ) pcCommandString;
	( void ) xWriteBufferLen;
	configASSERT( pcWriteBuffer );

	/* Generate a table of task stats. */
	strcpy( pcWriteBuffer, "Task" );
	pcWriteBuffer += strlen( pcWriteBuffer );

	/* Pad the string "task" with however many bytes necessary to make it the
	length of a task name.  Minus three for the null terminator and half the 
	number of characters in	"Task" so the column lines up with the centre of 
	the heading. */
	for( xSpacePadding = strlen( "Task" ); xSpacePadding < ( configMAX_TASK_NAME_LEN - 3 ); xSpacePadding++ )
	{
		/* Add a space to align columns after the task's name. */
		*pcWriteBuffer = ' ';
		pcWriteBuffer++;

		/* Ensure always terminated. */
		*pcWriteBuffer = 0x00;
	}
	strcpy( pcWriteBuffer, pcHeader );
	vTaskList( pcWriteBuffer + strlen( pcHeader ) );

	/* There is no more data to return after this single string, so return
	pdFALSE. */
	return pdFALSE;
}
/*-----------------------------------------------------------*/

static BaseType_t prvRunTimeStatsCommand( char *pcWriteBuffer, size_t xWriteBufferLen, const char *pcCommandString )
{
const char * const pcHeader = "  Abs Time      % Time\r\n****************************************\r\n";
BaseType_t xSpacePadding;

	/* Remove compile time warnings about unused parameters, and check the
	write buffer is not NULL.  NOTE - for simplicity, this example assumes the
	write buffer length is adequate, so does not check for buffer overflows. */
	( void ) pcCommandString;
	( void ) xWriteBufferLen;
	configASSERT( pcWriteBuffer );

	/* Generate a table of task stats. */
	strcpy( pcWriteBuffer, "Task" );
	pcWriteBuffer += strlen( pcWriteBuffer );

	/* Pad the string "task" with however many bytes necessary to make it the
	length of a task name.  Minus three for the null terminator and half the 
	number of characters in	"Task" so the column lines up with the centre of 
	the heading. */
	for( xSpacePadding = strlen( "Task" ); xSpacePadding < ( configMAX_TASK_NAME_LEN - 3 ); xSpacePadding++ )
	{
		/* Add a space to align columns after the task's name. */
		*pcWriteBuffer = ' ';
		pcWriteBuffer++;

		/* Ensure always terminated. */
		*pcWriteBuffer = 0x00;
	}

	strcpy( pcWriteBuffer, pcHeader );
	vTaskGetRunTimeStats( pcWriteBuffer + strlen( pcHeader ) );

	/* There is no more data to return after this single string, so return
	pdFALSE. */
	return pdFALSE;
}
/*-----------------------------------------------------------*/

static BaseType_t prvThreeParameterEchoCommand( char *pcWriteBuffer, size_t xWriteBufferLen, const char *pcCommandString )
{
const char *pcParameter;
BaseType_t xParameterStringLength, xReturn;
static BaseType_t lParameterNumber = 0;

	/* Remove compile time warnings about unused parameters, and check the
	write buffer is not NULL.  NOTE - for simplicity, this example assumes the
	write buffer length is adequate, so does not check for buffer overflows. */
	( void ) pcCommandString;
	( void ) xWriteBufferLen;
	configASSERT( pcWriteBuffer );

	if( lParameterNumber == 0 )
	{
		/* The first time the function is called after the command has been
		entered just a header string is returned. */
		sprintf( pcWriteBuffer, "The three parameters were:\r\n" );

		/* Next time the function is called the first parameter will be echoed
		back. */
		lParameterNumber = 1L;

		/* There is more data to be returned as no parameters have been echoed
		back yet. */
		xReturn = pdPASS;
	}
	else
	{
		/* Obtain the parameter string. */
		pcParameter = FreeRTOS_CLIGetParameter
						(
							pcCommandString,		/* The command string itself. */
							lParameterNumber,		/* Return the next parameter. */
							&xParameterStringLength	/* Store the parameter string length. */
						);

		/* Sanity check something was returned. */
		configASSERT( pcParameter );

		/* Return the parameter string. */
		memset( pcWriteBuffer, 0x00, xWriteBufferLen );
		sprintf( pcWriteBuffer, "%d: ", ( int ) lParameterNumber );
		strncat( pcWriteBuffer, pcParameter, xParameterStringLength );
		strncat( pcWriteBuffer, "\r\n", strlen( "\r\n" ) );

		/* If this is the last of the three parameters then there are no more
		strings to return after this one. */
		if( lParameterNumber == 3L )
		{
			/* If this is the last of the three parameters then there are no more
			strings to return after this one. */
			xReturn = pdFALSE;
			lParameterNumber = 0L;
		}
		else
		{
			/* There are more parameters to return after this one. */
			xReturn = pdTRUE;
			lParameterNumber++;
		}
	}

	return xReturn;
}
/*-----------------------------------------------------------*/

static BaseType_t prvParameterEchoCommand( char *pcWriteBuffer, size_t xWriteBufferLen, const char *pcCommandString )
{
const char *pcParameter;
BaseType_t xParameterStringLength, xReturn;
static BaseType_t lParameterNumber = 0;

	/* Remove compile time warnings about unused parameters, and check the
	write buffer is not NULL.  NOTE - for simplicity, this example assumes the
	write buffer length is adequate, so does not check for buffer overflows. */
	( void ) pcCommandString;
	( void ) xWriteBufferLen;
	configASSERT( pcWriteBuffer );

	if( lParameterNumber == 0 )
	{
		/* The first time the function is called after the command has been
		entered just a header string is returned. */
		sprintf( pcWriteBuffer, "The parameters were:\r\n" );

		/* Next time the function is called the first parameter will be echoed
		back. */
		lParameterNumber = 1L;

		/* There is more data to be returned as no parameters have been echoed
		back yet. */
		xReturn = pdPASS;
	}
	else
	{
		/* Obtain the parameter string. */
		pcParameter = FreeRTOS_CLIGetParameter
						(
							pcCommandString,		/* The command string itself. */
							lParameterNumber,		/* Return the next parameter. */
							&xParameterStringLength	/* Store the parameter string length. */
						);

		if( pcParameter != NULL )
		{
			/* Return the parameter string. */
			memset( pcWriteBuffer, 0x00, xWriteBufferLen );
			sprintf( pcWriteBuffer, "%d: ", ( int ) lParameterNumber );
			strncat( pcWriteBuffer, pcParameter, xParameterStringLength );
			strncat( pcWriteBuffer, "\r\n", strlen( "\r\n" ) );

			/* There might be more parameters to return after this one. */
			xReturn = pdTRUE;
			lParameterNumber++;
		}
		else
		{
			/* No more parameters were found.  Make sure the write buffer does
			not contain a valid string. */
			pcWriteBuffer[ 0 ] = 0x00;

			/* No more data to return. */
			xReturn = pdFALSE;

			/* Start over the next time this command is executed. */
			lParameterNumber = 0;
		}
	}

	return xReturn;
}
/*-----------------------------------------------------------*/

#if ipconfigSUPPORT_OUTGOING_PINGS == 1

	static BaseType_t prvPingCommand( char *pcWriteBuffer, size_t xWriteBufferLen, const char *pcCommandString )
	{
	char * pcParameter;
	BaseType_t lParameterStringLength, xReturn;
	uint32_t ulIPAddress, ulBytesToPing;
	const uint32_t ulDefaultBytesToPing = 8UL;
	char cBuffer[ 16 ];

		/* Remove compile time warnings about unused parameters, and check the
		write buffer is not NULL.  NOTE - for simplicity, this example assumes the
		write buffer length is adequate, so does not check for buffer overflows. */
		( void ) pcCommandString;
		( void ) xWriteBufferLen;
		configASSERT( pcWriteBuffer );

		/* Start with an empty string. */
		pcWriteBuffer[ 0 ] = 0x00;

		/* Obtain the number of bytes to ping. */
		pcParameter = ( char * ) FreeRTOS_CLIGetParameter
								(
									pcCommandString,		/* The command string itself. */
									2,						/* Return the second parameter. */
									&lParameterStringLength	/* Store the parameter string length. */
								);

		if( pcParameter == NULL )
		{
			/* The number of bytes was not specified, so default it. */
			ulBytesToPing = ulDefaultBytesToPing;
		}
		else
		{
			ulBytesToPing = atol( pcParameter );
		}

		/* Obtain the IP address string. */
		pcParameter = ( char * ) FreeRTOS_CLIGetParameter
								(
									pcCommandString,		/* The command string itself. */
									1,						/* Return the first parameter. */
									&lParameterStringLength	/* Store the parameter string length. */
								);

		/* Sanity check something was returned. */
		configASSERT( pcParameter );

		/* Attempt to obtain the IP address.   If the first character is not a
		digit, assume the host name has been passed in. */
		if( ( *pcParameter >= '0' ) && ( *pcParameter <= '9' ) )
		{
			ulIPAddress = FreeRTOS_inet_addr( pcParameter );
		}
		else
		{
			/* Terminate the host name. */
			pcParameter[ lParameterStringLength ] = 0x00;

			/* Attempt to resolve host. */
			ulIPAddress = FreeRTOS_gethostbyname( pcParameter );
		}

		/* Convert IP address, which may have come from a DNS lookup, to string. */
		FreeRTOS_inet_ntoa( ulIPAddress, cBuffer );

		if( ulIPAddress != 0 )
		{
			xReturn = FreeRTOS_SendPingRequest( ulIPAddress, ( uint16_t ) ulBytesToPing, portMAX_DELAY );
		}
		else
		{
			xReturn = pdFALSE;
		}

		if( xReturn == pdFALSE )
		{
			sprintf( pcWriteBuffer, "%s", "Could not send ping request\r\n" );
		}
		else
		{
			sprintf( pcWriteBuffer, "Ping sent to %s with identifier %d\r\n", cBuffer, xReturn );
		}

		return pdFALSE;
	}
	/*-----------------------------------------------------------*/

#endif /* ipconfigSUPPORT_OUTGOING_PINGS */

#if configINCLUDE_DEMO_DEBUG_STATS != 0

	static BaseType_t prvDisplayIPDebugStats( char *pcWriteBuffer, size_t xWriteBufferLen, const char *pcCommandString )
	{
	static BaseType_t xIndex = -1;
	extern xExampleDebugStatEntry_t xIPTraceValues[];
	BaseType_t xReturn;

		/* Remove compile time warnings about unused parameters, and check the
		write buffer is not NULL.  NOTE - for simplicity, this example assumes the
		write buffer length is adequate, so does not check for buffer overflows. */
		( void ) pcCommandString;
		( void ) xWriteBufferLen;
		configASSERT( pcWriteBuffer );

		xIndex++;

		if( xIndex < xExampleDebugStatEntries() )
		{
			sprintf( pcWriteBuffer, "%s %d\r\n", xIPTraceValues[ xIndex ].pucDescription, ( int ) xIPTraceValues[ xIndex ].ulData );
			xReturn = pdPASS;
		}
		else
		{
			/* Reset the index for the next time it is called. */
			xIndex = -1;

			/* Ensure nothing remains in the write buffer. */
			pcWriteBuffer[ 0 ] = 0x00;
			xReturn = pdFALSE;
		}

		return xReturn;
	}
	/*-----------------------------------------------------------*/

#endif /* configINCLUDE_DEMO_DEBUG_STATS */

static BaseType_t prvDisplayIPConfig( char *pcWriteBuffer, size_t xWriteBufferLen, const char *pcCommandString )
{
static BaseType_t xIndex = 0;
BaseType_t xReturn;
uint32_t ulAddress;

	/* Remove compile time warnings about unused parameters, and check the
	write buffer is not NULL.  NOTE - for simplicity, this example assumes the
	write buffer length is adequate, so does not check for buffer overflows. */
	( void ) pcCommandString;
	( void ) xWriteBufferLen;
	configASSERT( pcWriteBuffer );

	switch( xIndex )
	{
		case 0 :
			FreeRTOS_GetAddressConfiguration( &ulAddress, NULL, NULL, NULL );
			sprintf( pcWriteBuffer, "\r\nIP address " );
			xReturn = pdTRUE;
			xIndex++;
			break;

		case 1 :
			FreeRTOS_GetAddressConfiguration( NULL, &ulAddress, NULL, NULL );
			sprintf( pcWriteBuffer, "\r\nNet mask " );
			xReturn = pdTRUE;
			xIndex++;
			break;

		case 2 :
			FreeRTOS_GetAddressConfiguration( NULL, NULL, &ulAddress, NULL );
			sprintf( pcWriteBuffer, "\r\nGateway address " );
			xReturn = pdTRUE;
			xIndex++;
			break;

		case 3 :
			FreeRTOS_GetAddressConfiguration( NULL, NULL, NULL, &ulAddress );
			sprintf( pcWriteBuffer, "\r\nDNS server address " );
			xReturn = pdTRUE;
			xIndex++;
			break;

		default :
			ulAddress = 0;
			sprintf( pcWriteBuffer, "\r\n\r\n" );
			xReturn = pdFALSE;
			xIndex = 0;
			break;
	}

	if( ulAddress != 0 )
	{
		FreeRTOS_inet_ntoa( ulAddress,  &( pcWriteBuffer[ strlen( pcWriteBuffer ) ] ) );
	}

	return xReturn;
}
/*-----------------------------------------------------------*/

#if configINCLUDE_TRACE_RELATED_CLI_COMMANDS == 1

	static BaseType_t prvStartStopTraceCommand( char *pcWriteBuffer, size_t xWriteBufferLen, const char *pcCommandString )
	{
	const char *pcParameter;
	BaseType_t lParameterStringLength;

		/* Remove compile time warnings about unused parameters, and check the
		write buffer is not NULL.  NOTE - for simplicity, this example assumes the
		write buffer length is adequate, so does not check for buffer overflows. */
		( void ) pcCommandString;
		( void ) xWriteBufferLen;
		configASSERT( pcWriteBuffer );

		/* Obtain the parameter string. */
		pcParameter = FreeRTOS_CLIGetParameter
						(
							pcCommandString,		/* The command string itself. */
							1,						/* Return the first parameter. */
							&lParameterStringLength	/* Store the parameter string length. */
						);

		/* Sanity check something was returned. */
		configASSERT( pcParameter );

		/* There are only two valid parameter values. */
		if( strncmp( pcParameter, "start", strlen( "start" ) ) == 0 )
		{
			/* Start or restart the trace. */
			vTraceStop();
			vTraceClear();
			vTraceStart();

			sprintf( pcWriteBuffer, "Trace recording (re)started.\r\n" );
		}
		else if( strncmp( pcParameter, "stop", strlen( "stop" ) ) == 0 )
		{
			/* End the trace, if one is running. */
			vTraceStop();
			sprintf( pcWriteBuffer, "Stopping trace recording.\r\n" );
		}
		else
		{
			sprintf( pcWriteBuffer, "Valid parameters are 'start' and 'stop'.\r\n" );
		}

		/* There is no more data to return after this single string, so return
		pdFALSE. */
		return pdFALSE;
	}

#endif /* configINCLUDE_TRACE_RELATED_CLI_COMMANDS */
<|MERGE_RESOLUTION|>--- conflicted
+++ resolved
@@ -1,668 +1,664 @@
-/*
-<<<<<<< HEAD
- * FreeRTOS Kernel V10.3.0
-=======
- * FreeRTOS Kernel V10.4.1
->>>>>>> 5cc65129
- * Copyright (C) 2017 Amazon.com, Inc. or its affiliates.  All Rights Reserved.
- *
- * Permission is hereby granted, free of charge, to any person obtaining a copy of
- * this software and associated documentation files (the "Software"), to deal in
- * the Software without restriction, including without limitation the rights to
- * use, copy, modify, merge, publish, distribute, sublicense, and/or sell copies of
- * the Software, and to permit persons to whom the Software is furnished to do so,
- * subject to the following conditions:
- *
- * The above copyright notice and this permission notice shall be included in all
- * copies or substantial portions of the Software.
- *
- * THE SOFTWARE IS PROVIDED "AS IS", WITHOUT WARRANTY OF ANY KIND, EXPRESS OR
- * IMPLIED, INCLUDING BUT NOT LIMITED TO THE WARRANTIES OF MERCHANTABILITY, FITNESS
- * FOR A PARTICULAR PURPOSE AND NONINFRINGEMENT. IN NO EVENT SHALL THE AUTHORS OR
- * COPYRIGHT HOLDERS BE LIABLE FOR ANY CLAIM, DAMAGES OR OTHER LIABILITY, WHETHER
- * IN AN ACTION OF CONTRACT, TORT OR OTHERWISE, ARISING FROM, OUT OF OR IN
- * CONNECTION WITH THE SOFTWARE OR THE USE OR OTHER DEALINGS IN THE SOFTWARE.
- *
- * http://www.FreeRTOS.org
- * http://aws.amazon.com/freertos
- *
- * 1 tab == 4 spaces!
- */
-
- /******************************************************************************
- *
- * See the following URL for information on the commands defined in this file:
- * http://www.FreeRTOS.org/FreeRTOS-Plus/FreeRTOS_Plus_UDP/Embedded_Ethernet_Examples/Ethernet_Related_CLI_Commands.shtml
- *
- ******************************************************************************/
-
-
-/* FreeRTOS includes. */
-#include "FreeRTOS.h"
-#include "task.h"
-
-/* Standard includes. */
-#include <stdint.h>
-#include <stdio.h>
-#include <stdlib.h>
-
-/* FreeRTOS+CLI includes. */
-#include "FreeRTOS_CLI.h"
-
-/* FreeRTOS+UDP includes, just to make the stats available to the CLI
-commands. */
-#include "FreeRTOS_UDP_IP.h"
-#include "FreeRTOS_Sockets.h"
-
-#ifndef  configINCLUDE_TRACE_RELATED_CLI_COMMANDS
-	#define configINCLUDE_TRACE_RELATED_CLI_COMMANDS 0
-#endif
-
-
-/*
- * Implements the run-time-stats command.
- */
-static BaseType_t prvTaskStatsCommand( char *pcWriteBuffer, size_t xWriteBufferLen, const char *pcCommandString );
-
-/*
- * Implements the task-stats command.
- */
-static BaseType_t prvRunTimeStatsCommand( char *pcWriteBuffer, size_t xWriteBufferLen, const char *pcCommandString );
-
-/*
- * Implements the echo-three-parameters command.
- */
-static BaseType_t prvThreeParameterEchoCommand( char *pcWriteBuffer, size_t xWriteBufferLen, const char *pcCommandString );
-
-/*
- * Implements the echo-parameters command.
- */
-static BaseType_t prvParameterEchoCommand( char *pcWriteBuffer, size_t xWriteBufferLen, const char *pcCommandString );
-
-/*
- * Defines a command that prints out IP address information.
- */
-static BaseType_t prvDisplayIPConfig( char *pcWriteBuffer, size_t xWriteBufferLen, const char *pcCommandString );
-
-/*
- * Defines a command that prints out the gathered demo debug stats.
- */
-static BaseType_t prvDisplayIPDebugStats( char *pcWriteBuffer, size_t xWriteBufferLen, const char *pcCommandString );
-
-/*
- * Defines a command that sends an ICMP ping request to an IP address.
- */
-static BaseType_t prvPingCommand( char *pcWriteBuffer, size_t xWriteBufferLen, const char *pcCommandString );
-
-/*
- * Implements the "trace start" and "trace stop" commands;
- */
-#if configINCLUDE_TRACE_RELATED_CLI_COMMANDS == 1
-	static BaseType_t prvStartStopTraceCommand( char *pcWriteBuffer, size_t xWriteBufferLen, const char *pcCommandString );
-#endif
-
-/* Structure that defines the "ip-config" command line command. */
-static const CLI_Command_Definition_t xIPConfig =
-{
-	"ip-config",
-	"ip-config:\r\n Displays IP address configuration\r\n\r\n",
-	prvDisplayIPConfig,
-	0
-};
-
-#if configINCLUDE_DEMO_DEBUG_STATS != 0
-	/* Structure that defines the "ip-debug-stats" command line command. */
-	static const CLI_Command_Definition_t xIPDebugStats =
-	{
-		"ip-debug-stats", /* The command string to type. */
-		"ip-debug-stats:\r\n Shows some IP stack stats useful for debug - an example only.\r\n\r\n",
-		prvDisplayIPDebugStats, /* The function to run. */
-		0 /* No parameters are expected. */
-	};
-#endif /* configINCLUDE_DEMO_DEBUG_STATS */
-
-/* Structure that defines the "run-time-stats" command line command.   This
-generates a table that shows how much run time each task has */
-static const CLI_Command_Definition_t xRunTimeStats =
-{
-	"run-time-stats", /* The command string to type. */
-	"run-time-stats:\r\n Displays a table showing how much processing time each FreeRTOS task has used\r\n\r\n",
-	prvRunTimeStatsCommand, /* The function to run. */
-	0 /* No parameters are expected. */
-};
-
-/* Structure that defines the "task-stats" command line command.  This generates
-a table that gives information on each task in the system. */
-static const CLI_Command_Definition_t xTaskStats =
-{
-	"task-stats", /* The command string to type. */
-	"task-stats:\r\n Displays a table showing the state of each FreeRTOS task\r\n\r\n",
-	prvTaskStatsCommand, /* The function to run. */
-	0 /* No parameters are expected. */
-};
-
-/* Structure that defines the "echo_3_parameters" command line command.  This
-takes exactly three parameters that the command simply echos back one at a
-time. */
-static const CLI_Command_Definition_t xThreeParameterEcho =
-{
-	"echo-3-parameters",
-	"echo-3-parameters <param1> <param2> <param3>:\r\n Expects three parameters, echos each in turn\r\n\r\n",
-	prvThreeParameterEchoCommand, /* The function to run. */
-	3 /* Three parameters are expected, which can take any value. */
-};
-
-/* Structure that defines the "echo_parameters" command line command.  This
-takes a variable number of parameters that the command simply echos back one at
-a time. */
-static const CLI_Command_Definition_t xParameterEcho =
-{
-	"echo-parameters",
-	"echo-parameters <...>:\r\n Take variable number of parameters, echos each in turn\r\n\r\n",
-	prvParameterEchoCommand, /* The function to run. */
-	-1 /* The user can enter any number of commands. */
-};
-
-#if ipconfigSUPPORT_OUTGOING_PINGS == 1
-
-	/* Structure that defines the "ping" command line command.  This takes an IP
-	address or host name and (optionally) the number of bytes to ping as
-	parameters. */
-	static const CLI_Command_Definition_t xPing =
-	{
-		"ping",
-		"ping <ipaddress> <optional:bytes to send>:\r\n for example, ping 192.168.0.3 8, or ping www.example.com\r\n\r\n",
-		prvPingCommand, /* The function to run. */
-		-1 /* Ping can take either one or two parameter, so the number of parameters has to be determined by the ping command implementation. */
-	};
-
-#endif /* ipconfigSUPPORT_OUTGOING_PINGS */
-
-#if configINCLUDE_TRACE_RELATED_CLI_COMMANDS == 1
-	/* Structure that defines the "trace" command line command.  This takes a single
-	parameter, which can be either "start" or "stop". */
-	static const CLI_Command_Definition_t xStartStopTrace =
-	{
-		"trace",
-		"trace [start | stop]:\r\n Starts or stops a trace recording for viewing in FreeRTOS+Trace\r\n\r\n",
-		prvStartStopTraceCommand, /* The function to run. */
-		1 /* One parameter is expected.  Valid values are "start" and "stop". */
-	};
-#endif /* configINCLUDE_TRACE_RELATED_CLI_COMMANDS */
-
-/*-----------------------------------------------------------*/
-
-void vRegisterCLICommands( void )
-{
-	/* Register all the command line commands defined immediately above. */
-	FreeRTOS_CLIRegisterCommand( &xTaskStats );
-	FreeRTOS_CLIRegisterCommand( &xRunTimeStats );
-	FreeRTOS_CLIRegisterCommand( &xThreeParameterEcho );
-	FreeRTOS_CLIRegisterCommand( &xParameterEcho );
-	FreeRTOS_CLIRegisterCommand( &xIPDebugStats );
-	FreeRTOS_CLIRegisterCommand( &xIPConfig );
-
-	#if ipconfigSUPPORT_OUTGOING_PINGS == 1
-	{
-		FreeRTOS_CLIRegisterCommand( &xPing );
-	}
-	#endif /* ipconfigSUPPORT_OUTGOING_PINGS */
-
-	#if configINCLUDE_TRACE_RELATED_CLI_COMMANDS == 1
-		FreeRTOS_CLIRegisterCommand( & xStartStopTrace );
-	#endif
-}
-/*-----------------------------------------------------------*/
-
-static BaseType_t prvTaskStatsCommand( char *pcWriteBuffer, size_t xWriteBufferLen, const char *pcCommandString )
-{
-const char *const pcHeader = "  State\tPriority\tStack\t#\r\n************************************************\r\n";
-BaseType_t xSpacePadding;
-
-	/* Remove compile time warnings about unused parameters, and check the
-	write buffer is not NULL.  NOTE - for simplicity, this example assumes the
-	write buffer length is adequate, so does not check for buffer overflows. */
-	( void ) pcCommandString;
-	( void ) xWriteBufferLen;
-	configASSERT( pcWriteBuffer );
-
-	/* Generate a table of task stats. */
-	strcpy( pcWriteBuffer, "Task" );
-	pcWriteBuffer += strlen( pcWriteBuffer );
-
-	/* Pad the string "task" with however many bytes necessary to make it the
-	length of a task name.  Minus three for the null terminator and half the 
-	number of characters in	"Task" so the column lines up with the centre of 
-	the heading. */
-	for( xSpacePadding = strlen( "Task" ); xSpacePadding < ( configMAX_TASK_NAME_LEN - 3 ); xSpacePadding++ )
-	{
-		/* Add a space to align columns after the task's name. */
-		*pcWriteBuffer = ' ';
-		pcWriteBuffer++;
-
-		/* Ensure always terminated. */
-		*pcWriteBuffer = 0x00;
-	}
-	strcpy( pcWriteBuffer, pcHeader );
-	vTaskList( pcWriteBuffer + strlen( pcHeader ) );
-
-	/* There is no more data to return after this single string, so return
-	pdFALSE. */
-	return pdFALSE;
-}
-/*-----------------------------------------------------------*/
-
-static BaseType_t prvRunTimeStatsCommand( char *pcWriteBuffer, size_t xWriteBufferLen, const char *pcCommandString )
-{
-const char * const pcHeader = "  Abs Time      % Time\r\n****************************************\r\n";
-BaseType_t xSpacePadding;
-
-	/* Remove compile time warnings about unused parameters, and check the
-	write buffer is not NULL.  NOTE - for simplicity, this example assumes the
-	write buffer length is adequate, so does not check for buffer overflows. */
-	( void ) pcCommandString;
-	( void ) xWriteBufferLen;
-	configASSERT( pcWriteBuffer );
-
-	/* Generate a table of task stats. */
-	strcpy( pcWriteBuffer, "Task" );
-	pcWriteBuffer += strlen( pcWriteBuffer );
-
-	/* Pad the string "task" with however many bytes necessary to make it the
-	length of a task name.  Minus three for the null terminator and half the 
-	number of characters in	"Task" so the column lines up with the centre of 
-	the heading. */
-	for( xSpacePadding = strlen( "Task" ); xSpacePadding < ( configMAX_TASK_NAME_LEN - 3 ); xSpacePadding++ )
-	{
-		/* Add a space to align columns after the task's name. */
-		*pcWriteBuffer = ' ';
-		pcWriteBuffer++;
-
-		/* Ensure always terminated. */
-		*pcWriteBuffer = 0x00;
-	}
-
-	strcpy( pcWriteBuffer, pcHeader );
-	vTaskGetRunTimeStats( pcWriteBuffer + strlen( pcHeader ) );
-
-	/* There is no more data to return after this single string, so return
-	pdFALSE. */
-	return pdFALSE;
-}
-/*-----------------------------------------------------------*/
-
-static BaseType_t prvThreeParameterEchoCommand( char *pcWriteBuffer, size_t xWriteBufferLen, const char *pcCommandString )
-{
-const char *pcParameter;
-BaseType_t xParameterStringLength, xReturn;
-static BaseType_t lParameterNumber = 0;
-
-	/* Remove compile time warnings about unused parameters, and check the
-	write buffer is not NULL.  NOTE - for simplicity, this example assumes the
-	write buffer length is adequate, so does not check for buffer overflows. */
-	( void ) pcCommandString;
-	( void ) xWriteBufferLen;
-	configASSERT( pcWriteBuffer );
-
-	if( lParameterNumber == 0 )
-	{
-		/* The first time the function is called after the command has been
-		entered just a header string is returned. */
-		sprintf( pcWriteBuffer, "The three parameters were:\r\n" );
-
-		/* Next time the function is called the first parameter will be echoed
-		back. */
-		lParameterNumber = 1L;
-
-		/* There is more data to be returned as no parameters have been echoed
-		back yet. */
-		xReturn = pdPASS;
-	}
-	else
-	{
-		/* Obtain the parameter string. */
-		pcParameter = FreeRTOS_CLIGetParameter
-						(
-							pcCommandString,		/* The command string itself. */
-							lParameterNumber,		/* Return the next parameter. */
-							&xParameterStringLength	/* Store the parameter string length. */
-						);
-
-		/* Sanity check something was returned. */
-		configASSERT( pcParameter );
-
-		/* Return the parameter string. */
-		memset( pcWriteBuffer, 0x00, xWriteBufferLen );
-		sprintf( pcWriteBuffer, "%d: ", ( int ) lParameterNumber );
-		strncat( pcWriteBuffer, pcParameter, xParameterStringLength );
-		strncat( pcWriteBuffer, "\r\n", strlen( "\r\n" ) );
-
-		/* If this is the last of the three parameters then there are no more
-		strings to return after this one. */
-		if( lParameterNumber == 3L )
-		{
-			/* If this is the last of the three parameters then there are no more
-			strings to return after this one. */
-			xReturn = pdFALSE;
-			lParameterNumber = 0L;
-		}
-		else
-		{
-			/* There are more parameters to return after this one. */
-			xReturn = pdTRUE;
-			lParameterNumber++;
-		}
-	}
-
-	return xReturn;
-}
-/*-----------------------------------------------------------*/
-
-static BaseType_t prvParameterEchoCommand( char *pcWriteBuffer, size_t xWriteBufferLen, const char *pcCommandString )
-{
-const char *pcParameter;
-BaseType_t xParameterStringLength, xReturn;
-static BaseType_t lParameterNumber = 0;
-
-	/* Remove compile time warnings about unused parameters, and check the
-	write buffer is not NULL.  NOTE - for simplicity, this example assumes the
-	write buffer length is adequate, so does not check for buffer overflows. */
-	( void ) pcCommandString;
-	( void ) xWriteBufferLen;
-	configASSERT( pcWriteBuffer );
-
-	if( lParameterNumber == 0 )
-	{
-		/* The first time the function is called after the command has been
-		entered just a header string is returned. */
-		sprintf( pcWriteBuffer, "The parameters were:\r\n" );
-
-		/* Next time the function is called the first parameter will be echoed
-		back. */
-		lParameterNumber = 1L;
-
-		/* There is more data to be returned as no parameters have been echoed
-		back yet. */
-		xReturn = pdPASS;
-	}
-	else
-	{
-		/* Obtain the parameter string. */
-		pcParameter = FreeRTOS_CLIGetParameter
-						(
-							pcCommandString,		/* The command string itself. */
-							lParameterNumber,		/* Return the next parameter. */
-							&xParameterStringLength	/* Store the parameter string length. */
-						);
-
-		if( pcParameter != NULL )
-		{
-			/* Return the parameter string. */
-			memset( pcWriteBuffer, 0x00, xWriteBufferLen );
-			sprintf( pcWriteBuffer, "%d: ", ( int ) lParameterNumber );
-			strncat( pcWriteBuffer, pcParameter, xParameterStringLength );
-			strncat( pcWriteBuffer, "\r\n", strlen( "\r\n" ) );
-
-			/* There might be more parameters to return after this one. */
-			xReturn = pdTRUE;
-			lParameterNumber++;
-		}
-		else
-		{
-			/* No more parameters were found.  Make sure the write buffer does
-			not contain a valid string. */
-			pcWriteBuffer[ 0 ] = 0x00;
-
-			/* No more data to return. */
-			xReturn = pdFALSE;
-
-			/* Start over the next time this command is executed. */
-			lParameterNumber = 0;
-		}
-	}
-
-	return xReturn;
-}
-/*-----------------------------------------------------------*/
-
-#if ipconfigSUPPORT_OUTGOING_PINGS == 1
-
-	static BaseType_t prvPingCommand( char *pcWriteBuffer, size_t xWriteBufferLen, const char *pcCommandString )
-	{
-	char * pcParameter;
-	BaseType_t lParameterStringLength, xReturn;
-	uint32_t ulIPAddress, ulBytesToPing;
-	const uint32_t ulDefaultBytesToPing = 8UL;
-	char cBuffer[ 16 ];
-
-		/* Remove compile time warnings about unused parameters, and check the
-		write buffer is not NULL.  NOTE - for simplicity, this example assumes the
-		write buffer length is adequate, so does not check for buffer overflows. */
-		( void ) pcCommandString;
-		( void ) xWriteBufferLen;
-		configASSERT( pcWriteBuffer );
-
-		/* Start with an empty string. */
-		pcWriteBuffer[ 0 ] = 0x00;
-
-		/* Obtain the number of bytes to ping. */
-		pcParameter = ( char * ) FreeRTOS_CLIGetParameter
-								(
-									pcCommandString,		/* The command string itself. */
-									2,						/* Return the second parameter. */
-									&lParameterStringLength	/* Store the parameter string length. */
-								);
-
-		if( pcParameter == NULL )
-		{
-			/* The number of bytes was not specified, so default it. */
-			ulBytesToPing = ulDefaultBytesToPing;
-		}
-		else
-		{
-			ulBytesToPing = atol( pcParameter );
-		}
-
-		/* Obtain the IP address string. */
-		pcParameter = ( char * ) FreeRTOS_CLIGetParameter
-								(
-									pcCommandString,		/* The command string itself. */
-									1,						/* Return the first parameter. */
-									&lParameterStringLength	/* Store the parameter string length. */
-								);
-
-		/* Sanity check something was returned. */
-		configASSERT( pcParameter );
-
-		/* Attempt to obtain the IP address.   If the first character is not a
-		digit, assume the host name has been passed in. */
-		if( ( *pcParameter >= '0' ) && ( *pcParameter <= '9' ) )
-		{
-			ulIPAddress = FreeRTOS_inet_addr( pcParameter );
-		}
-		else
-		{
-			/* Terminate the host name. */
-			pcParameter[ lParameterStringLength ] = 0x00;
-
-			/* Attempt to resolve host. */
-			ulIPAddress = FreeRTOS_gethostbyname( pcParameter );
-		}
-
-		/* Convert IP address, which may have come from a DNS lookup, to string. */
-		FreeRTOS_inet_ntoa( ulIPAddress, cBuffer );
-
-		if( ulIPAddress != 0 )
-		{
-			xReturn = FreeRTOS_SendPingRequest( ulIPAddress, ( uint16_t ) ulBytesToPing, portMAX_DELAY );
-		}
-		else
-		{
-			xReturn = pdFALSE;
-		}
-
-		if( xReturn == pdFALSE )
-		{
-			sprintf( pcWriteBuffer, "%s", "Could not send ping request\r\n" );
-		}
-		else
-		{
-			sprintf( pcWriteBuffer, "Ping sent to %s with identifier %d\r\n", cBuffer, xReturn );
-		}
-
-		return pdFALSE;
-	}
-	/*-----------------------------------------------------------*/
-
-#endif /* ipconfigSUPPORT_OUTGOING_PINGS */
-
-#if configINCLUDE_DEMO_DEBUG_STATS != 0
-
-	static BaseType_t prvDisplayIPDebugStats( char *pcWriteBuffer, size_t xWriteBufferLen, const char *pcCommandString )
-	{
-	static BaseType_t xIndex = -1;
-	extern xExampleDebugStatEntry_t xIPTraceValues[];
-	BaseType_t xReturn;
-
-		/* Remove compile time warnings about unused parameters, and check the
-		write buffer is not NULL.  NOTE - for simplicity, this example assumes the
-		write buffer length is adequate, so does not check for buffer overflows. */
-		( void ) pcCommandString;
-		( void ) xWriteBufferLen;
-		configASSERT( pcWriteBuffer );
-
-		xIndex++;
-
-		if( xIndex < xExampleDebugStatEntries() )
-		{
-			sprintf( pcWriteBuffer, "%s %d\r\n", xIPTraceValues[ xIndex ].pucDescription, ( int ) xIPTraceValues[ xIndex ].ulData );
-			xReturn = pdPASS;
-		}
-		else
-		{
-			/* Reset the index for the next time it is called. */
-			xIndex = -1;
-
-			/* Ensure nothing remains in the write buffer. */
-			pcWriteBuffer[ 0 ] = 0x00;
-			xReturn = pdFALSE;
-		}
-
-		return xReturn;
-	}
-	/*-----------------------------------------------------------*/
-
-#endif /* configINCLUDE_DEMO_DEBUG_STATS */
-
-static BaseType_t prvDisplayIPConfig( char *pcWriteBuffer, size_t xWriteBufferLen, const char *pcCommandString )
-{
-static BaseType_t xIndex = 0;
-BaseType_t xReturn;
-uint32_t ulAddress;
-
-	/* Remove compile time warnings about unused parameters, and check the
-	write buffer is not NULL.  NOTE - for simplicity, this example assumes the
-	write buffer length is adequate, so does not check for buffer overflows. */
-	( void ) pcCommandString;
-	( void ) xWriteBufferLen;
-	configASSERT( pcWriteBuffer );
-
-	switch( xIndex )
-	{
-		case 0 :
-			FreeRTOS_GetAddressConfiguration( &ulAddress, NULL, NULL, NULL );
-			sprintf( pcWriteBuffer, "\r\nIP address " );
-			xReturn = pdTRUE;
-			xIndex++;
-			break;
-
-		case 1 :
-			FreeRTOS_GetAddressConfiguration( NULL, &ulAddress, NULL, NULL );
-			sprintf( pcWriteBuffer, "\r\nNet mask " );
-			xReturn = pdTRUE;
-			xIndex++;
-			break;
-
-		case 2 :
-			FreeRTOS_GetAddressConfiguration( NULL, NULL, &ulAddress, NULL );
-			sprintf( pcWriteBuffer, "\r\nGateway address " );
-			xReturn = pdTRUE;
-			xIndex++;
-			break;
-
-		case 3 :
-			FreeRTOS_GetAddressConfiguration( NULL, NULL, NULL, &ulAddress );
-			sprintf( pcWriteBuffer, "\r\nDNS server address " );
-			xReturn = pdTRUE;
-			xIndex++;
-			break;
-
-		default :
-			ulAddress = 0;
-			sprintf( pcWriteBuffer, "\r\n\r\n" );
-			xReturn = pdFALSE;
-			xIndex = 0;
-			break;
-	}
-
-	if( ulAddress != 0 )
-	{
-		FreeRTOS_inet_ntoa( ulAddress,  &( pcWriteBuffer[ strlen( pcWriteBuffer ) ] ) );
-	}
-
-	return xReturn;
-}
-/*-----------------------------------------------------------*/
-
-#if configINCLUDE_TRACE_RELATED_CLI_COMMANDS == 1
-
-	static BaseType_t prvStartStopTraceCommand( char *pcWriteBuffer, size_t xWriteBufferLen, const char *pcCommandString )
-	{
-	const char *pcParameter;
-	BaseType_t lParameterStringLength;
-
-		/* Remove compile time warnings about unused parameters, and check the
-		write buffer is not NULL.  NOTE - for simplicity, this example assumes the
-		write buffer length is adequate, so does not check for buffer overflows. */
-		( void ) pcCommandString;
-		( void ) xWriteBufferLen;
-		configASSERT( pcWriteBuffer );
-
-		/* Obtain the parameter string. */
-		pcParameter = FreeRTOS_CLIGetParameter
-						(
-							pcCommandString,		/* The command string itself. */
-							1,						/* Return the first parameter. */
-							&lParameterStringLength	/* Store the parameter string length. */
-						);
-
-		/* Sanity check something was returned. */
-		configASSERT( pcParameter );
-
-		/* There are only two valid parameter values. */
-		if( strncmp( pcParameter, "start", strlen( "start" ) ) == 0 )
-		{
-			/* Start or restart the trace. */
-			vTraceStop();
-			vTraceClear();
-			vTraceStart();
-
-			sprintf( pcWriteBuffer, "Trace recording (re)started.\r\n" );
-		}
-		else if( strncmp( pcParameter, "stop", strlen( "stop" ) ) == 0 )
-		{
-			/* End the trace, if one is running. */
-			vTraceStop();
-			sprintf( pcWriteBuffer, "Stopping trace recording.\r\n" );
-		}
-		else
-		{
-			sprintf( pcWriteBuffer, "Valid parameters are 'start' and 'stop'.\r\n" );
-		}
-
-		/* There is no more data to return after this single string, so return
-		pdFALSE. */
-		return pdFALSE;
-	}
-
-#endif /* configINCLUDE_TRACE_RELATED_CLI_COMMANDS */
+/*
+ * FreeRTOS Kernel V10.4.1
+ * Copyright (C) 2017 Amazon.com, Inc. or its affiliates.  All Rights Reserved.
+ *
+ * Permission is hereby granted, free of charge, to any person obtaining a copy of
+ * this software and associated documentation files (the "Software"), to deal in
+ * the Software without restriction, including without limitation the rights to
+ * use, copy, modify, merge, publish, distribute, sublicense, and/or sell copies of
+ * the Software, and to permit persons to whom the Software is furnished to do so,
+ * subject to the following conditions:
+ *
+ * The above copyright notice and this permission notice shall be included in all
+ * copies or substantial portions of the Software.
+ *
+ * THE SOFTWARE IS PROVIDED "AS IS", WITHOUT WARRANTY OF ANY KIND, EXPRESS OR
+ * IMPLIED, INCLUDING BUT NOT LIMITED TO THE WARRANTIES OF MERCHANTABILITY, FITNESS
+ * FOR A PARTICULAR PURPOSE AND NONINFRINGEMENT. IN NO EVENT SHALL THE AUTHORS OR
+ * COPYRIGHT HOLDERS BE LIABLE FOR ANY CLAIM, DAMAGES OR OTHER LIABILITY, WHETHER
+ * IN AN ACTION OF CONTRACT, TORT OR OTHERWISE, ARISING FROM, OUT OF OR IN
+ * CONNECTION WITH THE SOFTWARE OR THE USE OR OTHER DEALINGS IN THE SOFTWARE.
+ *
+ * http://www.FreeRTOS.org
+ * http://aws.amazon.com/freertos
+ *
+ * 1 tab == 4 spaces!
+ */
+
+ /******************************************************************************
+ *
+ * See the following URL for information on the commands defined in this file:
+ * http://www.FreeRTOS.org/FreeRTOS-Plus/FreeRTOS_Plus_UDP/Embedded_Ethernet_Examples/Ethernet_Related_CLI_Commands.shtml
+ *
+ ******************************************************************************/
+
+
+/* FreeRTOS includes. */
+#include "FreeRTOS.h"
+#include "task.h"
+
+/* Standard includes. */
+#include <stdint.h>
+#include <stdio.h>
+#include <stdlib.h>
+
+/* FreeRTOS+CLI includes. */
+#include "FreeRTOS_CLI.h"
+
+/* FreeRTOS+UDP includes, just to make the stats available to the CLI
+commands. */
+#include "FreeRTOS_UDP_IP.h"
+#include "FreeRTOS_Sockets.h"
+
+#ifndef  configINCLUDE_TRACE_RELATED_CLI_COMMANDS
+	#define configINCLUDE_TRACE_RELATED_CLI_COMMANDS 0
+#endif
+
+
+/*
+ * Implements the run-time-stats command.
+ */
+static BaseType_t prvTaskStatsCommand( char *pcWriteBuffer, size_t xWriteBufferLen, const char *pcCommandString );
+
+/*
+ * Implements the task-stats command.
+ */
+static BaseType_t prvRunTimeStatsCommand( char *pcWriteBuffer, size_t xWriteBufferLen, const char *pcCommandString );
+
+/*
+ * Implements the echo-three-parameters command.
+ */
+static BaseType_t prvThreeParameterEchoCommand( char *pcWriteBuffer, size_t xWriteBufferLen, const char *pcCommandString );
+
+/*
+ * Implements the echo-parameters command.
+ */
+static BaseType_t prvParameterEchoCommand( char *pcWriteBuffer, size_t xWriteBufferLen, const char *pcCommandString );
+
+/*
+ * Defines a command that prints out IP address information.
+ */
+static BaseType_t prvDisplayIPConfig( char *pcWriteBuffer, size_t xWriteBufferLen, const char *pcCommandString );
+
+/*
+ * Defines a command that prints out the gathered demo debug stats.
+ */
+static BaseType_t prvDisplayIPDebugStats( char *pcWriteBuffer, size_t xWriteBufferLen, const char *pcCommandString );
+
+/*
+ * Defines a command that sends an ICMP ping request to an IP address.
+ */
+static BaseType_t prvPingCommand( char *pcWriteBuffer, size_t xWriteBufferLen, const char *pcCommandString );
+
+/*
+ * Implements the "trace start" and "trace stop" commands;
+ */
+#if configINCLUDE_TRACE_RELATED_CLI_COMMANDS == 1
+	static BaseType_t prvStartStopTraceCommand( char *pcWriteBuffer, size_t xWriteBufferLen, const char *pcCommandString );
+#endif
+
+/* Structure that defines the "ip-config" command line command. */
+static const CLI_Command_Definition_t xIPConfig =
+{
+	"ip-config",
+	"ip-config:\r\n Displays IP address configuration\r\n\r\n",
+	prvDisplayIPConfig,
+	0
+};
+
+#if configINCLUDE_DEMO_DEBUG_STATS != 0
+	/* Structure that defines the "ip-debug-stats" command line command. */
+	static const CLI_Command_Definition_t xIPDebugStats =
+	{
+		"ip-debug-stats", /* The command string to type. */
+		"ip-debug-stats:\r\n Shows some IP stack stats useful for debug - an example only.\r\n\r\n",
+		prvDisplayIPDebugStats, /* The function to run. */
+		0 /* No parameters are expected. */
+	};
+#endif /* configINCLUDE_DEMO_DEBUG_STATS */
+
+/* Structure that defines the "run-time-stats" command line command.   This
+generates a table that shows how much run time each task has */
+static const CLI_Command_Definition_t xRunTimeStats =
+{
+	"run-time-stats", /* The command string to type. */
+	"run-time-stats:\r\n Displays a table showing how much processing time each FreeRTOS task has used\r\n\r\n",
+	prvRunTimeStatsCommand, /* The function to run. */
+	0 /* No parameters are expected. */
+};
+
+/* Structure that defines the "task-stats" command line command.  This generates
+a table that gives information on each task in the system. */
+static const CLI_Command_Definition_t xTaskStats =
+{
+	"task-stats", /* The command string to type. */
+	"task-stats:\r\n Displays a table showing the state of each FreeRTOS task\r\n\r\n",
+	prvTaskStatsCommand, /* The function to run. */
+	0 /* No parameters are expected. */
+};
+
+/* Structure that defines the "echo_3_parameters" command line command.  This
+takes exactly three parameters that the command simply echos back one at a
+time. */
+static const CLI_Command_Definition_t xThreeParameterEcho =
+{
+	"echo-3-parameters",
+	"echo-3-parameters <param1> <param2> <param3>:\r\n Expects three parameters, echos each in turn\r\n\r\n",
+	prvThreeParameterEchoCommand, /* The function to run. */
+	3 /* Three parameters are expected, which can take any value. */
+};
+
+/* Structure that defines the "echo_parameters" command line command.  This
+takes a variable number of parameters that the command simply echos back one at
+a time. */
+static const CLI_Command_Definition_t xParameterEcho =
+{
+	"echo-parameters",
+	"echo-parameters <...>:\r\n Take variable number of parameters, echos each in turn\r\n\r\n",
+	prvParameterEchoCommand, /* The function to run. */
+	-1 /* The user can enter any number of commands. */
+};
+
+#if ipconfigSUPPORT_OUTGOING_PINGS == 1
+
+	/* Structure that defines the "ping" command line command.  This takes an IP
+	address or host name and (optionally) the number of bytes to ping as
+	parameters. */
+	static const CLI_Command_Definition_t xPing =
+	{
+		"ping",
+		"ping <ipaddress> <optional:bytes to send>:\r\n for example, ping 192.168.0.3 8, or ping www.example.com\r\n\r\n",
+		prvPingCommand, /* The function to run. */
+		-1 /* Ping can take either one or two parameter, so the number of parameters has to be determined by the ping command implementation. */
+	};
+
+#endif /* ipconfigSUPPORT_OUTGOING_PINGS */
+
+#if configINCLUDE_TRACE_RELATED_CLI_COMMANDS == 1
+	/* Structure that defines the "trace" command line command.  This takes a single
+	parameter, which can be either "start" or "stop". */
+	static const CLI_Command_Definition_t xStartStopTrace =
+	{
+		"trace",
+		"trace [start | stop]:\r\n Starts or stops a trace recording for viewing in FreeRTOS+Trace\r\n\r\n",
+		prvStartStopTraceCommand, /* The function to run. */
+		1 /* One parameter is expected.  Valid values are "start" and "stop". */
+	};
+#endif /* configINCLUDE_TRACE_RELATED_CLI_COMMANDS */
+
+/*-----------------------------------------------------------*/
+
+void vRegisterCLICommands( void )
+{
+	/* Register all the command line commands defined immediately above. */
+	FreeRTOS_CLIRegisterCommand( &xTaskStats );
+	FreeRTOS_CLIRegisterCommand( &xRunTimeStats );
+	FreeRTOS_CLIRegisterCommand( &xThreeParameterEcho );
+	FreeRTOS_CLIRegisterCommand( &xParameterEcho );
+	FreeRTOS_CLIRegisterCommand( &xIPDebugStats );
+	FreeRTOS_CLIRegisterCommand( &xIPConfig );
+
+	#if ipconfigSUPPORT_OUTGOING_PINGS == 1
+	{
+		FreeRTOS_CLIRegisterCommand( &xPing );
+	}
+	#endif /* ipconfigSUPPORT_OUTGOING_PINGS */
+
+	#if configINCLUDE_TRACE_RELATED_CLI_COMMANDS == 1
+		FreeRTOS_CLIRegisterCommand( & xStartStopTrace );
+	#endif
+}
+/*-----------------------------------------------------------*/
+
+static BaseType_t prvTaskStatsCommand( char *pcWriteBuffer, size_t xWriteBufferLen, const char *pcCommandString )
+{
+const char *const pcHeader = "  State\tPriority\tStack\t#\r\n************************************************\r\n";
+BaseType_t xSpacePadding;
+
+	/* Remove compile time warnings about unused parameters, and check the
+	write buffer is not NULL.  NOTE - for simplicity, this example assumes the
+	write buffer length is adequate, so does not check for buffer overflows. */
+	( void ) pcCommandString;
+	( void ) xWriteBufferLen;
+	configASSERT( pcWriteBuffer );
+
+	/* Generate a table of task stats. */
+	strcpy( pcWriteBuffer, "Task" );
+	pcWriteBuffer += strlen( pcWriteBuffer );
+
+	/* Pad the string "task" with however many bytes necessary to make it the
+	length of a task name.  Minus three for the null terminator and half the 
+	number of characters in	"Task" so the column lines up with the centre of 
+	the heading. */
+	for( xSpacePadding = strlen( "Task" ); xSpacePadding < ( configMAX_TASK_NAME_LEN - 3 ); xSpacePadding++ )
+	{
+		/* Add a space to align columns after the task's name. */
+		*pcWriteBuffer = ' ';
+		pcWriteBuffer++;
+
+		/* Ensure always terminated. */
+		*pcWriteBuffer = 0x00;
+	}
+	strcpy( pcWriteBuffer, pcHeader );
+	vTaskList( pcWriteBuffer + strlen( pcHeader ) );
+
+	/* There is no more data to return after this single string, so return
+	pdFALSE. */
+	return pdFALSE;
+}
+/*-----------------------------------------------------------*/
+
+static BaseType_t prvRunTimeStatsCommand( char *pcWriteBuffer, size_t xWriteBufferLen, const char *pcCommandString )
+{
+const char * const pcHeader = "  Abs Time      % Time\r\n****************************************\r\n";
+BaseType_t xSpacePadding;
+
+	/* Remove compile time warnings about unused parameters, and check the
+	write buffer is not NULL.  NOTE - for simplicity, this example assumes the
+	write buffer length is adequate, so does not check for buffer overflows. */
+	( void ) pcCommandString;
+	( void ) xWriteBufferLen;
+	configASSERT( pcWriteBuffer );
+
+	/* Generate a table of task stats. */
+	strcpy( pcWriteBuffer, "Task" );
+	pcWriteBuffer += strlen( pcWriteBuffer );
+
+	/* Pad the string "task" with however many bytes necessary to make it the
+	length of a task name.  Minus three for the null terminator and half the 
+	number of characters in	"Task" so the column lines up with the centre of 
+	the heading. */
+	for( xSpacePadding = strlen( "Task" ); xSpacePadding < ( configMAX_TASK_NAME_LEN - 3 ); xSpacePadding++ )
+	{
+		/* Add a space to align columns after the task's name. */
+		*pcWriteBuffer = ' ';
+		pcWriteBuffer++;
+
+		/* Ensure always terminated. */
+		*pcWriteBuffer = 0x00;
+	}
+
+	strcpy( pcWriteBuffer, pcHeader );
+	vTaskGetRunTimeStats( pcWriteBuffer + strlen( pcHeader ) );
+
+	/* There is no more data to return after this single string, so return
+	pdFALSE. */
+	return pdFALSE;
+}
+/*-----------------------------------------------------------*/
+
+static BaseType_t prvThreeParameterEchoCommand( char *pcWriteBuffer, size_t xWriteBufferLen, const char *pcCommandString )
+{
+const char *pcParameter;
+BaseType_t xParameterStringLength, xReturn;
+static BaseType_t lParameterNumber = 0;
+
+	/* Remove compile time warnings about unused parameters, and check the
+	write buffer is not NULL.  NOTE - for simplicity, this example assumes the
+	write buffer length is adequate, so does not check for buffer overflows. */
+	( void ) pcCommandString;
+	( void ) xWriteBufferLen;
+	configASSERT( pcWriteBuffer );
+
+	if( lParameterNumber == 0 )
+	{
+		/* The first time the function is called after the command has been
+		entered just a header string is returned. */
+		sprintf( pcWriteBuffer, "The three parameters were:\r\n" );
+
+		/* Next time the function is called the first parameter will be echoed
+		back. */
+		lParameterNumber = 1L;
+
+		/* There is more data to be returned as no parameters have been echoed
+		back yet. */
+		xReturn = pdPASS;
+	}
+	else
+	{
+		/* Obtain the parameter string. */
+		pcParameter = FreeRTOS_CLIGetParameter
+						(
+							pcCommandString,		/* The command string itself. */
+							lParameterNumber,		/* Return the next parameter. */
+							&xParameterStringLength	/* Store the parameter string length. */
+						);
+
+		/* Sanity check something was returned. */
+		configASSERT( pcParameter );
+
+		/* Return the parameter string. */
+		memset( pcWriteBuffer, 0x00, xWriteBufferLen );
+		sprintf( pcWriteBuffer, "%d: ", ( int ) lParameterNumber );
+		strncat( pcWriteBuffer, pcParameter, xParameterStringLength );
+		strncat( pcWriteBuffer, "\r\n", strlen( "\r\n" ) );
+
+		/* If this is the last of the three parameters then there are no more
+		strings to return after this one. */
+		if( lParameterNumber == 3L )
+		{
+			/* If this is the last of the three parameters then there are no more
+			strings to return after this one. */
+			xReturn = pdFALSE;
+			lParameterNumber = 0L;
+		}
+		else
+		{
+			/* There are more parameters to return after this one. */
+			xReturn = pdTRUE;
+			lParameterNumber++;
+		}
+	}
+
+	return xReturn;
+}
+/*-----------------------------------------------------------*/
+
+static BaseType_t prvParameterEchoCommand( char *pcWriteBuffer, size_t xWriteBufferLen, const char *pcCommandString )
+{
+const char *pcParameter;
+BaseType_t xParameterStringLength, xReturn;
+static BaseType_t lParameterNumber = 0;
+
+	/* Remove compile time warnings about unused parameters, and check the
+	write buffer is not NULL.  NOTE - for simplicity, this example assumes the
+	write buffer length is adequate, so does not check for buffer overflows. */
+	( void ) pcCommandString;
+	( void ) xWriteBufferLen;
+	configASSERT( pcWriteBuffer );
+
+	if( lParameterNumber == 0 )
+	{
+		/* The first time the function is called after the command has been
+		entered just a header string is returned. */
+		sprintf( pcWriteBuffer, "The parameters were:\r\n" );
+
+		/* Next time the function is called the first parameter will be echoed
+		back. */
+		lParameterNumber = 1L;
+
+		/* There is more data to be returned as no parameters have been echoed
+		back yet. */
+		xReturn = pdPASS;
+	}
+	else
+	{
+		/* Obtain the parameter string. */
+		pcParameter = FreeRTOS_CLIGetParameter
+						(
+							pcCommandString,		/* The command string itself. */
+							lParameterNumber,		/* Return the next parameter. */
+							&xParameterStringLength	/* Store the parameter string length. */
+						);
+
+		if( pcParameter != NULL )
+		{
+			/* Return the parameter string. */
+			memset( pcWriteBuffer, 0x00, xWriteBufferLen );
+			sprintf( pcWriteBuffer, "%d: ", ( int ) lParameterNumber );
+			strncat( pcWriteBuffer, pcParameter, xParameterStringLength );
+			strncat( pcWriteBuffer, "\r\n", strlen( "\r\n" ) );
+
+			/* There might be more parameters to return after this one. */
+			xReturn = pdTRUE;
+			lParameterNumber++;
+		}
+		else
+		{
+			/* No more parameters were found.  Make sure the write buffer does
+			not contain a valid string. */
+			pcWriteBuffer[ 0 ] = 0x00;
+
+			/* No more data to return. */
+			xReturn = pdFALSE;
+
+			/* Start over the next time this command is executed. */
+			lParameterNumber = 0;
+		}
+	}
+
+	return xReturn;
+}
+/*-----------------------------------------------------------*/
+
+#if ipconfigSUPPORT_OUTGOING_PINGS == 1
+
+	static BaseType_t prvPingCommand( char *pcWriteBuffer, size_t xWriteBufferLen, const char *pcCommandString )
+	{
+	char * pcParameter;
+	BaseType_t lParameterStringLength, xReturn;
+	uint32_t ulIPAddress, ulBytesToPing;
+	const uint32_t ulDefaultBytesToPing = 8UL;
+	char cBuffer[ 16 ];
+
+		/* Remove compile time warnings about unused parameters, and check the
+		write buffer is not NULL.  NOTE - for simplicity, this example assumes the
+		write buffer length is adequate, so does not check for buffer overflows. */
+		( void ) pcCommandString;
+		( void ) xWriteBufferLen;
+		configASSERT( pcWriteBuffer );
+
+		/* Start with an empty string. */
+		pcWriteBuffer[ 0 ] = 0x00;
+
+		/* Obtain the number of bytes to ping. */
+		pcParameter = ( char * ) FreeRTOS_CLIGetParameter
+								(
+									pcCommandString,		/* The command string itself. */
+									2,						/* Return the second parameter. */
+									&lParameterStringLength	/* Store the parameter string length. */
+								);
+
+		if( pcParameter == NULL )
+		{
+			/* The number of bytes was not specified, so default it. */
+			ulBytesToPing = ulDefaultBytesToPing;
+		}
+		else
+		{
+			ulBytesToPing = atol( pcParameter );
+		}
+
+		/* Obtain the IP address string. */
+		pcParameter = ( char * ) FreeRTOS_CLIGetParameter
+								(
+									pcCommandString,		/* The command string itself. */
+									1,						/* Return the first parameter. */
+									&lParameterStringLength	/* Store the parameter string length. */
+								);
+
+		/* Sanity check something was returned. */
+		configASSERT( pcParameter );
+
+		/* Attempt to obtain the IP address.   If the first character is not a
+		digit, assume the host name has been passed in. */
+		if( ( *pcParameter >= '0' ) && ( *pcParameter <= '9' ) )
+		{
+			ulIPAddress = FreeRTOS_inet_addr( pcParameter );
+		}
+		else
+		{
+			/* Terminate the host name. */
+			pcParameter[ lParameterStringLength ] = 0x00;
+
+			/* Attempt to resolve host. */
+			ulIPAddress = FreeRTOS_gethostbyname( pcParameter );
+		}
+
+		/* Convert IP address, which may have come from a DNS lookup, to string. */
+		FreeRTOS_inet_ntoa( ulIPAddress, cBuffer );
+
+		if( ulIPAddress != 0 )
+		{
+			xReturn = FreeRTOS_SendPingRequest( ulIPAddress, ( uint16_t ) ulBytesToPing, portMAX_DELAY );
+		}
+		else
+		{
+			xReturn = pdFALSE;
+		}
+
+		if( xReturn == pdFALSE )
+		{
+			sprintf( pcWriteBuffer, "%s", "Could not send ping request\r\n" );
+		}
+		else
+		{
+			sprintf( pcWriteBuffer, "Ping sent to %s with identifier %d\r\n", cBuffer, xReturn );
+		}
+
+		return pdFALSE;
+	}
+	/*-----------------------------------------------------------*/
+
+#endif /* ipconfigSUPPORT_OUTGOING_PINGS */
+
+#if configINCLUDE_DEMO_DEBUG_STATS != 0
+
+	static BaseType_t prvDisplayIPDebugStats( char *pcWriteBuffer, size_t xWriteBufferLen, const char *pcCommandString )
+	{
+	static BaseType_t xIndex = -1;
+	extern xExampleDebugStatEntry_t xIPTraceValues[];
+	BaseType_t xReturn;
+
+		/* Remove compile time warnings about unused parameters, and check the
+		write buffer is not NULL.  NOTE - for simplicity, this example assumes the
+		write buffer length is adequate, so does not check for buffer overflows. */
+		( void ) pcCommandString;
+		( void ) xWriteBufferLen;
+		configASSERT( pcWriteBuffer );
+
+		xIndex++;
+
+		if( xIndex < xExampleDebugStatEntries() )
+		{
+			sprintf( pcWriteBuffer, "%s %d\r\n", xIPTraceValues[ xIndex ].pucDescription, ( int ) xIPTraceValues[ xIndex ].ulData );
+			xReturn = pdPASS;
+		}
+		else
+		{
+			/* Reset the index for the next time it is called. */
+			xIndex = -1;
+
+			/* Ensure nothing remains in the write buffer. */
+			pcWriteBuffer[ 0 ] = 0x00;
+			xReturn = pdFALSE;
+		}
+
+		return xReturn;
+	}
+	/*-----------------------------------------------------------*/
+
+#endif /* configINCLUDE_DEMO_DEBUG_STATS */
+
+static BaseType_t prvDisplayIPConfig( char *pcWriteBuffer, size_t xWriteBufferLen, const char *pcCommandString )
+{
+static BaseType_t xIndex = 0;
+BaseType_t xReturn;
+uint32_t ulAddress;
+
+	/* Remove compile time warnings about unused parameters, and check the
+	write buffer is not NULL.  NOTE - for simplicity, this example assumes the
+	write buffer length is adequate, so does not check for buffer overflows. */
+	( void ) pcCommandString;
+	( void ) xWriteBufferLen;
+	configASSERT( pcWriteBuffer );
+
+	switch( xIndex )
+	{
+		case 0 :
+			FreeRTOS_GetAddressConfiguration( &ulAddress, NULL, NULL, NULL );
+			sprintf( pcWriteBuffer, "\r\nIP address " );
+			xReturn = pdTRUE;
+			xIndex++;
+			break;
+
+		case 1 :
+			FreeRTOS_GetAddressConfiguration( NULL, &ulAddress, NULL, NULL );
+			sprintf( pcWriteBuffer, "\r\nNet mask " );
+			xReturn = pdTRUE;
+			xIndex++;
+			break;
+
+		case 2 :
+			FreeRTOS_GetAddressConfiguration( NULL, NULL, &ulAddress, NULL );
+			sprintf( pcWriteBuffer, "\r\nGateway address " );
+			xReturn = pdTRUE;
+			xIndex++;
+			break;
+
+		case 3 :
+			FreeRTOS_GetAddressConfiguration( NULL, NULL, NULL, &ulAddress );
+			sprintf( pcWriteBuffer, "\r\nDNS server address " );
+			xReturn = pdTRUE;
+			xIndex++;
+			break;
+
+		default :
+			ulAddress = 0;
+			sprintf( pcWriteBuffer, "\r\n\r\n" );
+			xReturn = pdFALSE;
+			xIndex = 0;
+			break;
+	}
+
+	if( ulAddress != 0 )
+	{
+		FreeRTOS_inet_ntoa( ulAddress,  &( pcWriteBuffer[ strlen( pcWriteBuffer ) ] ) );
+	}
+
+	return xReturn;
+}
+/*-----------------------------------------------------------*/
+
+#if configINCLUDE_TRACE_RELATED_CLI_COMMANDS == 1
+
+	static BaseType_t prvStartStopTraceCommand( char *pcWriteBuffer, size_t xWriteBufferLen, const char *pcCommandString )
+	{
+	const char *pcParameter;
+	BaseType_t lParameterStringLength;
+
+		/* Remove compile time warnings about unused parameters, and check the
+		write buffer is not NULL.  NOTE - for simplicity, this example assumes the
+		write buffer length is adequate, so does not check for buffer overflows. */
+		( void ) pcCommandString;
+		( void ) xWriteBufferLen;
+		configASSERT( pcWriteBuffer );
+
+		/* Obtain the parameter string. */
+		pcParameter = FreeRTOS_CLIGetParameter
+						(
+							pcCommandString,		/* The command string itself. */
+							1,						/* Return the first parameter. */
+							&lParameterStringLength	/* Store the parameter string length. */
+						);
+
+		/* Sanity check something was returned. */
+		configASSERT( pcParameter );
+
+		/* There are only two valid parameter values. */
+		if( strncmp( pcParameter, "start", strlen( "start" ) ) == 0 )
+		{
+			/* Start or restart the trace. */
+			vTraceStop();
+			vTraceClear();
+			vTraceStart();
+
+			sprintf( pcWriteBuffer, "Trace recording (re)started.\r\n" );
+		}
+		else if( strncmp( pcParameter, "stop", strlen( "stop" ) ) == 0 )
+		{
+			/* End the trace, if one is running. */
+			vTraceStop();
+			sprintf( pcWriteBuffer, "Stopping trace recording.\r\n" );
+		}
+		else
+		{
+			sprintf( pcWriteBuffer, "Valid parameters are 'start' and 'stop'.\r\n" );
+		}
+
+		/* There is no more data to return after this single string, so return
+		pdFALSE. */
+		return pdFALSE;
+	}
+
+#endif /* configINCLUDE_TRACE_RELATED_CLI_COMMANDS */