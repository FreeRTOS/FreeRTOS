/*
<<<<<<< HEAD
 * FreeRTOS Kernel V10.3.0
=======
 * FreeRTOS Kernel V10.4.1
>>>>>>> 5cc65129
 * Copyright (C) 2017 Amazon.com, Inc. or its affiliates.  All Rights Reserved.
 *
 * Permission is hereby granted, free of charge, to any person obtaining a copy of
 * this software and associated documentation files (the "Software"), to deal in
 * the Software without restriction, including without limitation the rights to
 * use, copy, modify, merge, publish, distribute, sublicense, and/or sell copies of
 * the Software, and to permit persons to whom the Software is furnished to do so,
 * subject to the following conditions:
 *
 * The above copyright notice and this permission notice shall be included in all
 * copies or substantial portions of the Software.
 *
 * THE SOFTWARE IS PROVIDED "AS IS", WITHOUT WARRANTY OF ANY KIND, EXPRESS OR
 * IMPLIED, INCLUDING BUT NOT LIMITED TO THE WARRANTIES OF MERCHANTABILITY, FITNESS
 * FOR A PARTICULAR PURPOSE AND NONINFRINGEMENT. IN NO EVENT SHALL THE AUTHORS OR
 * COPYRIGHT HOLDERS BE LIABLE FOR ANY CLAIM, DAMAGES OR OTHER LIABILITY, WHETHER
 * IN AN ACTION OF CONTRACT, TORT OR OTHERWISE, ARISING FROM, OUT OF OR IN
 * CONNECTION WITH THE SOFTWARE OR THE USE OR OTHER DEALINGS IN THE SOFTWARE.
 *
 * http://www.FreeRTOS.org
 * http://aws.amazon.com/freertos
 *
 * 1 tab == 4 spaces!
 */

/*
 * This project is a cut down version of the project described on the following
 * link.  Only the simple UDP client and server and the TCP echo clients are
 * included in the build:
 * http://www.freertos.org/FreeRTOS-Plus/FreeRTOS_Plus_TCP/examples_FreeRTOS_simulator.html
 */

/* Standard includes. */
#include <stdio.h>
#include <time.h>

/* FreeRTOS includes. */
#include <FreeRTOS.h>
#include "task.h"

/* Demo application includes. */
#include "FreeRTOS_IP.h"
#include "FreeRTOS_Sockets.h"
#include "SimpleUDPClientAndServer.h"
#include "SimpleTCPEchoServer.h"
#include "TCPEchoClient_SingleTasks.h"
#include "demo_logging.h"

/* Simple UDP client and server task parameters. */
#define mainSIMPLE_UDP_CLIENT_SERVER_TASK_PRIORITY		( tskIDLE_PRIORITY )
#define mainSIMPLE_UDP_CLIENT_SERVER_PORT				( 5005UL )

/* Echo client task parameters - used for both TCP and UDP echo clients. */
#define mainECHO_CLIENT_TASK_STACK_SIZE 				( configMINIMAL_STACK_SIZE * 2 )	/* Not used in the Windows port. */
#define mainECHO_CLIENT_TASK_PRIORITY					( tskIDLE_PRIORITY + 1 )

/* Echo server task parameters. */
#define mainECHO_SERVER_TASK_STACK_SIZE					( configMINIMAL_STACK_SIZE * 2 )	/* Not used in the Windows port. */
#define mainECHO_SERVER_TASK_PRIORITY					( tskIDLE_PRIORITY + 1 )

/* Define a name that will be used for LLMNR and NBNS searches. */
#define mainHOST_NAME				"RTOSDemo"
#define mainDEVICE_NICK_NAME		"windows_demo"

/* Set the following constants to 1 or 0 to define which tasks to include and
exclude:

mainCREATE_SIMPLE_UDP_CLIENT_SERVER_TASKS:  When set to 1 two UDP client tasks
and two UDP server tasks are created.  The clients talk to the servers.  One set
of tasks use the standard sockets interface, and the other the zero copy sockets
interface.  These tasks are self checking and will trigger a configASSERT() if
they detect a difference in the data that is received from that which was sent.
As these tasks use UDP, and can therefore loose packets, they will cause
configASSERT() to be called when they are run in a less than perfect networking
environment.

mainCREATE_TCP_ECHO_TASKS_SINGLE:  When set to 1 a set of tasks are created that
send TCP echo requests to the standard echo port (port 7), then wait for and
verify the echo reply, from within the same task (Tx and Rx are performed in the
same RTOS task).  The IP address of the echo server must be configured using the
configECHO_SERVER_ADDR0 to configECHO_SERVER_ADDR3 constants in
FreeRTOSConfig.h.

mainCREATE_TCP_ECHO_SERVER_TASK:  When set to 1 a task is created that accepts
connections on the standard echo port (port 7), then echos back any data
received on that connection.
*/
#define mainCREATE_SIMPLE_UDP_CLIENT_SERVER_TASKS	1
#define mainCREATE_TCP_ECHO_TASKS_SINGLE			0
#define mainCREATE_TCP_ECHO_SERVER_TASK				0
/*-----------------------------------------------------------*/

/*
 * Just seeds the simple pseudo random number generator.
 */
static void prvSRand( UBaseType_t ulSeed );

/*
 * Miscellaneous initialisation including preparing the logging and seeding the
 * random number generator.
 */
static void prvMiscInitialisation( void );

/* The default IP and MAC address used by the demo.  The address configuration
defined here will be used if ipconfigUSE_DHCP is 0, or if ipconfigUSE_DHCP is
1 but a DHCP server could not be contacted.  See the online documentation for
more information. */
static const uint8_t ucIPAddress[ 4 ] = { configIP_ADDR0, configIP_ADDR1, configIP_ADDR2, configIP_ADDR3 };
static const uint8_t ucNetMask[ 4 ] = { configNET_MASK0, configNET_MASK1, configNET_MASK2, configNET_MASK3 };
static const uint8_t ucGatewayAddress[ 4 ] = { configGATEWAY_ADDR0, configGATEWAY_ADDR1, configGATEWAY_ADDR2, configGATEWAY_ADDR3 };
static const uint8_t ucDNSServerAddress[ 4 ] = { configDNS_SERVER_ADDR0, configDNS_SERVER_ADDR1, configDNS_SERVER_ADDR2, configDNS_SERVER_ADDR3 };

/* Set the following constant to pdTRUE to log using the method indicated by the
name of the constant, or pdFALSE to not log using the method indicated by the
name of the constant.  Options include to standard out (xLogToStdout), to a disk
file (xLogToFile), and to a UDP port (xLogToUDP).  If xLogToUDP is set to pdTRUE
then UDP messages are sent to the IP address configured as the echo server
address (see the configECHO_SERVER_ADDR0 definitions in FreeRTOSConfig.h) and
the port number set by configPRINT_PORT in FreeRTOSConfig.h. */
const BaseType_t xLogToStdout = pdTRUE, xLogToFile = pdFALSE, xLogToUDP = pdFALSE;

/* Default MAC address configuration.  The demo creates a virtual network
connection that uses this MAC address by accessing the raw Ethernet data
to and from a real network connection on the host PC.  See the
configNETWORK_INTERFACE_TO_USE definition for information on how to configure
the real network connection to use. */
const uint8_t ucMACAddress[ 6 ] = { configMAC_ADDR0, configMAC_ADDR1, configMAC_ADDR2, configMAC_ADDR3, configMAC_ADDR4, configMAC_ADDR5 };

/* Use by the pseudo random number generator. */
static UBaseType_t ulNextRand;

/*-----------------------------------------------------------*/

int main( void )
{
const uint32_t ulLongTime_ms = pdMS_TO_TICKS( 1000UL );

	/*
	 * Instructions for using this project are provided on:
	 * http://www.freertos.org/FreeRTOS-Plus/FreeRTOS_Plus_TCP/examples_FreeRTOS_simulator.html
	 */

	/* Miscellaneous initialisation including preparing the logging and seeding
	the random number generator. */
	prvMiscInitialisation();

	/* Initialise the network interface.

	***NOTE*** Tasks that use the network are created in the network event hook
	when the network is connected and ready for use (see the definition of
	vApplicationIPNetworkEventHook() below).  The address values passed in here
	are used if ipconfigUSE_DHCP is set to 0, or if ipconfigUSE_DHCP is set to 1
	but a DHCP server cannot be	contacted. */
	FreeRTOS_debug_printf( ( "FreeRTOS_IPInit\n" ) );
	FreeRTOS_IPInit( ucIPAddress, ucNetMask, ucGatewayAddress, ucDNSServerAddress, ucMACAddress );

	/* Start the RTOS scheduler. */
	FreeRTOS_debug_printf( ("vTaskStartScheduler\n") );
	vTaskStartScheduler();

	/* If all is well, the scheduler will now be running, and the following
	line will never be reached.  If the following line does execute, then
	there was insufficient FreeRTOS heap memory available for the idle and/or
	timer tasks	to be created.  See the memory management section on the
	FreeRTOS web site for more details (this is standard text that is not not
	really applicable to the Win32 simulator port). */
	for( ;; )
	{
		Sleep( ulLongTime_ms );
	}
}
/*-----------------------------------------------------------*/

void vApplicationIdleHook( void )
{
const uint32_t ulMSToSleep = 1;

	/* This is just a trivial example of an idle hook.  It is called on each
	cycle of the idle task if configUSE_IDLE_HOOK is set to 1 in
	FreeRTOSConfig.h.  It must *NOT* attempt to block.  In this case the
	idle task just sleeps to lower the CPU usage. */
	Sleep( ulMSToSleep );
}
/*-----------------------------------------------------------*/

void vAssertCalled( const char *pcFile, uint32_t ulLine )
{
const uint32_t ulLongSleep = 1000UL;
volatile uint32_t ulBlockVariable = 0UL;
volatile char *pcFileName = ( volatile char *  ) pcFile;
volatile uint32_t ulLineNumber = ulLine;

	( void ) pcFileName;
	( void ) ulLineNumber;

	FreeRTOS_debug_printf( ( "vAssertCalled( %s, %ld\n", pcFile, ulLine ) );

	/* Setting ulBlockVariable to a non-zero value in the debugger will allow
	this function to be exited. */
	taskDISABLE_INTERRUPTS();
	{
		while( ulBlockVariable == 0UL )
		{
			Sleep( ulLongSleep );
		}
	}
	taskENABLE_INTERRUPTS();
}
/*-----------------------------------------------------------*/

/* Called by FreeRTOS+TCP when the network connects or disconnects.  Disconnect
events are only received if implemented in the MAC driver. */
void vApplicationIPNetworkEventHook( eIPCallbackEvent_t eNetworkEvent )
{
uint32_t ulIPAddress, ulNetMask, ulGatewayAddress, ulDNSServerAddress;
char cBuffer[ 16 ];
static BaseType_t xTasksAlreadyCreated = pdFALSE;

	/* If the network has just come up...*/
	if( eNetworkEvent == eNetworkUp )
	{
		/* Create the tasks that use the IP stack if they have not already been
		created. */
		if( xTasksAlreadyCreated == pdFALSE )
		{
			/* See the comments above the definitions of these pre-processor
			macros at the top of this file for a description of the individual
			demo tasks. */
			#if( mainCREATE_SIMPLE_UDP_CLIENT_SERVER_TASKS == 1 )
			{
				vStartSimpleUDPClientServerTasks( configMINIMAL_STACK_SIZE, mainSIMPLE_UDP_CLIENT_SERVER_PORT, mainSIMPLE_UDP_CLIENT_SERVER_TASK_PRIORITY );
			}
			#endif /* mainCREATE_SIMPLE_UDP_CLIENT_SERVER_TASKS */

			#if( mainCREATE_TCP_ECHO_TASKS_SINGLE == 1 )
			{
				vStartTCPEchoClientTasks_SingleTasks( mainECHO_CLIENT_TASK_STACK_SIZE, mainECHO_CLIENT_TASK_PRIORITY );
			}
			#endif /* mainCREATE_TCP_ECHO_TASKS_SINGLE */

			#if( mainCREATE_TCP_ECHO_SERVER_TASK == 1 )
			{
				vStartSimpleTCPServerTasks( mainECHO_SERVER_TASK_STACK_SIZE, mainECHO_SERVER_TASK_PRIORITY );
			}
			#endif

			xTasksAlreadyCreated = pdTRUE;
		}

		/* Print out the network configuration, which may have come from a DHCP
		server. */
		FreeRTOS_GetAddressConfiguration( &ulIPAddress, &ulNetMask, &ulGatewayAddress, &ulDNSServerAddress );
		FreeRTOS_inet_ntoa( ulIPAddress, cBuffer );
		FreeRTOS_printf( ( "\r\n\r\nIP Address: %s\r\n", cBuffer ) );

		FreeRTOS_inet_ntoa( ulNetMask, cBuffer );
		FreeRTOS_printf( ( "Subnet Mask: %s\r\n", cBuffer ) );

		FreeRTOS_inet_ntoa( ulGatewayAddress, cBuffer );
		FreeRTOS_printf( ( "Gateway Address: %s\r\n", cBuffer ) );

		FreeRTOS_inet_ntoa( ulDNSServerAddress, cBuffer );
		FreeRTOS_printf( ( "DNS Server Address: %s\r\n\r\n\r\n", cBuffer ) );
	}
}
/*-----------------------------------------------------------*/

void vApplicationMallocFailedHook( void )
{
	/* Called if a call to pvPortMalloc() fails because there is insufficient
	free memory available in the FreeRTOS heap.  pvPortMalloc() is called
	internally by FreeRTOS API functions that create tasks, queues, software
	timers, and semaphores.  The size of the FreeRTOS heap is set by the
	configTOTAL_HEAP_SIZE configuration constant in FreeRTOSConfig.h. */
	vAssertCalled( __FILE__, __LINE__ );
}
/*-----------------------------------------------------------*/

UBaseType_t uxRand( void )
{
const uint32_t ulMultiplier = 0x015a4e35UL, ulIncrement = 1UL;

	/* Utility function to generate a pseudo random number. */

	ulNextRand = ( ulMultiplier * ulNextRand ) + ulIncrement;
	return( ( int ) ( ulNextRand >> 16UL ) & 0x7fffUL );
}
/*-----------------------------------------------------------*/

static void prvSRand( UBaseType_t ulSeed )
{
	/* Utility function to seed the pseudo random number generator. */
	ulNextRand = ulSeed;
}
/*-----------------------------------------------------------*/

static void prvMiscInitialisation( void )
{
time_t xTimeNow;
uint32_t ulLoggingIPAddress;

	ulLoggingIPAddress = FreeRTOS_inet_addr_quick( configECHO_SERVER_ADDR0, configECHO_SERVER_ADDR1, configECHO_SERVER_ADDR2, configECHO_SERVER_ADDR3 );
	vLoggingInit( xLogToStdout, xLogToFile, xLogToUDP, ulLoggingIPAddress, configPRINT_PORT );

	/* Seed the random number generator. */
	time( &xTimeNow );
	FreeRTOS_debug_printf( ( "Seed for randomiser: %lu\n", xTimeNow ) );
	prvSRand( ( uint32_t ) xTimeNow );
	FreeRTOS_debug_printf( ( "Random numbers: %08X %08X %08X %08X\n", ipconfigRAND32(), ipconfigRAND32(), ipconfigRAND32(), ipconfigRAND32() ) );
}
/*-----------------------------------------------------------*/

#if( ipconfigUSE_LLMNR != 0 ) || ( ipconfigUSE_NBNS != 0 ) || ( ipconfigDHCP_REGISTER_HOSTNAME == 1 )

	const char *pcApplicationHostnameHook( void )
	{
		/* Assign the name "FreeRTOS" to this network node.  This function will
		be called during the DHCP: the machine will be registered with an IP
		address plus this name. */
		return mainHOST_NAME;
	}

#endif
/*-----------------------------------------------------------*/

#if( ipconfigUSE_LLMNR != 0 ) || ( ipconfigUSE_NBNS != 0 )

	BaseType_t xApplicationDNSQueryHook( const char *pcName )
	{
	BaseType_t xReturn;

		/* Determine if a name lookup is for this node.  Two names are given
		to this node: that returned by pcApplicationHostnameHook() and that set
		by mainDEVICE_NICK_NAME. */
		if( _stricmp( pcName, pcApplicationHostnameHook() ) == 0 )
		{
			xReturn = pdPASS;
		}
		else if( _stricmp( pcName, mainDEVICE_NICK_NAME ) == 0 )
		{
			xReturn = pdPASS;
		}
		else
		{
			xReturn = pdFAIL;
		}

		return xReturn;
	}

#endif

/*
 * Callback that provides the inputs necessary to generate a randomized TCP
 * Initial Sequence Number per RFC 6528.  THIS IS ONLY A DUMMY IMPLEMENTATION
 * THAT RETURNS A PSEUDO RANDOM NUMBER SO IS NOT INTENDED FOR USE IN PRODUCTION
 * SYSTEMS.
 */
extern uint32_t ulApplicationGetNextSequenceNumber( uint32_t ulSourceAddress,
													uint16_t usSourcePort,
													uint32_t ulDestinationAddress,
													uint16_t usDestinationPort )
{
	( void ) ulSourceAddress;
	( void ) usSourcePort;
	( void ) ulDestinationAddress;
	( void ) usDestinationPort;

	return uxRand();
}

/*
 * Supply a random number to FreeRTOS+TCP stack. 
 * THIS IS ONLY A DUMMY IMPLEMENTATION THAT RETURNS A PSEUDO RANDOM NUMBER 
 * SO IS NOT INTENDED FOR USE IN PRODUCTION SYSTEMS.
 */
BaseType_t xApplicationGetRandomNumber(uint32_t* pulNumber)
{
	*(pulNumber) = uxRand();
	return pdTRUE;
}

<|MERGE_RESOLUTION|>--- conflicted
+++ resolved
@@ -1,388 +1,384 @@
-/*
-<<<<<<< HEAD
- * FreeRTOS Kernel V10.3.0
-=======
- * FreeRTOS Kernel V10.4.1
->>>>>>> 5cc65129
- * Copyright (C) 2017 Amazon.com, Inc. or its affiliates.  All Rights Reserved.
- *
- * Permission is hereby granted, free of charge, to any person obtaining a copy of
- * this software and associated documentation files (the "Software"), to deal in
- * the Software without restriction, including without limitation the rights to
- * use, copy, modify, merge, publish, distribute, sublicense, and/or sell copies of
- * the Software, and to permit persons to whom the Software is furnished to do so,
- * subject to the following conditions:
- *
- * The above copyright notice and this permission notice shall be included in all
- * copies or substantial portions of the Software.
- *
- * THE SOFTWARE IS PROVIDED "AS IS", WITHOUT WARRANTY OF ANY KIND, EXPRESS OR
- * IMPLIED, INCLUDING BUT NOT LIMITED TO THE WARRANTIES OF MERCHANTABILITY, FITNESS
- * FOR A PARTICULAR PURPOSE AND NONINFRINGEMENT. IN NO EVENT SHALL THE AUTHORS OR
- * COPYRIGHT HOLDERS BE LIABLE FOR ANY CLAIM, DAMAGES OR OTHER LIABILITY, WHETHER
- * IN AN ACTION OF CONTRACT, TORT OR OTHERWISE, ARISING FROM, OUT OF OR IN
- * CONNECTION WITH THE SOFTWARE OR THE USE OR OTHER DEALINGS IN THE SOFTWARE.
- *
- * http://www.FreeRTOS.org
- * http://aws.amazon.com/freertos
- *
- * 1 tab == 4 spaces!
- */
-
-/*
- * This project is a cut down version of the project described on the following
- * link.  Only the simple UDP client and server and the TCP echo clients are
- * included in the build:
- * http://www.freertos.org/FreeRTOS-Plus/FreeRTOS_Plus_TCP/examples_FreeRTOS_simulator.html
- */
-
-/* Standard includes. */
-#include <stdio.h>
-#include <time.h>
-
-/* FreeRTOS includes. */
-#include <FreeRTOS.h>
-#include "task.h"
-
-/* Demo application includes. */
-#include "FreeRTOS_IP.h"
-#include "FreeRTOS_Sockets.h"
-#include "SimpleUDPClientAndServer.h"
-#include "SimpleTCPEchoServer.h"
-#include "TCPEchoClient_SingleTasks.h"
-#include "demo_logging.h"
-
-/* Simple UDP client and server task parameters. */
-#define mainSIMPLE_UDP_CLIENT_SERVER_TASK_PRIORITY		( tskIDLE_PRIORITY )
-#define mainSIMPLE_UDP_CLIENT_SERVER_PORT				( 5005UL )
-
-/* Echo client task parameters - used for both TCP and UDP echo clients. */
-#define mainECHO_CLIENT_TASK_STACK_SIZE 				( configMINIMAL_STACK_SIZE * 2 )	/* Not used in the Windows port. */
-#define mainECHO_CLIENT_TASK_PRIORITY					( tskIDLE_PRIORITY + 1 )
-
-/* Echo server task parameters. */
-#define mainECHO_SERVER_TASK_STACK_SIZE					( configMINIMAL_STACK_SIZE * 2 )	/* Not used in the Windows port. */
-#define mainECHO_SERVER_TASK_PRIORITY					( tskIDLE_PRIORITY + 1 )
-
-/* Define a name that will be used for LLMNR and NBNS searches. */
-#define mainHOST_NAME				"RTOSDemo"
-#define mainDEVICE_NICK_NAME		"windows_demo"
-
-/* Set the following constants to 1 or 0 to define which tasks to include and
-exclude:
-
-mainCREATE_SIMPLE_UDP_CLIENT_SERVER_TASKS:  When set to 1 two UDP client tasks
-and two UDP server tasks are created.  The clients talk to the servers.  One set
-of tasks use the standard sockets interface, and the other the zero copy sockets
-interface.  These tasks are self checking and will trigger a configASSERT() if
-they detect a difference in the data that is received from that which was sent.
-As these tasks use UDP, and can therefore loose packets, they will cause
-configASSERT() to be called when they are run in a less than perfect networking
-environment.
-
-mainCREATE_TCP_ECHO_TASKS_SINGLE:  When set to 1 a set of tasks are created that
-send TCP echo requests to the standard echo port (port 7), then wait for and
-verify the echo reply, from within the same task (Tx and Rx are performed in the
-same RTOS task).  The IP address of the echo server must be configured using the
-configECHO_SERVER_ADDR0 to configECHO_SERVER_ADDR3 constants in
-FreeRTOSConfig.h.
-
-mainCREATE_TCP_ECHO_SERVER_TASK:  When set to 1 a task is created that accepts
-connections on the standard echo port (port 7), then echos back any data
-received on that connection.
-*/
-#define mainCREATE_SIMPLE_UDP_CLIENT_SERVER_TASKS	1
-#define mainCREATE_TCP_ECHO_TASKS_SINGLE			0
-#define mainCREATE_TCP_ECHO_SERVER_TASK				0
-/*-----------------------------------------------------------*/
-
-/*
- * Just seeds the simple pseudo random number generator.
- */
-static void prvSRand( UBaseType_t ulSeed );
-
-/*
- * Miscellaneous initialisation including preparing the logging and seeding the
- * random number generator.
- */
-static void prvMiscInitialisation( void );
-
-/* The default IP and MAC address used by the demo.  The address configuration
-defined here will be used if ipconfigUSE_DHCP is 0, or if ipconfigUSE_DHCP is
-1 but a DHCP server could not be contacted.  See the online documentation for
-more information. */
-static const uint8_t ucIPAddress[ 4 ] = { configIP_ADDR0, configIP_ADDR1, configIP_ADDR2, configIP_ADDR3 };
-static const uint8_t ucNetMask[ 4 ] = { configNET_MASK0, configNET_MASK1, configNET_MASK2, configNET_MASK3 };
-static const uint8_t ucGatewayAddress[ 4 ] = { configGATEWAY_ADDR0, configGATEWAY_ADDR1, configGATEWAY_ADDR2, configGATEWAY_ADDR3 };
-static const uint8_t ucDNSServerAddress[ 4 ] = { configDNS_SERVER_ADDR0, configDNS_SERVER_ADDR1, configDNS_SERVER_ADDR2, configDNS_SERVER_ADDR3 };
-
-/* Set the following constant to pdTRUE to log using the method indicated by the
-name of the constant, or pdFALSE to not log using the method indicated by the
-name of the constant.  Options include to standard out (xLogToStdout), to a disk
-file (xLogToFile), and to a UDP port (xLogToUDP).  If xLogToUDP is set to pdTRUE
-then UDP messages are sent to the IP address configured as the echo server
-address (see the configECHO_SERVER_ADDR0 definitions in FreeRTOSConfig.h) and
-the port number set by configPRINT_PORT in FreeRTOSConfig.h. */
-const BaseType_t xLogToStdout = pdTRUE, xLogToFile = pdFALSE, xLogToUDP = pdFALSE;
-
-/* Default MAC address configuration.  The demo creates a virtual network
-connection that uses this MAC address by accessing the raw Ethernet data
-to and from a real network connection on the host PC.  See the
-configNETWORK_INTERFACE_TO_USE definition for information on how to configure
-the real network connection to use. */
-const uint8_t ucMACAddress[ 6 ] = { configMAC_ADDR0, configMAC_ADDR1, configMAC_ADDR2, configMAC_ADDR3, configMAC_ADDR4, configMAC_ADDR5 };
-
-/* Use by the pseudo random number generator. */
-static UBaseType_t ulNextRand;
-
-/*-----------------------------------------------------------*/
-
-int main( void )
-{
-const uint32_t ulLongTime_ms = pdMS_TO_TICKS( 1000UL );
-
-	/*
-	 * Instructions for using this project are provided on:
-	 * http://www.freertos.org/FreeRTOS-Plus/FreeRTOS_Plus_TCP/examples_FreeRTOS_simulator.html
-	 */
-
-	/* Miscellaneous initialisation including preparing the logging and seeding
-	the random number generator. */
-	prvMiscInitialisation();
-
-	/* Initialise the network interface.
-
-	***NOTE*** Tasks that use the network are created in the network event hook
-	when the network is connected and ready for use (see the definition of
-	vApplicationIPNetworkEventHook() below).  The address values passed in here
-	are used if ipconfigUSE_DHCP is set to 0, or if ipconfigUSE_DHCP is set to 1
-	but a DHCP server cannot be	contacted. */
-	FreeRTOS_debug_printf( ( "FreeRTOS_IPInit\n" ) );
-	FreeRTOS_IPInit( ucIPAddress, ucNetMask, ucGatewayAddress, ucDNSServerAddress, ucMACAddress );
-
-	/* Start the RTOS scheduler. */
-	FreeRTOS_debug_printf( ("vTaskStartScheduler\n") );
-	vTaskStartScheduler();
-
-	/* If all is well, the scheduler will now be running, and the following
-	line will never be reached.  If the following line does execute, then
-	there was insufficient FreeRTOS heap memory available for the idle and/or
-	timer tasks	to be created.  See the memory management section on the
-	FreeRTOS web site for more details (this is standard text that is not not
-	really applicable to the Win32 simulator port). */
-	for( ;; )
-	{
-		Sleep( ulLongTime_ms );
-	}
-}
-/*-----------------------------------------------------------*/
-
-void vApplicationIdleHook( void )
-{
-const uint32_t ulMSToSleep = 1;
-
-	/* This is just a trivial example of an idle hook.  It is called on each
-	cycle of the idle task if configUSE_IDLE_HOOK is set to 1 in
-	FreeRTOSConfig.h.  It must *NOT* attempt to block.  In this case the
-	idle task just sleeps to lower the CPU usage. */
-	Sleep( ulMSToSleep );
-}
-/*-----------------------------------------------------------*/
-
-void vAssertCalled( const char *pcFile, uint32_t ulLine )
-{
-const uint32_t ulLongSleep = 1000UL;
-volatile uint32_t ulBlockVariable = 0UL;
-volatile char *pcFileName = ( volatile char *  ) pcFile;
-volatile uint32_t ulLineNumber = ulLine;
-
-	( void ) pcFileName;
-	( void ) ulLineNumber;
-
-	FreeRTOS_debug_printf( ( "vAssertCalled( %s, %ld\n", pcFile, ulLine ) );
-
-	/* Setting ulBlockVariable to a non-zero value in the debugger will allow
-	this function to be exited. */
-	taskDISABLE_INTERRUPTS();
-	{
-		while( ulBlockVariable == 0UL )
-		{
-			Sleep( ulLongSleep );
-		}
-	}
-	taskENABLE_INTERRUPTS();
-}
-/*-----------------------------------------------------------*/
-
-/* Called by FreeRTOS+TCP when the network connects or disconnects.  Disconnect
-events are only received if implemented in the MAC driver. */
-void vApplicationIPNetworkEventHook( eIPCallbackEvent_t eNetworkEvent )
-{
-uint32_t ulIPAddress, ulNetMask, ulGatewayAddress, ulDNSServerAddress;
-char cBuffer[ 16 ];
-static BaseType_t xTasksAlreadyCreated = pdFALSE;
-
-	/* If the network has just come up...*/
-	if( eNetworkEvent == eNetworkUp )
-	{
-		/* Create the tasks that use the IP stack if they have not already been
-		created. */
-		if( xTasksAlreadyCreated == pdFALSE )
-		{
-			/* See the comments above the definitions of these pre-processor
-			macros at the top of this file for a description of the individual
-			demo tasks. */
-			#if( mainCREATE_SIMPLE_UDP_CLIENT_SERVER_TASKS == 1 )
-			{
-				vStartSimpleUDPClientServerTasks( configMINIMAL_STACK_SIZE, mainSIMPLE_UDP_CLIENT_SERVER_PORT, mainSIMPLE_UDP_CLIENT_SERVER_TASK_PRIORITY );
-			}
-			#endif /* mainCREATE_SIMPLE_UDP_CLIENT_SERVER_TASKS */
-
-			#if( mainCREATE_TCP_ECHO_TASKS_SINGLE == 1 )
-			{
-				vStartTCPEchoClientTasks_SingleTasks( mainECHO_CLIENT_TASK_STACK_SIZE, mainECHO_CLIENT_TASK_PRIORITY );
-			}
-			#endif /* mainCREATE_TCP_ECHO_TASKS_SINGLE */
-
-			#if( mainCREATE_TCP_ECHO_SERVER_TASK == 1 )
-			{
-				vStartSimpleTCPServerTasks( mainECHO_SERVER_TASK_STACK_SIZE, mainECHO_SERVER_TASK_PRIORITY );
-			}
-			#endif
-
-			xTasksAlreadyCreated = pdTRUE;
-		}
-
-		/* Print out the network configuration, which may have come from a DHCP
-		server. */
-		FreeRTOS_GetAddressConfiguration( &ulIPAddress, &ulNetMask, &ulGatewayAddress, &ulDNSServerAddress );
-		FreeRTOS_inet_ntoa( ulIPAddress, cBuffer );
-		FreeRTOS_printf( ( "\r\n\r\nIP Address: %s\r\n", cBuffer ) );
-
-		FreeRTOS_inet_ntoa( ulNetMask, cBuffer );
-		FreeRTOS_printf( ( "Subnet Mask: %s\r\n", cBuffer ) );
-
-		FreeRTOS_inet_ntoa( ulGatewayAddress, cBuffer );
-		FreeRTOS_printf( ( "Gateway Address: %s\r\n", cBuffer ) );
-
-		FreeRTOS_inet_ntoa( ulDNSServerAddress, cBuffer );
-		FreeRTOS_printf( ( "DNS Server Address: %s\r\n\r\n\r\n", cBuffer ) );
-	}
-}
-/*-----------------------------------------------------------*/
-
-void vApplicationMallocFailedHook( void )
-{
-	/* Called if a call to pvPortMalloc() fails because there is insufficient
-	free memory available in the FreeRTOS heap.  pvPortMalloc() is called
-	internally by FreeRTOS API functions that create tasks, queues, software
-	timers, and semaphores.  The size of the FreeRTOS heap is set by the
-	configTOTAL_HEAP_SIZE configuration constant in FreeRTOSConfig.h. */
-	vAssertCalled( __FILE__, __LINE__ );
-}
-/*-----------------------------------------------------------*/
-
-UBaseType_t uxRand( void )
-{
-const uint32_t ulMultiplier = 0x015a4e35UL, ulIncrement = 1UL;
-
-	/* Utility function to generate a pseudo random number. */
-
-	ulNextRand = ( ulMultiplier * ulNextRand ) + ulIncrement;
-	return( ( int ) ( ulNextRand >> 16UL ) & 0x7fffUL );
-}
-/*-----------------------------------------------------------*/
-
-static void prvSRand( UBaseType_t ulSeed )
-{
-	/* Utility function to seed the pseudo random number generator. */
-	ulNextRand = ulSeed;
-}
-/*-----------------------------------------------------------*/
-
-static void prvMiscInitialisation( void )
-{
-time_t xTimeNow;
-uint32_t ulLoggingIPAddress;
-
-	ulLoggingIPAddress = FreeRTOS_inet_addr_quick( configECHO_SERVER_ADDR0, configECHO_SERVER_ADDR1, configECHO_SERVER_ADDR2, configECHO_SERVER_ADDR3 );
-	vLoggingInit( xLogToStdout, xLogToFile, xLogToUDP, ulLoggingIPAddress, configPRINT_PORT );
-
-	/* Seed the random number generator. */
-	time( &xTimeNow );
-	FreeRTOS_debug_printf( ( "Seed for randomiser: %lu\n", xTimeNow ) );
-	prvSRand( ( uint32_t ) xTimeNow );
-	FreeRTOS_debug_printf( ( "Random numbers: %08X %08X %08X %08X\n", ipconfigRAND32(), ipconfigRAND32(), ipconfigRAND32(), ipconfigRAND32() ) );
-}
-/*-----------------------------------------------------------*/
-
-#if( ipconfigUSE_LLMNR != 0 ) || ( ipconfigUSE_NBNS != 0 ) || ( ipconfigDHCP_REGISTER_HOSTNAME == 1 )
-
-	const char *pcApplicationHostnameHook( void )
-	{
-		/* Assign the name "FreeRTOS" to this network node.  This function will
-		be called during the DHCP: the machine will be registered with an IP
-		address plus this name. */
-		return mainHOST_NAME;
-	}
-
-#endif
-/*-----------------------------------------------------------*/
-
-#if( ipconfigUSE_LLMNR != 0 ) || ( ipconfigUSE_NBNS != 0 )
-
-	BaseType_t xApplicationDNSQueryHook( const char *pcName )
-	{
-	BaseType_t xReturn;
-
-		/* Determine if a name lookup is for this node.  Two names are given
-		to this node: that returned by pcApplicationHostnameHook() and that set
-		by mainDEVICE_NICK_NAME. */
-		if( _stricmp( pcName, pcApplicationHostnameHook() ) == 0 )
-		{
-			xReturn = pdPASS;
-		}
-		else if( _stricmp( pcName, mainDEVICE_NICK_NAME ) == 0 )
-		{
-			xReturn = pdPASS;
-		}
-		else
-		{
-			xReturn = pdFAIL;
-		}
-
-		return xReturn;
-	}
-
-#endif
-
-/*
- * Callback that provides the inputs necessary to generate a randomized TCP
- * Initial Sequence Number per RFC 6528.  THIS IS ONLY A DUMMY IMPLEMENTATION
- * THAT RETURNS A PSEUDO RANDOM NUMBER SO IS NOT INTENDED FOR USE IN PRODUCTION
- * SYSTEMS.
- */
-extern uint32_t ulApplicationGetNextSequenceNumber( uint32_t ulSourceAddress,
-													uint16_t usSourcePort,
-													uint32_t ulDestinationAddress,
-													uint16_t usDestinationPort )
-{
-	( void ) ulSourceAddress;
-	( void ) usSourcePort;
-	( void ) ulDestinationAddress;
-	( void ) usDestinationPort;
-
-	return uxRand();
-}
-
-/*
- * Supply a random number to FreeRTOS+TCP stack. 
- * THIS IS ONLY A DUMMY IMPLEMENTATION THAT RETURNS A PSEUDO RANDOM NUMBER 
- * SO IS NOT INTENDED FOR USE IN PRODUCTION SYSTEMS.
- */
-BaseType_t xApplicationGetRandomNumber(uint32_t* pulNumber)
-{
-	*(pulNumber) = uxRand();
-	return pdTRUE;
-}
-
+/*
+ * FreeRTOS Kernel V10.4.1
+ * Copyright (C) 2017 Amazon.com, Inc. or its affiliates.  All Rights Reserved.
+ *
+ * Permission is hereby granted, free of charge, to any person obtaining a copy of
+ * this software and associated documentation files (the "Software"), to deal in
+ * the Software without restriction, including without limitation the rights to
+ * use, copy, modify, merge, publish, distribute, sublicense, and/or sell copies of
+ * the Software, and to permit persons to whom the Software is furnished to do so,
+ * subject to the following conditions:
+ *
+ * The above copyright notice and this permission notice shall be included in all
+ * copies or substantial portions of the Software.
+ *
+ * THE SOFTWARE IS PROVIDED "AS IS", WITHOUT WARRANTY OF ANY KIND, EXPRESS OR
+ * IMPLIED, INCLUDING BUT NOT LIMITED TO THE WARRANTIES OF MERCHANTABILITY, FITNESS
+ * FOR A PARTICULAR PURPOSE AND NONINFRINGEMENT. IN NO EVENT SHALL THE AUTHORS OR
+ * COPYRIGHT HOLDERS BE LIABLE FOR ANY CLAIM, DAMAGES OR OTHER LIABILITY, WHETHER
+ * IN AN ACTION OF CONTRACT, TORT OR OTHERWISE, ARISING FROM, OUT OF OR IN
+ * CONNECTION WITH THE SOFTWARE OR THE USE OR OTHER DEALINGS IN THE SOFTWARE.
+ *
+ * http://www.FreeRTOS.org
+ * http://aws.amazon.com/freertos
+ *
+ * 1 tab == 4 spaces!
+ */
+
+/*
+ * This project is a cut down version of the project described on the following
+ * link.  Only the simple UDP client and server and the TCP echo clients are
+ * included in the build:
+ * http://www.freertos.org/FreeRTOS-Plus/FreeRTOS_Plus_TCP/examples_FreeRTOS_simulator.html
+ */
+
+/* Standard includes. */
+#include <stdio.h>
+#include <time.h>
+
+/* FreeRTOS includes. */
+#include <FreeRTOS.h>
+#include "task.h"
+
+/* Demo application includes. */
+#include "FreeRTOS_IP.h"
+#include "FreeRTOS_Sockets.h"
+#include "SimpleUDPClientAndServer.h"
+#include "SimpleTCPEchoServer.h"
+#include "TCPEchoClient_SingleTasks.h"
+#include "demo_logging.h"
+
+/* Simple UDP client and server task parameters. */
+#define mainSIMPLE_UDP_CLIENT_SERVER_TASK_PRIORITY		( tskIDLE_PRIORITY )
+#define mainSIMPLE_UDP_CLIENT_SERVER_PORT				( 5005UL )
+
+/* Echo client task parameters - used for both TCP and UDP echo clients. */
+#define mainECHO_CLIENT_TASK_STACK_SIZE 				( configMINIMAL_STACK_SIZE * 2 )	/* Not used in the Windows port. */
+#define mainECHO_CLIENT_TASK_PRIORITY					( tskIDLE_PRIORITY + 1 )
+
+/* Echo server task parameters. */
+#define mainECHO_SERVER_TASK_STACK_SIZE					( configMINIMAL_STACK_SIZE * 2 )	/* Not used in the Windows port. */
+#define mainECHO_SERVER_TASK_PRIORITY					( tskIDLE_PRIORITY + 1 )
+
+/* Define a name that will be used for LLMNR and NBNS searches. */
+#define mainHOST_NAME				"RTOSDemo"
+#define mainDEVICE_NICK_NAME		"windows_demo"
+
+/* Set the following constants to 1 or 0 to define which tasks to include and
+exclude:
+
+mainCREATE_SIMPLE_UDP_CLIENT_SERVER_TASKS:  When set to 1 two UDP client tasks
+and two UDP server tasks are created.  The clients talk to the servers.  One set
+of tasks use the standard sockets interface, and the other the zero copy sockets
+interface.  These tasks are self checking and will trigger a configASSERT() if
+they detect a difference in the data that is received from that which was sent.
+As these tasks use UDP, and can therefore loose packets, they will cause
+configASSERT() to be called when they are run in a less than perfect networking
+environment.
+
+mainCREATE_TCP_ECHO_TASKS_SINGLE:  When set to 1 a set of tasks are created that
+send TCP echo requests to the standard echo port (port 7), then wait for and
+verify the echo reply, from within the same task (Tx and Rx are performed in the
+same RTOS task).  The IP address of the echo server must be configured using the
+configECHO_SERVER_ADDR0 to configECHO_SERVER_ADDR3 constants in
+FreeRTOSConfig.h.
+
+mainCREATE_TCP_ECHO_SERVER_TASK:  When set to 1 a task is created that accepts
+connections on the standard echo port (port 7), then echos back any data
+received on that connection.
+*/
+#define mainCREATE_SIMPLE_UDP_CLIENT_SERVER_TASKS	1
+#define mainCREATE_TCP_ECHO_TASKS_SINGLE			0
+#define mainCREATE_TCP_ECHO_SERVER_TASK				0
+/*-----------------------------------------------------------*/
+
+/*
+ * Just seeds the simple pseudo random number generator.
+ */
+static void prvSRand( UBaseType_t ulSeed );
+
+/*
+ * Miscellaneous initialisation including preparing the logging and seeding the
+ * random number generator.
+ */
+static void prvMiscInitialisation( void );
+
+/* The default IP and MAC address used by the demo.  The address configuration
+defined here will be used if ipconfigUSE_DHCP is 0, or if ipconfigUSE_DHCP is
+1 but a DHCP server could not be contacted.  See the online documentation for
+more information. */
+static const uint8_t ucIPAddress[ 4 ] = { configIP_ADDR0, configIP_ADDR1, configIP_ADDR2, configIP_ADDR3 };
+static const uint8_t ucNetMask[ 4 ] = { configNET_MASK0, configNET_MASK1, configNET_MASK2, configNET_MASK3 };
+static const uint8_t ucGatewayAddress[ 4 ] = { configGATEWAY_ADDR0, configGATEWAY_ADDR1, configGATEWAY_ADDR2, configGATEWAY_ADDR3 };
+static const uint8_t ucDNSServerAddress[ 4 ] = { configDNS_SERVER_ADDR0, configDNS_SERVER_ADDR1, configDNS_SERVER_ADDR2, configDNS_SERVER_ADDR3 };
+
+/* Set the following constant to pdTRUE to log using the method indicated by the
+name of the constant, or pdFALSE to not log using the method indicated by the
+name of the constant.  Options include to standard out (xLogToStdout), to a disk
+file (xLogToFile), and to a UDP port (xLogToUDP).  If xLogToUDP is set to pdTRUE
+then UDP messages are sent to the IP address configured as the echo server
+address (see the configECHO_SERVER_ADDR0 definitions in FreeRTOSConfig.h) and
+the port number set by configPRINT_PORT in FreeRTOSConfig.h. */
+const BaseType_t xLogToStdout = pdTRUE, xLogToFile = pdFALSE, xLogToUDP = pdFALSE;
+
+/* Default MAC address configuration.  The demo creates a virtual network
+connection that uses this MAC address by accessing the raw Ethernet data
+to and from a real network connection on the host PC.  See the
+configNETWORK_INTERFACE_TO_USE definition for information on how to configure
+the real network connection to use. */
+const uint8_t ucMACAddress[ 6 ] = { configMAC_ADDR0, configMAC_ADDR1, configMAC_ADDR2, configMAC_ADDR3, configMAC_ADDR4, configMAC_ADDR5 };
+
+/* Use by the pseudo random number generator. */
+static UBaseType_t ulNextRand;
+
+/*-----------------------------------------------------------*/
+
+int main( void )
+{
+const uint32_t ulLongTime_ms = pdMS_TO_TICKS( 1000UL );
+
+	/*
+	 * Instructions for using this project are provided on:
+	 * http://www.freertos.org/FreeRTOS-Plus/FreeRTOS_Plus_TCP/examples_FreeRTOS_simulator.html
+	 */
+
+	/* Miscellaneous initialisation including preparing the logging and seeding
+	the random number generator. */
+	prvMiscInitialisation();
+
+	/* Initialise the network interface.
+
+	***NOTE*** Tasks that use the network are created in the network event hook
+	when the network is connected and ready for use (see the definition of
+	vApplicationIPNetworkEventHook() below).  The address values passed in here
+	are used if ipconfigUSE_DHCP is set to 0, or if ipconfigUSE_DHCP is set to 1
+	but a DHCP server cannot be	contacted. */
+	FreeRTOS_debug_printf( ( "FreeRTOS_IPInit\n" ) );
+	FreeRTOS_IPInit( ucIPAddress, ucNetMask, ucGatewayAddress, ucDNSServerAddress, ucMACAddress );
+
+	/* Start the RTOS scheduler. */
+	FreeRTOS_debug_printf( ("vTaskStartScheduler\n") );
+	vTaskStartScheduler();
+
+	/* If all is well, the scheduler will now be running, and the following
+	line will never be reached.  If the following line does execute, then
+	there was insufficient FreeRTOS heap memory available for the idle and/or
+	timer tasks	to be created.  See the memory management section on the
+	FreeRTOS web site for more details (this is standard text that is not not
+	really applicable to the Win32 simulator port). */
+	for( ;; )
+	{
+		Sleep( ulLongTime_ms );
+	}
+}
+/*-----------------------------------------------------------*/
+
+void vApplicationIdleHook( void )
+{
+const uint32_t ulMSToSleep = 1;
+
+	/* This is just a trivial example of an idle hook.  It is called on each
+	cycle of the idle task if configUSE_IDLE_HOOK is set to 1 in
+	FreeRTOSConfig.h.  It must *NOT* attempt to block.  In this case the
+	idle task just sleeps to lower the CPU usage. */
+	Sleep( ulMSToSleep );
+}
+/*-----------------------------------------------------------*/
+
+void vAssertCalled( const char *pcFile, uint32_t ulLine )
+{
+const uint32_t ulLongSleep = 1000UL;
+volatile uint32_t ulBlockVariable = 0UL;
+volatile char *pcFileName = ( volatile char *  ) pcFile;
+volatile uint32_t ulLineNumber = ulLine;
+
+	( void ) pcFileName;
+	( void ) ulLineNumber;
+
+	FreeRTOS_debug_printf( ( "vAssertCalled( %s, %ld\n", pcFile, ulLine ) );
+
+	/* Setting ulBlockVariable to a non-zero value in the debugger will allow
+	this function to be exited. */
+	taskDISABLE_INTERRUPTS();
+	{
+		while( ulBlockVariable == 0UL )
+		{
+			Sleep( ulLongSleep );
+		}
+	}
+	taskENABLE_INTERRUPTS();
+}
+/*-----------------------------------------------------------*/
+
+/* Called by FreeRTOS+TCP when the network connects or disconnects.  Disconnect
+events are only received if implemented in the MAC driver. */
+void vApplicationIPNetworkEventHook( eIPCallbackEvent_t eNetworkEvent )
+{
+uint32_t ulIPAddress, ulNetMask, ulGatewayAddress, ulDNSServerAddress;
+char cBuffer[ 16 ];
+static BaseType_t xTasksAlreadyCreated = pdFALSE;
+
+	/* If the network has just come up...*/
+	if( eNetworkEvent == eNetworkUp )
+	{
+		/* Create the tasks that use the IP stack if they have not already been
+		created. */
+		if( xTasksAlreadyCreated == pdFALSE )
+		{
+			/* See the comments above the definitions of these pre-processor
+			macros at the top of this file for a description of the individual
+			demo tasks. */
+			#if( mainCREATE_SIMPLE_UDP_CLIENT_SERVER_TASKS == 1 )
+			{
+				vStartSimpleUDPClientServerTasks( configMINIMAL_STACK_SIZE, mainSIMPLE_UDP_CLIENT_SERVER_PORT, mainSIMPLE_UDP_CLIENT_SERVER_TASK_PRIORITY );
+			}
+			#endif /* mainCREATE_SIMPLE_UDP_CLIENT_SERVER_TASKS */
+
+			#if( mainCREATE_TCP_ECHO_TASKS_SINGLE == 1 )
+			{
+				vStartTCPEchoClientTasks_SingleTasks( mainECHO_CLIENT_TASK_STACK_SIZE, mainECHO_CLIENT_TASK_PRIORITY );
+			}
+			#endif /* mainCREATE_TCP_ECHO_TASKS_SINGLE */
+
+			#if( mainCREATE_TCP_ECHO_SERVER_TASK == 1 )
+			{
+				vStartSimpleTCPServerTasks( mainECHO_SERVER_TASK_STACK_SIZE, mainECHO_SERVER_TASK_PRIORITY );
+			}
+			#endif
+
+			xTasksAlreadyCreated = pdTRUE;
+		}
+
+		/* Print out the network configuration, which may have come from a DHCP
+		server. */
+		FreeRTOS_GetAddressConfiguration( &ulIPAddress, &ulNetMask, &ulGatewayAddress, &ulDNSServerAddress );
+		FreeRTOS_inet_ntoa( ulIPAddress, cBuffer );
+		FreeRTOS_printf( ( "\r\n\r\nIP Address: %s\r\n", cBuffer ) );
+
+		FreeRTOS_inet_ntoa( ulNetMask, cBuffer );
+		FreeRTOS_printf( ( "Subnet Mask: %s\r\n", cBuffer ) );
+
+		FreeRTOS_inet_ntoa( ulGatewayAddress, cBuffer );
+		FreeRTOS_printf( ( "Gateway Address: %s\r\n", cBuffer ) );
+
+		FreeRTOS_inet_ntoa( ulDNSServerAddress, cBuffer );
+		FreeRTOS_printf( ( "DNS Server Address: %s\r\n\r\n\r\n", cBuffer ) );
+	}
+}
+/*-----------------------------------------------------------*/
+
+void vApplicationMallocFailedHook( void )
+{
+	/* Called if a call to pvPortMalloc() fails because there is insufficient
+	free memory available in the FreeRTOS heap.  pvPortMalloc() is called
+	internally by FreeRTOS API functions that create tasks, queues, software
+	timers, and semaphores.  The size of the FreeRTOS heap is set by the
+	configTOTAL_HEAP_SIZE configuration constant in FreeRTOSConfig.h. */
+	vAssertCalled( __FILE__, __LINE__ );
+}
+/*-----------------------------------------------------------*/
+
+UBaseType_t uxRand( void )
+{
+const uint32_t ulMultiplier = 0x015a4e35UL, ulIncrement = 1UL;
+
+	/* Utility function to generate a pseudo random number. */
+
+	ulNextRand = ( ulMultiplier * ulNextRand ) + ulIncrement;
+	return( ( int ) ( ulNextRand >> 16UL ) & 0x7fffUL );
+}
+/*-----------------------------------------------------------*/
+
+static void prvSRand( UBaseType_t ulSeed )
+{
+	/* Utility function to seed the pseudo random number generator. */
+	ulNextRand = ulSeed;
+}
+/*-----------------------------------------------------------*/
+
+static void prvMiscInitialisation( void )
+{
+time_t xTimeNow;
+uint32_t ulLoggingIPAddress;
+
+	ulLoggingIPAddress = FreeRTOS_inet_addr_quick( configECHO_SERVER_ADDR0, configECHO_SERVER_ADDR1, configECHO_SERVER_ADDR2, configECHO_SERVER_ADDR3 );
+	vLoggingInit( xLogToStdout, xLogToFile, xLogToUDP, ulLoggingIPAddress, configPRINT_PORT );
+
+	/* Seed the random number generator. */
+	time( &xTimeNow );
+	FreeRTOS_debug_printf( ( "Seed for randomiser: %lu\n", xTimeNow ) );
+	prvSRand( ( uint32_t ) xTimeNow );
+	FreeRTOS_debug_printf( ( "Random numbers: %08X %08X %08X %08X\n", ipconfigRAND32(), ipconfigRAND32(), ipconfigRAND32(), ipconfigRAND32() ) );
+}
+/*-----------------------------------------------------------*/
+
+#if( ipconfigUSE_LLMNR != 0 ) || ( ipconfigUSE_NBNS != 0 ) || ( ipconfigDHCP_REGISTER_HOSTNAME == 1 )
+
+	const char *pcApplicationHostnameHook( void )
+	{
+		/* Assign the name "FreeRTOS" to this network node.  This function will
+		be called during the DHCP: the machine will be registered with an IP
+		address plus this name. */
+		return mainHOST_NAME;
+	}
+
+#endif
+/*-----------------------------------------------------------*/
+
+#if( ipconfigUSE_LLMNR != 0 ) || ( ipconfigUSE_NBNS != 0 )
+
+	BaseType_t xApplicationDNSQueryHook( const char *pcName )
+	{
+	BaseType_t xReturn;
+
+		/* Determine if a name lookup is for this node.  Two names are given
+		to this node: that returned by pcApplicationHostnameHook() and that set
+		by mainDEVICE_NICK_NAME. */
+		if( _stricmp( pcName, pcApplicationHostnameHook() ) == 0 )
+		{
+			xReturn = pdPASS;
+		}
+		else if( _stricmp( pcName, mainDEVICE_NICK_NAME ) == 0 )
+		{
+			xReturn = pdPASS;
+		}
+		else
+		{
+			xReturn = pdFAIL;
+		}
+
+		return xReturn;
+	}
+
+#endif
+
+/*
+ * Callback that provides the inputs necessary to generate a randomized TCP
+ * Initial Sequence Number per RFC 6528.  THIS IS ONLY A DUMMY IMPLEMENTATION
+ * THAT RETURNS A PSEUDO RANDOM NUMBER SO IS NOT INTENDED FOR USE IN PRODUCTION
+ * SYSTEMS.
+ */
+extern uint32_t ulApplicationGetNextSequenceNumber( uint32_t ulSourceAddress,
+													uint16_t usSourcePort,
+													uint32_t ulDestinationAddress,
+													uint16_t usDestinationPort )
+{
+	( void ) ulSourceAddress;
+	( void ) usSourcePort;
+	( void ) ulDestinationAddress;
+	( void ) usDestinationPort;
+
+	return uxRand();
+}
+
+/*
+ * Supply a random number to FreeRTOS+TCP stack. 
+ * THIS IS ONLY A DUMMY IMPLEMENTATION THAT RETURNS A PSEUDO RANDOM NUMBER 
+ * SO IS NOT INTENDED FOR USE IN PRODUCTION SYSTEMS.
+ */
+BaseType_t xApplicationGetRandomNumber(uint32_t* pulNumber)
+{
+	*(pulNumber) = uxRand();
+	return pdTRUE;
+}
+