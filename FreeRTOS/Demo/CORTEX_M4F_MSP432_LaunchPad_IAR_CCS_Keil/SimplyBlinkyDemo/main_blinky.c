--- conflicted
+++ resolved
@@ -1,313 +1,309 @@
-/*
-<<<<<<< HEAD
- * FreeRTOS Kernel V10.3.0
-=======
- * FreeRTOS Kernel V10.4.1
->>>>>>> 5cc65129
- * Copyright (C) 2020 Amazon.com, Inc. or its affiliates.  All Rights Reserved.
- *
- * Permission is hereby granted, free of charge, to any person obtaining a copy of
- * this software and associated documentation files (the "Software"), to deal in
- * the Software without restriction, including without limitation the rights to
- * use, copy, modify, merge, publish, distribute, sublicense, and/or sell copies of
- * the Software, and to permit persons to whom the Software is furnished to do so,
- * subject to the following conditions:
- *
- * The above copyright notice and this permission notice shall be included in all
- * copies or substantial portions of the Software.
- *
- * THE SOFTWARE IS PROVIDED "AS IS", WITHOUT WARRANTY OF ANY KIND, EXPRESS OR
- * IMPLIED, INCLUDING BUT NOT LIMITED TO THE WARRANTIES OF MERCHANTABILITY, FITNESS
- * FOR A PARTICULAR PURPOSE AND NONINFRINGEMENT. IN NO EVENT SHALL THE AUTHORS OR
- * COPYRIGHT HOLDERS BE LIABLE FOR ANY CLAIM, DAMAGES OR OTHER LIABILITY, WHETHER
- * IN AN ACTION OF CONTRACT, TORT OR OTHERWISE, ARISING FROM, OUT OF OR IN
- * CONNECTION WITH THE SOFTWARE OR THE USE OR OTHER DEALINGS IN THE SOFTWARE.
- *
- * http://www.FreeRTOS.org
- * http://aws.amazon.com/freertos
- *
- * 1 tab == 4 spaces!
- */
-
-/******************************************************************************
- * NOTE 1:  This project provides two demo applications.  A simple blinky style
- * project, and a more comprehensive test and demo application.  The
- * configCREATE_SIMPLE_TICKLESS_DEMO setting in FreeRTOSConfig.h is used to
- * select between the two.  See the notes on using
- * configCREATE_SIMPLE_TICKLESS_DEMO in main.c.  This file implements the
- * simply blinky style version.
- *
- * The blinky demo uses FreeRTOS's tickless idle mode to reduce power 
- * consumption.  See the notes on the web page below regarding the difference
- * in power saving that can be achieved between using the generic tickless
- * implementation (as used by the blinky demo) and a tickless implementation
- * that is tailored specifically to the MSP432.
- * 
- * See http://www.FreeRTOS.org/TI_MSP432_Free_RTOS_Demo.html for instructions.
- *
- * NOTE 2:  This file only contains the source code that is specific to the
- * basic demo.  Generic functions, such FreeRTOS hook functions, and functions
- * required to configure the hardware, are defined in main.c.
- ******************************************************************************
- *
- * main_blinky() creates one queue, and two tasks.  It then starts the
- * scheduler.
- *
- * The Queue Send Task:
- * The queue send task is implemented by the prvQueueSendTask() function in
- * this file.  prvQueueSendTask() sits in a loop that causes it to repeatedly
- * block for 200 milliseconds, before sending the value 100 to the queue that
- * was created within main_blinky().  Once the value is sent, the task loops
- * back around to block for another 200 milliseconds.
- *
- * The Queue Receive Task:
- * The queue receive task is implemented by the prvQueueReceiveTask() function
- * in this file.  prvQueueReceiveTask() sits in a loop where it repeatedly
- * blocks on attempts to read data from the queue that was created within
- * main_blinky().  When data is received, the task checks the value of the
- * data, and if the value equals the expected 100, toggles the LED.  The 'block
- * time' parameter passed to the queue receive function specifies that the
- * task should be held in the Blocked state indefinitely to wait for data to
- * be available on the queue.  The queue receive task will only leave the
- * Blocked state when the queue send task writes to the queue.  As the queue
- * send task writes to the queue every 200 milliseconds, the queue receive
- * task leaves the Blocked state every 200 milliseconds, and therefore toggles
- * the LED every 200 milliseconds.
- */
-
-/* Standard includes. */
-#include <stdio.h>
-
-/* Kernel includes. */
-#include "FreeRTOS.h"
-#include "task.h"
-#include "semphr.h"
-
-/* TI includes. */
-#include "gpio.h"
-
-/* Priorities at which the tasks are created. */
-#define mainQUEUE_RECEIVE_TASK_PRIORITY		( tskIDLE_PRIORITY + 2 )
-#define	mainQUEUE_SEND_TASK_PRIORITY		( tskIDLE_PRIORITY + 1 )
-
-/* The rate at which data is sent to the queue.  The 200ms value is converted
-to ticks using the portTICK_PERIOD_MS constant. */
-#define mainQUEUE_SEND_FREQUENCY_MS			( pdMS_TO_TICKS( 1000UL ) )
-
-/* The number of items the queue can hold.  This is 1 as the receive task
-will remove items as they are added, meaning the send task should always find
-the queue empty. */
-#define mainQUEUE_LENGTH					( 1 )
-
-/* Values passed to the two tasks just to check the task parameter
-functionality. */
-#define mainQUEUE_SEND_PARAMETER			( 0x1111UL )
-#define mainQUEUE_RECEIVE_PARAMETER			( 0x22UL )
-
-/*-----------------------------------------------------------*/
-
-/*
- * The tasks as described in the comments at the top of this file.
- */
-static void prvQueueReceiveTask( void *pvParameters );
-static void prvQueueSendTask( void *pvParameters );
-
-/*
- * Called by main() to create the simply blinky style application if
- * configCREATE_SIMPLE_TICKLESS_DEMO is set to 1.
- */
-void main_blinky( void );
-
-/*
- * The full demo configures the clocks for maximum frequency, wheras this blinky
- * demo uses a slower clock as it also uses low power features.
- */
-static void prvConfigureClocks( void );
-
-/* 
- * Configure a button to generate interrupts (for test purposes).  This is done
- * to test waking on an interrupt other than the systick interrupt in tickless
- * idle mode.
- */
-static void prvConfigureButton( void );
-
-/*-----------------------------------------------------------*/
-
-/* The queue used by both tasks. */
-static QueueHandle_t xQueue = NULL;
-
-/*-----------------------------------------------------------*/
-
-void main_blinky( void )
-{
-	/* See http://www.FreeRTOS.org/TI_MSP432_Free_RTOS_Demo.html for 
-	instructions and notes regarding the difference in power saving that can be 
-	achieved between using the generic tickless RTOS implementation (as used by 
-	the blinky demo) and a tickless RTOS implementation that is tailored 
-	specifically to the MSP432. */
-
-	/* The full demo configures the clocks for maximum frequency, wheras this
-	blinky demo uses a slower clock as it also uses low power features. */
-	prvConfigureClocks();
-	
-	/* Configure a button to generate interrupts (for test purposes). */
-	prvConfigureButton();
-
-	/* Create the queue. */
-	xQueue = xQueueCreate( mainQUEUE_LENGTH, sizeof( uint32_t ) );
-
-	if( xQueue != NULL )
-	{
-		/* Start the two tasks as described in the comments at the top of this
-		file. */
-		xTaskCreate( prvQueueReceiveTask,					/* The function that implements the task. */
-					"Rx", 									/* The text name assigned to the task - for debug only as it is not used by the kernel. */
-					configMINIMAL_STACK_SIZE, 				/* The size of the stack to allocate to the task. */
-					( void * ) mainQUEUE_RECEIVE_PARAMETER, /* The parameter passed to the task - just to check the functionality. */
-					mainQUEUE_RECEIVE_TASK_PRIORITY, 		/* The priority assigned to the task. */
-					NULL );									/* The task handle is not required, so NULL is passed. */
-
-		xTaskCreate( prvQueueSendTask, "TX", configMINIMAL_STACK_SIZE, ( void * ) mainQUEUE_SEND_PARAMETER, mainQUEUE_SEND_TASK_PRIORITY, NULL );
-
-		/* Start the tasks and timer running. */
-		vTaskStartScheduler();
-	}
-
-	/* If all is well, the scheduler will now be running, and the following
-	line will never be reached.  If the following line does execute, then
-	there was insufficient FreeRTOS heap memory available for the idle and/or
-	timer tasks	to be created.  See the memory management section on the
-	FreeRTOS web site for more details. */
-	for( ;; );
-}
-/*-----------------------------------------------------------*/
-
-static void prvQueueSendTask( void *pvParameters )
-{
-TickType_t xNextWakeTime;
-const unsigned long ulValueToSend = 100UL;
-
-	/* Check the task parameter is as expected. */
-	configASSERT( ( ( unsigned long ) pvParameters ) == mainQUEUE_SEND_PARAMETER );
-
-	/* Initialise xNextWakeTime - this only needs to be done once. */
-	xNextWakeTime = xTaskGetTickCount();
-
-	for( ;; )
-	{
-		/* Place this task in the blocked state until it is time to run again.
-		The block time is specified in ticks, the constant used converts ticks
-		to ms.  While in the Blocked state this task will not consume any CPU
-		time. */
-		vTaskDelayUntil( &xNextWakeTime, mainQUEUE_SEND_FREQUENCY_MS );
-
-		/* Send to the queue - causing the queue receive task to unblock and
-		toggle the LED.  0 is used as the block time so the sending operation
-		will not block - it shouldn't need to block as the queue should always
-		be empty at this point in the code. */
-		xQueueSend( xQueue, &ulValueToSend, 0U );
-	}
-}
-/*-----------------------------------------------------------*/
-
-static void prvQueueReceiveTask( void *pvParameters )
-{
-unsigned long ulReceivedValue;
-static const TickType_t xShortBlock = pdMS_TO_TICKS( 50 );
-
-	/* Check the task parameter is as expected. */
-	configASSERT( ( ( unsigned long ) pvParameters ) == mainQUEUE_RECEIVE_PARAMETER );
-
-	for( ;; )
-	{
-		/* Wait until something arrives in the queue - this task will block
-		indefinitely provided INCLUDE_vTaskSuspend is set to 1 in
-		FreeRTOSConfig.h. */
-		xQueueReceive( xQueue, &ulReceivedValue, portMAX_DELAY );
-
-		/*  To get here something must have been received from the queue, but
-		is it the expected value?  If it is, toggle the LED. */
-		if( ulReceivedValue == 100UL )
-		{
-			/* Blip the LED for a short while so as not to use too much
-			power. */
-			configTOGGLE_LED();
-			vTaskDelay( xShortBlock );
-			configTOGGLE_LED();
-			ulReceivedValue = 0U;
-		}
-	}
-}
-/*-----------------------------------------------------------*/
-
-static void prvConfigureClocks( void )
-{
-	/* The full demo configures the clocks for maximum frequency, wheras this
-	blinky demo uses a slower clock as it also uses low power features.
-
-	From the datasheet:  For AM_LDO_VCORE0 and AM_DCDC_VCORE0 modes, the maximum
-	CPU operating frequency is 24 MHz and maximum input clock frequency for
-	peripherals is 12 MHz. */
-	FlashCtl_setWaitState( FLASH_BANK0, 2 );
-	FlashCtl_setWaitState( FLASH_BANK1, 2 );
-	CS_setDCOCenteredFrequency( CS_DCO_FREQUENCY_3 );
-	CS_initClockSignal( CS_HSMCLK, CS_DCOCLK_SELECT, CS_CLOCK_DIVIDER_1 );
-	CS_initClockSignal( CS_SMCLK, CS_DCOCLK_SELECT, CS_CLOCK_DIVIDER_1 );
-	CS_initClockSignal( CS_MCLK, CS_DCOCLK_SELECT, CS_CLOCK_DIVIDER_1 );
-	CS_initClockSignal( CS_ACLK, CS_REFOCLK_SELECT, CS_CLOCK_DIVIDER_1 );
-
-	/* The lower frequency allows the use of CVORE level 0. */
-	PCM_setCoreVoltageLevel( PCM_VCORE0 );
-}
-/*-----------------------------------------------------------*/
-
-static void prvConfigureButton( void )
-{
-volatile uint8_t ucPin;
-
-	/* Configure button S1 to generate interrupts.  This is done to test the
-	code path were low power mode is exited for a reason other than a tick
-	interrupt. */
-	GPIO_setAsInputPinWithPullUpResistor( GPIO_PORT_P1, GPIO_PIN1 );
-	GPIO_enableInterrupt( GPIO_PORT_P1, GPIO_PIN1 );
-	Interrupt_enableInterrupt( INT_PORT1 );
-}
-/*-----------------------------------------------------------*/
-
-void PORT1_IRQHandler( void )
-{
-static volatile uint32_t ux = 0;
-	
-	/* This is the handler for interrupt generated by the button.  The 
-	interrupt is only used to bring the MCU out of low power mode.  It
-	doesn't perform any other function.  The ux increment is just to
-	have something to set breakpoints on and check the interrupt is
-	executing. */
-	ux++;
-	
-	/* Clear the interrupt. */
-	( void ) P1->IV;
-}
-/*-----------------------------------------------------------*/
-
-void vPreSleepProcessing( uint32_t ulExpectedIdleTime )
-{
-}
-/*-----------------------------------------------------------*/
-
-#if( configCREATE_SIMPLE_TICKLESS_DEMO == 1 )
-
-	void vApplicationTickHook( void )
-	{
-		/* This function will be called by each tick interrupt if
-		configUSE_TICK_HOOK is set to 1 in FreeRTOSConfig.h.  User code can be
-		added here, but the tick hook is called from an interrupt context, so
-		code must not attempt to block, and only the interrupt safe FreeRTOS API
-		functions can be used (those that end in FromISR()). */
-
-		/* Only the full demo uses the tick hook so there is no code is
-		executed here. */
-	}
-
-#endif
-
+/*
+ * FreeRTOS Kernel V10.4.1
+ * Copyright (C) 2020 Amazon.com, Inc. or its affiliates.  All Rights Reserved.
+ *
+ * Permission is hereby granted, free of charge, to any person obtaining a copy of
+ * this software and associated documentation files (the "Software"), to deal in
+ * the Software without restriction, including without limitation the rights to
+ * use, copy, modify, merge, publish, distribute, sublicense, and/or sell copies of
+ * the Software, and to permit persons to whom the Software is furnished to do so,
+ * subject to the following conditions:
+ *
+ * The above copyright notice and this permission notice shall be included in all
+ * copies or substantial portions of the Software.
+ *
+ * THE SOFTWARE IS PROVIDED "AS IS", WITHOUT WARRANTY OF ANY KIND, EXPRESS OR
+ * IMPLIED, INCLUDING BUT NOT LIMITED TO THE WARRANTIES OF MERCHANTABILITY, FITNESS
+ * FOR A PARTICULAR PURPOSE AND NONINFRINGEMENT. IN NO EVENT SHALL THE AUTHORS OR
+ * COPYRIGHT HOLDERS BE LIABLE FOR ANY CLAIM, DAMAGES OR OTHER LIABILITY, WHETHER
+ * IN AN ACTION OF CONTRACT, TORT OR OTHERWISE, ARISING FROM, OUT OF OR IN
+ * CONNECTION WITH THE SOFTWARE OR THE USE OR OTHER DEALINGS IN THE SOFTWARE.
+ *
+ * http://www.FreeRTOS.org
+ * http://aws.amazon.com/freertos
+ *
+ * 1 tab == 4 spaces!
+ */
+
+/******************************************************************************
+ * NOTE 1:  This project provides two demo applications.  A simple blinky style
+ * project, and a more comprehensive test and demo application.  The
+ * configCREATE_SIMPLE_TICKLESS_DEMO setting in FreeRTOSConfig.h is used to
+ * select between the two.  See the notes on using
+ * configCREATE_SIMPLE_TICKLESS_DEMO in main.c.  This file implements the
+ * simply blinky style version.
+ *
+ * The blinky demo uses FreeRTOS's tickless idle mode to reduce power 
+ * consumption.  See the notes on the web page below regarding the difference
+ * in power saving that can be achieved between using the generic tickless
+ * implementation (as used by the blinky demo) and a tickless implementation
+ * that is tailored specifically to the MSP432.
+ * 
+ * See http://www.FreeRTOS.org/TI_MSP432_Free_RTOS_Demo.html for instructions.
+ *
+ * NOTE 2:  This file only contains the source code that is specific to the
+ * basic demo.  Generic functions, such FreeRTOS hook functions, and functions
+ * required to configure the hardware, are defined in main.c.
+ ******************************************************************************
+ *
+ * main_blinky() creates one queue, and two tasks.  It then starts the
+ * scheduler.
+ *
+ * The Queue Send Task:
+ * The queue send task is implemented by the prvQueueSendTask() function in
+ * this file.  prvQueueSendTask() sits in a loop that causes it to repeatedly
+ * block for 200 milliseconds, before sending the value 100 to the queue that
+ * was created within main_blinky().  Once the value is sent, the task loops
+ * back around to block for another 200 milliseconds.
+ *
+ * The Queue Receive Task:
+ * The queue receive task is implemented by the prvQueueReceiveTask() function
+ * in this file.  prvQueueReceiveTask() sits in a loop where it repeatedly
+ * blocks on attempts to read data from the queue that was created within
+ * main_blinky().  When data is received, the task checks the value of the
+ * data, and if the value equals the expected 100, toggles the LED.  The 'block
+ * time' parameter passed to the queue receive function specifies that the
+ * task should be held in the Blocked state indefinitely to wait for data to
+ * be available on the queue.  The queue receive task will only leave the
+ * Blocked state when the queue send task writes to the queue.  As the queue
+ * send task writes to the queue every 200 milliseconds, the queue receive
+ * task leaves the Blocked state every 200 milliseconds, and therefore toggles
+ * the LED every 200 milliseconds.
+ */
+
+/* Standard includes. */
+#include <stdio.h>
+
+/* Kernel includes. */
+#include "FreeRTOS.h"
+#include "task.h"
+#include "semphr.h"
+
+/* TI includes. */
+#include "gpio.h"
+
+/* Priorities at which the tasks are created. */
+#define mainQUEUE_RECEIVE_TASK_PRIORITY		( tskIDLE_PRIORITY + 2 )
+#define	mainQUEUE_SEND_TASK_PRIORITY		( tskIDLE_PRIORITY + 1 )
+
+/* The rate at which data is sent to the queue.  The 200ms value is converted
+to ticks using the portTICK_PERIOD_MS constant. */
+#define mainQUEUE_SEND_FREQUENCY_MS			( pdMS_TO_TICKS( 1000UL ) )
+
+/* The number of items the queue can hold.  This is 1 as the receive task
+will remove items as they are added, meaning the send task should always find
+the queue empty. */
+#define mainQUEUE_LENGTH					( 1 )
+
+/* Values passed to the two tasks just to check the task parameter
+functionality. */
+#define mainQUEUE_SEND_PARAMETER			( 0x1111UL )
+#define mainQUEUE_RECEIVE_PARAMETER			( 0x22UL )
+
+/*-----------------------------------------------------------*/
+
+/*
+ * The tasks as described in the comments at the top of this file.
+ */
+static void prvQueueReceiveTask( void *pvParameters );
+static void prvQueueSendTask( void *pvParameters );
+
+/*
+ * Called by main() to create the simply blinky style application if
+ * configCREATE_SIMPLE_TICKLESS_DEMO is set to 1.
+ */
+void main_blinky( void );
+
+/*
+ * The full demo configures the clocks for maximum frequency, wheras this blinky
+ * demo uses a slower clock as it also uses low power features.
+ */
+static void prvConfigureClocks( void );
+
+/* 
+ * Configure a button to generate interrupts (for test purposes).  This is done
+ * to test waking on an interrupt other than the systick interrupt in tickless
+ * idle mode.
+ */
+static void prvConfigureButton( void );
+
+/*-----------------------------------------------------------*/
+
+/* The queue used by both tasks. */
+static QueueHandle_t xQueue = NULL;
+
+/*-----------------------------------------------------------*/
+
+void main_blinky( void )
+{
+	/* See http://www.FreeRTOS.org/TI_MSP432_Free_RTOS_Demo.html for 
+	instructions and notes regarding the difference in power saving that can be 
+	achieved between using the generic tickless RTOS implementation (as used by 
+	the blinky demo) and a tickless RTOS implementation that is tailored 
+	specifically to the MSP432. */
+
+	/* The full demo configures the clocks for maximum frequency, wheras this
+	blinky demo uses a slower clock as it also uses low power features. */
+	prvConfigureClocks();
+	
+	/* Configure a button to generate interrupts (for test purposes). */
+	prvConfigureButton();
+
+	/* Create the queue. */
+	xQueue = xQueueCreate( mainQUEUE_LENGTH, sizeof( uint32_t ) );
+
+	if( xQueue != NULL )
+	{
+		/* Start the two tasks as described in the comments at the top of this
+		file. */
+		xTaskCreate( prvQueueReceiveTask,					/* The function that implements the task. */
+					"Rx", 									/* The text name assigned to the task - for debug only as it is not used by the kernel. */
+					configMINIMAL_STACK_SIZE, 				/* The size of the stack to allocate to the task. */
+					( void * ) mainQUEUE_RECEIVE_PARAMETER, /* The parameter passed to the task - just to check the functionality. */
+					mainQUEUE_RECEIVE_TASK_PRIORITY, 		/* The priority assigned to the task. */
+					NULL );									/* The task handle is not required, so NULL is passed. */
+
+		xTaskCreate( prvQueueSendTask, "TX", configMINIMAL_STACK_SIZE, ( void * ) mainQUEUE_SEND_PARAMETER, mainQUEUE_SEND_TASK_PRIORITY, NULL );
+
+		/* Start the tasks and timer running. */
+		vTaskStartScheduler();
+	}
+
+	/* If all is well, the scheduler will now be running, and the following
+	line will never be reached.  If the following line does execute, then
+	there was insufficient FreeRTOS heap memory available for the idle and/or
+	timer tasks	to be created.  See the memory management section on the
+	FreeRTOS web site for more details. */
+	for( ;; );
+}
+/*-----------------------------------------------------------*/
+
+static void prvQueueSendTask( void *pvParameters )
+{
+TickType_t xNextWakeTime;
+const unsigned long ulValueToSend = 100UL;
+
+	/* Check the task parameter is as expected. */
+	configASSERT( ( ( unsigned long ) pvParameters ) == mainQUEUE_SEND_PARAMETER );
+
+	/* Initialise xNextWakeTime - this only needs to be done once. */
+	xNextWakeTime = xTaskGetTickCount();
+
+	for( ;; )
+	{
+		/* Place this task in the blocked state until it is time to run again.
+		The block time is specified in ticks, the constant used converts ticks
+		to ms.  While in the Blocked state this task will not consume any CPU
+		time. */
+		vTaskDelayUntil( &xNextWakeTime, mainQUEUE_SEND_FREQUENCY_MS );
+
+		/* Send to the queue - causing the queue receive task to unblock and
+		toggle the LED.  0 is used as the block time so the sending operation
+		will not block - it shouldn't need to block as the queue should always
+		be empty at this point in the code. */
+		xQueueSend( xQueue, &ulValueToSend, 0U );
+	}
+}
+/*-----------------------------------------------------------*/
+
+static void prvQueueReceiveTask( void *pvParameters )
+{
+unsigned long ulReceivedValue;
+static const TickType_t xShortBlock = pdMS_TO_TICKS( 50 );
+
+	/* Check the task parameter is as expected. */
+	configASSERT( ( ( unsigned long ) pvParameters ) == mainQUEUE_RECEIVE_PARAMETER );
+
+	for( ;; )
+	{
+		/* Wait until something arrives in the queue - this task will block
+		indefinitely provided INCLUDE_vTaskSuspend is set to 1 in
+		FreeRTOSConfig.h. */
+		xQueueReceive( xQueue, &ulReceivedValue, portMAX_DELAY );
+
+		/*  To get here something must have been received from the queue, but
+		is it the expected value?  If it is, toggle the LED. */
+		if( ulReceivedValue == 100UL )
+		{
+			/* Blip the LED for a short while so as not to use too much
+			power. */
+			configTOGGLE_LED();
+			vTaskDelay( xShortBlock );
+			configTOGGLE_LED();
+			ulReceivedValue = 0U;
+		}
+	}
+}
+/*-----------------------------------------------------------*/
+
+static void prvConfigureClocks( void )
+{
+	/* The full demo configures the clocks for maximum frequency, wheras this
+	blinky demo uses a slower clock as it also uses low power features.
+
+	From the datasheet:  For AM_LDO_VCORE0 and AM_DCDC_VCORE0 modes, the maximum
+	CPU operating frequency is 24 MHz and maximum input clock frequency for
+	peripherals is 12 MHz. */
+	FlashCtl_setWaitState( FLASH_BANK0, 2 );
+	FlashCtl_setWaitState( FLASH_BANK1, 2 );
+	CS_setDCOCenteredFrequency( CS_DCO_FREQUENCY_3 );
+	CS_initClockSignal( CS_HSMCLK, CS_DCOCLK_SELECT, CS_CLOCK_DIVIDER_1 );
+	CS_initClockSignal( CS_SMCLK, CS_DCOCLK_SELECT, CS_CLOCK_DIVIDER_1 );
+	CS_initClockSignal( CS_MCLK, CS_DCOCLK_SELECT, CS_CLOCK_DIVIDER_1 );
+	CS_initClockSignal( CS_ACLK, CS_REFOCLK_SELECT, CS_CLOCK_DIVIDER_1 );
+
+	/* The lower frequency allows the use of CVORE level 0. */
+	PCM_setCoreVoltageLevel( PCM_VCORE0 );
+}
+/*-----------------------------------------------------------*/
+
+static void prvConfigureButton( void )
+{
+volatile uint8_t ucPin;
+
+	/* Configure button S1 to generate interrupts.  This is done to test the
+	code path were low power mode is exited for a reason other than a tick
+	interrupt. */
+	GPIO_setAsInputPinWithPullUpResistor( GPIO_PORT_P1, GPIO_PIN1 );
+	GPIO_enableInterrupt( GPIO_PORT_P1, GPIO_PIN1 );
+	Interrupt_enableInterrupt( INT_PORT1 );
+}
+/*-----------------------------------------------------------*/
+
+void PORT1_IRQHandler( void )
+{
+static volatile uint32_t ux = 0;
+	
+	/* This is the handler for interrupt generated by the button.  The 
+	interrupt is only used to bring the MCU out of low power mode.  It
+	doesn't perform any other function.  The ux increment is just to
+	have something to set breakpoints on and check the interrupt is
+	executing. */
+	ux++;
+	
+	/* Clear the interrupt. */
+	( void ) P1->IV;
+}
+/*-----------------------------------------------------------*/
+
+void vPreSleepProcessing( uint32_t ulExpectedIdleTime )
+{
+}
+/*-----------------------------------------------------------*/
+
+#if( configCREATE_SIMPLE_TICKLESS_DEMO == 1 )
+
+	void vApplicationTickHook( void )
+	{
+		/* This function will be called by each tick interrupt if
+		configUSE_TICK_HOOK is set to 1 in FreeRTOSConfig.h.  User code can be
+		added here, but the tick hook is called from an interrupt context, so
+		code must not attempt to block, and only the interrupt safe FreeRTOS API
+		functions can be used (those that end in FromISR()). */
+
+		/* Only the full demo uses the tick hook so there is no code is
+		executed here. */
+	}
+
+#endif
+