--- conflicted
+++ resolved
@@ -1,118 +1,114 @@
-/*
-<<<<<<< HEAD
- * FreeRTOS Kernel V10.3.0
-=======
- * FreeRTOS Kernel V10.4.1
->>>>>>> 5cc65129
- * Copyright (C) 2020 Amazon.com, Inc. or its affiliates.  All Rights Reserved.
- *
- * Permission is hereby granted, free of charge, to any person obtaining a copy of
- * this software and associated documentation files (the "Software"), to deal in
- * the Software without restriction, including without limitation the rights to
- * use, copy, modify, merge, publish, distribute, sublicense, and/or sell copies of
- * the Software, and to permit persons to whom the Software is furnished to do so,
- * subject to the following conditions:
- *
- * The above copyright notice and this permission notice shall be included in all
- * copies or substantial portions of the Software.
- *
- * THE SOFTWARE IS PROVIDED "AS IS", WITHOUT WARRANTY OF ANY KIND, EXPRESS OR
- * IMPLIED, INCLUDING BUT NOT LIMITED TO THE WARRANTIES OF MERCHANTABILITY, FITNESS
- * FOR A PARTICULAR PURPOSE AND NONINFRINGEMENT. IN NO EVENT SHALL THE AUTHORS OR
- * COPYRIGHT HOLDERS BE LIABLE FOR ANY CLAIM, DAMAGES OR OTHER LIABILITY, WHETHER
- * IN AN ACTION OF CONTRACT, TORT OR OTHERWISE, ARISING FROM, OUT OF OR IN
- * CONNECTION WITH THE SOFTWARE OR THE USE OR OTHER DEALINGS IN THE SOFTWARE.
- *
- * http://www.FreeRTOS.org
- * http://aws.amazon.com/freertos
- *
- * 1 tab == 4 spaces!
- */
-
-/*-----------------------------------------------------------
- * Simple IO routines to control the LEDs.
- *-----------------------------------------------------------*/
-
-/* Scheduler includes. */
-#include "FreeRTOS.h"
-#include "task.h"
-
-/* Demo includes. */
-#include "partest.h"
-
-#define partestNUM_LEDS ( 6 )
-#define partestALL_LEDS ( usLEDMasks[ 0 ] | usLEDMasks[ 1 ] | usLEDMasks[ 2 ] | usLEDMasks[ 3 ] | usLEDMasks[ 4 ] | usLEDMasks[ 5 ] )
-
-static const unsigned short usLEDMasks[ partestNUM_LEDS ] = { ( 1 << 9 ), ( 1 << 11 ), ( 1 << 12 ), ( 1 << 13 ), ( 1 << 14 ), ( 1 << 15 ) };
-/*-----------------------------------------------------------*/
-
-void vParTestInitialise( void )
-{
-	/* Select port functions for PE9 to PE15. */
-	PFC.PECRL3.WORD &= ( unsigned short ) ~partestALL_LEDS;
-
-	/* Turn all LEDs off. */
-	PE.DR.WORD &= ( unsigned short ) ~partestALL_LEDS;
-	
-	/* Set all LEDs to output. */
-	PFC.PEIORL.WORD |= ( unsigned short ) partestALL_LEDS;
-}
-/*-----------------------------------------------------------*/
-
-void vParTestSetLED( unsigned portBASE_TYPE uxLED, signed portBASE_TYPE xValue )
-{
-	if( uxLED < partestNUM_LEDS )
-	{
-		if( xValue )
-		{
-			/* Turn the LED on. */
-			taskENTER_CRITICAL();
-			{
-				PE.DR.WORD |= usLEDMasks[ uxLED ];
-			}
-			taskEXIT_CRITICAL();
-		}
-		else
-		{
-			/* Turn the LED off. */
-			taskENTER_CRITICAL();
-			{
-				PE.DR.WORD &= ( unsigned short ) ~usLEDMasks[ uxLED ];
-			}
-			taskEXIT_CRITICAL();
-		}
-	}
-}
-/*-----------------------------------------------------------*/
-
-void vParTestToggleLED( unsigned portBASE_TYPE uxLED )
-{
-	if( uxLED < partestNUM_LEDS )
-	{
-		taskENTER_CRITICAL();
-		{
-			if( ( PE.DR.WORD & usLEDMasks[ uxLED ] ) != 0x00 )
-			{
-				PE.DR.WORD &= ( unsigned short ) ~usLEDMasks[ uxLED ];
-			}
-			else
-			{
-				PE.DR.WORD |= usLEDMasks[ uxLED ];
-			}
-		}
-		taskEXIT_CRITICAL();
-	}
-}
-/*-----------------------------------------------------------*/
-							
-long lParTestGetLEDState( void )
-{
-	/* Returns the state of the fifth LED. */
-	return !( PE.DR.WORD & usLEDMasks[ 4 ] );
-}
-/*-----------------------------------------------------------*/
-
-
-
-
+/*
+ * FreeRTOS Kernel V10.4.1
+ * Copyright (C) 2020 Amazon.com, Inc. or its affiliates.  All Rights Reserved.
+ *
+ * Permission is hereby granted, free of charge, to any person obtaining a copy of
+ * this software and associated documentation files (the "Software"), to deal in
+ * the Software without restriction, including without limitation the rights to
+ * use, copy, modify, merge, publish, distribute, sublicense, and/or sell copies of
+ * the Software, and to permit persons to whom the Software is furnished to do so,
+ * subject to the following conditions:
+ *
+ * The above copyright notice and this permission notice shall be included in all
+ * copies or substantial portions of the Software.
+ *
+ * THE SOFTWARE IS PROVIDED "AS IS", WITHOUT WARRANTY OF ANY KIND, EXPRESS OR
+ * IMPLIED, INCLUDING BUT NOT LIMITED TO THE WARRANTIES OF MERCHANTABILITY, FITNESS
+ * FOR A PARTICULAR PURPOSE AND NONINFRINGEMENT. IN NO EVENT SHALL THE AUTHORS OR
+ * COPYRIGHT HOLDERS BE LIABLE FOR ANY CLAIM, DAMAGES OR OTHER LIABILITY, WHETHER
+ * IN AN ACTION OF CONTRACT, TORT OR OTHERWISE, ARISING FROM, OUT OF OR IN
+ * CONNECTION WITH THE SOFTWARE OR THE USE OR OTHER DEALINGS IN THE SOFTWARE.
+ *
+ * http://www.FreeRTOS.org
+ * http://aws.amazon.com/freertos
+ *
+ * 1 tab == 4 spaces!
+ */
+
+/*-----------------------------------------------------------
+ * Simple IO routines to control the LEDs.
+ *-----------------------------------------------------------*/
+
+/* Scheduler includes. */
+#include "FreeRTOS.h"
+#include "task.h"
+
+/* Demo includes. */
+#include "partest.h"
+
+#define partestNUM_LEDS ( 6 )
+#define partestALL_LEDS ( usLEDMasks[ 0 ] | usLEDMasks[ 1 ] | usLEDMasks[ 2 ] | usLEDMasks[ 3 ] | usLEDMasks[ 4 ] | usLEDMasks[ 5 ] )
+
+static const unsigned short usLEDMasks[ partestNUM_LEDS ] = { ( 1 << 9 ), ( 1 << 11 ), ( 1 << 12 ), ( 1 << 13 ), ( 1 << 14 ), ( 1 << 15 ) };
+/*-----------------------------------------------------------*/
+
+void vParTestInitialise( void )
+{
+	/* Select port functions for PE9 to PE15. */
+	PFC.PECRL3.WORD &= ( unsigned short ) ~partestALL_LEDS;
+
+	/* Turn all LEDs off. */
+	PE.DR.WORD &= ( unsigned short ) ~partestALL_LEDS;
+	
+	/* Set all LEDs to output. */
+	PFC.PEIORL.WORD |= ( unsigned short ) partestALL_LEDS;
+}
+/*-----------------------------------------------------------*/
+
+void vParTestSetLED( unsigned portBASE_TYPE uxLED, signed portBASE_TYPE xValue )
+{
+	if( uxLED < partestNUM_LEDS )
+	{
+		if( xValue )
+		{
+			/* Turn the LED on. */
+			taskENTER_CRITICAL();
+			{
+				PE.DR.WORD |= usLEDMasks[ uxLED ];
+			}
+			taskEXIT_CRITICAL();
+		}
+		else
+		{
+			/* Turn the LED off. */
+			taskENTER_CRITICAL();
+			{
+				PE.DR.WORD &= ( unsigned short ) ~usLEDMasks[ uxLED ];
+			}
+			taskEXIT_CRITICAL();
+		}
+	}
+}
+/*-----------------------------------------------------------*/
+
+void vParTestToggleLED( unsigned portBASE_TYPE uxLED )
+{
+	if( uxLED < partestNUM_LEDS )
+	{
+		taskENTER_CRITICAL();
+		{
+			if( ( PE.DR.WORD & usLEDMasks[ uxLED ] ) != 0x00 )
+			{
+				PE.DR.WORD &= ( unsigned short ) ~usLEDMasks[ uxLED ];
+			}
+			else
+			{
+				PE.DR.WORD |= usLEDMasks[ uxLED ];
+			}
+		}
+		taskEXIT_CRITICAL();
+	}
+}
+/*-----------------------------------------------------------*/
+							
+long lParTestGetLEDState( void )
+{
+	/* Returns the state of the fifth LED. */
+	return !( PE.DR.WORD & usLEDMasks[ 4 ] );
+}
+/*-----------------------------------------------------------*/
+
+
+
+
 							