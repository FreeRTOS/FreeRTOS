/*
 * FreeRTOS Kernel V10.3.0
 * Copyright (C) 2020 Amazon.com, Inc. or its affiliates.  All Rights Reserved.
 *
 * Permission is hereby granted, free of charge, to any person obtaining a copy of
 * this software and associated documentation files (the "Software"), to deal in
 * the Software without restriction, including without limitation the rights to
 * use, copy, modify, merge, publish, distribute, sublicense, and/or sell copies of
 * the Software, and to permit persons to whom the Software is furnished to do so,
 * subject to the following conditions:
 *
 * The above copyright notice and this permission notice shall be included in all
 * copies or substantial portions of the Software.
 *
 * THE SOFTWARE IS PROVIDED "AS IS", WITHOUT WARRANTY OF ANY KIND, EXPRESS OR
 * IMPLIED, INCLUDING BUT NOT LIMITED TO THE WARRANTIES OF MERCHANTABILITY, FITNESS
 * FOR A PARTICULAR PURPOSE AND NONINFRINGEMENT. IN NO EVENT SHALL THE AUTHORS OR
 * COPYRIGHT HOLDERS BE LIABLE FOR ANY CLAIM, DAMAGES OR OTHER LIABILITY, WHETHER
 * IN AN ACTION OF CONTRACT, TORT OR OTHERWISE, ARISING FROM, OUT OF OR IN
 * CONNECTION WITH THE SOFTWARE OR THE USE OR OTHER DEALINGS IN THE SOFTWARE.
 *
 * https://www.FreeRTOS.org
 * https://github.com/FreeRTOS
 *
 * 1 tab == 4 spaces!
 */

/******************************************************************************
 * This project provides three demo applications.  A simple blinky style project,
 * a more comprehensive test and demo application, and a TCP echo demo.
 * The mainSELECTED_APPLICATION setting is used to select between
 * the three
 *
 * If mainSELECTED_APPLICATION = BLINKY_DEMO the simple blinky demo will be built.
 * The simply blinky demo is implemented and described in main_blinky.c.
 *
<<<<<<< HEAD
 * if mainSELECTED_APPLICATION is FULL_DEMO
 * The more comprehensive test and demo application is implemented
 * and described in main_full.c and activated by
 *
 * if mainSELECTED_APPLICATION is ECHO_CLIENT_DEMO
 * The ECHO_CLIENT_DEMO setting is used to select the tcp echo
 * application implemeted in main_networking.c
=======
 * If mainSELECTED_APPLICATION = FULL_DEMO the more comprehensive test and demo 
 * application built. This is implemented and described in main_full.c.
 *
 * If mainSELECTED_APPLICATION = ECHO_CLIENT_DEMO the tcp echo demo will be built. 
 * This is implemented and described in main_networking.c 
>>>>>>> c0df730d
 *
 * This file implements the code that is not demo specific, including the
 * hardware setup and FreeRTOS hook functions.
 *
 *******************************************************************************
 * NOTE: Linux will not be running the FreeRTOS demo threads continuously, so
 * do not expect to get real time behaviour from the FreeRTOS Linux port, or
 * this demo application.  Also, the timing information in the FreeRTOS+Trace
 * logs have no meaningful units.  See the documentation page for the Linux
 * port for further information:
 * https://freertos.org/FreeRTOS-simulator-for-Linux.html
 *
 *******************************************************************************
 */

/* Standard includes. */
#include <stdlib.h>
#include <stdio.h>
#include <unistd.h>
#include <stdarg.h>

/* FreeRTOS kernel includes. */
#include "FreeRTOS.h"
#include "task.h"

/* Local includes. */
#include "console.h"

#define    BLINKY_DEMO       0
#define    FULL_DEMO         1
#define    ECHO_CLIENT_DEMO  2

#define mainSELECTED_APPLICATION FULL_DEMO

/* This demo uses heap_3.c (the libc provided malloc() and free()). */

/*-----------------------------------------------------------*/
extern void main_blinky( void );
extern void main_full( void );
extern void main_tcp_echo_client_tasks( void );
static void traceOnEnter( void );
/*
 * Only the comprehensive demo uses application hook (callback) functions.  See
 * http://www.freertos.org/a00016.html for more information.
 */
void vFullDemoTickHookFunction( void );
void vFullDemoIdleFunction( void );

/*
 * Prototypes for the standard FreeRTOS application hook (callback) functions
 * implemented within this file.  See http://www.freertos.org/a00016.html .
 */
void vApplicationMallocFailedHook( void );
void vApplicationIdleHook( void );
void vApplicationStackOverflowHook( TaskHandle_t pxTask,
									char *pcTaskName );
void vApplicationTickHook( void );
void vApplicationGetIdleTaskMemory( StaticTask_t **ppxIdleTaskTCBBuffer,
									StackType_t **ppxIdleTaskStackBuffer,
									uint32_t *pulIdleTaskStackSize );
void vApplicationGetTimerTaskMemory( StaticTask_t **ppxTimerTaskTCBBuffer,
									 StackType_t **ppxTimerTaskStackBuffer,
									 uint32_t *pulTimerTaskStackSize );

/*
 * Writes trace data to a disk file when the trace recording is stopped.
 * This function will simply overwrite any trace files that already exist.
 */
static void prvSaveTraceFile( void );

/*-----------------------------------------------------------*/

/* When configSUPPORT_STATIC_ALLOCATION is set to 1 the application writer can
use a callback function to optionally provide the memory required by the idle
and timer tasks.  This is the stack that will be used by the timer task.  It is
declared here, as a global, so it can be checked by a test that is implemented
in a different file. */
StackType_t uxTimerTaskStack[ configTIMER_TASK_STACK_DEPTH ];

/* Notes if the trace is running or not. */
static BaseType_t xTraceRunning = pdTRUE;

/*-----------------------------------------------------------*/

int main( void )
{
	/* Do not include trace code when performing a code coverage analysis. */
	#if ( projCOVERAGE_TEST != 1 )
	{
		/* Initialise the trace recorder.  Use of the trace recorder is optional.
		See http://www.FreeRTOS.org/trace for more information. */
		vTraceEnable( TRC_START );

		/* Start the trace recording - the recording is written to a file if
		configASSERT() is called. */
		printf( "\r\nTrace started.\r\nThe trace will be dumped to disk if a call to configASSERT() fails.\r\n" );
		printf( "\r\nThe trace will be dumped to disk if Enter is hit.\r\n" );
		uiTraceStart();
	}
	#endif

	console_init();
	#if ( mainSELECTED_APPLICATION == ECHO_CLIENT_DEMO )
	{
		console_print("Starting echo client demo\n");
		main_tcp_echo_client_tasks();
	}
	#elif ( mainSELECTED_APPLICATION == BLINKY_DEMO )
	{
		console_print("Starting echo blinky demo\n");
		main_blinky();
	}
	#elif ( mainSELECTED_APPLICATION == FULL_DEMO)
	{
		console_print("Starting full demo\n");
		main_full();
	}
	#else
	{
		#error "The selected demo is not valid"
	}
<<<<<<< HEAD
=======

>>>>>>> c0df730d
	#endif /* if ( mainSELECTED_APPLICATION ) */

	return 0;
}
/*-----------------------------------------------------------*/

void vApplicationMallocFailedHook( void )
{
	/* vApplicationMallocFailedHook() will only be called if
	configUSE_MALLOC_FAILED_HOOK is set to 1 in FreeRTOSConfig.h.  It is a hook
	function that will get called if a call to pvPortMalloc() fails.
	pvPortMalloc() is called internally by the kernel whenever a task, queue,
	timer or semaphore is created.  It is also called by various parts of the
	demo application.  If heap_1.c, heap_2.c or heap_4.c is being used, then the
	size of the	heap available to pvPortMalloc() is defined by
	configTOTAL_HEAP_SIZE in FreeRTOSConfig.h, and the xPortGetFreeHeapSize()
	API function can be used to query the size of free heap space that remains
	(although it does not provide information on how the remaining heap might be
	fragmented).  See http://www.freertos.org/a00111.html for more
	information. */
	vAssertCalled( __FILE__, __LINE__ );
}
/*-----------------------------------------------------------*/

void vApplicationIdleHook( void )
{
	/* vApplicationIdleHook() will only be called if configUSE_IDLE_HOOK is set
	to 1 in FreeRTOSConfig.h.  It will be called on each iteration of the idle
	task.  It is essential that code added to this hook function never attempts
	to block in any way (for example, call xQueueReceive() with a block time
	specified, or call vTaskDelay()).  If application tasks make use of the
	vTaskDelete() API function to delete themselves then it is also important
	that vApplicationIdleHook() is permitted to return to its calling function,
	because it is the responsibility of the idle task to clean up memory
	allocated by the kernel to any task that has since deleted itself. */	

<<<<<<< HEAD
	usleep(15000);
	traceOnEnter();
=======
>>>>>>> c0df730d

	#if ( mainSELECTED_APPLICATION == FULL_DEMO )
	{
		/* Call the idle task processing used by the full demo.  The simple
		blinky demo does not use the idle task hook. */
<<<<<<< HEAD
		vFullDemoIdleFunction();
=======
		vFullDemoIdleFunction(); 
>>>>>>> c0df730d
	}
	#endif
}
/*-----------------------------------------------------------*/

void vApplicationStackOverflowHook( TaskHandle_t pxTask,
									char *pcTaskName )
{
	( void ) pcTaskName;
	( void ) pxTask;

	/* Run time stack overflow checking is performed if
	configCHECK_FOR_STACK_OVERFLOW is defined to 1 or 2.  This hook
	function is called if a stack overflow is detected.  This function is
	provided as an example only as stack overflow checking does not function
	when running the FreeRTOS POSIX port. */
	vAssertCalled( __FILE__, __LINE__ );
}
/*-----------------------------------------------------------*/

void vApplicationTickHook( void )
{
	/* This function will be called by each tick interrupt if
	configUSE_TICK_HOOK is set to 1 in FreeRTOSConfig.h.  User code can be
	added here, but the tick hook is called from an interrupt context, so
	code must not attempt to block, and only the interrupt safe FreeRTOS API
	functions can be used (those that end in FromISR()). */

	#if (mainSELECTED_APPLICATION == FULL_DEMO )
	{
		vFullDemoTickHookFunction();
	}
	#endif /* mainSELECTED_APPLICATION */
}

void traceOnEnter()
{
	int ret;
	struct timeval tv = { 0L, 0L };
	fd_set fds;
	FD_ZERO(&fds);
	FD_SET(0, &fds);
	ret = select(1, &fds, NULL, NULL, &tv);
	if ( ret > 0 )
	{
	if( xTraceRunning == pdTRUE )
	{
		prvSaveTraceFile();
	}
	/* clear the buffer */
	char buffer[200];
	read(1, &buffer, 200);
	}
}

void vLoggingPrintf( const char *pcFormat,
					 ... )
{
va_list arg;

	va_start( arg, pcFormat );
	vprintf( pcFormat, arg );
	va_end( arg );
}
/*-----------------------------------------------------------*/

void vApplicationDaemonTaskStartupHook( void )
{
	/* This function will be called once only, when the daemon task starts to
	execute	(sometimes called the timer task).  This is useful if the
	application includes initialisation code that would benefit from executing
	after the scheduler has been started. */
}
/*-----------------------------------------------------------*/

void vAssertCalled( const char * const pcFileName,
					unsigned long ulLine )
{
static BaseType_t xPrinted = pdFALSE;
volatile uint32_t ulSetToNonZeroInDebuggerToContinue = 0;

	/* Called if an assertion passed to configASSERT() fails.  See
	http://www.freertos.org/a00110.html#configASSERT for more information. */

	/* Parameters are not used. */
	( void ) ulLine;
	( void ) pcFileName;


	taskENTER_CRITICAL();
	{
		/* Stop the trace recording. */
		if( xPrinted == pdFALSE )
		{
			xPrinted = pdTRUE;

			if( xTraceRunning == pdTRUE )
			{
				prvSaveTraceFile();
			}
		}

		/* You can step out of this function to debug the assertion by using
		the debugger to set ulSetToNonZeroInDebuggerToContinue to a non-zero
		value. */
		while( ulSetToNonZeroInDebuggerToContinue == 0 )
		{
			__asm volatile ( "NOP" );
			__asm volatile ( "NOP" );
		}
	}
	taskEXIT_CRITICAL();
}
/*-----------------------------------------------------------*/

static void prvSaveTraceFile( void )
{
	/* Tracing is not used when code coverage analysis is being performed. */
	#if ( projCOVERAGE_TEST != 1 )
	{
	FILE * pxOutputFile;

		vTraceStop();

		pxOutputFile = fopen( "Trace.dump", "wb" );

		if( pxOutputFile != NULL )
		{
			fwrite( RecorderDataPtr, sizeof( RecorderDataType ), 1, pxOutputFile );
			fclose( pxOutputFile );
			printf( "\r\nTrace output saved to Trace.dump\r\n" );
		}
		else
		{
			printf( "\r\nFailed to create trace dump file\r\n" );
		}
	}
	#endif /* if ( projCOVERAGE_TEST != 1 ) */
}
/*-----------------------------------------------------------*/

/* configUSE_STATIC_ALLOCATION is set to 1, so the application must provide an
implementation of vApplicationGetIdleTaskMemory() to provide the memory that is
used by the Idle task. */
void vApplicationGetIdleTaskMemory( StaticTask_t **ppxIdleTaskTCBBuffer,
									StackType_t **ppxIdleTaskStackBuffer,
									uint32_t *pulIdleTaskStackSize )
{
/* If the buffers to be provided to the Idle task are declared inside this
function then they must be declared static - otherwise they will be allocated on
the stack and so not exists after this function exits. */
	static StaticTask_t xIdleTaskTCB;
	static StackType_t uxIdleTaskStack[ configMINIMAL_STACK_SIZE ];

	/* Pass out a pointer to the StaticTask_t structure in which the Idle task's
	state will be stored. */
	*ppxIdleTaskTCBBuffer = &xIdleTaskTCB;

	/* Pass out the array that will be used as the Idle task's stack. */
	*ppxIdleTaskStackBuffer = uxIdleTaskStack;

	/* Pass out the size of the array pointed to by *ppxIdleTaskStackBuffer.
	Note that, as the array is necessarily of type StackType_t,
	configMINIMAL_STACK_SIZE is specified in words, not bytes. */
	*pulIdleTaskStackSize = configMINIMAL_STACK_SIZE;
}
/*-----------------------------------------------------------*/

/* configUSE_STATIC_ALLOCATION and configUSE_TIMERS are both set to 1, so the
application must provide an implementation of vApplicationGetTimerTaskMemory()
to provide the memory that is used by the Timer service task. */
void vApplicationGetTimerTaskMemory( StaticTask_t **ppxTimerTaskTCBBuffer,
									 StackType_t **ppxTimerTaskStackBuffer,
									 uint32_t *pulTimerTaskStackSize )
{
/* If the buffers to be provided to the Timer task are declared inside this
function then they must be declared static - otherwise they will be allocated on
the stack and so not exists after this function exits. */
	static StaticTask_t xTimerTaskTCB;

	/* Pass out a pointer to the StaticTask_t structure in which the Timer
	task's state will be stored. */
	*ppxTimerTaskTCBBuffer = &xTimerTaskTCB;

	/* Pass out the array that will be used as the Timer task's stack. */
	*ppxTimerTaskStackBuffer = uxTimerTaskStack;

	/* Pass out the size of the array pointed to by *ppxTimerTaskStackBuffer.
	Note that, as the array is necessarily of type StackType_t,
	configMINIMAL_STACK_SIZE is specified in words, not bytes. */
	*pulTimerTaskStackSize = configTIMER_TASK_STACK_DEPTH;
}<|MERGE_RESOLUTION|>--- conflicted
+++ resolved
@@ -34,21 +34,11 @@
  * If mainSELECTED_APPLICATION = BLINKY_DEMO the simple blinky demo will be built.
  * The simply blinky demo is implemented and described in main_blinky.c.
  *
-<<<<<<< HEAD
- * if mainSELECTED_APPLICATION is FULL_DEMO
- * The more comprehensive test and demo application is implemented
- * and described in main_full.c and activated by
- *
- * if mainSELECTED_APPLICATION is ECHO_CLIENT_DEMO
- * The ECHO_CLIENT_DEMO setting is used to select the tcp echo
- * application implemeted in main_networking.c
-=======
  * If mainSELECTED_APPLICATION = FULL_DEMO the more comprehensive test and demo 
  * application built. This is implemented and described in main_full.c.
  *
  * If mainSELECTED_APPLICATION = ECHO_CLIENT_DEMO the tcp echo demo will be built. 
  * This is implemented and described in main_networking.c 
->>>>>>> c0df730d
  *
  * This file implements the code that is not demo specific, including the
  * hardware setup and FreeRTOS hook functions.
@@ -170,10 +160,6 @@
 	{
 		#error "The selected demo is not valid"
 	}
-<<<<<<< HEAD
-=======
-
->>>>>>> c0df730d
 	#endif /* if ( mainSELECTED_APPLICATION ) */
 
 	return 0;
@@ -210,21 +196,15 @@
 	because it is the responsibility of the idle task to clean up memory
 	allocated by the kernel to any task that has since deleted itself. */	
 
-<<<<<<< HEAD
+
 	usleep(15000);
 	traceOnEnter();
-=======
->>>>>>> c0df730d
 
 	#if ( mainSELECTED_APPLICATION == FULL_DEMO )
 	{
 		/* Call the idle task processing used by the full demo.  The simple
 		blinky demo does not use the idle task hook. */
-<<<<<<< HEAD
 		vFullDemoIdleFunction();
-=======
-		vFullDemoIdleFunction(); 
->>>>>>> c0df730d
 	}
 	#endif
 }
