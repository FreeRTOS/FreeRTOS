/*
<<<<<<< HEAD
 * FreeRTOS Kernel V10.3.0
=======
 * FreeRTOS Kernel V10.4.1
>>>>>>> 5cc65129
 * Copyright (C) 2020 Amazon.com, Inc. or its affiliates.  All Rights Reserved.
 *
 * Permission is hereby granted, free of charge, to any person obtaining a copy of
 * this software and associated documentation files (the "Software"), to deal in
 * the Software without restriction, including without limitation the rights to
 * use, copy, modify, merge, publish, distribute, sublicense, and/or sell copies of
 * the Software, and to permit persons to whom the Software is furnished to do so,
 * subject to the following conditions:
 *
 * The above copyright notice and this permission notice shall be included in all
 * copies or substantial portions of the Software.
 *
 * THE SOFTWARE IS PROVIDED "AS IS", WITHOUT WARRANTY OF ANY KIND, EXPRESS OR
 * IMPLIED, INCLUDING BUT NOT LIMITED TO THE WARRANTIES OF MERCHANTABILITY, FITNESS
 * FOR A PARTICULAR PURPOSE AND NONINFRINGEMENT. IN NO EVENT SHALL THE AUTHORS OR
 * COPYRIGHT HOLDERS BE LIABLE FOR ANY CLAIM, DAMAGES OR OTHER LIABILITY, WHETHER
 * IN AN ACTION OF CONTRACT, TORT OR OTHERWISE, ARISING FROM, OUT OF OR IN
 * CONNECTION WITH THE SOFTWARE OR THE USE OR OTHER DEALINGS IN THE SOFTWARE.
 *
 * http://www.FreeRTOS.org
 * http://aws.amazon.com/freertos
 *
 * 1 tab == 4 spaces!
 */

/* 
 * This demo application creates seven co-routines and one task (two including 
 * the idle task).  The co-routines execute as part of the idle task hook.
 *
 * Five of the created co-routines are the standard 'co-routine flash' 
 * co-routines contained within the Demo/Common/Minimal/crflash.c file and 
 * documented on the FreeRTOS.org WEB site.  
 *
 * The 'LCD Task' rotates a string on the LCD, delaying between each character
 * as necessitated by the slow interface, and delaying between each string just
 * long enough to enable the text to be read.
 *
 * The sixth co-routine controls the transmission of a string to UART 0.  The 
 * co-routine periodically sends the first character of the string to the UART, 
 * with the UART's TxEnd interrupt being used to transmit the remaining 
 * characters.  The UART's RxEnd interrupt receives the characters and places 
 * them on a queue to be processed by the seventh and final co-routine.  An 
 * error is latched should an unexpected character be received, or any 
 * character be received out of sequence.  
 *
 * A loopback connector is required to ensure that each character transmitted 
 * on the UART is also received on the same UART.  For test purposes the UART
 * FIFO's are not utalised in order to maximise the interrupt overhead.  Also
 * a pseudo random interval is used between the start of each transmission in 
 * order that the resultant interrupts are more randomly distributed and 
 * therefore more likely to highlight any problems.
 *
 * The flash co-routines control LED's zero to four.  LED five is toggled each
 * time the string is transmitted on the UART.  LED six is toggled each time
 * the string is CORRECTLY received on the UART.  LED seven is latched on should
 * an error be detected in any task or co-routine.
 *
 * In addition the idle task makes repetative calls to 
 * prvSetAndCheckRegisters().  This simply loads the general purpose registers 
 * with a known value, then checks each register to ensure the held value is 
 * still correct.  As a low priority task this checking routine is likely to 
 * get repeatedly swapped in and out.  A register being found to contain an 
 * incorrect value is therefore indicative of an error in the task switching 
 * mechansim.
 *
 */

/* Scheduler include files. */
#include "FreeRTOS.h"
#include "task.h"
#include "queue.h"
#include "croutine.h"

/* Demo application include files. */
#include "partest.h"
#include "crflash.h"

/* Library include files. */
#include "DriverLib.h"

/* The time to delay between writing each character to the LCD. */
#define mainCHAR_WRITE_DELAY		( 2 / portTICK_PERIOD_MS )

/* The time to delay between writing each string to the LCD. */
#define mainSTRING_WRITE_DELAY		( 400 / portTICK_PERIOD_MS )

/* The number of flash co-routines to create. */
#define mainNUM_FLASH_CO_ROUTINES	( 5 )

/* The length of the queue used to pass received characters to the Comms Rx
task. */
#define mainRX_QUEUE_LEN			( 5 )

/* The priority of the co-routine used to initiate the transmission of the 
string on UART 0. */
#define mainTX_CO_ROUTINE_PRIORITY	( 1 )

/* The priority of the co-routine used to receive characters from the UART. */
#define mainRX_CO_ROUTINE_PRIORITY	( 2 )

/* Only one co-routine is created so its index is not important. */
#define mainTX_CO_ROUTINE_INDEX		( 0 )
#define mainRX_CO_ROUTINE_INDEX		( 0 )

/* The time between transmissions of the string on UART 0.   This is pseudo
random in order to generate a bit or randomness to when the interrupts occur.*/
#define mainMIN_TX_DELAY			( 40 / portTICK_PERIOD_MS )
#define mainMAX_TX_DELAY			( ( TickType_t ) 0x7f )
#define mainOFFSET_TIME				( ( TickType_t ) 3 )

/* The time the Comms Rx task should wait to receive a character.  This should
be slightly longer than the time between transmissions.  If we do not receive
a character after this time then there must be an error in the transmission or
the timing of the transmission. */
#define mainCOMMS_RX_DELAY			( mainMAX_TX_DELAY + 20 )

/* The task priorites. */
#define mainLCD_TASK_PRIORITY		( tskIDLE_PRIORITY )
#define mainCOMMS_RX_TASK_PRIORITY	( tskIDLE_PRIORITY + 1 )

/* The LED's toggled by the various tasks. */
#define mainCOMMS_FAIL_LED			( 7 )
#define mainCOMMS_RX_LED			( 6 )
#define mainCOMMS_TX_LED			( 5 )

/* The baud rate used by the UART comms tasks/co-routine. */
#define mainBAUD_RATE				( 57600 )

/* FIFO setting for the UART.  The FIFO is not used to create a better test. */
#define mainFIFO_SET				( 0x10 )

/* The string that is transmitted on the UART contains sequentially the 
characters from mainFIRST_TX_CHAR to mainLAST_TX_CHAR. */
#define mainFIRST_TX_CHAR '0'
#define mainLAST_TX_CHAR 'z'

/* Just used to walk through the program memory in order that some random data
can be generated. */
#define mainTOTAL_PROGRAM_MEMORY ( ( unsigned long * ) ( 8 * 1024 ) )
#define mainFIRST_PROGRAM_BYTES ( ( unsigned long * ) 4 )

/* The error routine that is called if the driver library encounters an error. */
#ifdef DEBUG
void
__error__(char *pcFilename, unsigned long ulLine)
{
}
#endif

/*-----------------------------------------------------------*/

/*
 * The task that rotates text on the LCD.
 */
static void vLCDTask( void * pvParameters );

/*
 * The task that receives the characters from UART 0.
 */
static void vCommsRxCoRoutine( CoRoutineHandle_t xHandle, unsigned portBASE_TYPE uxIndex );

/*
 * The co-routine that periodically initiates the transmission of the string on
 * the UART.
 */
static void vSerialTxCoRoutine( CoRoutineHandle_t xHandle, unsigned portBASE_TYPE uxIndex );

/* 
 * Writes a string the the LCD.
 */
static void prvWriteString( const char *pcString );

/*
 * Initialisation routine for the UART.
 */
static void vSerialInit( void );

/*
 * Thread safe write to the PDC.
 */
static void prvPDCWrite( char cAddress, char cData );

/*
 * Function to simply set a known value into the general purpose registers
 * then read them back to ensure they remain set correctly.  An incorrect value
 * being indicative of an error in the task switching mechanism.
 */
void prvSetAndCheckRegisters( void );

/*
 * Latch the LED that indicates that an error has occurred. 
 */
void vSetErrorLED( void );

/*
 * Sets up the PLL and ports used by the demo.
 */
static void prvSetupHardware( void );

/*-----------------------------------------------------------*/

/* Error flag set to pdFAIL if an error is encountered in the tasks/co-routines
defined within this file. */
unsigned portBASE_TYPE uxErrorStatus = pdPASS;

/* The next character to transmit. */
static char cNextChar;

/* The queue used to transmit characters from the interrupt to the Comms Rx
task. */
static QueueHandle_t xCommsQueue;

/*-----------------------------------------------------------*/

void Main( void )
{
	/* Create the queue used to communicate between the UART ISR and the Comms
	Rx task. */
	xCommsQueue = xQueueCreate( mainRX_QUEUE_LEN, sizeof( char ) );

	/* Setup the ports used by the demo and the clock. */
	prvSetupHardware();

	/* Create the co-routines that flash the LED's. */
	vStartFlashCoRoutines( mainNUM_FLASH_CO_ROUTINES );

	/* Create the co-routine that initiates the transmission of characters
	on the UART. */
	xCoRoutineCreate( vSerialTxCoRoutine, mainTX_CO_ROUTINE_PRIORITY, mainTX_CO_ROUTINE_INDEX );

	/* Create the co-routine that receives characters from the UART. */
	xCoRoutineCreate( vCommsRxCoRoutine, mainRX_CO_ROUTINE_PRIORITY, mainRX_CO_ROUTINE_INDEX );

	/* Create the LCD task. */
	xTaskCreate( vLCDTask, "LCD", configMINIMAL_STACK_SIZE, NULL, mainLCD_TASK_PRIORITY, NULL );

	/* Start the scheduler running the tasks and co-routines just created. */
	vTaskStartScheduler();

	/* Should not get here unless we did not have enough memory to start the
	scheduler. */
	for( ;; );
}
/*-----------------------------------------------------------*/

static void prvSetupHardware( void )
{
	/* Setup the PLL. */
	SysCtlClockSet( SYSCTL_SYSDIV_10 | SYSCTL_USE_PLL | SYSCTL_OSC_MAIN | SYSCTL_XTAL_6MHZ );

	/* Initialise the hardware used to talk to the LCD, LED's and UART. */
	PDCInit();
	vParTestInitialise();
	vSerialInit();
}
/*-----------------------------------------------------------*/

void vApplicationIdleHook( void )
{
	/* The co-routines are executed in the idle task using the idle task 
	hook. */
	for( ;; )
	{
		/* Schedule the co-routines. */
		vCoRoutineSchedule();

		/* Run the register check function between each co-routine. */
		prvSetAndCheckRegisters();
	}
}
/*-----------------------------------------------------------*/

static void prvWriteString( const char *pcString )
{
	/* Write pcString to the LED, pausing between each character. */
	prvPDCWrite(PDC_LCD_CSR, LCD_CLEAR);        
	while( *pcString )
	{
		vTaskDelay( mainCHAR_WRITE_DELAY );
		prvPDCWrite( PDC_LCD_RAM, *pcString );
		pcString++;
	}
}
/*-----------------------------------------------------------*/

void vLCDTask( void * pvParameters )
{
unsigned portBASE_TYPE uxIndex;
const unsigned char ucCFGData[] = {	
											0x30,   /* Set data bus to 8-bits. */
											0x30,
											0x30,
											0x3C,   /* Number of lines/font. */
											0x08,   /* Display off. */
											0x01,   /* Display clear. */
											0x06,   /* Entry mode [cursor dir][shift]. */
											0x0C	/* Display on [display on][curson on][blinking on]. */
									  };  

/* The strings that are written to the LCD. */
const char *pcStringsToDisplay[] = {										
											"Stellaris",
											"Demo",
											"Two",
											"www.FreeRTOS.org",
											""
									   };

	/* Configure the LCD. */
	uxIndex = 0;
	while( uxIndex < sizeof( ucCFGData ) )
	{
		prvPDCWrite( PDC_LCD_CSR, ucCFGData[ uxIndex ] );
		uxIndex++;
		vTaskDelay( mainCHAR_WRITE_DELAY );
	}

	/* Turn the LCD Backlight on. */
	prvPDCWrite( PDC_CSR, 0x01 );

	/* Clear display. */
	vTaskDelay( mainCHAR_WRITE_DELAY );
	prvPDCWrite( PDC_LCD_CSR, LCD_CLEAR ); 

	uxIndex = 0;
	for( ;; )    
	{
		/* Display the string on the LCD. */
		prvWriteString( pcStringsToDisplay[ uxIndex ] );
		
		/* Move on to the next string - wrapping if necessary. */
		uxIndex++;
		if( *( pcStringsToDisplay[ uxIndex ] ) == 0x00 )
		{
			uxIndex = 0;
			/* Longer pause on the last string to be sent. */
			vTaskDelay( mainSTRING_WRITE_DELAY * 2 );
		}

		/* Wait until it is time to move onto the next string. */
		vTaskDelay( mainSTRING_WRITE_DELAY );
	}
}
/*-----------------------------------------------------------*/

static void vCommsRxCoRoutine( CoRoutineHandle_t xHandle, unsigned portBASE_TYPE uxIndex )
{
static char cRxedChar, cExpectedChar = mainFIRST_TX_CHAR;
portBASE_TYPE xResult;

	crSTART( xHandle );

	for( ;; )
	{
		/* Wait for a character to be received. */
		crQUEUE_RECEIVE( xHandle, xCommsQueue, ( void * ) &cRxedChar, mainCOMMS_RX_DELAY, &xResult );

		/* Was the character recived (if any) the expected character. */
		if( ( cRxedChar != cExpectedChar ) || ( xResult != pdPASS ) )
		{
			/* Got an unexpected character.  This can sometimes occur when
			reseting the system using the debugger leaving characters already
			in the UART regsters. */
			uxErrorStatus = pdFAIL;

			/* Resync by waiting for the end of the current string. */
			while( cRxedChar != mainLAST_TX_CHAR )
			{
				crQUEUE_RECEIVE( xHandle, xCommsQueue, ( void * ) &cRxedChar, mainCOMMS_RX_DELAY, &xResult );
			}

			/* The next expected character is the start of the string again. */
			cExpectedChar = mainFIRST_TX_CHAR;
		}
		else
		{
			if( cExpectedChar == mainLAST_TX_CHAR )
			{
				/* We have reached the end of the string - we now expect to 
				receive the first character in the string again.   The LED is 
				toggled to indicate that the entire string was received without
				error. */
				vParTestToggleLED( mainCOMMS_RX_LED );
				cExpectedChar = mainFIRST_TX_CHAR;
			}
			else
			{
				/* We got the expected character, we now expect to receive the
				next character in the string. */
				cExpectedChar++;
			}
		}
	}

	crEND();
}
/*-----------------------------------------------------------*/

static void vSerialTxCoRoutine( CoRoutineHandle_t xHandle, unsigned portBASE_TYPE uxIndex )
{
TickType_t xDelayPeriod;
static unsigned long *pulRandomBytes = mainFIRST_PROGRAM_BYTES;

	/* Co-routine MUST start with a call to crSTART. */
	crSTART( xHandle );

	for(;;)
    {	
		/* Was the previously transmitted string received correctly? */
		if( uxErrorStatus != pdPASS )
		{
			/* An error was encountered so set the error LED. */
			vSetErrorLED();
		}

		/* The next character to Tx is the first in the string. */
		cNextChar = mainFIRST_TX_CHAR;

		UARTIntDisable( UART0_BASE, UART_INT_TX );
		{
			/* Send the first character. */
			if( !( HWREG( UART0_BASE + UART_O_FR ) & UART_FR_TXFF ) )
			{
				HWREG( UART0_BASE + UART_O_DR ) = cNextChar;
			}

			/* Move the variable to the char to Tx on so the ISR transmits
			the next character in the string once this one has completed. */
			cNextChar++;
		}
		UARTIntEnable(UART0_BASE, UART_INT_TX);

		/* Toggle the LED to show a new string is being transmitted. */
        vParTestToggleLED( mainCOMMS_TX_LED );

		/* Delay before we start the string off again.  A pseudo-random delay
		is used as this will provide a better test. */
		xDelayPeriod = xTaskGetTickCount() + ( *pulRandomBytes );

		pulRandomBytes++;
		if( pulRandomBytes > mainTOTAL_PROGRAM_MEMORY )
		{
			pulRandomBytes = mainFIRST_PROGRAM_BYTES;
		}

		/* Make sure we don't wait too long... */
		xDelayPeriod &= mainMAX_TX_DELAY;

		/* ...but we do want to wait. */
		if( xDelayPeriod < mainMIN_TX_DELAY )
		{
			xDelayPeriod = mainMIN_TX_DELAY;
		}

		/* Block for the random(ish) time. */
		crDELAY( xHandle, xDelayPeriod );
    }

	/* Co-routine MUST end with a call to crEND. */
	crEND();
}
/*-----------------------------------------------------------*/

static void vSerialInit( void )
{
	/* Enable the UART.  GPIOA has already been initialised. */
	SysCtlPeripheralEnable(SYSCTL_PERIPH_UART0);

	/* Set GPIO A0 and A1 as peripheral function.  They are used to output the
	UART signals. */
	GPIODirModeSet( GPIO_PORTA_BASE, GPIO_PIN_0 | GPIO_PIN_1, GPIO_DIR_MODE_HW );

	/* Configure the UART for 8-N-1 operation. */
	UARTConfigSet( UART0_BASE, mainBAUD_RATE, UART_CONFIG_WLEN_8 | UART_CONFIG_PAR_NONE | UART_CONFIG_STOP_ONE );

	/* We dont want to use the fifo.  This is for test purposes to generate
	as many interrupts as possible. */
	HWREG( UART0_BASE + UART_O_LCR_H ) &= ~mainFIFO_SET;

	/* Enable both Rx and Tx interrupts. */
	HWREG( UART0_BASE + UART_O_IM ) |= ( UART_INT_TX | UART_INT_RX );
	IntEnable( INT_UART0 );
}
/*-----------------------------------------------------------*/

void vUART_ISR(void)
{
unsigned long ulStatus;
char cRxedChar;
portBASE_TYPE xTaskWokenByPost = pdFALSE;

	/* What caused the interrupt. */
	ulStatus = UARTIntStatus( UART0_BASE, pdTRUE );

	/* Clear the interrupt. */
	UARTIntClear( UART0_BASE, ulStatus );

	/* Was an Rx interrpt pending? */
	if( ulStatus & UART_INT_RX )
	{
		if( ( HWREG(UART0_BASE + UART_O_FR ) & UART_FR_RXFF ) )
		{
			/* Get the char from the buffer and post it onto the queue of
			Rxed chars.  Posting the character should wake the task that is 
			blocked on the queue waiting for characters. */
			cRxedChar = ( char ) HWREG( UART0_BASE + UART_O_DR );
			xTaskWokenByPost = crQUEUE_SEND_FROM_ISR( xCommsQueue, &cRxedChar, xTaskWokenByPost );
		}		
	}

	/* Was a Tx interrupt pending? */
	if( ulStatus & UART_INT_TX )
	{
		/* Send the next character in the string.  We are not using the FIFO. */
		if( cNextChar <= mainLAST_TX_CHAR )
		{
			if( !( HWREG( UART0_BASE + UART_O_FR ) & UART_FR_TXFF ) )
			{
				HWREG( UART0_BASE + UART_O_DR ) = cNextChar;
			}
			cNextChar++;
		}
	}
	
	if( xTaskWokenByPost )
	{
		/* We are posting to a co-routine rather than a task so don't bother
		causing a task switch. */
	}
}
/*-----------------------------------------------------------*/

static void prvPDCWrite( char cAddress, char cData )
{
	vTaskSuspendAll();
	{
		PDCWrite( cAddress, cData );
	}
	xTaskResumeAll();
}
/*-----------------------------------------------------------*/

void vSetErrorLED( void )
{
	vParTestSetLED( mainCOMMS_FAIL_LED, pdTRUE );
}
/*-----------------------------------------------------------*/

void prvSetAndCheckRegisters( void )
{
	/* Fill the general purpose registers with known values. */
	__asm volatile( "    mov r11, #10\n"
                  "    add r0, r11, #1\n"
                  "    add r1, r11, #2\n"
	                "    add r2, r11, #3\n"
	                "    add r3, r11, #4\n"
	                "    add r4, r11, #5\n"
	                "    add r5, r11, #6\n"
	                "    add r6, r11, #7\n"
	                "    add r7, r11, #8\n"
	                "    add r12, r11, #12" );

	/* Check the values are as expected. */
	__asm volatile( "    cmp r11, #10\n"
	                "    bne set_error_led\n"
	                "    cmp r0, #11\n"
	                "    bne set_error_led\n"
	                "    cmp r1, #12\n"
	                "    bne set_error_led\n"
	                "    cmp r2, #13\n"
	                "    bne set_error_led\n"
	                "    cmp r3, #14\n"
	                "    bne set_error_led\n"
	                "    cmp r4, #15\n"
	                "    bne set_error_led\n"
	                "    cmp r5, #16\n"
	                "    bne set_error_led\n"
	                "    cmp r6, #17\n"
	                "    bne set_error_led\n"
	                "    cmp r7, #18\n"
	                "    bne set_error_led\n"
	                "    cmp r12, #22\n"
	                "    bne set_error_led\n"
	                "    bx lr" );

  __asm volatile( "set_error_led:\n"
	                "    push {r14}\n"
	                "    ldr r1, =vSetErrorLED\n"
	                "    blx r1\n"
	                "    pop {r14}\n"
	                "    bx lr" );
}
/*-----------------------------------------------------------*/
<|MERGE_RESOLUTION|>--- conflicted
+++ resolved
@@ -1,599 +1,595 @@
-/*
-<<<<<<< HEAD
- * FreeRTOS Kernel V10.3.0
-=======
- * FreeRTOS Kernel V10.4.1
->>>>>>> 5cc65129
- * Copyright (C) 2020 Amazon.com, Inc. or its affiliates.  All Rights Reserved.
- *
- * Permission is hereby granted, free of charge, to any person obtaining a copy of
- * this software and associated documentation files (the "Software"), to deal in
- * the Software without restriction, including without limitation the rights to
- * use, copy, modify, merge, publish, distribute, sublicense, and/or sell copies of
- * the Software, and to permit persons to whom the Software is furnished to do so,
- * subject to the following conditions:
- *
- * The above copyright notice and this permission notice shall be included in all
- * copies or substantial portions of the Software.
- *
- * THE SOFTWARE IS PROVIDED "AS IS", WITHOUT WARRANTY OF ANY KIND, EXPRESS OR
- * IMPLIED, INCLUDING BUT NOT LIMITED TO THE WARRANTIES OF MERCHANTABILITY, FITNESS
- * FOR A PARTICULAR PURPOSE AND NONINFRINGEMENT. IN NO EVENT SHALL THE AUTHORS OR
- * COPYRIGHT HOLDERS BE LIABLE FOR ANY CLAIM, DAMAGES OR OTHER LIABILITY, WHETHER
- * IN AN ACTION OF CONTRACT, TORT OR OTHERWISE, ARISING FROM, OUT OF OR IN
- * CONNECTION WITH THE SOFTWARE OR THE USE OR OTHER DEALINGS IN THE SOFTWARE.
- *
- * http://www.FreeRTOS.org
- * http://aws.amazon.com/freertos
- *
- * 1 tab == 4 spaces!
- */
-
-/* 
- * This demo application creates seven co-routines and one task (two including 
- * the idle task).  The co-routines execute as part of the idle task hook.
- *
- * Five of the created co-routines are the standard 'co-routine flash' 
- * co-routines contained within the Demo/Common/Minimal/crflash.c file and 
- * documented on the FreeRTOS.org WEB site.  
- *
- * The 'LCD Task' rotates a string on the LCD, delaying between each character
- * as necessitated by the slow interface, and delaying between each string just
- * long enough to enable the text to be read.
- *
- * The sixth co-routine controls the transmission of a string to UART 0.  The 
- * co-routine periodically sends the first character of the string to the UART, 
- * with the UART's TxEnd interrupt being used to transmit the remaining 
- * characters.  The UART's RxEnd interrupt receives the characters and places 
- * them on a queue to be processed by the seventh and final co-routine.  An 
- * error is latched should an unexpected character be received, or any 
- * character be received out of sequence.  
- *
- * A loopback connector is required to ensure that each character transmitted 
- * on the UART is also received on the same UART.  For test purposes the UART
- * FIFO's are not utalised in order to maximise the interrupt overhead.  Also
- * a pseudo random interval is used between the start of each transmission in 
- * order that the resultant interrupts are more randomly distributed and 
- * therefore more likely to highlight any problems.
- *
- * The flash co-routines control LED's zero to four.  LED five is toggled each
- * time the string is transmitted on the UART.  LED six is toggled each time
- * the string is CORRECTLY received on the UART.  LED seven is latched on should
- * an error be detected in any task or co-routine.
- *
- * In addition the idle task makes repetative calls to 
- * prvSetAndCheckRegisters().  This simply loads the general purpose registers 
- * with a known value, then checks each register to ensure the held value is 
- * still correct.  As a low priority task this checking routine is likely to 
- * get repeatedly swapped in and out.  A register being found to contain an 
- * incorrect value is therefore indicative of an error in the task switching 
- * mechansim.
- *
- */
-
-/* Scheduler include files. */
-#include "FreeRTOS.h"
-#include "task.h"
-#include "queue.h"
-#include "croutine.h"
-
-/* Demo application include files. */
-#include "partest.h"
-#include "crflash.h"
-
-/* Library include files. */
-#include "DriverLib.h"
-
-/* The time to delay between writing each character to the LCD. */
-#define mainCHAR_WRITE_DELAY		( 2 / portTICK_PERIOD_MS )
-
-/* The time to delay between writing each string to the LCD. */
-#define mainSTRING_WRITE_DELAY		( 400 / portTICK_PERIOD_MS )
-
-/* The number of flash co-routines to create. */
-#define mainNUM_FLASH_CO_ROUTINES	( 5 )
-
-/* The length of the queue used to pass received characters to the Comms Rx
-task. */
-#define mainRX_QUEUE_LEN			( 5 )
-
-/* The priority of the co-routine used to initiate the transmission of the 
-string on UART 0. */
-#define mainTX_CO_ROUTINE_PRIORITY	( 1 )
-
-/* The priority of the co-routine used to receive characters from the UART. */
-#define mainRX_CO_ROUTINE_PRIORITY	( 2 )
-
-/* Only one co-routine is created so its index is not important. */
-#define mainTX_CO_ROUTINE_INDEX		( 0 )
-#define mainRX_CO_ROUTINE_INDEX		( 0 )
-
-/* The time between transmissions of the string on UART 0.   This is pseudo
-random in order to generate a bit or randomness to when the interrupts occur.*/
-#define mainMIN_TX_DELAY			( 40 / portTICK_PERIOD_MS )
-#define mainMAX_TX_DELAY			( ( TickType_t ) 0x7f )
-#define mainOFFSET_TIME				( ( TickType_t ) 3 )
-
-/* The time the Comms Rx task should wait to receive a character.  This should
-be slightly longer than the time between transmissions.  If we do not receive
-a character after this time then there must be an error in the transmission or
-the timing of the transmission. */
-#define mainCOMMS_RX_DELAY			( mainMAX_TX_DELAY + 20 )
-
-/* The task priorites. */
-#define mainLCD_TASK_PRIORITY		( tskIDLE_PRIORITY )
-#define mainCOMMS_RX_TASK_PRIORITY	( tskIDLE_PRIORITY + 1 )
-
-/* The LED's toggled by the various tasks. */
-#define mainCOMMS_FAIL_LED			( 7 )
-#define mainCOMMS_RX_LED			( 6 )
-#define mainCOMMS_TX_LED			( 5 )
-
-/* The baud rate used by the UART comms tasks/co-routine. */
-#define mainBAUD_RATE				( 57600 )
-
-/* FIFO setting for the UART.  The FIFO is not used to create a better test. */
-#define mainFIFO_SET				( 0x10 )
-
-/* The string that is transmitted on the UART contains sequentially the 
-characters from mainFIRST_TX_CHAR to mainLAST_TX_CHAR. */
-#define mainFIRST_TX_CHAR '0'
-#define mainLAST_TX_CHAR 'z'
-
-/* Just used to walk through the program memory in order that some random data
-can be generated. */
-#define mainTOTAL_PROGRAM_MEMORY ( ( unsigned long * ) ( 8 * 1024 ) )
-#define mainFIRST_PROGRAM_BYTES ( ( unsigned long * ) 4 )
-
-/* The error routine that is called if the driver library encounters an error. */
-#ifdef DEBUG
-void
-__error__(char *pcFilename, unsigned long ulLine)
-{
-}
-#endif
-
-/*-----------------------------------------------------------*/
-
-/*
- * The task that rotates text on the LCD.
- */
-static void vLCDTask( void * pvParameters );
-
-/*
- * The task that receives the characters from UART 0.
- */
-static void vCommsRxCoRoutine( CoRoutineHandle_t xHandle, unsigned portBASE_TYPE uxIndex );
-
-/*
- * The co-routine that periodically initiates the transmission of the string on
- * the UART.
- */
-static void vSerialTxCoRoutine( CoRoutineHandle_t xHandle, unsigned portBASE_TYPE uxIndex );
-
-/* 
- * Writes a string the the LCD.
- */
-static void prvWriteString( const char *pcString );
-
-/*
- * Initialisation routine for the UART.
- */
-static void vSerialInit( void );
-
-/*
- * Thread safe write to the PDC.
- */
-static void prvPDCWrite( char cAddress, char cData );
-
-/*
- * Function to simply set a known value into the general purpose registers
- * then read them back to ensure they remain set correctly.  An incorrect value
- * being indicative of an error in the task switching mechanism.
- */
-void prvSetAndCheckRegisters( void );
-
-/*
- * Latch the LED that indicates that an error has occurred. 
- */
-void vSetErrorLED( void );
-
-/*
- * Sets up the PLL and ports used by the demo.
- */
-static void prvSetupHardware( void );
-
-/*-----------------------------------------------------------*/
-
-/* Error flag set to pdFAIL if an error is encountered in the tasks/co-routines
-defined within this file. */
-unsigned portBASE_TYPE uxErrorStatus = pdPASS;
-
-/* The next character to transmit. */
-static char cNextChar;
-
-/* The queue used to transmit characters from the interrupt to the Comms Rx
-task. */
-static QueueHandle_t xCommsQueue;
-
-/*-----------------------------------------------------------*/
-
-void Main( void )
-{
-	/* Create the queue used to communicate between the UART ISR and the Comms
-	Rx task. */
-	xCommsQueue = xQueueCreate( mainRX_QUEUE_LEN, sizeof( char ) );
-
-	/* Setup the ports used by the demo and the clock. */
-	prvSetupHardware();
-
-	/* Create the co-routines that flash the LED's. */
-	vStartFlashCoRoutines( mainNUM_FLASH_CO_ROUTINES );
-
-	/* Create the co-routine that initiates the transmission of characters
-	on the UART. */
-	xCoRoutineCreate( vSerialTxCoRoutine, mainTX_CO_ROUTINE_PRIORITY, mainTX_CO_ROUTINE_INDEX );
-
-	/* Create the co-routine that receives characters from the UART. */
-	xCoRoutineCreate( vCommsRxCoRoutine, mainRX_CO_ROUTINE_PRIORITY, mainRX_CO_ROUTINE_INDEX );
-
-	/* Create the LCD task. */
-	xTaskCreate( vLCDTask, "LCD", configMINIMAL_STACK_SIZE, NULL, mainLCD_TASK_PRIORITY, NULL );
-
-	/* Start the scheduler running the tasks and co-routines just created. */
-	vTaskStartScheduler();
-
-	/* Should not get here unless we did not have enough memory to start the
-	scheduler. */
-	for( ;; );
-}
-/*-----------------------------------------------------------*/
-
-static void prvSetupHardware( void )
-{
-	/* Setup the PLL. */
-	SysCtlClockSet( SYSCTL_SYSDIV_10 | SYSCTL_USE_PLL | SYSCTL_OSC_MAIN | SYSCTL_XTAL_6MHZ );
-
-	/* Initialise the hardware used to talk to the LCD, LED's and UART. */
-	PDCInit();
-	vParTestInitialise();
-	vSerialInit();
-}
-/*-----------------------------------------------------------*/
-
-void vApplicationIdleHook( void )
-{
-	/* The co-routines are executed in the idle task using the idle task 
-	hook. */
-	for( ;; )
-	{
-		/* Schedule the co-routines. */
-		vCoRoutineSchedule();
-
-		/* Run the register check function between each co-routine. */
-		prvSetAndCheckRegisters();
-	}
-}
-/*-----------------------------------------------------------*/
-
-static void prvWriteString( const char *pcString )
-{
-	/* Write pcString to the LED, pausing between each character. */
-	prvPDCWrite(PDC_LCD_CSR, LCD_CLEAR);        
-	while( *pcString )
-	{
-		vTaskDelay( mainCHAR_WRITE_DELAY );
-		prvPDCWrite( PDC_LCD_RAM, *pcString );
-		pcString++;
-	}
-}
-/*-----------------------------------------------------------*/
-
-void vLCDTask( void * pvParameters )
-{
-unsigned portBASE_TYPE uxIndex;
-const unsigned char ucCFGData[] = {	
-											0x30,   /* Set data bus to 8-bits. */
-											0x30,
-											0x30,
-											0x3C,   /* Number of lines/font. */
-											0x08,   /* Display off. */
-											0x01,   /* Display clear. */
-											0x06,   /* Entry mode [cursor dir][shift]. */
-											0x0C	/* Display on [display on][curson on][blinking on]. */
-									  };  
-
-/* The strings that are written to the LCD. */
-const char *pcStringsToDisplay[] = {										
-											"Stellaris",
-											"Demo",
-											"Two",
-											"www.FreeRTOS.org",
-											""
-									   };
-
-	/* Configure the LCD. */
-	uxIndex = 0;
-	while( uxIndex < sizeof( ucCFGData ) )
-	{
-		prvPDCWrite( PDC_LCD_CSR, ucCFGData[ uxIndex ] );
-		uxIndex++;
-		vTaskDelay( mainCHAR_WRITE_DELAY );
-	}
-
-	/* Turn the LCD Backlight on. */
-	prvPDCWrite( PDC_CSR, 0x01 );
-
-	/* Clear display. */
-	vTaskDelay( mainCHAR_WRITE_DELAY );
-	prvPDCWrite( PDC_LCD_CSR, LCD_CLEAR ); 
-
-	uxIndex = 0;
-	for( ;; )    
-	{
-		/* Display the string on the LCD. */
-		prvWriteString( pcStringsToDisplay[ uxIndex ] );
-		
-		/* Move on to the next string - wrapping if necessary. */
-		uxIndex++;
-		if( *( pcStringsToDisplay[ uxIndex ] ) == 0x00 )
-		{
-			uxIndex = 0;
-			/* Longer pause on the last string to be sent. */
-			vTaskDelay( mainSTRING_WRITE_DELAY * 2 );
-		}
-
-		/* Wait until it is time to move onto the next string. */
-		vTaskDelay( mainSTRING_WRITE_DELAY );
-	}
-}
-/*-----------------------------------------------------------*/
-
-static void vCommsRxCoRoutine( CoRoutineHandle_t xHandle, unsigned portBASE_TYPE uxIndex )
-{
-static char cRxedChar, cExpectedChar = mainFIRST_TX_CHAR;
-portBASE_TYPE xResult;
-
-	crSTART( xHandle );
-
-	for( ;; )
-	{
-		/* Wait for a character to be received. */
-		crQUEUE_RECEIVE( xHandle, xCommsQueue, ( void * ) &cRxedChar, mainCOMMS_RX_DELAY, &xResult );
-
-		/* Was the character recived (if any) the expected character. */
-		if( ( cRxedChar != cExpectedChar ) || ( xResult != pdPASS ) )
-		{
-			/* Got an unexpected character.  This can sometimes occur when
-			reseting the system using the debugger leaving characters already
-			in the UART regsters. */
-			uxErrorStatus = pdFAIL;
-
-			/* Resync by waiting for the end of the current string. */
-			while( cRxedChar != mainLAST_TX_CHAR )
-			{
-				crQUEUE_RECEIVE( xHandle, xCommsQueue, ( void * ) &cRxedChar, mainCOMMS_RX_DELAY, &xResult );
-			}
-
-			/* The next expected character is the start of the string again. */
-			cExpectedChar = mainFIRST_TX_CHAR;
-		}
-		else
-		{
-			if( cExpectedChar == mainLAST_TX_CHAR )
-			{
-				/* We have reached the end of the string - we now expect to 
-				receive the first character in the string again.   The LED is 
-				toggled to indicate that the entire string was received without
-				error. */
-				vParTestToggleLED( mainCOMMS_RX_LED );
-				cExpectedChar = mainFIRST_TX_CHAR;
-			}
-			else
-			{
-				/* We got the expected character, we now expect to receive the
-				next character in the string. */
-				cExpectedChar++;
-			}
-		}
-	}
-
-	crEND();
-}
-/*-----------------------------------------------------------*/
-
-static void vSerialTxCoRoutine( CoRoutineHandle_t xHandle, unsigned portBASE_TYPE uxIndex )
-{
-TickType_t xDelayPeriod;
-static unsigned long *pulRandomBytes = mainFIRST_PROGRAM_BYTES;
-
-	/* Co-routine MUST start with a call to crSTART. */
-	crSTART( xHandle );
-
-	for(;;)
-    {	
-		/* Was the previously transmitted string received correctly? */
-		if( uxErrorStatus != pdPASS )
-		{
-			/* An error was encountered so set the error LED. */
-			vSetErrorLED();
-		}
-
-		/* The next character to Tx is the first in the string. */
-		cNextChar = mainFIRST_TX_CHAR;
-
-		UARTIntDisable( UART0_BASE, UART_INT_TX );
-		{
-			/* Send the first character. */
-			if( !( HWREG( UART0_BASE + UART_O_FR ) & UART_FR_TXFF ) )
-			{
-				HWREG( UART0_BASE + UART_O_DR ) = cNextChar;
-			}
-
-			/* Move the variable to the char to Tx on so the ISR transmits
-			the next character in the string once this one has completed. */
-			cNextChar++;
-		}
-		UARTIntEnable(UART0_BASE, UART_INT_TX);
-
-		/* Toggle the LED to show a new string is being transmitted. */
-        vParTestToggleLED( mainCOMMS_TX_LED );
-
-		/* Delay before we start the string off again.  A pseudo-random delay
-		is used as this will provide a better test. */
-		xDelayPeriod = xTaskGetTickCount() + ( *pulRandomBytes );
-
-		pulRandomBytes++;
-		if( pulRandomBytes > mainTOTAL_PROGRAM_MEMORY )
-		{
-			pulRandomBytes = mainFIRST_PROGRAM_BYTES;
-		}
-
-		/* Make sure we don't wait too long... */
-		xDelayPeriod &= mainMAX_TX_DELAY;
-
-		/* ...but we do want to wait. */
-		if( xDelayPeriod < mainMIN_TX_DELAY )
-		{
-			xDelayPeriod = mainMIN_TX_DELAY;
-		}
-
-		/* Block for the random(ish) time. */
-		crDELAY( xHandle, xDelayPeriod );
-    }
-
-	/* Co-routine MUST end with a call to crEND. */
-	crEND();
-}
-/*-----------------------------------------------------------*/
-
-static void vSerialInit( void )
-{
-	/* Enable the UART.  GPIOA has already been initialised. */
-	SysCtlPeripheralEnable(SYSCTL_PERIPH_UART0);
-
-	/* Set GPIO A0 and A1 as peripheral function.  They are used to output the
-	UART signals. */
-	GPIODirModeSet( GPIO_PORTA_BASE, GPIO_PIN_0 | GPIO_PIN_1, GPIO_DIR_MODE_HW );
-
-	/* Configure the UART for 8-N-1 operation. */
-	UARTConfigSet( UART0_BASE, mainBAUD_RATE, UART_CONFIG_WLEN_8 | UART_CONFIG_PAR_NONE | UART_CONFIG_STOP_ONE );
-
-	/* We dont want to use the fifo.  This is for test purposes to generate
-	as many interrupts as possible. */
-	HWREG( UART0_BASE + UART_O_LCR_H ) &= ~mainFIFO_SET;
-
-	/* Enable both Rx and Tx interrupts. */
-	HWREG( UART0_BASE + UART_O_IM ) |= ( UART_INT_TX | UART_INT_RX );
-	IntEnable( INT_UART0 );
-}
-/*-----------------------------------------------------------*/
-
-void vUART_ISR(void)
-{
-unsigned long ulStatus;
-char cRxedChar;
-portBASE_TYPE xTaskWokenByPost = pdFALSE;
-
-	/* What caused the interrupt. */
-	ulStatus = UARTIntStatus( UART0_BASE, pdTRUE );
-
-	/* Clear the interrupt. */
-	UARTIntClear( UART0_BASE, ulStatus );
-
-	/* Was an Rx interrpt pending? */
-	if( ulStatus & UART_INT_RX )
-	{
-		if( ( HWREG(UART0_BASE + UART_O_FR ) & UART_FR_RXFF ) )
-		{
-			/* Get the char from the buffer and post it onto the queue of
-			Rxed chars.  Posting the character should wake the task that is 
-			blocked on the queue waiting for characters. */
-			cRxedChar = ( char ) HWREG( UART0_BASE + UART_O_DR );
-			xTaskWokenByPost = crQUEUE_SEND_FROM_ISR( xCommsQueue, &cRxedChar, xTaskWokenByPost );
-		}		
-	}
-
-	/* Was a Tx interrupt pending? */
-	if( ulStatus & UART_INT_TX )
-	{
-		/* Send the next character in the string.  We are not using the FIFO. */
-		if( cNextChar <= mainLAST_TX_CHAR )
-		{
-			if( !( HWREG( UART0_BASE + UART_O_FR ) & UART_FR_TXFF ) )
-			{
-				HWREG( UART0_BASE + UART_O_DR ) = cNextChar;
-			}
-			cNextChar++;
-		}
-	}
-	
-	if( xTaskWokenByPost )
-	{
-		/* We are posting to a co-routine rather than a task so don't bother
-		causing a task switch. */
-	}
-}
-/*-----------------------------------------------------------*/
-
-static void prvPDCWrite( char cAddress, char cData )
-{
-	vTaskSuspendAll();
-	{
-		PDCWrite( cAddress, cData );
-	}
-	xTaskResumeAll();
-}
-/*-----------------------------------------------------------*/
-
-void vSetErrorLED( void )
-{
-	vParTestSetLED( mainCOMMS_FAIL_LED, pdTRUE );
-}
-/*-----------------------------------------------------------*/
-
-void prvSetAndCheckRegisters( void )
-{
-	/* Fill the general purpose registers with known values. */
-	__asm volatile( "    mov r11, #10\n"
-                  "    add r0, r11, #1\n"
-                  "    add r1, r11, #2\n"
-	                "    add r2, r11, #3\n"
-	                "    add r3, r11, #4\n"
-	                "    add r4, r11, #5\n"
-	                "    add r5, r11, #6\n"
-	                "    add r6, r11, #7\n"
-	                "    add r7, r11, #8\n"
-	                "    add r12, r11, #12" );
-
-	/* Check the values are as expected. */
-	__asm volatile( "    cmp r11, #10\n"
-	                "    bne set_error_led\n"
-	                "    cmp r0, #11\n"
-	                "    bne set_error_led\n"
-	                "    cmp r1, #12\n"
-	                "    bne set_error_led\n"
-	                "    cmp r2, #13\n"
-	                "    bne set_error_led\n"
-	                "    cmp r3, #14\n"
-	                "    bne set_error_led\n"
-	                "    cmp r4, #15\n"
-	                "    bne set_error_led\n"
-	                "    cmp r5, #16\n"
-	                "    bne set_error_led\n"
-	                "    cmp r6, #17\n"
-	                "    bne set_error_led\n"
-	                "    cmp r7, #18\n"
-	                "    bne set_error_led\n"
-	                "    cmp r12, #22\n"
-	                "    bne set_error_led\n"
-	                "    bx lr" );
-
-  __asm volatile( "set_error_led:\n"
-	                "    push {r14}\n"
-	                "    ldr r1, =vSetErrorLED\n"
-	                "    blx r1\n"
-	                "    pop {r14}\n"
-	                "    bx lr" );
-}
-/*-----------------------------------------------------------*/
+/*
+ * FreeRTOS Kernel V10.4.1
+ * Copyright (C) 2020 Amazon.com, Inc. or its affiliates.  All Rights Reserved.
+ *
+ * Permission is hereby granted, free of charge, to any person obtaining a copy of
+ * this software and associated documentation files (the "Software"), to deal in
+ * the Software without restriction, including without limitation the rights to
+ * use, copy, modify, merge, publish, distribute, sublicense, and/or sell copies of
+ * the Software, and to permit persons to whom the Software is furnished to do so,
+ * subject to the following conditions:
+ *
+ * The above copyright notice and this permission notice shall be included in all
+ * copies or substantial portions of the Software.
+ *
+ * THE SOFTWARE IS PROVIDED "AS IS", WITHOUT WARRANTY OF ANY KIND, EXPRESS OR
+ * IMPLIED, INCLUDING BUT NOT LIMITED TO THE WARRANTIES OF MERCHANTABILITY, FITNESS
+ * FOR A PARTICULAR PURPOSE AND NONINFRINGEMENT. IN NO EVENT SHALL THE AUTHORS OR
+ * COPYRIGHT HOLDERS BE LIABLE FOR ANY CLAIM, DAMAGES OR OTHER LIABILITY, WHETHER
+ * IN AN ACTION OF CONTRACT, TORT OR OTHERWISE, ARISING FROM, OUT OF OR IN
+ * CONNECTION WITH THE SOFTWARE OR THE USE OR OTHER DEALINGS IN THE SOFTWARE.
+ *
+ * http://www.FreeRTOS.org
+ * http://aws.amazon.com/freertos
+ *
+ * 1 tab == 4 spaces!
+ */
+
+/* 
+ * This demo application creates seven co-routines and one task (two including 
+ * the idle task).  The co-routines execute as part of the idle task hook.
+ *
+ * Five of the created co-routines are the standard 'co-routine flash' 
+ * co-routines contained within the Demo/Common/Minimal/crflash.c file and 
+ * documented on the FreeRTOS.org WEB site.  
+ *
+ * The 'LCD Task' rotates a string on the LCD, delaying between each character
+ * as necessitated by the slow interface, and delaying between each string just
+ * long enough to enable the text to be read.
+ *
+ * The sixth co-routine controls the transmission of a string to UART 0.  The 
+ * co-routine periodically sends the first character of the string to the UART, 
+ * with the UART's TxEnd interrupt being used to transmit the remaining 
+ * characters.  The UART's RxEnd interrupt receives the characters and places 
+ * them on a queue to be processed by the seventh and final co-routine.  An 
+ * error is latched should an unexpected character be received, or any 
+ * character be received out of sequence.  
+ *
+ * A loopback connector is required to ensure that each character transmitted 
+ * on the UART is also received on the same UART.  For test purposes the UART
+ * FIFO's are not utalised in order to maximise the interrupt overhead.  Also
+ * a pseudo random interval is used between the start of each transmission in 
+ * order that the resultant interrupts are more randomly distributed and 
+ * therefore more likely to highlight any problems.
+ *
+ * The flash co-routines control LED's zero to four.  LED five is toggled each
+ * time the string is transmitted on the UART.  LED six is toggled each time
+ * the string is CORRECTLY received on the UART.  LED seven is latched on should
+ * an error be detected in any task or co-routine.
+ *
+ * In addition the idle task makes repetative calls to 
+ * prvSetAndCheckRegisters().  This simply loads the general purpose registers 
+ * with a known value, then checks each register to ensure the held value is 
+ * still correct.  As a low priority task this checking routine is likely to 
+ * get repeatedly swapped in and out.  A register being found to contain an 
+ * incorrect value is therefore indicative of an error in the task switching 
+ * mechansim.
+ *
+ */
+
+/* Scheduler include files. */
+#include "FreeRTOS.h"
+#include "task.h"
+#include "queue.h"
+#include "croutine.h"
+
+/* Demo application include files. */
+#include "partest.h"
+#include "crflash.h"
+
+/* Library include files. */
+#include "DriverLib.h"
+
+/* The time to delay between writing each character to the LCD. */
+#define mainCHAR_WRITE_DELAY		( 2 / portTICK_PERIOD_MS )
+
+/* The time to delay between writing each string to the LCD. */
+#define mainSTRING_WRITE_DELAY		( 400 / portTICK_PERIOD_MS )
+
+/* The number of flash co-routines to create. */
+#define mainNUM_FLASH_CO_ROUTINES	( 5 )
+
+/* The length of the queue used to pass received characters to the Comms Rx
+task. */
+#define mainRX_QUEUE_LEN			( 5 )
+
+/* The priority of the co-routine used to initiate the transmission of the 
+string on UART 0. */
+#define mainTX_CO_ROUTINE_PRIORITY	( 1 )
+
+/* The priority of the co-routine used to receive characters from the UART. */
+#define mainRX_CO_ROUTINE_PRIORITY	( 2 )
+
+/* Only one co-routine is created so its index is not important. */
+#define mainTX_CO_ROUTINE_INDEX		( 0 )
+#define mainRX_CO_ROUTINE_INDEX		( 0 )
+
+/* The time between transmissions of the string on UART 0.   This is pseudo
+random in order to generate a bit or randomness to when the interrupts occur.*/
+#define mainMIN_TX_DELAY			( 40 / portTICK_PERIOD_MS )
+#define mainMAX_TX_DELAY			( ( TickType_t ) 0x7f )
+#define mainOFFSET_TIME				( ( TickType_t ) 3 )
+
+/* The time the Comms Rx task should wait to receive a character.  This should
+be slightly longer than the time between transmissions.  If we do not receive
+a character after this time then there must be an error in the transmission or
+the timing of the transmission. */
+#define mainCOMMS_RX_DELAY			( mainMAX_TX_DELAY + 20 )
+
+/* The task priorites. */
+#define mainLCD_TASK_PRIORITY		( tskIDLE_PRIORITY )
+#define mainCOMMS_RX_TASK_PRIORITY	( tskIDLE_PRIORITY + 1 )
+
+/* The LED's toggled by the various tasks. */
+#define mainCOMMS_FAIL_LED			( 7 )
+#define mainCOMMS_RX_LED			( 6 )
+#define mainCOMMS_TX_LED			( 5 )
+
+/* The baud rate used by the UART comms tasks/co-routine. */
+#define mainBAUD_RATE				( 57600 )
+
+/* FIFO setting for the UART.  The FIFO is not used to create a better test. */
+#define mainFIFO_SET				( 0x10 )
+
+/* The string that is transmitted on the UART contains sequentially the 
+characters from mainFIRST_TX_CHAR to mainLAST_TX_CHAR. */
+#define mainFIRST_TX_CHAR '0'
+#define mainLAST_TX_CHAR 'z'
+
+/* Just used to walk through the program memory in order that some random data
+can be generated. */
+#define mainTOTAL_PROGRAM_MEMORY ( ( unsigned long * ) ( 8 * 1024 ) )
+#define mainFIRST_PROGRAM_BYTES ( ( unsigned long * ) 4 )
+
+/* The error routine that is called if the driver library encounters an error. */
+#ifdef DEBUG
+void
+__error__(char *pcFilename, unsigned long ulLine)
+{
+}
+#endif
+
+/*-----------------------------------------------------------*/
+
+/*
+ * The task that rotates text on the LCD.
+ */
+static void vLCDTask( void * pvParameters );
+
+/*
+ * The task that receives the characters from UART 0.
+ */
+static void vCommsRxCoRoutine( CoRoutineHandle_t xHandle, unsigned portBASE_TYPE uxIndex );
+
+/*
+ * The co-routine that periodically initiates the transmission of the string on
+ * the UART.
+ */
+static void vSerialTxCoRoutine( CoRoutineHandle_t xHandle, unsigned portBASE_TYPE uxIndex );
+
+/* 
+ * Writes a string the the LCD.
+ */
+static void prvWriteString( const char *pcString );
+
+/*
+ * Initialisation routine for the UART.
+ */
+static void vSerialInit( void );
+
+/*
+ * Thread safe write to the PDC.
+ */
+static void prvPDCWrite( char cAddress, char cData );
+
+/*
+ * Function to simply set a known value into the general purpose registers
+ * then read them back to ensure they remain set correctly.  An incorrect value
+ * being indicative of an error in the task switching mechanism.
+ */
+void prvSetAndCheckRegisters( void );
+
+/*
+ * Latch the LED that indicates that an error has occurred. 
+ */
+void vSetErrorLED( void );
+
+/*
+ * Sets up the PLL and ports used by the demo.
+ */
+static void prvSetupHardware( void );
+
+/*-----------------------------------------------------------*/
+
+/* Error flag set to pdFAIL if an error is encountered in the tasks/co-routines
+defined within this file. */
+unsigned portBASE_TYPE uxErrorStatus = pdPASS;
+
+/* The next character to transmit. */
+static char cNextChar;
+
+/* The queue used to transmit characters from the interrupt to the Comms Rx
+task. */
+static QueueHandle_t xCommsQueue;
+
+/*-----------------------------------------------------------*/
+
+void Main( void )
+{
+	/* Create the queue used to communicate between the UART ISR and the Comms
+	Rx task. */
+	xCommsQueue = xQueueCreate( mainRX_QUEUE_LEN, sizeof( char ) );
+
+	/* Setup the ports used by the demo and the clock. */
+	prvSetupHardware();
+
+	/* Create the co-routines that flash the LED's. */
+	vStartFlashCoRoutines( mainNUM_FLASH_CO_ROUTINES );
+
+	/* Create the co-routine that initiates the transmission of characters
+	on the UART. */
+	xCoRoutineCreate( vSerialTxCoRoutine, mainTX_CO_ROUTINE_PRIORITY, mainTX_CO_ROUTINE_INDEX );
+
+	/* Create the co-routine that receives characters from the UART. */
+	xCoRoutineCreate( vCommsRxCoRoutine, mainRX_CO_ROUTINE_PRIORITY, mainRX_CO_ROUTINE_INDEX );
+
+	/* Create the LCD task. */
+	xTaskCreate( vLCDTask, "LCD", configMINIMAL_STACK_SIZE, NULL, mainLCD_TASK_PRIORITY, NULL );
+
+	/* Start the scheduler running the tasks and co-routines just created. */
+	vTaskStartScheduler();
+
+	/* Should not get here unless we did not have enough memory to start the
+	scheduler. */
+	for( ;; );
+}
+/*-----------------------------------------------------------*/
+
+static void prvSetupHardware( void )
+{
+	/* Setup the PLL. */
+	SysCtlClockSet( SYSCTL_SYSDIV_10 | SYSCTL_USE_PLL | SYSCTL_OSC_MAIN | SYSCTL_XTAL_6MHZ );
+
+	/* Initialise the hardware used to talk to the LCD, LED's and UART. */
+	PDCInit();
+	vParTestInitialise();
+	vSerialInit();
+}
+/*-----------------------------------------------------------*/
+
+void vApplicationIdleHook( void )
+{
+	/* The co-routines are executed in the idle task using the idle task 
+	hook. */
+	for( ;; )
+	{
+		/* Schedule the co-routines. */
+		vCoRoutineSchedule();
+
+		/* Run the register check function between each co-routine. */
+		prvSetAndCheckRegisters();
+	}
+}
+/*-----------------------------------------------------------*/
+
+static void prvWriteString( const char *pcString )
+{
+	/* Write pcString to the LED, pausing between each character. */
+	prvPDCWrite(PDC_LCD_CSR, LCD_CLEAR);        
+	while( *pcString )
+	{
+		vTaskDelay( mainCHAR_WRITE_DELAY );
+		prvPDCWrite( PDC_LCD_RAM, *pcString );
+		pcString++;
+	}
+}
+/*-----------------------------------------------------------*/
+
+void vLCDTask( void * pvParameters )
+{
+unsigned portBASE_TYPE uxIndex;
+const unsigned char ucCFGData[] = {	
+											0x30,   /* Set data bus to 8-bits. */
+											0x30,
+											0x30,
+											0x3C,   /* Number of lines/font. */
+											0x08,   /* Display off. */
+											0x01,   /* Display clear. */
+											0x06,   /* Entry mode [cursor dir][shift]. */
+											0x0C	/* Display on [display on][curson on][blinking on]. */
+									  };  
+
+/* The strings that are written to the LCD. */
+const char *pcStringsToDisplay[] = {										
+											"Stellaris",
+											"Demo",
+											"Two",
+											"www.FreeRTOS.org",
+											""
+									   };
+
+	/* Configure the LCD. */
+	uxIndex = 0;
+	while( uxIndex < sizeof( ucCFGData ) )
+	{
+		prvPDCWrite( PDC_LCD_CSR, ucCFGData[ uxIndex ] );
+		uxIndex++;
+		vTaskDelay( mainCHAR_WRITE_DELAY );
+	}
+
+	/* Turn the LCD Backlight on. */
+	prvPDCWrite( PDC_CSR, 0x01 );
+
+	/* Clear display. */
+	vTaskDelay( mainCHAR_WRITE_DELAY );
+	prvPDCWrite( PDC_LCD_CSR, LCD_CLEAR ); 
+
+	uxIndex = 0;
+	for( ;; )    
+	{
+		/* Display the string on the LCD. */
+		prvWriteString( pcStringsToDisplay[ uxIndex ] );
+		
+		/* Move on to the next string - wrapping if necessary. */
+		uxIndex++;
+		if( *( pcStringsToDisplay[ uxIndex ] ) == 0x00 )
+		{
+			uxIndex = 0;
+			/* Longer pause on the last string to be sent. */
+			vTaskDelay( mainSTRING_WRITE_DELAY * 2 );
+		}
+
+		/* Wait until it is time to move onto the next string. */
+		vTaskDelay( mainSTRING_WRITE_DELAY );
+	}
+}
+/*-----------------------------------------------------------*/
+
+static void vCommsRxCoRoutine( CoRoutineHandle_t xHandle, unsigned portBASE_TYPE uxIndex )
+{
+static char cRxedChar, cExpectedChar = mainFIRST_TX_CHAR;
+portBASE_TYPE xResult;
+
+	crSTART( xHandle );
+
+	for( ;; )
+	{
+		/* Wait for a character to be received. */
+		crQUEUE_RECEIVE( xHandle, xCommsQueue, ( void * ) &cRxedChar, mainCOMMS_RX_DELAY, &xResult );
+
+		/* Was the character recived (if any) the expected character. */
+		if( ( cRxedChar != cExpectedChar ) || ( xResult != pdPASS ) )
+		{
+			/* Got an unexpected character.  This can sometimes occur when
+			reseting the system using the debugger leaving characters already
+			in the UART regsters. */
+			uxErrorStatus = pdFAIL;
+
+			/* Resync by waiting for the end of the current string. */
+			while( cRxedChar != mainLAST_TX_CHAR )
+			{
+				crQUEUE_RECEIVE( xHandle, xCommsQueue, ( void * ) &cRxedChar, mainCOMMS_RX_DELAY, &xResult );
+			}
+
+			/* The next expected character is the start of the string again. */
+			cExpectedChar = mainFIRST_TX_CHAR;
+		}
+		else
+		{
+			if( cExpectedChar == mainLAST_TX_CHAR )
+			{
+				/* We have reached the end of the string - we now expect to 
+				receive the first character in the string again.   The LED is 
+				toggled to indicate that the entire string was received without
+				error. */
+				vParTestToggleLED( mainCOMMS_RX_LED );
+				cExpectedChar = mainFIRST_TX_CHAR;
+			}
+			else
+			{
+				/* We got the expected character, we now expect to receive the
+				next character in the string. */
+				cExpectedChar++;
+			}
+		}
+	}
+
+	crEND();
+}
+/*-----------------------------------------------------------*/
+
+static void vSerialTxCoRoutine( CoRoutineHandle_t xHandle, unsigned portBASE_TYPE uxIndex )
+{
+TickType_t xDelayPeriod;
+static unsigned long *pulRandomBytes = mainFIRST_PROGRAM_BYTES;
+
+	/* Co-routine MUST start with a call to crSTART. */
+	crSTART( xHandle );
+
+	for(;;)
+    {	
+		/* Was the previously transmitted string received correctly? */
+		if( uxErrorStatus != pdPASS )
+		{
+			/* An error was encountered so set the error LED. */
+			vSetErrorLED();
+		}
+
+		/* The next character to Tx is the first in the string. */
+		cNextChar = mainFIRST_TX_CHAR;
+
+		UARTIntDisable( UART0_BASE, UART_INT_TX );
+		{
+			/* Send the first character. */
+			if( !( HWREG( UART0_BASE + UART_O_FR ) & UART_FR_TXFF ) )
+			{
+				HWREG( UART0_BASE + UART_O_DR ) = cNextChar;
+			}
+
+			/* Move the variable to the char to Tx on so the ISR transmits
+			the next character in the string once this one has completed. */
+			cNextChar++;
+		}
+		UARTIntEnable(UART0_BASE, UART_INT_TX);
+
+		/* Toggle the LED to show a new string is being transmitted. */
+        vParTestToggleLED( mainCOMMS_TX_LED );
+
+		/* Delay before we start the string off again.  A pseudo-random delay
+		is used as this will provide a better test. */
+		xDelayPeriod = xTaskGetTickCount() + ( *pulRandomBytes );
+
+		pulRandomBytes++;
+		if( pulRandomBytes > mainTOTAL_PROGRAM_MEMORY )
+		{
+			pulRandomBytes = mainFIRST_PROGRAM_BYTES;
+		}
+
+		/* Make sure we don't wait too long... */
+		xDelayPeriod &= mainMAX_TX_DELAY;
+
+		/* ...but we do want to wait. */
+		if( xDelayPeriod < mainMIN_TX_DELAY )
+		{
+			xDelayPeriod = mainMIN_TX_DELAY;
+		}
+
+		/* Block for the random(ish) time. */
+		crDELAY( xHandle, xDelayPeriod );
+    }
+
+	/* Co-routine MUST end with a call to crEND. */
+	crEND();
+}
+/*-----------------------------------------------------------*/
+
+static void vSerialInit( void )
+{
+	/* Enable the UART.  GPIOA has already been initialised. */
+	SysCtlPeripheralEnable(SYSCTL_PERIPH_UART0);
+
+	/* Set GPIO A0 and A1 as peripheral function.  They are used to output the
+	UART signals. */
+	GPIODirModeSet( GPIO_PORTA_BASE, GPIO_PIN_0 | GPIO_PIN_1, GPIO_DIR_MODE_HW );
+
+	/* Configure the UART for 8-N-1 operation. */
+	UARTConfigSet( UART0_BASE, mainBAUD_RATE, UART_CONFIG_WLEN_8 | UART_CONFIG_PAR_NONE | UART_CONFIG_STOP_ONE );
+
+	/* We dont want to use the fifo.  This is for test purposes to generate
+	as many interrupts as possible. */
+	HWREG( UART0_BASE + UART_O_LCR_H ) &= ~mainFIFO_SET;
+
+	/* Enable both Rx and Tx interrupts. */
+	HWREG( UART0_BASE + UART_O_IM ) |= ( UART_INT_TX | UART_INT_RX );
+	IntEnable( INT_UART0 );
+}
+/*-----------------------------------------------------------*/
+
+void vUART_ISR(void)
+{
+unsigned long ulStatus;
+char cRxedChar;
+portBASE_TYPE xTaskWokenByPost = pdFALSE;
+
+	/* What caused the interrupt. */
+	ulStatus = UARTIntStatus( UART0_BASE, pdTRUE );
+
+	/* Clear the interrupt. */
+	UARTIntClear( UART0_BASE, ulStatus );
+
+	/* Was an Rx interrpt pending? */
+	if( ulStatus & UART_INT_RX )
+	{
+		if( ( HWREG(UART0_BASE + UART_O_FR ) & UART_FR_RXFF ) )
+		{
+			/* Get the char from the buffer and post it onto the queue of
+			Rxed chars.  Posting the character should wake the task that is 
+			blocked on the queue waiting for characters. */
+			cRxedChar = ( char ) HWREG( UART0_BASE + UART_O_DR );
+			xTaskWokenByPost = crQUEUE_SEND_FROM_ISR( xCommsQueue, &cRxedChar, xTaskWokenByPost );
+		}		
+	}
+
+	/* Was a Tx interrupt pending? */
+	if( ulStatus & UART_INT_TX )
+	{
+		/* Send the next character in the string.  We are not using the FIFO. */
+		if( cNextChar <= mainLAST_TX_CHAR )
+		{
+			if( !( HWREG( UART0_BASE + UART_O_FR ) & UART_FR_TXFF ) )
+			{
+				HWREG( UART0_BASE + UART_O_DR ) = cNextChar;
+			}
+			cNextChar++;
+		}
+	}
+	
+	if( xTaskWokenByPost )
+	{
+		/* We are posting to a co-routine rather than a task so don't bother
+		causing a task switch. */
+	}
+}
+/*-----------------------------------------------------------*/
+
+static void prvPDCWrite( char cAddress, char cData )
+{
+	vTaskSuspendAll();
+	{
+		PDCWrite( cAddress, cData );
+	}
+	xTaskResumeAll();
+}
+/*-----------------------------------------------------------*/
+
+void vSetErrorLED( void )
+{
+	vParTestSetLED( mainCOMMS_FAIL_LED, pdTRUE );
+}
+/*-----------------------------------------------------------*/
+
+void prvSetAndCheckRegisters( void )
+{
+	/* Fill the general purpose registers with known values. */
+	__asm volatile( "    mov r11, #10\n"
+                  "    add r0, r11, #1\n"
+                  "    add r1, r11, #2\n"
+	                "    add r2, r11, #3\n"
+	                "    add r3, r11, #4\n"
+	                "    add r4, r11, #5\n"
+	                "    add r5, r11, #6\n"
+	                "    add r6, r11, #7\n"
+	                "    add r7, r11, #8\n"
+	                "    add r12, r11, #12" );
+
+	/* Check the values are as expected. */
+	__asm volatile( "    cmp r11, #10\n"
+	                "    bne set_error_led\n"
+	                "    cmp r0, #11\n"
+	                "    bne set_error_led\n"
+	                "    cmp r1, #12\n"
+	                "    bne set_error_led\n"
+	                "    cmp r2, #13\n"
+	                "    bne set_error_led\n"
+	                "    cmp r3, #14\n"
+	                "    bne set_error_led\n"
+	                "    cmp r4, #15\n"
+	                "    bne set_error_led\n"
+	                "    cmp r5, #16\n"
+	                "    bne set_error_led\n"
+	                "    cmp r6, #17\n"
+	                "    bne set_error_led\n"
+	                "    cmp r7, #18\n"
+	                "    bne set_error_led\n"
+	                "    cmp r12, #22\n"
+	                "    bne set_error_led\n"
+	                "    bx lr" );
+
+  __asm volatile( "set_error_led:\n"
+	                "    push {r14}\n"
+	                "    ldr r1, =vSetErrorLED\n"
+	                "    blx r1\n"
+	                "    pop {r14}\n"
+	                "    bx lr" );
+}
+/*-----------------------------------------------------------*/