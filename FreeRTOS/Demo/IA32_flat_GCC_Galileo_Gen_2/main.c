--- conflicted
+++ resolved
@@ -1,408 +1,404 @@
-/*
-<<<<<<< HEAD
- * FreeRTOS Kernel V10.3.0
-=======
- * FreeRTOS Kernel V10.4.1
->>>>>>> 5cc65129
- * Copyright (C) 2020 Amazon.com, Inc. or its affiliates.  All Rights Reserved.
- *
- * Permission is hereby granted, free of charge, to any person obtaining a copy of
- * this software and associated documentation files (the "Software"), to deal in
- * the Software without restriction, including without limitation the rights to
- * use, copy, modify, merge, publish, distribute, sublicense, and/or sell copies of
- * the Software, and to permit persons to whom the Software is furnished to do so,
- * subject to the following conditions:
- *
- * The above copyright notice and this permission notice shall be included in all
- * copies or substantial portions of the Software.
- *
- * THE SOFTWARE IS PROVIDED "AS IS", WITHOUT WARRANTY OF ANY KIND, EXPRESS OR
- * IMPLIED, INCLUDING BUT NOT LIMITED TO THE WARRANTIES OF MERCHANTABILITY, FITNESS
- * FOR A PARTICULAR PURPOSE AND NONINFRINGEMENT. IN NO EVENT SHALL THE AUTHORS OR
- * COPYRIGHT HOLDERS BE LIABLE FOR ANY CLAIM, DAMAGES OR OTHER LIABILITY, WHETHER
- * IN AN ACTION OF CONTRACT, TORT OR OTHERWISE, ARISING FROM, OUT OF OR IN
- * CONNECTION WITH THE SOFTWARE OR THE USE OR OTHER DEALINGS IN THE SOFTWARE.
- *
- * http://www.FreeRTOS.org
- * http://aws.amazon.com/freertos
- *
- * 1 tab == 4 spaces!
- */
-
-/******************************************************************************
- * This project provides two demo applications.  A simple blinky style project,
- * and a more comprehensive test and demo application.  The
- * mainCREATE_SIMPLE_BLINKY_DEMO_ONLY setting (defined in this file) is used to
- * select between the two.  The simply blinky demo is implemented and described
- * in main_blinky.c.  The more comprehensive test and demo application is
- * implemented and described in main_full.c.
- *
- * This file implements the code that is not demo specific, including the
- * hardware setup and FreeRTOS hook functions.
- *
- * ENSURE TO READ THE DOCUMENTATION PAGE FOR THIS PORT AND DEMO APPLICATION ON
- * THE http://www.FreeRTOS.org WEB SITE FOR FULL INFORMATION ON USING THIS DEMO
- * APPLICATION, AND ITS ASSOCIATE FreeRTOS ARCHITECTURE PORT!
- * http://www.FreeRTOS.org/RTOS_Intel_Quark_Galileo_GCC.html
- *
- */
-
-/* Standard includes. */
-#include <stdlib.h>
-
-/* Scheduler include files. */
-#include "FreeRTOS.h"
-#include "task.h"
-#include "semphr.h"
-
-/* Standard demo includes, only necessary for the tick hook. */
-#include "TimerDemo.h"
-#include "QueueOverwrite.h"
-#include "EventGroupsDemo.h"
-#include "QueueSet.h"
-#include "TaskNotify.h"
-#include "IntQueue.h"
-
-/* Added Galileo serial support. */
-#include "galileo_support.h"
-
-/* Set to 1 to sit in a loop on start up, allowing a debugger to connect to the
-application before main() executes. */
-#define mainWAIT_FOR_DEBUG_CONNECTION 		0
-
-/* Set mainCREATE_SIMPLE_BLINKY_DEMO_ONLY to one to run the simple blinky demo,
-or 0 to run the more comprehensive test and demo application. */
-#define mainCREATE_SIMPLE_BLINKY_DEMO_ONLY	1
-
-/*-----------------------------------------------------------*/
-
-/*
- * main_blinky() is used when mainCREATE_SIMPLE_BLINKY_DEMO_ONLY is set to 1.
- * main_full() is used when mainCREATE_SIMPLE_BLINKY_DEMO_ONLY is set to 0.
- */
-#if( mainCREATE_SIMPLE_BLINKY_DEMO_ONLY == 1 )
-	extern void main_blinky( void );
-#else
-	extern void main_full( void );
-#endif /* mainCREATE_SIMPLE_BLINKY_DEMO_ONLY == 1 */
-
-/* Prototypes for functions called from asm start up code. */
-int main( void );
-void CRT_Init( void );
-
-/*
- * Prototypes for the standard FreeRTOS callback/hook functions implemented
- * within this file.
- */
-void vApplicationMallocFailedHook( void );
-void vApplicationIdleHook( void );
-void vApplicationStackOverflowHook( TaskHandle_t pxTask, char *pcTaskName );
-void vApplicationTickHook( void );
-
-/*
- * Perform any hardware/peripheral related initialisation necessary to run the
- * demo.
- */
-static void prvSetupHardware( void );
-static void prvCalibrateLVTimer( void );
-
-/*
- * If mainWAIT_FOR_DEBUG_CONNECTION is set to 1 then the following function will
- * sit in a loop on start up, allowing a debugger to connect to the application
- * before main() executes.  If mainWAIT_FOR_DEBUG_CONNECTION is not set to 1
- * then the following function does nothing.
- */
-static void prvLoopToWaitForDebugConnection( void );
-
-/*
- * Helper functions used when an assert is triggered.  The first periodically
- * displays an assert message, and the second clears the assert message when the
- * function called by the configASSERT() macro is exited.
- */
-static void prvDisplayAssertion( const char * pcFile, unsigned long ulLine );
-static void prvClearAssertionLine( void );
-
-/*-----------------------------------------------------------*/
-
-/* See http://www.FreeRTOS.org/RTOS_Intel_Quark_Galileo_GCC.html for usage
-instructions. */
-int main( void )
-{
-	/* Optionally wait for a debugger to connect. */
-	prvLoopToWaitForDebugConnection();
-
-	/* Init the UART, GPIO, etc. */
-	prvSetupHardware();
-
-	/* The mainCREATE_SIMPLE_BLINKY_DEMO_ONLY setting is described at the top
-	of this file. */
-	#if( mainCREATE_SIMPLE_BLINKY_DEMO_ONLY == 1 )
-	{
-		g_printf_rcc( 3, 2, DEFAULT_SCREEN_COLOR, "Running main_blinky()." );
-		main_blinky();
-	}
-	#else
-	{
-		g_printf_rcc( 3, 2, DEFAULT_SCREEN_COLOR, "Running main_full()." );
-  		main_full();
-	}
-	#endif
-
-	return 0;
-}
-/*-----------------------------------------------------------*/
-
-void vApplicationMallocFailedHook( void )
-{
-	/* Called if a call to pvPortMalloc() fails because there is insufficient
-	free memory available in the FreeRTOS heap.  pvPortMalloc() is called
-	internally by FreeRTOS API functions that create tasks, queues, software
-	timers, and semaphores.  The size of the FreeRTOS heap is set by the
-	configTOTAL_HEAP_SIZE configuration constant in FreeRTOSConfig.h.
-
-	Force an assert. */
-	configASSERT( xTaskGetTickCount() == 0 );
-	taskDISABLE_INTERRUPTS();
-	for( ;; );
-}
-/*-----------------------------------------------------------*/
-
-void vApplicationStackOverflowHook( TaskHandle_t pxTask, char *pcTaskName )
-{
-	( void ) pcTaskName;
-	( void ) pxTask;
-
-	/* Run time stack overflow checking is performed if
-	configCHECK_FOR_STACK_OVERFLOW is defined to 1 or 2.  This hook
-	function is called if a stack overflow is detected.
-
-	Increase the size of the stack allocated to the offending task.
-
-	Force an assert. */
-	configASSERT( pxTask == NULL );
-	taskDISABLE_INTERRUPTS();
-	for( ;; );
-}
-/*-----------------------------------------------------------*/
-
-void vApplicationIdleHook( void )
-{
-	volatile unsigned long xFreeHeapSpace;
-
-	/* This is just a trivial example of an idle hook.  It is called on each
-	cycle of the idle task.  It must *NOT* attempt to block.  In this case the
-	idle task just queries the amount of FreeRTOS heap that remains.  See the
-	memory management section on the http://www.FreeRTOS.org web site for memory
-	management options.  If there is a lot of heap memory free then the
-	configTOTAL_HEAP_SIZE value in FreeRTOSConfig.h can be reduced to free up
-	RAM. */
-	xFreeHeapSpace = xPortGetFreeHeapSize();
-
-	/* Remove compiler warning about xFreeHeapSpace being set but never used. */
-	( void ) xFreeHeapSpace;
-}
-/*-----------------------------------------------------------*/
-
-static void prvDisplayAssertion( const char * pcFile, unsigned long ulLine )
-{
-extern void vMilliSecondDelay( uint32_t DelayTime );
-const uint32_t ul500ms = 500UL;
-
-	/* Display assertion file and line. Don't use the gated g_printf just in
-	the assert was triggered while the gating semaphore was taken.  Always print
-	on line 23. */
-	UngatedMoveToScreenPosition( 23, 2 );
-	printf( ANSI_COLOR_RED );
-	printf( "ASSERT: File = %s, Line = %u\n\r", pcFile, ulLine );
-	printf( ANSI_COLOR_RESET );
-	printf( ANSI_SHOW_CURSOR );
-	vMilliSecondDelay( ul500ms );
-}
-/*-----------------------------------------------------------*/
-
-static void prvClearAssertionLine( void )
-{
-	UngatedMoveToScreenPosition( 23, 1 );
-	printf( ANSI_COLOR_RESET );
-	printf( ANSI_CLEAR_LINE );
-	printf( ANSI_HIDE_CURSOR );
-}
-/*-----------------------------------------------------------*/
-
-void vAssertCalled( const char * pcFile, unsigned long ulLine )
-{
-volatile uint32_t ul = 0;
-
-	( void ) pcFile;
-	( void ) ulLine;
-
-	taskENTER_CRITICAL();
-	{
-		/* Set ul to a non-zero value or press a key to step out of this
-		function in order to inspect the location of the assert(). */
-
-		/* Clear any pending key presses. */
-		while( ucGalileoGetchar() != 0 )
-		{
-			/* Nothing to do here - the key press is just discarded. */
-		}
-
-		do
-		{
-		   prvDisplayAssertion(pcFile, ulLine);
-		} while ( ( ul == pdFALSE ) && ( ucGalileoGetchar() == 0 ) );
-
-		prvClearAssertionLine();
-	}
-	taskEXIT_CRITICAL();
-}
-/*-----------------------------------------------------------*/
-
-void vApplicationTickHook( void )
-{
-	#if( mainCREATE_SIMPLE_BLINKY_DEMO_ONLY == 0 )
-	{
-		extern void vTimerPeriodicISRTests( void );
-
-		/* The full demo includes a software timer demo/test that requires
-		prodding periodically from the tick interrupt. */
-		vTimerPeriodicISRTests();
-
-		/* Call the periodic queue overwrite from ISR demo. */
-		vQueueOverwritePeriodicISRDemo();
-
-		/* Call the periodic event group from ISR demo. */
-		vPeriodicEventGroupsProcessing();
-
-		/* Call the periodic queue set from ISR demo. */
-		vQueueSetAccessQueueSetFromISR();
-
-		/* Use task notifications from an interrupt. */
-		xNotifyTaskFromISR();
-	}
-	#endif
-}
-/*-----------------------------------------------------------*/
-
-static void prvSetupHardware( void )
-{
-	/* Initialise the serial port and GPIO. */
-	vInitializeGalileoSerialPort( DEBUG_SERIAL_PORT );
-	vGalileoInitializeGpioController();
-	vGalileoInitializeLegacyGPIO();
-
-	/* Initialise HPET interrupt(s) */
-	#if( ( mainCREATE_SIMPLE_BLINKY_DEMO_ONLY != 1 ) && ( hpetHPET_TIMER_IN_USE != 0 ) )
-	{
-		portDISABLE_INTERRUPTS();
-		vInitializeAllHPETInterrupts();
-	}
-	#endif
-
-	/* Setup the LED. */
-	vGalileoLegacyGPIOInitializationForLED();
-
-	/* Demonstrates how to calibrate LAPIC Timer.  The calibration value
-	calculated here may get overwritten when the scheduler starts. */
-	prvCalibrateLVTimer();
-
-	/* Print RTOS loaded message. */
-	vPrintBanner();
-}
-/*-----------------------------------------------------------*/
-
-static void prvLoopToWaitForDebugConnection( void )
-{
-	/* Debug if define = 1. */
-	#if( mainWAIT_FOR_DEBUG_CONNECTION == 1 )
-	{
-	/* When using the debugger, set this value to pdFALSE, and the application
-	will sit in a loop at the top of main() to allow the debugger to attached
-	before the application starts running.  Once attached, set
-	ulExitResetSpinLoop to a non-zero value to leave the loop. */
-	volatile uint32_t ulExitResetSpinLoop = pdFALSE;
-
-		/* Must initialize UART before anything will print. */
-		vInitializeGalileoSerialPort( DEBUG_SERIAL_PORT );
-
-		/* RTOS loaded message. */
-		vPrintBanner();
-
-		/* Output instruction message. */
-		MoveToScreenPosition( 3, 1 );
-		g_printf( DEFAULT_SCREEN_COLOR );
-		g_printf( " Waiting for JTAG connection.\n\n\r" );
-		g_printf( ANSI_COLOR_RESET );
-		g_printf( " Once connected, either set ulExitResetSpinLoop to a non-zero value,\n\r" );
-		g_printf( " or you can [PRESS ANY KEY] to start the debug session.\n\n\r" );
-		printf( ANSI_SHOW_CURSOR );
-
-		/* Use the debugger to set the ulExitResetSpinLoop to a non-zero value
-		or press a key to exit this loop, and step through the application.  In
-		Eclipse, simple hover over the variable to see its value in a pop-over
-		box, then edit the value in the pop-over box. */
-		do
-		{
-			portNOP();
-
-		} while( ( ulExitResetSpinLoop == pdFALSE ) && ( ucGalileoGetchar() == 0 ) );
-	}
-	#endif
-}
-/*-----------------------------------------------------------*/
-
-void CRT_Init( void )
-{
-extern uint32_t __bss_start[];
-extern uint32_t __bss_end[];
-extern uint32_t __data_vma[];
-extern uint32_t __data_lma[];
-extern uint32_t __data_start[];
-extern uint32_t __data_end[];
-uint32_t x = 255;
-size_t xSize;
-
-	/* Zero out bss. */
-	xSize = ( ( size_t ) __bss_end ) - ( ( size_t ) __bss_start );
-	memset( ( void * ) __bss_start, 0x00, xSize );
-
-	/* Copy initialised variables. */
-	xSize = ( ( size_t ) __data_end ) - ( ( size_t ) __data_start );
-	memcpy( ( void * ) __data_vma, __data_lma, xSize );
-
-	/* Ensure no interrupts are pending. */
-	do
-	{
-		portAPIC_EOI = 0;
-		x--;
-	} while( x > 0 );
-}
-/*-----------------------------------------------------------*/
-
-static void prvCalibrateLVTimer( void )
-{
-uint32_t uiInitialTimerCounts, uiCalibratedTimerCounts;
-
-	/* Disable LAPIC Counter. */
-	portAPIC_LVT_TIMER = portAPIC_DISABLE;
-
-	/* Calibrate the LV Timer counts to ensure it matches the HPET timer over
-	extended periods. */
-	uiInitialTimerCounts = ( ( configCPU_CLOCK_HZ >> 4UL ) / configTICK_RATE_HZ );
-	uiCalibratedTimerCounts = uiCalibrateTimer( 0, hpetLVTIMER );
-
-	if( uiCalibratedTimerCounts != 0 )
-	{
-		uiInitialTimerCounts = uiCalibratedTimerCounts;
-	}
-
-	/* Set the interrupt frequency. */
-	portAPIC_TMRDIV = portAPIC_DIV_16;
-	portAPIC_TIMER_INITIAL_COUNT = uiInitialTimerCounts;
-
-	/* Enable LAPIC Counter. */
-	portAPIC_LVT_TIMER = portAPIC_TIMER_PERIODIC | portAPIC_TIMER_INT_VECTOR;
-
-	/* Sometimes needed. */
-	portAPIC_TMRDIV = portAPIC_DIV_16;
-}
+/*
+ * FreeRTOS Kernel V10.4.1
+ * Copyright (C) 2020 Amazon.com, Inc. or its affiliates.  All Rights Reserved.
+ *
+ * Permission is hereby granted, free of charge, to any person obtaining a copy of
+ * this software and associated documentation files (the "Software"), to deal in
+ * the Software without restriction, including without limitation the rights to
+ * use, copy, modify, merge, publish, distribute, sublicense, and/or sell copies of
+ * the Software, and to permit persons to whom the Software is furnished to do so,
+ * subject to the following conditions:
+ *
+ * The above copyright notice and this permission notice shall be included in all
+ * copies or substantial portions of the Software.
+ *
+ * THE SOFTWARE IS PROVIDED "AS IS", WITHOUT WARRANTY OF ANY KIND, EXPRESS OR
+ * IMPLIED, INCLUDING BUT NOT LIMITED TO THE WARRANTIES OF MERCHANTABILITY, FITNESS
+ * FOR A PARTICULAR PURPOSE AND NONINFRINGEMENT. IN NO EVENT SHALL THE AUTHORS OR
+ * COPYRIGHT HOLDERS BE LIABLE FOR ANY CLAIM, DAMAGES OR OTHER LIABILITY, WHETHER
+ * IN AN ACTION OF CONTRACT, TORT OR OTHERWISE, ARISING FROM, OUT OF OR IN
+ * CONNECTION WITH THE SOFTWARE OR THE USE OR OTHER DEALINGS IN THE SOFTWARE.
+ *
+ * http://www.FreeRTOS.org
+ * http://aws.amazon.com/freertos
+ *
+ * 1 tab == 4 spaces!
+ */
+
+/******************************************************************************
+ * This project provides two demo applications.  A simple blinky style project,
+ * and a more comprehensive test and demo application.  The
+ * mainCREATE_SIMPLE_BLINKY_DEMO_ONLY setting (defined in this file) is used to
+ * select between the two.  The simply blinky demo is implemented and described
+ * in main_blinky.c.  The more comprehensive test and demo application is
+ * implemented and described in main_full.c.
+ *
+ * This file implements the code that is not demo specific, including the
+ * hardware setup and FreeRTOS hook functions.
+ *
+ * ENSURE TO READ THE DOCUMENTATION PAGE FOR THIS PORT AND DEMO APPLICATION ON
+ * THE http://www.FreeRTOS.org WEB SITE FOR FULL INFORMATION ON USING THIS DEMO
+ * APPLICATION, AND ITS ASSOCIATE FreeRTOS ARCHITECTURE PORT!
+ * http://www.FreeRTOS.org/RTOS_Intel_Quark_Galileo_GCC.html
+ *
+ */
+
+/* Standard includes. */
+#include <stdlib.h>
+
+/* Scheduler include files. */
+#include "FreeRTOS.h"
+#include "task.h"
+#include "semphr.h"
+
+/* Standard demo includes, only necessary for the tick hook. */
+#include "TimerDemo.h"
+#include "QueueOverwrite.h"
+#include "EventGroupsDemo.h"
+#include "QueueSet.h"
+#include "TaskNotify.h"
+#include "IntQueue.h"
+
+/* Added Galileo serial support. */
+#include "galileo_support.h"
+
+/* Set to 1 to sit in a loop on start up, allowing a debugger to connect to the
+application before main() executes. */
+#define mainWAIT_FOR_DEBUG_CONNECTION 		0
+
+/* Set mainCREATE_SIMPLE_BLINKY_DEMO_ONLY to one to run the simple blinky demo,
+or 0 to run the more comprehensive test and demo application. */
+#define mainCREATE_SIMPLE_BLINKY_DEMO_ONLY	1
+
+/*-----------------------------------------------------------*/
+
+/*
+ * main_blinky() is used when mainCREATE_SIMPLE_BLINKY_DEMO_ONLY is set to 1.
+ * main_full() is used when mainCREATE_SIMPLE_BLINKY_DEMO_ONLY is set to 0.
+ */
+#if( mainCREATE_SIMPLE_BLINKY_DEMO_ONLY == 1 )
+	extern void main_blinky( void );
+#else
+	extern void main_full( void );
+#endif /* mainCREATE_SIMPLE_BLINKY_DEMO_ONLY == 1 */
+
+/* Prototypes for functions called from asm start up code. */
+int main( void );
+void CRT_Init( void );
+
+/*
+ * Prototypes for the standard FreeRTOS callback/hook functions implemented
+ * within this file.
+ */
+void vApplicationMallocFailedHook( void );
+void vApplicationIdleHook( void );
+void vApplicationStackOverflowHook( TaskHandle_t pxTask, char *pcTaskName );
+void vApplicationTickHook( void );
+
+/*
+ * Perform any hardware/peripheral related initialisation necessary to run the
+ * demo.
+ */
+static void prvSetupHardware( void );
+static void prvCalibrateLVTimer( void );
+
+/*
+ * If mainWAIT_FOR_DEBUG_CONNECTION is set to 1 then the following function will
+ * sit in a loop on start up, allowing a debugger to connect to the application
+ * before main() executes.  If mainWAIT_FOR_DEBUG_CONNECTION is not set to 1
+ * then the following function does nothing.
+ */
+static void prvLoopToWaitForDebugConnection( void );
+
+/*
+ * Helper functions used when an assert is triggered.  The first periodically
+ * displays an assert message, and the second clears the assert message when the
+ * function called by the configASSERT() macro is exited.
+ */
+static void prvDisplayAssertion( const char * pcFile, unsigned long ulLine );
+static void prvClearAssertionLine( void );
+
+/*-----------------------------------------------------------*/
+
+/* See http://www.FreeRTOS.org/RTOS_Intel_Quark_Galileo_GCC.html for usage
+instructions. */
+int main( void )
+{
+	/* Optionally wait for a debugger to connect. */
+	prvLoopToWaitForDebugConnection();
+
+	/* Init the UART, GPIO, etc. */
+	prvSetupHardware();
+
+	/* The mainCREATE_SIMPLE_BLINKY_DEMO_ONLY setting is described at the top
+	of this file. */
+	#if( mainCREATE_SIMPLE_BLINKY_DEMO_ONLY == 1 )
+	{
+		g_printf_rcc( 3, 2, DEFAULT_SCREEN_COLOR, "Running main_blinky()." );
+		main_blinky();
+	}
+	#else
+	{
+		g_printf_rcc( 3, 2, DEFAULT_SCREEN_COLOR, "Running main_full()." );
+  		main_full();
+	}
+	#endif
+
+	return 0;
+}
+/*-----------------------------------------------------------*/
+
+void vApplicationMallocFailedHook( void )
+{
+	/* Called if a call to pvPortMalloc() fails because there is insufficient
+	free memory available in the FreeRTOS heap.  pvPortMalloc() is called
+	internally by FreeRTOS API functions that create tasks, queues, software
+	timers, and semaphores.  The size of the FreeRTOS heap is set by the
+	configTOTAL_HEAP_SIZE configuration constant in FreeRTOSConfig.h.
+
+	Force an assert. */
+	configASSERT( xTaskGetTickCount() == 0 );
+	taskDISABLE_INTERRUPTS();
+	for( ;; );
+}
+/*-----------------------------------------------------------*/
+
+void vApplicationStackOverflowHook( TaskHandle_t pxTask, char *pcTaskName )
+{
+	( void ) pcTaskName;
+	( void ) pxTask;
+
+	/* Run time stack overflow checking is performed if
+	configCHECK_FOR_STACK_OVERFLOW is defined to 1 or 2.  This hook
+	function is called if a stack overflow is detected.
+
+	Increase the size of the stack allocated to the offending task.
+
+	Force an assert. */
+	configASSERT( pxTask == NULL );
+	taskDISABLE_INTERRUPTS();
+	for( ;; );
+}
+/*-----------------------------------------------------------*/
+
+void vApplicationIdleHook( void )
+{
+	volatile unsigned long xFreeHeapSpace;
+
+	/* This is just a trivial example of an idle hook.  It is called on each
+	cycle of the idle task.  It must *NOT* attempt to block.  In this case the
+	idle task just queries the amount of FreeRTOS heap that remains.  See the
+	memory management section on the http://www.FreeRTOS.org web site for memory
+	management options.  If there is a lot of heap memory free then the
+	configTOTAL_HEAP_SIZE value in FreeRTOSConfig.h can be reduced to free up
+	RAM. */
+	xFreeHeapSpace = xPortGetFreeHeapSize();
+
+	/* Remove compiler warning about xFreeHeapSpace being set but never used. */
+	( void ) xFreeHeapSpace;
+}
+/*-----------------------------------------------------------*/
+
+static void prvDisplayAssertion( const char * pcFile, unsigned long ulLine )
+{
+extern void vMilliSecondDelay( uint32_t DelayTime );
+const uint32_t ul500ms = 500UL;
+
+	/* Display assertion file and line. Don't use the gated g_printf just in
+	the assert was triggered while the gating semaphore was taken.  Always print
+	on line 23. */
+	UngatedMoveToScreenPosition( 23, 2 );
+	printf( ANSI_COLOR_RED );
+	printf( "ASSERT: File = %s, Line = %u\n\r", pcFile, ulLine );
+	printf( ANSI_COLOR_RESET );
+	printf( ANSI_SHOW_CURSOR );
+	vMilliSecondDelay( ul500ms );
+}
+/*-----------------------------------------------------------*/
+
+static void prvClearAssertionLine( void )
+{
+	UngatedMoveToScreenPosition( 23, 1 );
+	printf( ANSI_COLOR_RESET );
+	printf( ANSI_CLEAR_LINE );
+	printf( ANSI_HIDE_CURSOR );
+}
+/*-----------------------------------------------------------*/
+
+void vAssertCalled( const char * pcFile, unsigned long ulLine )
+{
+volatile uint32_t ul = 0;
+
+	( void ) pcFile;
+	( void ) ulLine;
+
+	taskENTER_CRITICAL();
+	{
+		/* Set ul to a non-zero value or press a key to step out of this
+		function in order to inspect the location of the assert(). */
+
+		/* Clear any pending key presses. */
+		while( ucGalileoGetchar() != 0 )
+		{
+			/* Nothing to do here - the key press is just discarded. */
+		}
+
+		do
+		{
+		   prvDisplayAssertion(pcFile, ulLine);
+		} while ( ( ul == pdFALSE ) && ( ucGalileoGetchar() == 0 ) );
+
+		prvClearAssertionLine();
+	}
+	taskEXIT_CRITICAL();
+}
+/*-----------------------------------------------------------*/
+
+void vApplicationTickHook( void )
+{
+	#if( mainCREATE_SIMPLE_BLINKY_DEMO_ONLY == 0 )
+	{
+		extern void vTimerPeriodicISRTests( void );
+
+		/* The full demo includes a software timer demo/test that requires
+		prodding periodically from the tick interrupt. */
+		vTimerPeriodicISRTests();
+
+		/* Call the periodic queue overwrite from ISR demo. */
+		vQueueOverwritePeriodicISRDemo();
+
+		/* Call the periodic event group from ISR demo. */
+		vPeriodicEventGroupsProcessing();
+
+		/* Call the periodic queue set from ISR demo. */
+		vQueueSetAccessQueueSetFromISR();
+
+		/* Use task notifications from an interrupt. */
+		xNotifyTaskFromISR();
+	}
+	#endif
+}
+/*-----------------------------------------------------------*/
+
+static void prvSetupHardware( void )
+{
+	/* Initialise the serial port and GPIO. */
+	vInitializeGalileoSerialPort( DEBUG_SERIAL_PORT );
+	vGalileoInitializeGpioController();
+	vGalileoInitializeLegacyGPIO();
+
+	/* Initialise HPET interrupt(s) */
+	#if( ( mainCREATE_SIMPLE_BLINKY_DEMO_ONLY != 1 ) && ( hpetHPET_TIMER_IN_USE != 0 ) )
+	{
+		portDISABLE_INTERRUPTS();
+		vInitializeAllHPETInterrupts();
+	}
+	#endif
+
+	/* Setup the LED. */
+	vGalileoLegacyGPIOInitializationForLED();
+
+	/* Demonstrates how to calibrate LAPIC Timer.  The calibration value
+	calculated here may get overwritten when the scheduler starts. */
+	prvCalibrateLVTimer();
+
+	/* Print RTOS loaded message. */
+	vPrintBanner();
+}
+/*-----------------------------------------------------------*/
+
+static void prvLoopToWaitForDebugConnection( void )
+{
+	/* Debug if define = 1. */
+	#if( mainWAIT_FOR_DEBUG_CONNECTION == 1 )
+	{
+	/* When using the debugger, set this value to pdFALSE, and the application
+	will sit in a loop at the top of main() to allow the debugger to attached
+	before the application starts running.  Once attached, set
+	ulExitResetSpinLoop to a non-zero value to leave the loop. */
+	volatile uint32_t ulExitResetSpinLoop = pdFALSE;
+
+		/* Must initialize UART before anything will print. */
+		vInitializeGalileoSerialPort( DEBUG_SERIAL_PORT );
+
+		/* RTOS loaded message. */
+		vPrintBanner();
+
+		/* Output instruction message. */
+		MoveToScreenPosition( 3, 1 );
+		g_printf( DEFAULT_SCREEN_COLOR );
+		g_printf( " Waiting for JTAG connection.\n\n\r" );
+		g_printf( ANSI_COLOR_RESET );
+		g_printf( " Once connected, either set ulExitResetSpinLoop to a non-zero value,\n\r" );
+		g_printf( " or you can [PRESS ANY KEY] to start the debug session.\n\n\r" );
+		printf( ANSI_SHOW_CURSOR );
+
+		/* Use the debugger to set the ulExitResetSpinLoop to a non-zero value
+		or press a key to exit this loop, and step through the application.  In
+		Eclipse, simple hover over the variable to see its value in a pop-over
+		box, then edit the value in the pop-over box. */
+		do
+		{
+			portNOP();
+
+		} while( ( ulExitResetSpinLoop == pdFALSE ) && ( ucGalileoGetchar() == 0 ) );
+	}
+	#endif
+}
+/*-----------------------------------------------------------*/
+
+void CRT_Init( void )
+{
+extern uint32_t __bss_start[];
+extern uint32_t __bss_end[];
+extern uint32_t __data_vma[];
+extern uint32_t __data_lma[];
+extern uint32_t __data_start[];
+extern uint32_t __data_end[];
+uint32_t x = 255;
+size_t xSize;
+
+	/* Zero out bss. */
+	xSize = ( ( size_t ) __bss_end ) - ( ( size_t ) __bss_start );
+	memset( ( void * ) __bss_start, 0x00, xSize );
+
+	/* Copy initialised variables. */
+	xSize = ( ( size_t ) __data_end ) - ( ( size_t ) __data_start );
+	memcpy( ( void * ) __data_vma, __data_lma, xSize );
+
+	/* Ensure no interrupts are pending. */
+	do
+	{
+		portAPIC_EOI = 0;
+		x--;
+	} while( x > 0 );
+}
+/*-----------------------------------------------------------*/
+
+static void prvCalibrateLVTimer( void )
+{
+uint32_t uiInitialTimerCounts, uiCalibratedTimerCounts;
+
+	/* Disable LAPIC Counter. */
+	portAPIC_LVT_TIMER = portAPIC_DISABLE;
+
+	/* Calibrate the LV Timer counts to ensure it matches the HPET timer over
+	extended periods. */
+	uiInitialTimerCounts = ( ( configCPU_CLOCK_HZ >> 4UL ) / configTICK_RATE_HZ );
+	uiCalibratedTimerCounts = uiCalibrateTimer( 0, hpetLVTIMER );
+
+	if( uiCalibratedTimerCounts != 0 )
+	{
+		uiInitialTimerCounts = uiCalibratedTimerCounts;
+	}
+
+	/* Set the interrupt frequency. */
+	portAPIC_TMRDIV = portAPIC_DIV_16;
+	portAPIC_TIMER_INITIAL_COUNT = uiInitialTimerCounts;
+
+	/* Enable LAPIC Counter. */
+	portAPIC_LVT_TIMER = portAPIC_TIMER_PERIODIC | portAPIC_TIMER_INT_VECTOR;
+
+	/* Sometimes needed. */
+	portAPIC_TMRDIV = portAPIC_DIV_16;
+}