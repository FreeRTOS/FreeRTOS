--- conflicted
+++ resolved
@@ -1,278 +1,274 @@
-/*
-<<<<<<< HEAD
- * FreeRTOS Kernel V10.3.0
-=======
- * FreeRTOS Kernel V10.4.1
->>>>>>> 5cc65129
- * Copyright (C) 2020 Amazon.com, Inc. or its affiliates.  All Rights Reserved.
- *
- * Permission is hereby granted, free of charge, to any person obtaining a copy of
- * this software and associated documentation files (the "Software"), to deal in
- * the Software without restriction, including without limitation the rights to
- * use, copy, modify, merge, publish, distribute, sublicense, and/or sell copies of
- * the Software, and to permit persons to whom the Software is furnished to do so,
- * subject to the following conditions:
- *
- * The above copyright notice and this permission notice shall be included in all
- * copies or substantial portions of the Software.
- *
- * THE SOFTWARE IS PROVIDED "AS IS", WITHOUT WARRANTY OF ANY KIND, EXPRESS OR
- * IMPLIED, INCLUDING BUT NOT LIMITED TO THE WARRANTIES OF MERCHANTABILITY, FITNESS
- * FOR A PARTICULAR PURPOSE AND NONINFRINGEMENT. IN NO EVENT SHALL THE AUTHORS OR
- * COPYRIGHT HOLDERS BE LIABLE FOR ANY CLAIM, DAMAGES OR OTHER LIABILITY, WHETHER
- * IN AN ACTION OF CONTRACT, TORT OR OTHERWISE, ARISING FROM, OUT OF OR IN
- * CONNECTION WITH THE SOFTWARE OR THE USE OR OTHER DEALINGS IN THE SOFTWARE.
- *
- * http://www.FreeRTOS.org
- * http://aws.amazon.com/freertos
- *
- * 1 tab == 4 spaces!
- */
-
-/* Kernel includes. */
-#include "FreeRTOS.h"
-#include "semphr.h"
-#include "task.h"
-
-/* Demo includes. */
-#include "emac.h"
-
-/* uIP includes. */
-#include "uip.h"
-
-/* Hardware library includes. */
-#include "hw_types.h"
-#include "hw_memmap.h"
-#include "hw_ints.h"
-#include "hw_ethernet.h"
-#include "ethernet.h"
-#include "interrupt.h"
-
-#define emacNUM_RX_BUFFERS		5
-#define emacFRAM_SIZE_BYTES 	2
-#define macNEGOTIATE_DELAY 		2000
-#define macWAIT_SEND_TIME		( 10 )
-
-/* The task that handles the MAC peripheral.  This is created at a high
-priority and is effectively a deferred interrupt handler.  The peripheral
-handling is deferred to a task to prevent the entire FIFO having to be read
-from within an ISR. */
-void vMACHandleTask( void *pvParameters );
-
-/*-----------------------------------------------------------*/
-
-/* The semaphore used to wake the uIP task when data arrives. */
-SemaphoreHandle_t xEMACSemaphore = NULL;
-
-/* The semaphore used to wake the interrupt handler task.  The peripheral
-is processed at the task level to prevent the need to read the entire FIFO from
-within the ISR itself. */
-SemaphoreHandle_t xMACInterruptSemaphore = NULL;
-
-/* The buffer used by the uIP stack.  In this case the pointer is used to
-point to one of the Rx buffers. */
-unsigned char *uip_buf;
-
-/* Buffers into which Rx data is placed. */
-static unsigned char ucRxBuffers[ emacNUM_RX_BUFFERS ][ UIP_BUFSIZE + ( 4 * emacFRAM_SIZE_BYTES ) ] __attribute__((aligned(4)));
-
-/* The length of the data within each of the Rx buffers. */
-static unsigned long ulRxLength[ emacNUM_RX_BUFFERS ];
-
-/* Used to keep a track of the number of bytes to transmit. */
-static unsigned long ulNextTxSpace;
-
-/*-----------------------------------------------------------*/
-
-portBASE_TYPE vInitEMAC( void )
-{
-unsigned long ulTemp;
-portBASE_TYPE xReturn;
-
-	/* Ensure all interrupts are disabled. */
-	EthernetIntDisable( ETH_BASE, ( ETH_INT_PHY | ETH_INT_MDIO | ETH_INT_RXER | ETH_INT_RXOF | ETH_INT_TX | ETH_INT_TXER | ETH_INT_RX));
-
-	/* Clear any interrupts that were already pending. */
-    ulTemp = EthernetIntStatus( ETH_BASE, pdFALSE );
-    EthernetIntClear( ETH_BASE, ulTemp );
-
-	/* Initialise the MAC and connect. */
-    EthernetInit( ETH_BASE );
-    EthernetConfigSet( ETH_BASE, ( ETH_CFG_TX_DPLXEN | ETH_CFG_TX_CRCEN | ETH_CFG_TX_PADEN ) );
-    EthernetEnable( ETH_BASE );
-
-	/* Mark each Rx buffer as empty. */
-	for( ulTemp = 0; ulTemp < emacNUM_RX_BUFFERS; ulTemp++ )
-	{
-		ulRxLength[ ulTemp ] = 0;
-	}
-
-	/* Create the queue and task used to defer the MAC processing to the
-	task level. */
-	vSemaphoreCreateBinary( xMACInterruptSemaphore );
-	xSemaphoreTake( xMACInterruptSemaphore, 0 );
-	xReturn = xTaskCreate( vMACHandleTask, "MAC", configMINIMAL_STACK_SIZE, NULL, configMAX_PRIORITIES - 1, NULL );
-	vTaskDelay( macNEGOTIATE_DELAY );
-
-	/* We are only interested in Rx interrupts. */
-	IntPrioritySet( INT_ETH, configKERNEL_INTERRUPT_PRIORITY );
-    IntEnable( INT_ETH );
-    EthernetIntEnable(ETH_BASE, ETH_INT_RX);
-
-	return xReturn;
-}
-/*-----------------------------------------------------------*/
-
-unsigned int uiGetEMACRxData( unsigned char *ucBuffer )
-{
-static unsigned long ulNextRxBuffer = 0;
-unsigned int iLen;
-
-	iLen = ulRxLength[ ulNextRxBuffer ];
-
-	if( iLen != 0 )
-	{
-		/* Leave room for the size at the start of the buffer. */
-		uip_buf = &( ucRxBuffers[ ulNextRxBuffer ][ 2 ] );
-
-		ulRxLength[ ulNextRxBuffer ] = 0;
-
-		ulNextRxBuffer++;
-		if( ulNextRxBuffer >= emacNUM_RX_BUFFERS )
-		{
-			ulNextRxBuffer = 0;
-		}
-	}
-
-    return iLen;
-}
-/*-----------------------------------------------------------*/
-
-void vInitialiseSend( void )
-{
-	/* Set the index to the first byte to send - skipping over the size
-	bytes. */
-	ulNextTxSpace = 2;
-}
-/*-----------------------------------------------------------*/
-
-void vIncrementTxLength( unsigned long ulLength )
-{
-	ulNextTxSpace += ulLength;
-}
-/*-----------------------------------------------------------*/
-
-void vSendBufferToMAC( void )
-{
-unsigned long *pulSource;
-unsigned short * pus;
-unsigned long ulNextWord;
-
-	/* Locate the data to be send. */
-	pus = ( unsigned short * ) uip_buf;
-
-	/* Add in the size of the data. */
-	pus--;
-	*pus = ulNextTxSpace;
-
-	/* Wait for data to be sent if there is no space immediately. */
-    while( !EthernetSpaceAvail( ETH_BASE ) )
-    {
-		vTaskDelay( macWAIT_SEND_TIME );
-    }
-
-	pulSource = ( unsigned long * ) pus;
-
-	for( ulNextWord = 0; ulNextWord < ulNextTxSpace; ulNextWord += sizeof( unsigned long ) )
-	{
-       	HWREG(ETH_BASE + MAC_O_DATA) = *pulSource;
-		pulSource++;
-	}
-
-	/* Go. */
-    HWREG( ETH_BASE + MAC_O_TR ) = MAC_TR_NEWTX;
-}
-/*-----------------------------------------------------------*/
-
-void vEMAC_ISR( void )
-{
-portBASE_TYPE xHigherPriorityTaskWoken = pdFALSE;
-unsigned long ulTemp;
-
-	/* Clear the interrupt. */
-	ulTemp = EthernetIntStatus( ETH_BASE, pdFALSE );
-	EthernetIntClear( ETH_BASE, ulTemp );
-
-	/* Was it an Rx interrupt? */
-	if( ulTemp & ETH_INT_RX )
-	{
-		xSemaphoreGiveFromISR( xMACInterruptSemaphore, &xHigherPriorityTaskWoken );
-		EthernetIntDisable( ETH_BASE, ETH_INT_RX );
-	}
-
-    /* Switch to the uIP task. */
-	portEND_SWITCHING_ISR( xHigherPriorityTaskWoken );
-}
-/*-----------------------------------------------------------*/
-
-void vMACHandleTask( void *pvParameters )
-{
-unsigned long i;
-unsigned long ulLength, ulInt;
-unsigned long *pulBuffer;
-static unsigned long ulNextRxBuffer = 0;
-
-	for( ;; )
-	{
-		/* Wait for something to do. */
-		xSemaphoreTake( xMACInterruptSemaphore, portMAX_DELAY );
-
-		while( ( ulInt = ( EthernetIntStatus( ETH_BASE, pdFALSE ) & ETH_INT_RX ) ) != 0 )
-		{
-			ulLength = HWREG( ETH_BASE + MAC_O_DATA );
-
-			/* Leave room at the start of the buffer for the size. */
-			pulBuffer = ( unsigned long * ) &( ucRxBuffers[ ulNextRxBuffer ][ 2 ] );
-			*pulBuffer = ( ulLength >> 16 );
-
-			/* Get the size of the data. */
-			pulBuffer = ( unsigned long * ) &( ucRxBuffers[ ulNextRxBuffer ][ 4 ] );
-			ulLength &= 0xFFFF;
-
-			if( ulLength > 4 )
-			{
-				ulLength -= 4;
-
-				if( ulLength >= UIP_BUFSIZE )
-				{
-					/* The data won't fit in our buffer.  Ensure we don't
-					try to write into the buffer. */
-					ulLength = 0;
-				}
-
-				/* Read out the data into our buffer. */
-				for( i = 0; i < ulLength; i += sizeof( unsigned long ) )
-				{
-					*pulBuffer = HWREG( ETH_BASE + MAC_O_DATA );
-					pulBuffer++;
-				}
-
-				/* Store the length of the data into the separate array. */
-				ulRxLength[ ulNextRxBuffer ] = ulLength;
-
-				/* Use the next buffer the next time through. */
-				ulNextRxBuffer++;
-				if( ulNextRxBuffer >= emacNUM_RX_BUFFERS )
-				{
-					ulNextRxBuffer = 0;
-				}
-
-				/* Ensure the uIP task is not blocked as data has arrived. */
-				xSemaphoreGive( xEMACSemaphore );
-			}
-		}
-
-		EthernetIntEnable( ETH_BASE, ETH_INT_RX );
-	}
-}
-
+/*
+ * FreeRTOS Kernel V10.4.1
+ * Copyright (C) 2020 Amazon.com, Inc. or its affiliates.  All Rights Reserved.
+ *
+ * Permission is hereby granted, free of charge, to any person obtaining a copy of
+ * this software and associated documentation files (the "Software"), to deal in
+ * the Software without restriction, including without limitation the rights to
+ * use, copy, modify, merge, publish, distribute, sublicense, and/or sell copies of
+ * the Software, and to permit persons to whom the Software is furnished to do so,
+ * subject to the following conditions:
+ *
+ * The above copyright notice and this permission notice shall be included in all
+ * copies or substantial portions of the Software.
+ *
+ * THE SOFTWARE IS PROVIDED "AS IS", WITHOUT WARRANTY OF ANY KIND, EXPRESS OR
+ * IMPLIED, INCLUDING BUT NOT LIMITED TO THE WARRANTIES OF MERCHANTABILITY, FITNESS
+ * FOR A PARTICULAR PURPOSE AND NONINFRINGEMENT. IN NO EVENT SHALL THE AUTHORS OR
+ * COPYRIGHT HOLDERS BE LIABLE FOR ANY CLAIM, DAMAGES OR OTHER LIABILITY, WHETHER
+ * IN AN ACTION OF CONTRACT, TORT OR OTHERWISE, ARISING FROM, OUT OF OR IN
+ * CONNECTION WITH THE SOFTWARE OR THE USE OR OTHER DEALINGS IN THE SOFTWARE.
+ *
+ * http://www.FreeRTOS.org
+ * http://aws.amazon.com/freertos
+ *
+ * 1 tab == 4 spaces!
+ */
+
+/* Kernel includes. */
+#include "FreeRTOS.h"
+#include "semphr.h"
+#include "task.h"
+
+/* Demo includes. */
+#include "emac.h"
+
+/* uIP includes. */
+#include "uip.h"
+
+/* Hardware library includes. */
+#include "hw_types.h"
+#include "hw_memmap.h"
+#include "hw_ints.h"
+#include "hw_ethernet.h"
+#include "ethernet.h"
+#include "interrupt.h"
+
+#define emacNUM_RX_BUFFERS		5
+#define emacFRAM_SIZE_BYTES 	2
+#define macNEGOTIATE_DELAY 		2000
+#define macWAIT_SEND_TIME		( 10 )
+
+/* The task that handles the MAC peripheral.  This is created at a high
+priority and is effectively a deferred interrupt handler.  The peripheral
+handling is deferred to a task to prevent the entire FIFO having to be read
+from within an ISR. */
+void vMACHandleTask( void *pvParameters );
+
+/*-----------------------------------------------------------*/
+
+/* The semaphore used to wake the uIP task when data arrives. */
+SemaphoreHandle_t xEMACSemaphore = NULL;
+
+/* The semaphore used to wake the interrupt handler task.  The peripheral
+is processed at the task level to prevent the need to read the entire FIFO from
+within the ISR itself. */
+SemaphoreHandle_t xMACInterruptSemaphore = NULL;
+
+/* The buffer used by the uIP stack.  In this case the pointer is used to
+point to one of the Rx buffers. */
+unsigned char *uip_buf;
+
+/* Buffers into which Rx data is placed. */
+static unsigned char ucRxBuffers[ emacNUM_RX_BUFFERS ][ UIP_BUFSIZE + ( 4 * emacFRAM_SIZE_BYTES ) ] __attribute__((aligned(4)));
+
+/* The length of the data within each of the Rx buffers. */
+static unsigned long ulRxLength[ emacNUM_RX_BUFFERS ];
+
+/* Used to keep a track of the number of bytes to transmit. */
+static unsigned long ulNextTxSpace;
+
+/*-----------------------------------------------------------*/
+
+portBASE_TYPE vInitEMAC( void )
+{
+unsigned long ulTemp;
+portBASE_TYPE xReturn;
+
+	/* Ensure all interrupts are disabled. */
+	EthernetIntDisable( ETH_BASE, ( ETH_INT_PHY | ETH_INT_MDIO | ETH_INT_RXER | ETH_INT_RXOF | ETH_INT_TX | ETH_INT_TXER | ETH_INT_RX));
+
+	/* Clear any interrupts that were already pending. */
+    ulTemp = EthernetIntStatus( ETH_BASE, pdFALSE );
+    EthernetIntClear( ETH_BASE, ulTemp );
+
+	/* Initialise the MAC and connect. */
+    EthernetInit( ETH_BASE );
+    EthernetConfigSet( ETH_BASE, ( ETH_CFG_TX_DPLXEN | ETH_CFG_TX_CRCEN | ETH_CFG_TX_PADEN ) );
+    EthernetEnable( ETH_BASE );
+
+	/* Mark each Rx buffer as empty. */
+	for( ulTemp = 0; ulTemp < emacNUM_RX_BUFFERS; ulTemp++ )
+	{
+		ulRxLength[ ulTemp ] = 0;
+	}
+
+	/* Create the queue and task used to defer the MAC processing to the
+	task level. */
+	vSemaphoreCreateBinary( xMACInterruptSemaphore );
+	xSemaphoreTake( xMACInterruptSemaphore, 0 );
+	xReturn = xTaskCreate( vMACHandleTask, "MAC", configMINIMAL_STACK_SIZE, NULL, configMAX_PRIORITIES - 1, NULL );
+	vTaskDelay( macNEGOTIATE_DELAY );
+
+	/* We are only interested in Rx interrupts. */
+	IntPrioritySet( INT_ETH, configKERNEL_INTERRUPT_PRIORITY );
+    IntEnable( INT_ETH );
+    EthernetIntEnable(ETH_BASE, ETH_INT_RX);
+
+	return xReturn;
+}
+/*-----------------------------------------------------------*/
+
+unsigned int uiGetEMACRxData( unsigned char *ucBuffer )
+{
+static unsigned long ulNextRxBuffer = 0;
+unsigned int iLen;
+
+	iLen = ulRxLength[ ulNextRxBuffer ];
+
+	if( iLen != 0 )
+	{
+		/* Leave room for the size at the start of the buffer. */
+		uip_buf = &( ucRxBuffers[ ulNextRxBuffer ][ 2 ] );
+
+		ulRxLength[ ulNextRxBuffer ] = 0;
+
+		ulNextRxBuffer++;
+		if( ulNextRxBuffer >= emacNUM_RX_BUFFERS )
+		{
+			ulNextRxBuffer = 0;
+		}
+	}
+
+    return iLen;
+}
+/*-----------------------------------------------------------*/
+
+void vInitialiseSend( void )
+{
+	/* Set the index to the first byte to send - skipping over the size
+	bytes. */
+	ulNextTxSpace = 2;
+}
+/*-----------------------------------------------------------*/
+
+void vIncrementTxLength( unsigned long ulLength )
+{
+	ulNextTxSpace += ulLength;
+}
+/*-----------------------------------------------------------*/
+
+void vSendBufferToMAC( void )
+{
+unsigned long *pulSource;
+unsigned short * pus;
+unsigned long ulNextWord;
+
+	/* Locate the data to be send. */
+	pus = ( unsigned short * ) uip_buf;
+
+	/* Add in the size of the data. */
+	pus--;
+	*pus = ulNextTxSpace;
+
+	/* Wait for data to be sent if there is no space immediately. */
+    while( !EthernetSpaceAvail( ETH_BASE ) )
+    {
+		vTaskDelay( macWAIT_SEND_TIME );
+    }
+
+	pulSource = ( unsigned long * ) pus;
+
+	for( ulNextWord = 0; ulNextWord < ulNextTxSpace; ulNextWord += sizeof( unsigned long ) )
+	{
+       	HWREG(ETH_BASE + MAC_O_DATA) = *pulSource;
+		pulSource++;
+	}
+
+	/* Go. */
+    HWREG( ETH_BASE + MAC_O_TR ) = MAC_TR_NEWTX;
+}
+/*-----------------------------------------------------------*/
+
+void vEMAC_ISR( void )
+{
+portBASE_TYPE xHigherPriorityTaskWoken = pdFALSE;
+unsigned long ulTemp;
+
+	/* Clear the interrupt. */
+	ulTemp = EthernetIntStatus( ETH_BASE, pdFALSE );
+	EthernetIntClear( ETH_BASE, ulTemp );
+
+	/* Was it an Rx interrupt? */
+	if( ulTemp & ETH_INT_RX )
+	{
+		xSemaphoreGiveFromISR( xMACInterruptSemaphore, &xHigherPriorityTaskWoken );
+		EthernetIntDisable( ETH_BASE, ETH_INT_RX );
+	}
+
+    /* Switch to the uIP task. */
+	portEND_SWITCHING_ISR( xHigherPriorityTaskWoken );
+}
+/*-----------------------------------------------------------*/
+
+void vMACHandleTask( void *pvParameters )
+{
+unsigned long i;
+unsigned long ulLength, ulInt;
+unsigned long *pulBuffer;
+static unsigned long ulNextRxBuffer = 0;
+
+	for( ;; )
+	{
+		/* Wait for something to do. */
+		xSemaphoreTake( xMACInterruptSemaphore, portMAX_DELAY );
+
+		while( ( ulInt = ( EthernetIntStatus( ETH_BASE, pdFALSE ) & ETH_INT_RX ) ) != 0 )
+		{
+			ulLength = HWREG( ETH_BASE + MAC_O_DATA );
+
+			/* Leave room at the start of the buffer for the size. */
+			pulBuffer = ( unsigned long * ) &( ucRxBuffers[ ulNextRxBuffer ][ 2 ] );
+			*pulBuffer = ( ulLength >> 16 );
+
+			/* Get the size of the data. */
+			pulBuffer = ( unsigned long * ) &( ucRxBuffers[ ulNextRxBuffer ][ 4 ] );
+			ulLength &= 0xFFFF;
+
+			if( ulLength > 4 )
+			{
+				ulLength -= 4;
+
+				if( ulLength >= UIP_BUFSIZE )
+				{
+					/* The data won't fit in our buffer.  Ensure we don't
+					try to write into the buffer. */
+					ulLength = 0;
+				}
+
+				/* Read out the data into our buffer. */
+				for( i = 0; i < ulLength; i += sizeof( unsigned long ) )
+				{
+					*pulBuffer = HWREG( ETH_BASE + MAC_O_DATA );
+					pulBuffer++;
+				}
+
+				/* Store the length of the data into the separate array. */
+				ulRxLength[ ulNextRxBuffer ] = ulLength;
+
+				/* Use the next buffer the next time through. */
+				ulNextRxBuffer++;
+				if( ulNextRxBuffer >= emacNUM_RX_BUFFERS )
+				{
+					ulNextRxBuffer = 0;
+				}
+
+				/* Ensure the uIP task is not blocked as data has arrived. */
+				xSemaphoreGive( xEMACSemaphore );
+			}
+		}
+
+		EthernetIntEnable( ETH_BASE, ETH_INT_RX );
+	}
+}
+