--- conflicted
+++ resolved
@@ -94,49 +94,6 @@
       <OutputFile>.\Debug/WIN32.bsc</OutputFile>
     </Bscmake>
   </ItemDefinitionGroup>
-<<<<<<< HEAD
-  <ItemDefinitionGroup Condition="'$(Configuration)|$(Platform)'=='Release|Win32'">
-    <Midl>
-      <TypeLibraryName>.\Release/WIN32.tlb</TypeLibraryName>
-      <HeaderFileName>
-      </HeaderFileName>
-    </Midl>
-    <ClCompile>
-      <Optimization>MaxSpeed</Optimization>
-      <InlineFunctionExpansion>OnlyExplicitInline</InlineFunctionExpansion>
-      <PreprocessorDefinitions>WIN32;WIN32_LEAN_AND_MEAN;NDEBUG;_CONSOLE;_CRT_SECURE_NO_WARNINGS;%(PreprocessorDefinitions)</PreprocessorDefinitions>
-      <StringPooling>true</StringPooling>
-      <RuntimeLibrary>MultiThreaded</RuntimeLibrary>
-      <FunctionLevelLinking>true</FunctionLevelLinking>
-      <PrecompiledHeaderOutputFile>.\Release/WIN32.pch</PrecompiledHeaderOutputFile>
-      <AssemblerListingLocation>.\Release/</AssemblerListingLocation>
-      <ObjectFileName>.\Release/</ObjectFileName>
-      <ProgramDataBaseFileName>.\Release/</ProgramDataBaseFileName>
-      <WarningLevel>Level3</WarningLevel>
-      <SuppressStartupBanner>true</SuppressStartupBanner>
-    </ClCompile>
-    <ResourceCompile>
-      <PreprocessorDefinitions>NDEBUG;%(PreprocessorDefinitions)</PreprocessorDefinitions>
-      <Culture>0x0c09</Culture>
-    </ResourceCompile>
-    <Link>
-      <OutputFile>.\Release/RTOSDemo.exe</OutputFile>
-      <SuppressStartupBanner>true</SuppressStartupBanner>
-      <ProgramDatabaseFile>.\Release/WIN32.pdb</ProgramDatabaseFile>
-      <SubSystem>Console</SubSystem>
-      <TargetMachine>MachineX86</TargetMachine>
-      <AdditionalLibraryDirectories>
-      </AdditionalLibraryDirectories>
-      <AdditionalDependencies>
-      </AdditionalDependencies>
-    </Link>
-    <Bscmake>
-      <SuppressStartupBanner>true</SuppressStartupBanner>
-      <OutputFile>.\Release/WIN32.bsc</OutputFile>
-    </Bscmake>
-  </ItemDefinitionGroup>
-=======
->>>>>>> f6d2b62e
   <ItemGroup>
     <ClCompile Include="$(UTILITIES_SOURCE_DIR)\date_and_time.c" />
     <ClCompile Include="$(UTILITIES_SOURCE_DIR)\http_client_test.c" />
