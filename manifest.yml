name : "FreeRTOS"
version: "202212.00"
description: "This is the standard distribution of FreeRTOS."
license: "MIT"

dependencies:
  - name: "FreeRTOS-Kernel"
<<<<<<< HEAD
    version: "5f2bb1b48"
=======
    version: "cd5c774b2"
>>>>>>> aa76a2e8
    repository:
      type: "git"
      url: "https://github.com/FreeRTOS/FreeRTOS-Kernel.git"
      path: "FreeRTOS/Source"

  - name: "FreeRTOS-Plus-TCP"
    version: "40c16fe"
    repository:
      type: "git"
      url: "https://github.com/FreeRTOS/FreeRTOS-Plus-TCP.git"
      path: "FreeRTOS-Plus/Source/FreeRTOS-Plus-TCP"

  - name: "coreJSON"
    version: "360cfcd"
    repository:
      type: "git"
      url: "https://github.com/FreeRTOS/coreJSON.git"
      path: "FreeRTOS-Plus/Source/coreJSON"

  - name: "sigv4"
    version: "1e692f7"
    repository:
      type: "git"
      url: "https://github.com/aws/SigV4-for-AWS-IoT-embedded-sdk.git"
      path: "FreeRTOS-Plus/Source/AWS/sigv4"

  - name: "coreHTTP"
    version: "48ccceb"
    repository:
      type: "git"
      url: "https://github.com/FreeRTOS/coreHTTP.git"
      path: "FreeRTOS-Plus/Source/Application-Protocols/coreHTTP"

  - name: "coreMQTT"
    version: "143a15e"
    repository:
      type: "git"
      url: "https://github.com/FreeRTOS/coreMQTT.git"
      path: "FreeRTOS-Plus/Source/Application-Protocols/coreMQTT"

  - name: "coreMQTT Agent"
    version: "3b74317"
    repository:
      type: "git"
      url: "https://github.com/FreeRTOS/coreMQTT-Agent.git"
      path: "FreeRTOS-Plus/Source/Application-Protocols/coreMQTT-Agent"

  - name: "corePKCS11"
    version: "6ddc35e"
    repository:
      type: "git"
      url: "https://github.com/FreeRTOS/corePKCS11.git"
      path: "FreeRTOS-Plus/Source/corePKCS11"

  - name: "device-defender"
    version: "747ae05"
    repository:
      type: "git"
      url: "https://github.com/aws/Device-Defender-for-AWS-IoT-embedded-sdk.git"
      path: "FreeRTOS-Plus/Source/AWS/device-defender"

  - name: "device-shadow"
    version: "0c17830"
    repository:
      type: "git"
      url: "https://github.com/aws/Device-Shadow-for-AWS-IoT-embedded-sdk.git"
      path: "FreeRTOS-Plus/Source/AWS/device-shadow"

  - name: "jobs"
    version: "3e33c6a"
    repository:
      type: "git"
      url: "https://github.com/aws/Jobs-for-AWS-IoT-embedded-sdk.git"
      path: "FreeRTOS-Plus/Source/AWS/jobs"

  - name: "wolfssl"
    version: "v4.5.0-stable"
    repository:
      type: "git"
      url: "https://github.com/wolfSSL/wolfssl"
      path: "FreeRTOS-Plus/ThirdParty/wolfSSL"

  - name: "mbedtls"
    version: "v3.2.1"
    repository:
      type: "git"
      url:  "https://github.com/Mbed-TLS/mbedtls.git"
      path: "FreeRTOS-Plus/ThirdParty/mbedtls"

  - name: "glib"
    version: "2.76.3"
    repository:
      type: "git"
      url:  "https://gitlab.gnome.org/GNOME/glib.git"
      path: "FreeRTOS-Plus/ThirdParty/glib"

  - name: "libslirp"
    version: "177da3d"
    repository:
      type: "git"
      url:  "https://gitlab.freedesktop.org/slirp/libslirp.git"
      path: "FreeRTOS-Plus/ThirdParty/libslirp"

  - name: "backoffAlgorithm"
    version: "f4b3fcf"
    repository:
      type: "git"
      url: "https://github.com/FreeRTOS/backoffAlgorithm"
      path: "FreeRTOS-Plus/Source/Utilities/backoff_algorithm"

  - name: "ota"
    version: "0c46d6a"
    repository:
      type: "git"
      url: "https://github.com/aws/ota-for-aws-iot-embedded-sdk"
      path: "FreeRTOS-Plus/Source/AWS/ota"

  - name: "coreSNTP"
    version: "3cb8ad9"
    repository:
      type: "git"
      url: "https://github.com/FreeRTOS/coreSNTP"
      path: "FreeRTOS-Plus/Source/Application-Protocols/coreSNTP"

  - name: "FreeRTOS-Community-Supported-Demos"
    version: "1ba24b1"
    repository:
      type: "git"
      url: "https://github.com/FreeRTOS/FreeRTOS-Community-Supported-Demos"
      path: "FreeRTOS/Demo/ThirdParty/Community-Supported-Demos"

  - name: "FreeRTOS-Partner-Supported-Demos"
    version: "44b242"
    repository:
      type: "git"
      url: "https://github.com/FreeRTOS/FreeRTOS-Partner-Supported-Demos"
      path: "FreeRTOS/Demo/ThirdParty/Partner-Supported-Demos"

  - name: "FreeRTOS-Cellular-Interface"
    version: "e5862bd"
    repository:
      type: "git"
      url: "https://github.com/FreeRTOS/FreeRTOS-Cellular-Interface.git"
      path: "FreeRTOS-Plus/Source/FreeRTOS-Cellular-Interface"

  - name: "Lab-FreeRTOS-Cellular-Interface-Reference-Quectel-BG96"
    version: "c33a362"
    repository:
      type: "git"
      url: "https://github.com/FreeRTOS/Lab-FreeRTOS-Cellular-Interface-Reference-Quectel-BG96.git"
      path: "FreeRTOS-Plus/Source/FreeRTOS-Cellular-Modules/bg96"

  - name: "Lab-FreeRTOS-Cellular-Interface-Reference-Sierra-Wireless-HL7802"
    version: "6893670"
    repository:
      type: "git"
      url: "https://github.com/FreeRTOS/Lab-FreeRTOS-Cellular-Interface-Reference-Sierra-Wireless-HL7802.git"
      path: "FreeRTOS-Plus/Source/FreeRTOS-Cellular-Modules/hl7802"

  - name: "Lab-FreeRTOS-Cellular-Interface-Reference-ublox-SARA-R4"
    version: "a2d84ff"
    repository:
      type: "git"
      url: "https://github.com/FreeRTOS/Lab-FreeRTOS-Cellular-Interface-Reference-ublox-SARA-R4.git"
      path: "FreeRTOS-Plus/Source/FreeRTOS-Cellular-Modules/sara-r4"

  - name: "fleet-provisioning"
    version: "8ce2b28"
    repository:
      type: "git"
      url: "https://github.com/aws/Fleet-Provisioning-for-AWS-IoT-embedded-sdk.git"
      path: "FreeRTOS-Plus/Source/AWS/fleet-provisioning"

  - name: "tinycbor"
    version: "v0.6.0"
    repository:
      type: "git"
      url: "https://github.com/intel/tinycbor.git"
      path: "FreeRTOS-Plus/ThirdParty/tinycbor"

  - name: "TraceRecorder"
    version: "3aa0355"
    repository:
      type: "git"
      url: "https://github.com/percepio/TraceRecorderSource.git"
      path: "FreeRTOS-Plus/Source/FreeRTOS-Plus-Trace"

  - name: "CMock"
    version: "afa2949"
    repository:
      type: "git"
      url: " https://github.com/ThrowTheSwitch/CMock.git"
      path: "FreeRTOS/Test/CMock/CMock"

  - name: "CMock"
    version: "150573c"
    repository:
      type: "git"
      url: " https://github.com/ThrowTheSwitch/CMock.git"
      path: "FreeRTOS-Plus/Test/CMock"<|MERGE_RESOLUTION|>--- conflicted
+++ resolved
@@ -5,11 +5,7 @@
 
 dependencies:
   - name: "FreeRTOS-Kernel"
-<<<<<<< HEAD
-    version: "5f2bb1b48"
-=======
     version: "cd5c774b2"
->>>>>>> aa76a2e8
     repository:
       type: "git"
       url: "https://github.com/FreeRTOS/FreeRTOS-Kernel.git"
