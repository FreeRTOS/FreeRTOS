/*
<<<<<<< HEAD
 * FreeRTOS Kernel V10.3.0
=======
 * FreeRTOS Kernel V10.4.1
>>>>>>> 5cc65129
 * Copyright (C) 2017 Amazon.com, Inc. or its affiliates.  All Rights Reserved.
 *
 * Permission is hereby granted, free of charge, to any person obtaining a copy of
 * this software and associated documentation files (the "Software"), to deal in
 * the Software without restriction, including without limitation the rights to
 * use, copy, modify, merge, publish, distribute, sublicense, and/or sell copies of
 * the Software, and to permit persons to whom the Software is furnished to do so,
 * subject to the following conditions:
 *
 * The above copyright notice and this permission notice shall be included in all
 * copies or substantial portions of the Software.
 *
 * THE SOFTWARE IS PROVIDED "AS IS", WITHOUT WARRANTY OF ANY KIND, EXPRESS OR
 * IMPLIED, INCLUDING BUT NOT LIMITED TO THE WARRANTIES OF MERCHANTABILITY, FITNESS
 * FOR A PARTICULAR PURPOSE AND NONINFRINGEMENT. IN NO EVENT SHALL THE AUTHORS OR
 * COPYRIGHT HOLDERS BE LIABLE FOR ANY CLAIM, DAMAGES OR OTHER LIABILITY, WHETHER
 * IN AN ACTION OF CONTRACT, TORT OR OTHERWISE, ARISING FROM, OUT OF OR IN
 * CONNECTION WITH THE SOFTWARE OR THE USE OR OTHER DEALINGS IN THE SOFTWARE.
 *
 * http://www.FreeRTOS.org
 * http://aws.amazon.com/freertos
 *
 * 1 tab == 4 spaces!
 */


 /******************************************************************************
 *
 * http://www.FreeRTOS.org/cli
 *
 ******************************************************************************/


/* FreeRTOS includes. */
#include "FreeRTOS.h"
#include "task.h"

/* Standard includes. */
#include <stdint.h>
#include <stdio.h>
#include <stdlib.h>
#include <string.h>

/* FreeRTOS+CLI includes. */
#include "FreeRTOS_CLI.h"

#ifndef  configINCLUDE_TRACE_RELATED_CLI_COMMANDS
	#define configINCLUDE_TRACE_RELATED_CLI_COMMANDS 0
#endif

#ifndef configINCLUDE_QUERY_HEAP_COMMAND
	#define configINCLUDE_QUERY_HEAP_COMMAND 0
#endif

/*
 * The function that registers the commands that are defined within this file.
 */
void vRegisterSampleCLICommands( void );

/*
 * Implements the task-stats command.
 */
static BaseType_t prvTaskStatsCommand( char *pcWriteBuffer, size_t xWriteBufferLen, const char *pcCommandString );

/*
 * Implements the run-time-stats command.
 */
#if( configGENERATE_RUN_TIME_STATS == 1 )
	static BaseType_t prvRunTimeStatsCommand( char *pcWriteBuffer, size_t xWriteBufferLen, const char *pcCommandString );
#endif /* configGENERATE_RUN_TIME_STATS */

/*
 * Implements the echo-three-parameters command.
 */
static BaseType_t prvThreeParameterEchoCommand( char *pcWriteBuffer, size_t xWriteBufferLen, const char *pcCommandString );

/*
 * Implements the echo-parameters command.
 */
static BaseType_t prvParameterEchoCommand( char *pcWriteBuffer, size_t xWriteBufferLen, const char *pcCommandString );

/*
 * Implements the "query heap" command.
 */
#if( configINCLUDE_QUERY_HEAP_COMMAND == 1 )
	static BaseType_t prvQueryHeapCommand( char *pcWriteBuffer, size_t xWriteBufferLen, const char *pcCommandString );
#endif

/*
 * Implements the "trace start" and "trace stop" commands;
 */
#if( configINCLUDE_TRACE_RELATED_CLI_COMMANDS == 1 )
	static BaseType_t prvStartStopTraceCommand( char *pcWriteBuffer, size_t xWriteBufferLen, const char *pcCommandString );
#endif

/* Structure that defines the "task-stats" command line command.  This generates
a table that gives information on each task in the system. */
static const CLI_Command_Definition_t xTaskStats =
{
	"task-stats", /* The command string to type. */
	"\r\ntask-stats:\r\n Displays a table showing the state of each FreeRTOS task\r\n",
	prvTaskStatsCommand, /* The function to run. */
	0 /* No parameters are expected. */
};

/* Structure that defines the "echo_3_parameters" command line command.  This
takes exactly three parameters that the command simply echos back one at a
time. */
static const CLI_Command_Definition_t xThreeParameterEcho =
{
	"echo-3-parameters",
	"\r\necho-3-parameters <param1> <param2> <param3>:\r\n Expects three parameters, echos each in turn\r\n",
	prvThreeParameterEchoCommand, /* The function to run. */
	3 /* Three parameters are expected, which can take any value. */
};

/* Structure that defines the "echo_parameters" command line command.  This
takes a variable number of parameters that the command simply echos back one at
a time. */
static const CLI_Command_Definition_t xParameterEcho =
{
	"echo-parameters",
	"\r\necho-parameters <...>:\r\n Take variable number of parameters, echos each in turn\r\n",
	prvParameterEchoCommand, /* The function to run. */
	-1 /* The user can enter any number of commands. */
};

#if( configGENERATE_RUN_TIME_STATS == 1 )
	/* Structure that defines the "run-time-stats" command line command.   This
	generates a table that shows how much run time each task has */
	static const CLI_Command_Definition_t xRunTimeStats =
	{
		"run-time-stats", /* The command string to type. */
		"\r\nrun-time-stats:\r\n Displays a table showing how much processing time each FreeRTOS task has used\r\n",
		prvRunTimeStatsCommand, /* The function to run. */
		0 /* No parameters are expected. */
	};
#endif /* configGENERATE_RUN_TIME_STATS */

#if( configINCLUDE_QUERY_HEAP_COMMAND == 1 )
	/* Structure that defines the "query_heap" command line command. */
	static const CLI_Command_Definition_t xQueryHeap =
	{
		"query-heap",
		"\r\nquery-heap:\r\n Displays the free heap space, and minimum ever free heap space.\r\n",
		prvQueryHeapCommand, /* The function to run. */
		0 /* The user can enter any number of commands. */
	};
#endif /* configQUERY_HEAP_COMMAND */

#if configINCLUDE_TRACE_RELATED_CLI_COMMANDS == 1
	/* Structure that defines the "trace" command line command.  This takes a single
	parameter, which can be either "start" or "stop". */
	static const CLI_Command_Definition_t xStartStopTrace =
	{
		"trace",
		"\r\ntrace [start | stop]:\r\n Starts or stops a trace recording for viewing in FreeRTOS+Trace\r\n",
		prvStartStopTraceCommand, /* The function to run. */
		1 /* One parameter is expected.  Valid values are "start" and "stop". */
	};
#endif /* configINCLUDE_TRACE_RELATED_CLI_COMMANDS */

/*-----------------------------------------------------------*/

void vRegisterSampleCLICommands( void )
{
	/* Register all the command line commands defined immediately above. */
	FreeRTOS_CLIRegisterCommand( &xTaskStats );	
	FreeRTOS_CLIRegisterCommand( &xThreeParameterEcho );
	FreeRTOS_CLIRegisterCommand( &xParameterEcho );

	#if( configGENERATE_RUN_TIME_STATS == 1 )
	{
		FreeRTOS_CLIRegisterCommand( &xRunTimeStats );
	}
	#endif
	
	#if( configINCLUDE_QUERY_HEAP_COMMAND == 1 )
	{
		FreeRTOS_CLIRegisterCommand( &xQueryHeap );
	}
	#endif

	#if( configINCLUDE_TRACE_RELATED_CLI_COMMANDS == 1 )
	{
		FreeRTOS_CLIRegisterCommand( &xStartStopTrace );
	}
	#endif
}
/*-----------------------------------------------------------*/

static BaseType_t prvTaskStatsCommand( char *pcWriteBuffer, size_t xWriteBufferLen, const char *pcCommandString )
{
const char *const pcHeader = "     State   Priority  Stack    #\r\n************************************************\r\n";
BaseType_t xSpacePadding;

	/* Remove compile time warnings about unused parameters, and check the
	write buffer is not NULL.  NOTE - for simplicity, this example assumes the
	write buffer length is adequate, so does not check for buffer overflows. */
	( void ) pcCommandString;
	( void ) xWriteBufferLen;
	configASSERT( pcWriteBuffer );

	/* Generate a table of task stats. */
	strcpy( pcWriteBuffer, "Task" );
	pcWriteBuffer += strlen( pcWriteBuffer );

	/* Minus three for the null terminator and half the number of characters in
	"Task" so the column lines up with the centre of the heading. */
	configASSERT( configMAX_TASK_NAME_LEN > 3 );
	for( xSpacePadding = strlen( "Task" ); xSpacePadding < ( configMAX_TASK_NAME_LEN - 3 ); xSpacePadding++ )
	{
		/* Add a space to align columns after the task's name. */
		*pcWriteBuffer = ' ';
		pcWriteBuffer++;

		/* Ensure always terminated. */
		*pcWriteBuffer = 0x00;
	}
	strcpy( pcWriteBuffer, pcHeader );
	vTaskList( pcWriteBuffer + strlen( pcHeader ) );

	/* There is no more data to return after this single string, so return
	pdFALSE. */
	return pdFALSE;
}
/*-----------------------------------------------------------*/

#if( configINCLUDE_QUERY_HEAP_COMMAND == 1 )

	static BaseType_t prvQueryHeapCommand( char *pcWriteBuffer, size_t xWriteBufferLen, const char *pcCommandString )
	{
		/* Remove compile time warnings about unused parameters, and check the
		write buffer is not NULL.  NOTE - for simplicity, this example assumes the
		write buffer length is adequate, so does not check for buffer overflows. */
		( void ) pcCommandString;
		( void ) xWriteBufferLen;
		configASSERT( pcWriteBuffer );

		sprintf( pcWriteBuffer, "Current free heap %d bytes, minimum ever free heap %d bytes\r\n", ( int ) xPortGetFreeHeapSize(), ( int ) xPortGetMinimumEverFreeHeapSize() );

		/* There is no more data to return after this single string, so return
		pdFALSE. */
		return pdFALSE;
	}

#endif /* configINCLUDE_QUERY_HEAP */
/*-----------------------------------------------------------*/

#if( configGENERATE_RUN_TIME_STATS == 1 )
	
	static BaseType_t prvRunTimeStatsCommand( char *pcWriteBuffer, size_t xWriteBufferLen, const char *pcCommandString )
	{
	const char * const pcHeader = "  Abs Time      % Time\r\n****************************************\r\n";
	BaseType_t xSpacePadding;

		/* Remove compile time warnings about unused parameters, and check the
		write buffer is not NULL.  NOTE - for simplicity, this example assumes the
		write buffer length is adequate, so does not check for buffer overflows. */
		( void ) pcCommandString;
		( void ) xWriteBufferLen;
		configASSERT( pcWriteBuffer );

		/* Generate a table of task stats. */
		strcpy( pcWriteBuffer, "Task" );
		pcWriteBuffer += strlen( pcWriteBuffer );

		/* Pad the string "task" with however many bytes necessary to make it the
		length of a task name.  Minus three for the null terminator and half the
		number of characters in	"Task" so the column lines up with the centre of
		the heading. */
		for( xSpacePadding = strlen( "Task" ); xSpacePadding < ( configMAX_TASK_NAME_LEN - 3 ); xSpacePadding++ )
		{
			/* Add a space to align columns after the task's name. */
			*pcWriteBuffer = ' ';
			pcWriteBuffer++;

			/* Ensure always terminated. */
			*pcWriteBuffer = 0x00;
		}

		strcpy( pcWriteBuffer, pcHeader );
		vTaskGetRunTimeStats( pcWriteBuffer + strlen( pcHeader ) );

		/* There is no more data to return after this single string, so return
		pdFALSE. */
		return pdFALSE;
	}
	
#endif /* configGENERATE_RUN_TIME_STATS */
/*-----------------------------------------------------------*/

static BaseType_t prvThreeParameterEchoCommand( char *pcWriteBuffer, size_t xWriteBufferLen, const char *pcCommandString )
{
const char *pcParameter;
BaseType_t xParameterStringLength, xReturn;
static UBaseType_t uxParameterNumber = 0;

	/* Remove compile time warnings about unused parameters, and check the
	write buffer is not NULL.  NOTE - for simplicity, this example assumes the
	write buffer length is adequate, so does not check for buffer overflows. */
	( void ) pcCommandString;
	( void ) xWriteBufferLen;
	configASSERT( pcWriteBuffer );

	if( uxParameterNumber == 0 )
	{
		/* The first time the function is called after the command has been
		entered just a header string is returned. */
		sprintf( pcWriteBuffer, "The three parameters were:\r\n" );

		/* Next time the function is called the first parameter will be echoed
		back. */
		uxParameterNumber = 1U;

		/* There is more data to be returned as no parameters have been echoed
		back yet. */
		xReturn = pdPASS;
	}
	else
	{
		/* Obtain the parameter string. */
		pcParameter = FreeRTOS_CLIGetParameter
						(
							pcCommandString,		/* The command string itself. */
							uxParameterNumber,		/* Return the next parameter. */
							&xParameterStringLength	/* Store the parameter string length. */
						);

		/* Sanity check something was returned. */
		configASSERT( pcParameter );

		/* Return the parameter string. */
		memset( pcWriteBuffer, 0x00, xWriteBufferLen );
		sprintf( pcWriteBuffer, "%d: ", ( int ) uxParameterNumber );
		strncat( pcWriteBuffer, pcParameter, ( size_t ) xParameterStringLength );
		strncat( pcWriteBuffer, "\r\n", strlen( "\r\n" ) );

		/* If this is the last of the three parameters then there are no more
		strings to return after this one. */
		if( uxParameterNumber == 3U )
		{
			/* If this is the last of the three parameters then there are no more
			strings to return after this one. */
			xReturn = pdFALSE;
			uxParameterNumber = 0;
		}
		else
		{
			/* There are more parameters to return after this one. */
			xReturn = pdTRUE;
			uxParameterNumber++;
		}
	}

	return xReturn;
}
/*-----------------------------------------------------------*/

static BaseType_t prvParameterEchoCommand( char *pcWriteBuffer, size_t xWriteBufferLen, const char *pcCommandString )
{
const char *pcParameter;
BaseType_t xParameterStringLength, xReturn;
static UBaseType_t uxParameterNumber = 0;

	/* Remove compile time warnings about unused parameters, and check the
	write buffer is not NULL.  NOTE - for simplicity, this example assumes the
	write buffer length is adequate, so does not check for buffer overflows. */
	( void ) pcCommandString;
	( void ) xWriteBufferLen;
	configASSERT( pcWriteBuffer );

	if( uxParameterNumber == 0 )
	{
		/* The first time the function is called after the command has been
		entered just a header string is returned. */
		sprintf( pcWriteBuffer, "The parameters were:\r\n" );

		/* Next time the function is called the first parameter will be echoed
		back. */
		uxParameterNumber = 1U;

		/* There is more data to be returned as no parameters have been echoed
		back yet. */
		xReturn = pdPASS;
	}
	else
	{
		/* Obtain the parameter string. */
		pcParameter = FreeRTOS_CLIGetParameter
						(
							pcCommandString,		/* The command string itself. */
							uxParameterNumber,		/* Return the next parameter. */
							&xParameterStringLength	/* Store the parameter string length. */
						);

		if( pcParameter != NULL )
		{
			/* Return the parameter string. */
			memset( pcWriteBuffer, 0x00, xWriteBufferLen );
			sprintf( pcWriteBuffer, "%d: ", ( int ) uxParameterNumber );
			strncat( pcWriteBuffer, ( char * ) pcParameter, ( size_t ) xParameterStringLength );
			strncat( pcWriteBuffer, "\r\n", strlen( "\r\n" ) );

			/* There might be more parameters to return after this one. */
			xReturn = pdTRUE;
			uxParameterNumber++;
		}
		else
		{
			/* No more parameters were found.  Make sure the write buffer does
			not contain a valid string. */
			pcWriteBuffer[ 0 ] = 0x00;

			/* No more data to return. */
			xReturn = pdFALSE;

			/* Start over the next time this command is executed. */
			uxParameterNumber = 0;
		}
	}

	return xReturn;
}
/*-----------------------------------------------------------*/

#if configINCLUDE_TRACE_RELATED_CLI_COMMANDS == 1

	static BaseType_t prvStartStopTraceCommand( char *pcWriteBuffer, size_t xWriteBufferLen, const char *pcCommandString )
	{
	const char *pcParameter;
	BaseType_t lParameterStringLength;

		/* Remove compile time warnings about unused parameters, and check the
		write buffer is not NULL.  NOTE - for simplicity, this example assumes the
		write buffer length is adequate, so does not check for buffer overflows. */
		( void ) pcCommandString;
		( void ) xWriteBufferLen;
		configASSERT( pcWriteBuffer );

		/* Obtain the parameter string. */
		pcParameter = FreeRTOS_CLIGetParameter
						(
							pcCommandString,		/* The command string itself. */
							1,						/* Return the first parameter. */
							&lParameterStringLength	/* Store the parameter string length. */
						);

		/* Sanity check something was returned. */
		configASSERT( pcParameter );

		/* There are only two valid parameter values. */
		if( strncmp( pcParameter, "start", strlen( "start" ) ) == 0 )
		{
			/* Start or restart the trace. */
			vTraceStop();
			vTraceClear();
			vTraceStart();

			sprintf( pcWriteBuffer, "Trace recording (re)started.\r\n" );
		}
		else if( strncmp( pcParameter, "stop", strlen( "stop" ) ) == 0 )
		{
			/* End the trace, if one is running. */
			vTraceStop();
			sprintf( pcWriteBuffer, "Stopping trace recording.\r\n" );
		}
		else
		{
			sprintf( pcWriteBuffer, "Valid parameters are 'start' and 'stop'.\r\n" );
		}

		/* There is no more data to return after this single string, so return
		pdFALSE. */
		return pdFALSE;
	}

#endif /* configINCLUDE_TRACE_RELATED_CLI_COMMANDS */
<|MERGE_RESOLUTION|>--- conflicted
+++ resolved
@@ -1,484 +1,480 @@
-/*
-<<<<<<< HEAD
- * FreeRTOS Kernel V10.3.0
-=======
- * FreeRTOS Kernel V10.4.1
->>>>>>> 5cc65129
- * Copyright (C) 2017 Amazon.com, Inc. or its affiliates.  All Rights Reserved.
- *
- * Permission is hereby granted, free of charge, to any person obtaining a copy of
- * this software and associated documentation files (the "Software"), to deal in
- * the Software without restriction, including without limitation the rights to
- * use, copy, modify, merge, publish, distribute, sublicense, and/or sell copies of
- * the Software, and to permit persons to whom the Software is furnished to do so,
- * subject to the following conditions:
- *
- * The above copyright notice and this permission notice shall be included in all
- * copies or substantial portions of the Software.
- *
- * THE SOFTWARE IS PROVIDED "AS IS", WITHOUT WARRANTY OF ANY KIND, EXPRESS OR
- * IMPLIED, INCLUDING BUT NOT LIMITED TO THE WARRANTIES OF MERCHANTABILITY, FITNESS
- * FOR A PARTICULAR PURPOSE AND NONINFRINGEMENT. IN NO EVENT SHALL THE AUTHORS OR
- * COPYRIGHT HOLDERS BE LIABLE FOR ANY CLAIM, DAMAGES OR OTHER LIABILITY, WHETHER
- * IN AN ACTION OF CONTRACT, TORT OR OTHERWISE, ARISING FROM, OUT OF OR IN
- * CONNECTION WITH THE SOFTWARE OR THE USE OR OTHER DEALINGS IN THE SOFTWARE.
- *
- * http://www.FreeRTOS.org
- * http://aws.amazon.com/freertos
- *
- * 1 tab == 4 spaces!
- */
-
-
- /******************************************************************************
- *
- * http://www.FreeRTOS.org/cli
- *
- ******************************************************************************/
-
-
-/* FreeRTOS includes. */
-#include "FreeRTOS.h"
-#include "task.h"
-
-/* Standard includes. */
-#include <stdint.h>
-#include <stdio.h>
-#include <stdlib.h>
-#include <string.h>
-
-/* FreeRTOS+CLI includes. */
-#include "FreeRTOS_CLI.h"
-
-#ifndef  configINCLUDE_TRACE_RELATED_CLI_COMMANDS
-	#define configINCLUDE_TRACE_RELATED_CLI_COMMANDS 0
-#endif
-
-#ifndef configINCLUDE_QUERY_HEAP_COMMAND
-	#define configINCLUDE_QUERY_HEAP_COMMAND 0
-#endif
-
-/*
- * The function that registers the commands that are defined within this file.
- */
-void vRegisterSampleCLICommands( void );
-
-/*
- * Implements the task-stats command.
- */
-static BaseType_t prvTaskStatsCommand( char *pcWriteBuffer, size_t xWriteBufferLen, const char *pcCommandString );
-
-/*
- * Implements the run-time-stats command.
- */
-#if( configGENERATE_RUN_TIME_STATS == 1 )
-	static BaseType_t prvRunTimeStatsCommand( char *pcWriteBuffer, size_t xWriteBufferLen, const char *pcCommandString );
-#endif /* configGENERATE_RUN_TIME_STATS */
-
-/*
- * Implements the echo-three-parameters command.
- */
-static BaseType_t prvThreeParameterEchoCommand( char *pcWriteBuffer, size_t xWriteBufferLen, const char *pcCommandString );
-
-/*
- * Implements the echo-parameters command.
- */
-static BaseType_t prvParameterEchoCommand( char *pcWriteBuffer, size_t xWriteBufferLen, const char *pcCommandString );
-
-/*
- * Implements the "query heap" command.
- */
-#if( configINCLUDE_QUERY_HEAP_COMMAND == 1 )
-	static BaseType_t prvQueryHeapCommand( char *pcWriteBuffer, size_t xWriteBufferLen, const char *pcCommandString );
-#endif
-
-/*
- * Implements the "trace start" and "trace stop" commands;
- */
-#if( configINCLUDE_TRACE_RELATED_CLI_COMMANDS == 1 )
-	static BaseType_t prvStartStopTraceCommand( char *pcWriteBuffer, size_t xWriteBufferLen, const char *pcCommandString );
-#endif
-
-/* Structure that defines the "task-stats" command line command.  This generates
-a table that gives information on each task in the system. */
-static const CLI_Command_Definition_t xTaskStats =
-{
-	"task-stats", /* The command string to type. */
-	"\r\ntask-stats:\r\n Displays a table showing the state of each FreeRTOS task\r\n",
-	prvTaskStatsCommand, /* The function to run. */
-	0 /* No parameters are expected. */
-};
-
-/* Structure that defines the "echo_3_parameters" command line command.  This
-takes exactly three parameters that the command simply echos back one at a
-time. */
-static const CLI_Command_Definition_t xThreeParameterEcho =
-{
-	"echo-3-parameters",
-	"\r\necho-3-parameters <param1> <param2> <param3>:\r\n Expects three parameters, echos each in turn\r\n",
-	prvThreeParameterEchoCommand, /* The function to run. */
-	3 /* Three parameters are expected, which can take any value. */
-};
-
-/* Structure that defines the "echo_parameters" command line command.  This
-takes a variable number of parameters that the command simply echos back one at
-a time. */
-static const CLI_Command_Definition_t xParameterEcho =
-{
-	"echo-parameters",
-	"\r\necho-parameters <...>:\r\n Take variable number of parameters, echos each in turn\r\n",
-	prvParameterEchoCommand, /* The function to run. */
-	-1 /* The user can enter any number of commands. */
-};
-
-#if( configGENERATE_RUN_TIME_STATS == 1 )
-	/* Structure that defines the "run-time-stats" command line command.   This
-	generates a table that shows how much run time each task has */
-	static const CLI_Command_Definition_t xRunTimeStats =
-	{
-		"run-time-stats", /* The command string to type. */
-		"\r\nrun-time-stats:\r\n Displays a table showing how much processing time each FreeRTOS task has used\r\n",
-		prvRunTimeStatsCommand, /* The function to run. */
-		0 /* No parameters are expected. */
-	};
-#endif /* configGENERATE_RUN_TIME_STATS */
-
-#if( configINCLUDE_QUERY_HEAP_COMMAND == 1 )
-	/* Structure that defines the "query_heap" command line command. */
-	static const CLI_Command_Definition_t xQueryHeap =
-	{
-		"query-heap",
-		"\r\nquery-heap:\r\n Displays the free heap space, and minimum ever free heap space.\r\n",
-		prvQueryHeapCommand, /* The function to run. */
-		0 /* The user can enter any number of commands. */
-	};
-#endif /* configQUERY_HEAP_COMMAND */
-
-#if configINCLUDE_TRACE_RELATED_CLI_COMMANDS == 1
-	/* Structure that defines the "trace" command line command.  This takes a single
-	parameter, which can be either "start" or "stop". */
-	static const CLI_Command_Definition_t xStartStopTrace =
-	{
-		"trace",
-		"\r\ntrace [start | stop]:\r\n Starts or stops a trace recording for viewing in FreeRTOS+Trace\r\n",
-		prvStartStopTraceCommand, /* The function to run. */
-		1 /* One parameter is expected.  Valid values are "start" and "stop". */
-	};
-#endif /* configINCLUDE_TRACE_RELATED_CLI_COMMANDS */
-
-/*-----------------------------------------------------------*/
-
-void vRegisterSampleCLICommands( void )
-{
-	/* Register all the command line commands defined immediately above. */
-	FreeRTOS_CLIRegisterCommand( &xTaskStats );	
-	FreeRTOS_CLIRegisterCommand( &xThreeParameterEcho );
-	FreeRTOS_CLIRegisterCommand( &xParameterEcho );
-
-	#if( configGENERATE_RUN_TIME_STATS == 1 )
-	{
-		FreeRTOS_CLIRegisterCommand( &xRunTimeStats );
-	}
-	#endif
-	
-	#if( configINCLUDE_QUERY_HEAP_COMMAND == 1 )
-	{
-		FreeRTOS_CLIRegisterCommand( &xQueryHeap );
-	}
-	#endif
-
-	#if( configINCLUDE_TRACE_RELATED_CLI_COMMANDS == 1 )
-	{
-		FreeRTOS_CLIRegisterCommand( &xStartStopTrace );
-	}
-	#endif
-}
-/*-----------------------------------------------------------*/
-
-static BaseType_t prvTaskStatsCommand( char *pcWriteBuffer, size_t xWriteBufferLen, const char *pcCommandString )
-{
-const char *const pcHeader = "     State   Priority  Stack    #\r\n************************************************\r\n";
-BaseType_t xSpacePadding;
-
-	/* Remove compile time warnings about unused parameters, and check the
-	write buffer is not NULL.  NOTE - for simplicity, this example assumes the
-	write buffer length is adequate, so does not check for buffer overflows. */
-	( void ) pcCommandString;
-	( void ) xWriteBufferLen;
-	configASSERT( pcWriteBuffer );
-
-	/* Generate a table of task stats. */
-	strcpy( pcWriteBuffer, "Task" );
-	pcWriteBuffer += strlen( pcWriteBuffer );
-
-	/* Minus three for the null terminator and half the number of characters in
-	"Task" so the column lines up with the centre of the heading. */
-	configASSERT( configMAX_TASK_NAME_LEN > 3 );
-	for( xSpacePadding = strlen( "Task" ); xSpacePadding < ( configMAX_TASK_NAME_LEN - 3 ); xSpacePadding++ )
-	{
-		/* Add a space to align columns after the task's name. */
-		*pcWriteBuffer = ' ';
-		pcWriteBuffer++;
-
-		/* Ensure always terminated. */
-		*pcWriteBuffer = 0x00;
-	}
-	strcpy( pcWriteBuffer, pcHeader );
-	vTaskList( pcWriteBuffer + strlen( pcHeader ) );
-
-	/* There is no more data to return after this single string, so return
-	pdFALSE. */
-	return pdFALSE;
-}
-/*-----------------------------------------------------------*/
-
-#if( configINCLUDE_QUERY_HEAP_COMMAND == 1 )
-
-	static BaseType_t prvQueryHeapCommand( char *pcWriteBuffer, size_t xWriteBufferLen, const char *pcCommandString )
-	{
-		/* Remove compile time warnings about unused parameters, and check the
-		write buffer is not NULL.  NOTE - for simplicity, this example assumes the
-		write buffer length is adequate, so does not check for buffer overflows. */
-		( void ) pcCommandString;
-		( void ) xWriteBufferLen;
-		configASSERT( pcWriteBuffer );
-
-		sprintf( pcWriteBuffer, "Current free heap %d bytes, minimum ever free heap %d bytes\r\n", ( int ) xPortGetFreeHeapSize(), ( int ) xPortGetMinimumEverFreeHeapSize() );
-
-		/* There is no more data to return after this single string, so return
-		pdFALSE. */
-		return pdFALSE;
-	}
-
-#endif /* configINCLUDE_QUERY_HEAP */
-/*-----------------------------------------------------------*/
-
-#if( configGENERATE_RUN_TIME_STATS == 1 )
-	
-	static BaseType_t prvRunTimeStatsCommand( char *pcWriteBuffer, size_t xWriteBufferLen, const char *pcCommandString )
-	{
-	const char * const pcHeader = "  Abs Time      % Time\r\n****************************************\r\n";
-	BaseType_t xSpacePadding;
-
-		/* Remove compile time warnings about unused parameters, and check the
-		write buffer is not NULL.  NOTE - for simplicity, this example assumes the
-		write buffer length is adequate, so does not check for buffer overflows. */
-		( void ) pcCommandString;
-		( void ) xWriteBufferLen;
-		configASSERT( pcWriteBuffer );
-
-		/* Generate a table of task stats. */
-		strcpy( pcWriteBuffer, "Task" );
-		pcWriteBuffer += strlen( pcWriteBuffer );
-
-		/* Pad the string "task" with however many bytes necessary to make it the
-		length of a task name.  Minus three for the null terminator and half the
-		number of characters in	"Task" so the column lines up with the centre of
-		the heading. */
-		for( xSpacePadding = strlen( "Task" ); xSpacePadding < ( configMAX_TASK_NAME_LEN - 3 ); xSpacePadding++ )
-		{
-			/* Add a space to align columns after the task's name. */
-			*pcWriteBuffer = ' ';
-			pcWriteBuffer++;
-
-			/* Ensure always terminated. */
-			*pcWriteBuffer = 0x00;
-		}
-
-		strcpy( pcWriteBuffer, pcHeader );
-		vTaskGetRunTimeStats( pcWriteBuffer + strlen( pcHeader ) );
-
-		/* There is no more data to return after this single string, so return
-		pdFALSE. */
-		return pdFALSE;
-	}
-	
-#endif /* configGENERATE_RUN_TIME_STATS */
-/*-----------------------------------------------------------*/
-
-static BaseType_t prvThreeParameterEchoCommand( char *pcWriteBuffer, size_t xWriteBufferLen, const char *pcCommandString )
-{
-const char *pcParameter;
-BaseType_t xParameterStringLength, xReturn;
-static UBaseType_t uxParameterNumber = 0;
-
-	/* Remove compile time warnings about unused parameters, and check the
-	write buffer is not NULL.  NOTE - for simplicity, this example assumes the
-	write buffer length is adequate, so does not check for buffer overflows. */
-	( void ) pcCommandString;
-	( void ) xWriteBufferLen;
-	configASSERT( pcWriteBuffer );
-
-	if( uxParameterNumber == 0 )
-	{
-		/* The first time the function is called after the command has been
-		entered just a header string is returned. */
-		sprintf( pcWriteBuffer, "The three parameters were:\r\n" );
-
-		/* Next time the function is called the first parameter will be echoed
-		back. */
-		uxParameterNumber = 1U;
-
-		/* There is more data to be returned as no parameters have been echoed
-		back yet. */
-		xReturn = pdPASS;
-	}
-	else
-	{
-		/* Obtain the parameter string. */
-		pcParameter = FreeRTOS_CLIGetParameter
-						(
-							pcCommandString,		/* The command string itself. */
-							uxParameterNumber,		/* Return the next parameter. */
-							&xParameterStringLength	/* Store the parameter string length. */
-						);
-
-		/* Sanity check something was returned. */
-		configASSERT( pcParameter );
-
-		/* Return the parameter string. */
-		memset( pcWriteBuffer, 0x00, xWriteBufferLen );
-		sprintf( pcWriteBuffer, "%d: ", ( int ) uxParameterNumber );
-		strncat( pcWriteBuffer, pcParameter, ( size_t ) xParameterStringLength );
-		strncat( pcWriteBuffer, "\r\n", strlen( "\r\n" ) );
-
-		/* If this is the last of the three parameters then there are no more
-		strings to return after this one. */
-		if( uxParameterNumber == 3U )
-		{
-			/* If this is the last of the three parameters then there are no more
-			strings to return after this one. */
-			xReturn = pdFALSE;
-			uxParameterNumber = 0;
-		}
-		else
-		{
-			/* There are more parameters to return after this one. */
-			xReturn = pdTRUE;
-			uxParameterNumber++;
-		}
-	}
-
-	return xReturn;
-}
-/*-----------------------------------------------------------*/
-
-static BaseType_t prvParameterEchoCommand( char *pcWriteBuffer, size_t xWriteBufferLen, const char *pcCommandString )
-{
-const char *pcParameter;
-BaseType_t xParameterStringLength, xReturn;
-static UBaseType_t uxParameterNumber = 0;
-
-	/* Remove compile time warnings about unused parameters, and check the
-	write buffer is not NULL.  NOTE - for simplicity, this example assumes the
-	write buffer length is adequate, so does not check for buffer overflows. */
-	( void ) pcCommandString;
-	( void ) xWriteBufferLen;
-	configASSERT( pcWriteBuffer );
-
-	if( uxParameterNumber == 0 )
-	{
-		/* The first time the function is called after the command has been
-		entered just a header string is returned. */
-		sprintf( pcWriteBuffer, "The parameters were:\r\n" );
-
-		/* Next time the function is called the first parameter will be echoed
-		back. */
-		uxParameterNumber = 1U;
-
-		/* There is more data to be returned as no parameters have been echoed
-		back yet. */
-		xReturn = pdPASS;
-	}
-	else
-	{
-		/* Obtain the parameter string. */
-		pcParameter = FreeRTOS_CLIGetParameter
-						(
-							pcCommandString,		/* The command string itself. */
-							uxParameterNumber,		/* Return the next parameter. */
-							&xParameterStringLength	/* Store the parameter string length. */
-						);
-
-		if( pcParameter != NULL )
-		{
-			/* Return the parameter string. */
-			memset( pcWriteBuffer, 0x00, xWriteBufferLen );
-			sprintf( pcWriteBuffer, "%d: ", ( int ) uxParameterNumber );
-			strncat( pcWriteBuffer, ( char * ) pcParameter, ( size_t ) xParameterStringLength );
-			strncat( pcWriteBuffer, "\r\n", strlen( "\r\n" ) );
-
-			/* There might be more parameters to return after this one. */
-			xReturn = pdTRUE;
-			uxParameterNumber++;
-		}
-		else
-		{
-			/* No more parameters were found.  Make sure the write buffer does
-			not contain a valid string. */
-			pcWriteBuffer[ 0 ] = 0x00;
-
-			/* No more data to return. */
-			xReturn = pdFALSE;
-
-			/* Start over the next time this command is executed. */
-			uxParameterNumber = 0;
-		}
-	}
-
-	return xReturn;
-}
-/*-----------------------------------------------------------*/
-
-#if configINCLUDE_TRACE_RELATED_CLI_COMMANDS == 1
-
-	static BaseType_t prvStartStopTraceCommand( char *pcWriteBuffer, size_t xWriteBufferLen, const char *pcCommandString )
-	{
-	const char *pcParameter;
-	BaseType_t lParameterStringLength;
-
-		/* Remove compile time warnings about unused parameters, and check the
-		write buffer is not NULL.  NOTE - for simplicity, this example assumes the
-		write buffer length is adequate, so does not check for buffer overflows. */
-		( void ) pcCommandString;
-		( void ) xWriteBufferLen;
-		configASSERT( pcWriteBuffer );
-
-		/* Obtain the parameter string. */
-		pcParameter = FreeRTOS_CLIGetParameter
-						(
-							pcCommandString,		/* The command string itself. */
-							1,						/* Return the first parameter. */
-							&lParameterStringLength	/* Store the parameter string length. */
-						);
-
-		/* Sanity check something was returned. */
-		configASSERT( pcParameter );
-
-		/* There are only two valid parameter values. */
-		if( strncmp( pcParameter, "start", strlen( "start" ) ) == 0 )
-		{
-			/* Start or restart the trace. */
-			vTraceStop();
-			vTraceClear();
-			vTraceStart();
-
-			sprintf( pcWriteBuffer, "Trace recording (re)started.\r\n" );
-		}
-		else if( strncmp( pcParameter, "stop", strlen( "stop" ) ) == 0 )
-		{
-			/* End the trace, if one is running. */
-			vTraceStop();
-			sprintf( pcWriteBuffer, "Stopping trace recording.\r\n" );
-		}
-		else
-		{
-			sprintf( pcWriteBuffer, "Valid parameters are 'start' and 'stop'.\r\n" );
-		}
-
-		/* There is no more data to return after this single string, so return
-		pdFALSE. */
-		return pdFALSE;
-	}
-
-#endif /* configINCLUDE_TRACE_RELATED_CLI_COMMANDS */
+/*
+ * FreeRTOS Kernel V10.4.1
+ * Copyright (C) 2017 Amazon.com, Inc. or its affiliates.  All Rights Reserved.
+ *
+ * Permission is hereby granted, free of charge, to any person obtaining a copy of
+ * this software and associated documentation files (the "Software"), to deal in
+ * the Software without restriction, including without limitation the rights to
+ * use, copy, modify, merge, publish, distribute, sublicense, and/or sell copies of
+ * the Software, and to permit persons to whom the Software is furnished to do so,
+ * subject to the following conditions:
+ *
+ * The above copyright notice and this permission notice shall be included in all
+ * copies or substantial portions of the Software.
+ *
+ * THE SOFTWARE IS PROVIDED "AS IS", WITHOUT WARRANTY OF ANY KIND, EXPRESS OR
+ * IMPLIED, INCLUDING BUT NOT LIMITED TO THE WARRANTIES OF MERCHANTABILITY, FITNESS
+ * FOR A PARTICULAR PURPOSE AND NONINFRINGEMENT. IN NO EVENT SHALL THE AUTHORS OR
+ * COPYRIGHT HOLDERS BE LIABLE FOR ANY CLAIM, DAMAGES OR OTHER LIABILITY, WHETHER
+ * IN AN ACTION OF CONTRACT, TORT OR OTHERWISE, ARISING FROM, OUT OF OR IN
+ * CONNECTION WITH THE SOFTWARE OR THE USE OR OTHER DEALINGS IN THE SOFTWARE.
+ *
+ * http://www.FreeRTOS.org
+ * http://aws.amazon.com/freertos
+ *
+ * 1 tab == 4 spaces!
+ */
+
+
+ /******************************************************************************
+ *
+ * http://www.FreeRTOS.org/cli
+ *
+ ******************************************************************************/
+
+
+/* FreeRTOS includes. */
+#include "FreeRTOS.h"
+#include "task.h"
+
+/* Standard includes. */
+#include <stdint.h>
+#include <stdio.h>
+#include <stdlib.h>
+#include <string.h>
+
+/* FreeRTOS+CLI includes. */
+#include "FreeRTOS_CLI.h"
+
+#ifndef  configINCLUDE_TRACE_RELATED_CLI_COMMANDS
+	#define configINCLUDE_TRACE_RELATED_CLI_COMMANDS 0
+#endif
+
+#ifndef configINCLUDE_QUERY_HEAP_COMMAND
+	#define configINCLUDE_QUERY_HEAP_COMMAND 0
+#endif
+
+/*
+ * The function that registers the commands that are defined within this file.
+ */
+void vRegisterSampleCLICommands( void );
+
+/*
+ * Implements the task-stats command.
+ */
+static BaseType_t prvTaskStatsCommand( char *pcWriteBuffer, size_t xWriteBufferLen, const char *pcCommandString );
+
+/*
+ * Implements the run-time-stats command.
+ */
+#if( configGENERATE_RUN_TIME_STATS == 1 )
+	static BaseType_t prvRunTimeStatsCommand( char *pcWriteBuffer, size_t xWriteBufferLen, const char *pcCommandString );
+#endif /* configGENERATE_RUN_TIME_STATS */
+
+/*
+ * Implements the echo-three-parameters command.
+ */
+static BaseType_t prvThreeParameterEchoCommand( char *pcWriteBuffer, size_t xWriteBufferLen, const char *pcCommandString );
+
+/*
+ * Implements the echo-parameters command.
+ */
+static BaseType_t prvParameterEchoCommand( char *pcWriteBuffer, size_t xWriteBufferLen, const char *pcCommandString );
+
+/*
+ * Implements the "query heap" command.
+ */
+#if( configINCLUDE_QUERY_HEAP_COMMAND == 1 )
+	static BaseType_t prvQueryHeapCommand( char *pcWriteBuffer, size_t xWriteBufferLen, const char *pcCommandString );
+#endif
+
+/*
+ * Implements the "trace start" and "trace stop" commands;
+ */
+#if( configINCLUDE_TRACE_RELATED_CLI_COMMANDS == 1 )
+	static BaseType_t prvStartStopTraceCommand( char *pcWriteBuffer, size_t xWriteBufferLen, const char *pcCommandString );
+#endif
+
+/* Structure that defines the "task-stats" command line command.  This generates
+a table that gives information on each task in the system. */
+static const CLI_Command_Definition_t xTaskStats =
+{
+	"task-stats", /* The command string to type. */
+	"\r\ntask-stats:\r\n Displays a table showing the state of each FreeRTOS task\r\n",
+	prvTaskStatsCommand, /* The function to run. */
+	0 /* No parameters are expected. */
+};
+
+/* Structure that defines the "echo_3_parameters" command line command.  This
+takes exactly three parameters that the command simply echos back one at a
+time. */
+static const CLI_Command_Definition_t xThreeParameterEcho =
+{
+	"echo-3-parameters",
+	"\r\necho-3-parameters <param1> <param2> <param3>:\r\n Expects three parameters, echos each in turn\r\n",
+	prvThreeParameterEchoCommand, /* The function to run. */
+	3 /* Three parameters are expected, which can take any value. */
+};
+
+/* Structure that defines the "echo_parameters" command line command.  This
+takes a variable number of parameters that the command simply echos back one at
+a time. */
+static const CLI_Command_Definition_t xParameterEcho =
+{
+	"echo-parameters",
+	"\r\necho-parameters <...>:\r\n Take variable number of parameters, echos each in turn\r\n",
+	prvParameterEchoCommand, /* The function to run. */
+	-1 /* The user can enter any number of commands. */
+};
+
+#if( configGENERATE_RUN_TIME_STATS == 1 )
+	/* Structure that defines the "run-time-stats" command line command.   This
+	generates a table that shows how much run time each task has */
+	static const CLI_Command_Definition_t xRunTimeStats =
+	{
+		"run-time-stats", /* The command string to type. */
+		"\r\nrun-time-stats:\r\n Displays a table showing how much processing time each FreeRTOS task has used\r\n",
+		prvRunTimeStatsCommand, /* The function to run. */
+		0 /* No parameters are expected. */
+	};
+#endif /* configGENERATE_RUN_TIME_STATS */
+
+#if( configINCLUDE_QUERY_HEAP_COMMAND == 1 )
+	/* Structure that defines the "query_heap" command line command. */
+	static const CLI_Command_Definition_t xQueryHeap =
+	{
+		"query-heap",
+		"\r\nquery-heap:\r\n Displays the free heap space, and minimum ever free heap space.\r\n",
+		prvQueryHeapCommand, /* The function to run. */
+		0 /* The user can enter any number of commands. */
+	};
+#endif /* configQUERY_HEAP_COMMAND */
+
+#if configINCLUDE_TRACE_RELATED_CLI_COMMANDS == 1
+	/* Structure that defines the "trace" command line command.  This takes a single
+	parameter, which can be either "start" or "stop". */
+	static const CLI_Command_Definition_t xStartStopTrace =
+	{
+		"trace",
+		"\r\ntrace [start | stop]:\r\n Starts or stops a trace recording for viewing in FreeRTOS+Trace\r\n",
+		prvStartStopTraceCommand, /* The function to run. */
+		1 /* One parameter is expected.  Valid values are "start" and "stop". */
+	};
+#endif /* configINCLUDE_TRACE_RELATED_CLI_COMMANDS */
+
+/*-----------------------------------------------------------*/
+
+void vRegisterSampleCLICommands( void )
+{
+	/* Register all the command line commands defined immediately above. */
+	FreeRTOS_CLIRegisterCommand( &xTaskStats );	
+	FreeRTOS_CLIRegisterCommand( &xThreeParameterEcho );
+	FreeRTOS_CLIRegisterCommand( &xParameterEcho );
+
+	#if( configGENERATE_RUN_TIME_STATS == 1 )
+	{
+		FreeRTOS_CLIRegisterCommand( &xRunTimeStats );
+	}
+	#endif
+	
+	#if( configINCLUDE_QUERY_HEAP_COMMAND == 1 )
+	{
+		FreeRTOS_CLIRegisterCommand( &xQueryHeap );
+	}
+	#endif
+
+	#if( configINCLUDE_TRACE_RELATED_CLI_COMMANDS == 1 )
+	{
+		FreeRTOS_CLIRegisterCommand( &xStartStopTrace );
+	}
+	#endif
+}
+/*-----------------------------------------------------------*/
+
+static BaseType_t prvTaskStatsCommand( char *pcWriteBuffer, size_t xWriteBufferLen, const char *pcCommandString )
+{
+const char *const pcHeader = "     State   Priority  Stack    #\r\n************************************************\r\n";
+BaseType_t xSpacePadding;
+
+	/* Remove compile time warnings about unused parameters, and check the
+	write buffer is not NULL.  NOTE - for simplicity, this example assumes the
+	write buffer length is adequate, so does not check for buffer overflows. */
+	( void ) pcCommandString;
+	( void ) xWriteBufferLen;
+	configASSERT( pcWriteBuffer );
+
+	/* Generate a table of task stats. */
+	strcpy( pcWriteBuffer, "Task" );
+	pcWriteBuffer += strlen( pcWriteBuffer );
+
+	/* Minus three for the null terminator and half the number of characters in
+	"Task" so the column lines up with the centre of the heading. */
+	configASSERT( configMAX_TASK_NAME_LEN > 3 );
+	for( xSpacePadding = strlen( "Task" ); xSpacePadding < ( configMAX_TASK_NAME_LEN - 3 ); xSpacePadding++ )
+	{
+		/* Add a space to align columns after the task's name. */
+		*pcWriteBuffer = ' ';
+		pcWriteBuffer++;
+
+		/* Ensure always terminated. */
+		*pcWriteBuffer = 0x00;
+	}
+	strcpy( pcWriteBuffer, pcHeader );
+	vTaskList( pcWriteBuffer + strlen( pcHeader ) );
+
+	/* There is no more data to return after this single string, so return
+	pdFALSE. */
+	return pdFALSE;
+}
+/*-----------------------------------------------------------*/
+
+#if( configINCLUDE_QUERY_HEAP_COMMAND == 1 )
+
+	static BaseType_t prvQueryHeapCommand( char *pcWriteBuffer, size_t xWriteBufferLen, const char *pcCommandString )
+	{
+		/* Remove compile time warnings about unused parameters, and check the
+		write buffer is not NULL.  NOTE - for simplicity, this example assumes the
+		write buffer length is adequate, so does not check for buffer overflows. */
+		( void ) pcCommandString;
+		( void ) xWriteBufferLen;
+		configASSERT( pcWriteBuffer );
+
+		sprintf( pcWriteBuffer, "Current free heap %d bytes, minimum ever free heap %d bytes\r\n", ( int ) xPortGetFreeHeapSize(), ( int ) xPortGetMinimumEverFreeHeapSize() );
+
+		/* There is no more data to return after this single string, so return
+		pdFALSE. */
+		return pdFALSE;
+	}
+
+#endif /* configINCLUDE_QUERY_HEAP */
+/*-----------------------------------------------------------*/
+
+#if( configGENERATE_RUN_TIME_STATS == 1 )
+	
+	static BaseType_t prvRunTimeStatsCommand( char *pcWriteBuffer, size_t xWriteBufferLen, const char *pcCommandString )
+	{
+	const char * const pcHeader = "  Abs Time      % Time\r\n****************************************\r\n";
+	BaseType_t xSpacePadding;
+
+		/* Remove compile time warnings about unused parameters, and check the
+		write buffer is not NULL.  NOTE - for simplicity, this example assumes the
+		write buffer length is adequate, so does not check for buffer overflows. */
+		( void ) pcCommandString;
+		( void ) xWriteBufferLen;
+		configASSERT( pcWriteBuffer );
+
+		/* Generate a table of task stats. */
+		strcpy( pcWriteBuffer, "Task" );
+		pcWriteBuffer += strlen( pcWriteBuffer );
+
+		/* Pad the string "task" with however many bytes necessary to make it the
+		length of a task name.  Minus three for the null terminator and half the
+		number of characters in	"Task" so the column lines up with the centre of
+		the heading. */
+		for( xSpacePadding = strlen( "Task" ); xSpacePadding < ( configMAX_TASK_NAME_LEN - 3 ); xSpacePadding++ )
+		{
+			/* Add a space to align columns after the task's name. */
+			*pcWriteBuffer = ' ';
+			pcWriteBuffer++;
+
+			/* Ensure always terminated. */
+			*pcWriteBuffer = 0x00;
+		}
+
+		strcpy( pcWriteBuffer, pcHeader );
+		vTaskGetRunTimeStats( pcWriteBuffer + strlen( pcHeader ) );
+
+		/* There is no more data to return after this single string, so return
+		pdFALSE. */
+		return pdFALSE;
+	}
+	
+#endif /* configGENERATE_RUN_TIME_STATS */
+/*-----------------------------------------------------------*/
+
+static BaseType_t prvThreeParameterEchoCommand( char *pcWriteBuffer, size_t xWriteBufferLen, const char *pcCommandString )
+{
+const char *pcParameter;
+BaseType_t xParameterStringLength, xReturn;
+static UBaseType_t uxParameterNumber = 0;
+
+	/* Remove compile time warnings about unused parameters, and check the
+	write buffer is not NULL.  NOTE - for simplicity, this example assumes the
+	write buffer length is adequate, so does not check for buffer overflows. */
+	( void ) pcCommandString;
+	( void ) xWriteBufferLen;
+	configASSERT( pcWriteBuffer );
+
+	if( uxParameterNumber == 0 )
+	{
+		/* The first time the function is called after the command has been
+		entered just a header string is returned. */
+		sprintf( pcWriteBuffer, "The three parameters were:\r\n" );
+
+		/* Next time the function is called the first parameter will be echoed
+		back. */
+		uxParameterNumber = 1U;
+
+		/* There is more data to be returned as no parameters have been echoed
+		back yet. */
+		xReturn = pdPASS;
+	}
+	else
+	{
+		/* Obtain the parameter string. */
+		pcParameter = FreeRTOS_CLIGetParameter
+						(
+							pcCommandString,		/* The command string itself. */
+							uxParameterNumber,		/* Return the next parameter. */
+							&xParameterStringLength	/* Store the parameter string length. */
+						);
+
+		/* Sanity check something was returned. */
+		configASSERT( pcParameter );
+
+		/* Return the parameter string. */
+		memset( pcWriteBuffer, 0x00, xWriteBufferLen );
+		sprintf( pcWriteBuffer, "%d: ", ( int ) uxParameterNumber );
+		strncat( pcWriteBuffer, pcParameter, ( size_t ) xParameterStringLength );
+		strncat( pcWriteBuffer, "\r\n", strlen( "\r\n" ) );
+
+		/* If this is the last of the three parameters then there are no more
+		strings to return after this one. */
+		if( uxParameterNumber == 3U )
+		{
+			/* If this is the last of the three parameters then there are no more
+			strings to return after this one. */
+			xReturn = pdFALSE;
+			uxParameterNumber = 0;
+		}
+		else
+		{
+			/* There are more parameters to return after this one. */
+			xReturn = pdTRUE;
+			uxParameterNumber++;
+		}
+	}
+
+	return xReturn;
+}
+/*-----------------------------------------------------------*/
+
+static BaseType_t prvParameterEchoCommand( char *pcWriteBuffer, size_t xWriteBufferLen, const char *pcCommandString )
+{
+const char *pcParameter;
+BaseType_t xParameterStringLength, xReturn;
+static UBaseType_t uxParameterNumber = 0;
+
+	/* Remove compile time warnings about unused parameters, and check the
+	write buffer is not NULL.  NOTE - for simplicity, this example assumes the
+	write buffer length is adequate, so does not check for buffer overflows. */
+	( void ) pcCommandString;
+	( void ) xWriteBufferLen;
+	configASSERT( pcWriteBuffer );
+
+	if( uxParameterNumber == 0 )
+	{
+		/* The first time the function is called after the command has been
+		entered just a header string is returned. */
+		sprintf( pcWriteBuffer, "The parameters were:\r\n" );
+
+		/* Next time the function is called the first parameter will be echoed
+		back. */
+		uxParameterNumber = 1U;
+
+		/* There is more data to be returned as no parameters have been echoed
+		back yet. */
+		xReturn = pdPASS;
+	}
+	else
+	{
+		/* Obtain the parameter string. */
+		pcParameter = FreeRTOS_CLIGetParameter
+						(
+							pcCommandString,		/* The command string itself. */
+							uxParameterNumber,		/* Return the next parameter. */
+							&xParameterStringLength	/* Store the parameter string length. */
+						);
+
+		if( pcParameter != NULL )
+		{
+			/* Return the parameter string. */
+			memset( pcWriteBuffer, 0x00, xWriteBufferLen );
+			sprintf( pcWriteBuffer, "%d: ", ( int ) uxParameterNumber );
+			strncat( pcWriteBuffer, ( char * ) pcParameter, ( size_t ) xParameterStringLength );
+			strncat( pcWriteBuffer, "\r\n", strlen( "\r\n" ) );
+
+			/* There might be more parameters to return after this one. */
+			xReturn = pdTRUE;
+			uxParameterNumber++;
+		}
+		else
+		{
+			/* No more parameters were found.  Make sure the write buffer does
+			not contain a valid string. */
+			pcWriteBuffer[ 0 ] = 0x00;
+
+			/* No more data to return. */
+			xReturn = pdFALSE;
+
+			/* Start over the next time this command is executed. */
+			uxParameterNumber = 0;
+		}
+	}
+
+	return xReturn;
+}
+/*-----------------------------------------------------------*/
+
+#if configINCLUDE_TRACE_RELATED_CLI_COMMANDS == 1
+
+	static BaseType_t prvStartStopTraceCommand( char *pcWriteBuffer, size_t xWriteBufferLen, const char *pcCommandString )
+	{
+	const char *pcParameter;
+	BaseType_t lParameterStringLength;
+
+		/* Remove compile time warnings about unused parameters, and check the
+		write buffer is not NULL.  NOTE - for simplicity, this example assumes the
+		write buffer length is adequate, so does not check for buffer overflows. */
+		( void ) pcCommandString;
+		( void ) xWriteBufferLen;
+		configASSERT( pcWriteBuffer );
+
+		/* Obtain the parameter string. */
+		pcParameter = FreeRTOS_CLIGetParameter
+						(
+							pcCommandString,		/* The command string itself. */
+							1,						/* Return the first parameter. */
+							&lParameterStringLength	/* Store the parameter string length. */
+						);
+
+		/* Sanity check something was returned. */
+		configASSERT( pcParameter );
+
+		/* There are only two valid parameter values. */
+		if( strncmp( pcParameter, "start", strlen( "start" ) ) == 0 )
+		{
+			/* Start or restart the trace. */
+			vTraceStop();
+			vTraceClear();
+			vTraceStart();
+
+			sprintf( pcWriteBuffer, "Trace recording (re)started.\r\n" );
+		}
+		else if( strncmp( pcParameter, "stop", strlen( "stop" ) ) == 0 )
+		{
+			/* End the trace, if one is running. */
+			vTraceStop();
+			sprintf( pcWriteBuffer, "Stopping trace recording.\r\n" );
+		}
+		else
+		{
+			sprintf( pcWriteBuffer, "Valid parameters are 'start' and 'stop'.\r\n" );
+		}
+
+		/* There is no more data to return after this single string, so return
+		pdFALSE. */
+		return pdFALSE;
+	}
+
+#endif /* configINCLUDE_TRACE_RELATED_CLI_COMMANDS */