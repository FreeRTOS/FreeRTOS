--- conflicted
+++ resolved
@@ -1,406 +1,402 @@
-/*
-<<<<<<< HEAD
- * FreeRTOS Kernel V10.3.0
-=======
- * FreeRTOS Kernel V10.4.1
->>>>>>> 5cc65129
- * Copyright (C) 2020 Amazon.com, Inc. or its affiliates.  All Rights Reserved.
- *
- * Permission is hereby granted, free of charge, to any person obtaining a copy of
- * this software and associated documentation files (the "Software"), to deal in
- * the Software without restriction, including without limitation the rights to
- * use, copy, modify, merge, publish, distribute, sublicense, and/or sell copies of
- * the Software, and to permit persons to whom the Software is furnished to do so,
- * subject to the following conditions:
- *
- * The above copyright notice and this permission notice shall be included in all
- * copies or substantial portions of the Software.
- *
- * THE SOFTWARE IS PROVIDED "AS IS", WITHOUT WARRANTY OF ANY KIND, EXPRESS OR
- * IMPLIED, INCLUDING BUT NOT LIMITED TO THE WARRANTIES OF MERCHANTABILITY, FITNESS
- * FOR A PARTICULAR PURPOSE AND NONINFRINGEMENT. IN NO EVENT SHALL THE AUTHORS OR
- * COPYRIGHT HOLDERS BE LIABLE FOR ANY CLAIM, DAMAGES OR OTHER LIABILITY, WHETHER
- * IN AN ACTION OF CONTRACT, TORT OR OTHERWISE, ARISING FROM, OUT OF OR IN
- * CONNECTION WITH THE SOFTWARE OR THE USE OR OTHER DEALINGS IN THE SOFTWARE.
- *
- * http://www.FreeRTOS.org
- * http://aws.amazon.com/freertos
- *
- * 1 tab == 4 spaces!
- */
-
-__asm void vRegTest1Implementation( void )
-{
-	PRESERVE8
-	IMPORT ulRegTest1LoopCounter
-
-	/* Fill the core registers with known values. */
-	mov r0, #100
-	mov r1, #101
-	mov r2, #102
-	mov r3, #103
-	mov	r4, #104
-	mov	r5, #105
-	mov	r6, #106
-	mov r7, #107
-	mov	r8, #108
-	mov	r9, #109
-	mov	r10, #110
-	mov	r11, #111
-	mov r12, #112
-
-	/* Fill the VFP registers with known values. */
-	vmov d0, r0, r1
-	vmov d1, r2, r3
-	vmov d2, r4, r5
-	vmov d3, r6, r7
-	vmov d4, r8, r9
-	vmov d5, r10, r11
-	vmov d6, r0, r1
-	vmov d7, r2, r3
-	vmov d8, r4, r5
-	vmov d9, r6, r7
-	vmov d10, r8, r9
-	vmov d11, r10, r11
-	vmov d12, r0, r1
-	vmov d13, r2, r3
-	vmov d14, r4, r5
-	vmov d15, r6, r7
-
-reg1_loop
-	/* Check all the VFP registers still contain the values set above.
-	First save registers that are clobbered by the test. */
-	push { r0-r1 }
-	
-	vmov r0, r1, d0
-	cmp r0, #100
-	bne reg1_error_loopf
-	cmp r1, #101
-	bne reg1_error_loopf
-	vmov r0, r1, d1
-	cmp r0, #102
-	bne reg1_error_loopf
-	cmp r1, #103
-	bne reg1_error_loopf
-	vmov r0, r1, d2
-	cmp r0, #104
-	bne reg1_error_loopf
-	cmp r1, #105
-	bne reg1_error_loopf
-	vmov r0, r1, d3
-	cmp r0, #106
-	bne reg1_error_loopf
-	cmp r1, #107
-	bne reg1_error_loopf
-	vmov r0, r1, d4
-	cmp r0, #108
-	bne reg1_error_loopf
-	cmp r1, #109
-	bne reg1_error_loopf
-	vmov r0, r1, d5
-	cmp r0, #110
-	bne reg1_error_loopf
-	cmp r1, #111
-	bne reg1_error_loopf
-	vmov r0, r1, d6
-	cmp r0, #100
-	bne reg1_error_loopf
-	cmp r1, #101
-	bne reg1_error_loopf
-	vmov r0, r1, d7
-	cmp r0, #102
-	bne reg1_error_loopf
-	cmp r1, #103
-	bne reg1_error_loopf
-	vmov r0, r1, d8
-	cmp r0, #104
-	bne reg1_error_loopf
-	cmp r1, #105
-	bne reg1_error_loopf
-	vmov r0, r1, d9
-	cmp r0, #106
-	bne reg1_error_loopf
-	cmp r1, #107
-	bne reg1_error_loopf
-	vmov r0, r1, d10
-	cmp r0, #108
-	bne reg1_error_loopf
-	cmp r1, #109
-	bne reg1_error_loopf
-	vmov r0, r1, d11
-	cmp r0, #110
-	bne reg1_error_loopf
-	cmp r1, #111
-	bne reg1_error_loopf
-	vmov r0, r1, d12
-	cmp r0, #100
-	bne reg1_error_loopf
-	cmp r1, #101
-	bne reg1_error_loopf
-	vmov r0, r1, d13
-	cmp r0, #102
-	bne reg1_error_loopf
-	cmp r1, #103
-	bne reg1_error_loopf
-	vmov r0, r1, d14
-	cmp r0, #104
-	bne reg1_error_loopf
-	cmp r1, #105
-	bne reg1_error_loopf
-	vmov r0, r1, d15
-	cmp r0, #106
-	bne reg1_error_loopf
-	cmp r1, #107
-	bne reg1_error_loopf
-	
-	/* Restore the registers that were clobbered by the test. */
-	pop {r0-r1}
-	
-	/* VFP register test passed.  Jump to the core register test. */
-	b reg1_loopf_pass
-
-reg1_error_loopf
-	/* If this line is hit then a VFP register value was found to be
-	incorrect. */
-	b reg1_error_loopf
-
-reg1_loopf_pass
-
-	cmp	r0, #100
-	bne	reg1_error_loop
-	cmp	r1, #101
-	bne	reg1_error_loop
-	cmp	r2, #102
-	bne	reg1_error_loop
-	cmp r3, #103
-	bne	reg1_error_loop
-	cmp	r4, #104
-	bne	reg1_error_loop
-	cmp	r5, #105
-	bne	reg1_error_loop
-	cmp	r6, #106
-	bne	reg1_error_loop
-	cmp	r7, #107
-	bne	reg1_error_loop
-	cmp	r8, #108
-	bne	reg1_error_loop
-	cmp	r9, #109
-	bne	reg1_error_loop
-	cmp	r10, #110
-	bne	reg1_error_loop
-	cmp	r11, #111
-	bne	reg1_error_loop
-	cmp	r12, #112
-	bne	reg1_error_loop
-	
-	/* Everything passed, increment the loop counter. */
-	push { r0-r1 }
-	ldr	r0, =ulRegTest1LoopCounter
-	ldr r1, [r0]
-	adds r1, r1, #1
-	str r1, [r0]
-	pop { r0-r1 }
-	
-	/* Start again. */
-	b reg1_loop
-
-reg1_error_loop
-	/* If this line is hit then there was an error in a core register value.
-	The loop ensures the loop counter stops incrementing. */
-	b reg1_error_loop
-	nop
-}
-/*-----------------------------------------------------------*/
-
-__asm void vRegTest2Implementation( void )
-{
-	PRESERVE8
-	IMPORT ulRegTest2LoopCounter
-
-	/* Set all the core registers to known values. */
-	mov r0, #-1
-	mov r1, #1
-	mov r2, #2
-	mov r3, #3
-	mov	r4, #4
-	mov	r5, #5
-	mov	r6, #6
-	mov r7, #7
-	mov	r8, #8
-	mov	r9, #9
-	mov	r10, #10
-	mov	r11, #11
-	mov r12, #12
-
-	/* Set all the VFP to known values. */
-	vmov d0, r0, r1
-	vmov d1, r2, r3
-	vmov d2, r4, r5
-	vmov d3, r6, r7
-	vmov d4, r8, r9
-	vmov d5, r10, r11
-	vmov d6, r0, r1
-	vmov d7, r2, r3
-	vmov d8, r4, r5
-	vmov d9, r6, r7
-	vmov d10, r8, r9
-	vmov d11, r10, r11
-	vmov d12, r0, r1
-	vmov d13, r2, r3
-	vmov d14, r4, r5
-	vmov d15, r6, r7
-
-reg2_loop
-	
-	/* Check all the VFP registers still contain the values set above.
-	First save registers that are clobbered by the test. */
-	push { r0-r1 }
-	
-	vmov r0, r1, d0
-	cmp r0, #-1
-	bne reg2_error_loopf
-	cmp r1, #1
-	bne reg2_error_loopf
-	vmov r0, r1, d1
-	cmp r0, #2
-	bne reg2_error_loopf
-	cmp r1, #3
-	bne reg2_error_loopf
-	vmov r0, r1, d2
-	cmp r0, #4
-	bne reg2_error_loopf
-	cmp r1, #5
-	bne reg2_error_loopf
-	vmov r0, r1, d3
-	cmp r0, #6
-	bne reg2_error_loopf
-	cmp r1, #7
-	bne reg2_error_loopf
-	vmov r0, r1, d4
-	cmp r0, #8
-	bne reg2_error_loopf
-	cmp r1, #9
-	bne reg2_error_loopf
-	vmov r0, r1, d5
-	cmp r0, #10
-	bne reg2_error_loopf
-	cmp r1, #11
-	bne reg2_error_loopf
-	vmov r0, r1, d6
-	cmp r0, #-1
-	bne reg2_error_loopf
-	cmp r1, #1
-	bne reg2_error_loopf
-	vmov r0, r1, d7
-	cmp r0, #2
-	bne reg2_error_loopf
-	cmp r1, #3
-	bne reg2_error_loopf
-	vmov r0, r1, d8
-	cmp r0, #4
-	bne reg2_error_loopf
-	cmp r1, #5
-	bne reg2_error_loopf
-	vmov r0, r1, d9
-	cmp r0, #6
-	bne reg2_error_loopf
-	cmp r1, #7
-	bne reg2_error_loopf
-	vmov r0, r1, d10
-	cmp r0, #8
-	bne reg2_error_loopf
-	cmp r1, #9
-	bne reg2_error_loopf
-	vmov r0, r1, d11
-	cmp r0, #10
-	bne reg2_error_loopf
-	cmp r1, #11
-	bne reg2_error_loopf
-	vmov r0, r1, d12
-	cmp r0, #-1
-	bne reg2_error_loopf
-	cmp r1, #1
-	bne reg2_error_loopf
-	vmov r0, r1, d13
-	cmp r0, #2
-	bne reg2_error_loopf
-	cmp r1, #3
-	bne reg2_error_loopf
-	vmov r0, r1, d14
-	cmp r0, #4
-	bne reg2_error_loopf
-	cmp r1, #5
-	bne reg2_error_loopf
-	vmov r0, r1, d15
-	cmp r0, #6
-	bne reg2_error_loopf
-	cmp r1, #7
-	bne reg2_error_loopf
-	
-	/* Restore the registers that were clobbered by the test. */
-	pop {r0-r1}
-	
-	/* VFP register test passed.  Jump to the core register test. */
-	b reg2_loopf_pass
-
-reg2_error_loopf
-	/* If this line is hit then a VFP register value was found to be
-	incorrect. */
-	b reg2_error_loopf
-
-reg2_loopf_pass
-
-	cmp	r0, #-1
-	bne	reg2_error_loop
-	cmp	r1, #1
-	bne	reg2_error_loop
-	cmp	r2, #2
-	bne	reg2_error_loop
-	cmp r3, #3
-	bne	reg2_error_loop
-	cmp	r4, #4
-	bne	reg2_error_loop
-	cmp	r5, #5
-	bne	reg2_error_loop
-	cmp	r6, #6
-	bne	reg2_error_loop
-	cmp	r7, #7
-	bne	reg2_error_loop
-	cmp	r8, #8
-	bne	reg2_error_loop
-	cmp	r9, #9
-	bne	reg2_error_loop
-	cmp	r10, #10
-	bne	reg2_error_loop
-	cmp	r11, #11
-	bne	reg2_error_loop
-	cmp	r12, #12
-	bne	reg2_error_loop
-	
-	/* Increment the loop counter to indicate this test is still functioning
-	correctly. */
-	push { r0-r1 }
-	ldr	r0, =ulRegTest2LoopCounter
-	ldr r1, [r0]
-	adds r1, r1, #1
-	str r1, [r0]
-	
-	/* Yield to increase test coverage. */
-	movs r0, #0x01
-	ldr r1, =0xe000ed04 /*NVIC_INT_CTRL */
-	lsl r0, r0, #28 /* Shift to PendSV bit */
-	str r0, [r1]
-	dsb
-	
-	pop { r0-r1 }
-	
-	/* Start again. */
-	b reg2_loop
-
-reg2_error_loop
-	/* If this line is hit then there was an error in a core register value.
-	This loop ensures the loop counter variable stops incrementing. */
-	b reg2_error_loop
-}
-/*-----------------------------------------------------------*/
-
+/*
+ * FreeRTOS Kernel V10.4.1
+ * Copyright (C) 2020 Amazon.com, Inc. or its affiliates.  All Rights Reserved.
+ *
+ * Permission is hereby granted, free of charge, to any person obtaining a copy of
+ * this software and associated documentation files (the "Software"), to deal in
+ * the Software without restriction, including without limitation the rights to
+ * use, copy, modify, merge, publish, distribute, sublicense, and/or sell copies of
+ * the Software, and to permit persons to whom the Software is furnished to do so,
+ * subject to the following conditions:
+ *
+ * The above copyright notice and this permission notice shall be included in all
+ * copies or substantial portions of the Software.
+ *
+ * THE SOFTWARE IS PROVIDED "AS IS", WITHOUT WARRANTY OF ANY KIND, EXPRESS OR
+ * IMPLIED, INCLUDING BUT NOT LIMITED TO THE WARRANTIES OF MERCHANTABILITY, FITNESS
+ * FOR A PARTICULAR PURPOSE AND NONINFRINGEMENT. IN NO EVENT SHALL THE AUTHORS OR
+ * COPYRIGHT HOLDERS BE LIABLE FOR ANY CLAIM, DAMAGES OR OTHER LIABILITY, WHETHER
+ * IN AN ACTION OF CONTRACT, TORT OR OTHERWISE, ARISING FROM, OUT OF OR IN
+ * CONNECTION WITH THE SOFTWARE OR THE USE OR OTHER DEALINGS IN THE SOFTWARE.
+ *
+ * http://www.FreeRTOS.org
+ * http://aws.amazon.com/freertos
+ *
+ * 1 tab == 4 spaces!
+ */
+
+__asm void vRegTest1Implementation( void )
+{
+	PRESERVE8
+	IMPORT ulRegTest1LoopCounter
+
+	/* Fill the core registers with known values. */
+	mov r0, #100
+	mov r1, #101
+	mov r2, #102
+	mov r3, #103
+	mov	r4, #104
+	mov	r5, #105
+	mov	r6, #106
+	mov r7, #107
+	mov	r8, #108
+	mov	r9, #109
+	mov	r10, #110
+	mov	r11, #111
+	mov r12, #112
+
+	/* Fill the VFP registers with known values. */
+	vmov d0, r0, r1
+	vmov d1, r2, r3
+	vmov d2, r4, r5
+	vmov d3, r6, r7
+	vmov d4, r8, r9
+	vmov d5, r10, r11
+	vmov d6, r0, r1
+	vmov d7, r2, r3
+	vmov d8, r4, r5
+	vmov d9, r6, r7
+	vmov d10, r8, r9
+	vmov d11, r10, r11
+	vmov d12, r0, r1
+	vmov d13, r2, r3
+	vmov d14, r4, r5
+	vmov d15, r6, r7
+
+reg1_loop
+	/* Check all the VFP registers still contain the values set above.
+	First save registers that are clobbered by the test. */
+	push { r0-r1 }
+	
+	vmov r0, r1, d0
+	cmp r0, #100
+	bne reg1_error_loopf
+	cmp r1, #101
+	bne reg1_error_loopf
+	vmov r0, r1, d1
+	cmp r0, #102
+	bne reg1_error_loopf
+	cmp r1, #103
+	bne reg1_error_loopf
+	vmov r0, r1, d2
+	cmp r0, #104
+	bne reg1_error_loopf
+	cmp r1, #105
+	bne reg1_error_loopf
+	vmov r0, r1, d3
+	cmp r0, #106
+	bne reg1_error_loopf
+	cmp r1, #107
+	bne reg1_error_loopf
+	vmov r0, r1, d4
+	cmp r0, #108
+	bne reg1_error_loopf
+	cmp r1, #109
+	bne reg1_error_loopf
+	vmov r0, r1, d5
+	cmp r0, #110
+	bne reg1_error_loopf
+	cmp r1, #111
+	bne reg1_error_loopf
+	vmov r0, r1, d6
+	cmp r0, #100
+	bne reg1_error_loopf
+	cmp r1, #101
+	bne reg1_error_loopf
+	vmov r0, r1, d7
+	cmp r0, #102
+	bne reg1_error_loopf
+	cmp r1, #103
+	bne reg1_error_loopf
+	vmov r0, r1, d8
+	cmp r0, #104
+	bne reg1_error_loopf
+	cmp r1, #105
+	bne reg1_error_loopf
+	vmov r0, r1, d9
+	cmp r0, #106
+	bne reg1_error_loopf
+	cmp r1, #107
+	bne reg1_error_loopf
+	vmov r0, r1, d10
+	cmp r0, #108
+	bne reg1_error_loopf
+	cmp r1, #109
+	bne reg1_error_loopf
+	vmov r0, r1, d11
+	cmp r0, #110
+	bne reg1_error_loopf
+	cmp r1, #111
+	bne reg1_error_loopf
+	vmov r0, r1, d12
+	cmp r0, #100
+	bne reg1_error_loopf
+	cmp r1, #101
+	bne reg1_error_loopf
+	vmov r0, r1, d13
+	cmp r0, #102
+	bne reg1_error_loopf
+	cmp r1, #103
+	bne reg1_error_loopf
+	vmov r0, r1, d14
+	cmp r0, #104
+	bne reg1_error_loopf
+	cmp r1, #105
+	bne reg1_error_loopf
+	vmov r0, r1, d15
+	cmp r0, #106
+	bne reg1_error_loopf
+	cmp r1, #107
+	bne reg1_error_loopf
+	
+	/* Restore the registers that were clobbered by the test. */
+	pop {r0-r1}
+	
+	/* VFP register test passed.  Jump to the core register test. */
+	b reg1_loopf_pass
+
+reg1_error_loopf
+	/* If this line is hit then a VFP register value was found to be
+	incorrect. */
+	b reg1_error_loopf
+
+reg1_loopf_pass
+
+	cmp	r0, #100
+	bne	reg1_error_loop
+	cmp	r1, #101
+	bne	reg1_error_loop
+	cmp	r2, #102
+	bne	reg1_error_loop
+	cmp r3, #103
+	bne	reg1_error_loop
+	cmp	r4, #104
+	bne	reg1_error_loop
+	cmp	r5, #105
+	bne	reg1_error_loop
+	cmp	r6, #106
+	bne	reg1_error_loop
+	cmp	r7, #107
+	bne	reg1_error_loop
+	cmp	r8, #108
+	bne	reg1_error_loop
+	cmp	r9, #109
+	bne	reg1_error_loop
+	cmp	r10, #110
+	bne	reg1_error_loop
+	cmp	r11, #111
+	bne	reg1_error_loop
+	cmp	r12, #112
+	bne	reg1_error_loop
+	
+	/* Everything passed, increment the loop counter. */
+	push { r0-r1 }
+	ldr	r0, =ulRegTest1LoopCounter
+	ldr r1, [r0]
+	adds r1, r1, #1
+	str r1, [r0]
+	pop { r0-r1 }
+	
+	/* Start again. */
+	b reg1_loop
+
+reg1_error_loop
+	/* If this line is hit then there was an error in a core register value.
+	The loop ensures the loop counter stops incrementing. */
+	b reg1_error_loop
+	nop
+}
+/*-----------------------------------------------------------*/
+
+__asm void vRegTest2Implementation( void )
+{
+	PRESERVE8
+	IMPORT ulRegTest2LoopCounter
+
+	/* Set all the core registers to known values. */
+	mov r0, #-1
+	mov r1, #1
+	mov r2, #2
+	mov r3, #3
+	mov	r4, #4
+	mov	r5, #5
+	mov	r6, #6
+	mov r7, #7
+	mov	r8, #8
+	mov	r9, #9
+	mov	r10, #10
+	mov	r11, #11
+	mov r12, #12
+
+	/* Set all the VFP to known values. */
+	vmov d0, r0, r1
+	vmov d1, r2, r3
+	vmov d2, r4, r5
+	vmov d3, r6, r7
+	vmov d4, r8, r9
+	vmov d5, r10, r11
+	vmov d6, r0, r1
+	vmov d7, r2, r3
+	vmov d8, r4, r5
+	vmov d9, r6, r7
+	vmov d10, r8, r9
+	vmov d11, r10, r11
+	vmov d12, r0, r1
+	vmov d13, r2, r3
+	vmov d14, r4, r5
+	vmov d15, r6, r7
+
+reg2_loop
+	
+	/* Check all the VFP registers still contain the values set above.
+	First save registers that are clobbered by the test. */
+	push { r0-r1 }
+	
+	vmov r0, r1, d0
+	cmp r0, #-1
+	bne reg2_error_loopf
+	cmp r1, #1
+	bne reg2_error_loopf
+	vmov r0, r1, d1
+	cmp r0, #2
+	bne reg2_error_loopf
+	cmp r1, #3
+	bne reg2_error_loopf
+	vmov r0, r1, d2
+	cmp r0, #4
+	bne reg2_error_loopf
+	cmp r1, #5
+	bne reg2_error_loopf
+	vmov r0, r1, d3
+	cmp r0, #6
+	bne reg2_error_loopf
+	cmp r1, #7
+	bne reg2_error_loopf
+	vmov r0, r1, d4
+	cmp r0, #8
+	bne reg2_error_loopf
+	cmp r1, #9
+	bne reg2_error_loopf
+	vmov r0, r1, d5
+	cmp r0, #10
+	bne reg2_error_loopf
+	cmp r1, #11
+	bne reg2_error_loopf
+	vmov r0, r1, d6
+	cmp r0, #-1
+	bne reg2_error_loopf
+	cmp r1, #1
+	bne reg2_error_loopf
+	vmov r0, r1, d7
+	cmp r0, #2
+	bne reg2_error_loopf
+	cmp r1, #3
+	bne reg2_error_loopf
+	vmov r0, r1, d8
+	cmp r0, #4
+	bne reg2_error_loopf
+	cmp r1, #5
+	bne reg2_error_loopf
+	vmov r0, r1, d9
+	cmp r0, #6
+	bne reg2_error_loopf
+	cmp r1, #7
+	bne reg2_error_loopf
+	vmov r0, r1, d10
+	cmp r0, #8
+	bne reg2_error_loopf
+	cmp r1, #9
+	bne reg2_error_loopf
+	vmov r0, r1, d11
+	cmp r0, #10
+	bne reg2_error_loopf
+	cmp r1, #11
+	bne reg2_error_loopf
+	vmov r0, r1, d12
+	cmp r0, #-1
+	bne reg2_error_loopf
+	cmp r1, #1
+	bne reg2_error_loopf
+	vmov r0, r1, d13
+	cmp r0, #2
+	bne reg2_error_loopf
+	cmp r1, #3
+	bne reg2_error_loopf
+	vmov r0, r1, d14
+	cmp r0, #4
+	bne reg2_error_loopf
+	cmp r1, #5
+	bne reg2_error_loopf
+	vmov r0, r1, d15
+	cmp r0, #6
+	bne reg2_error_loopf
+	cmp r1, #7
+	bne reg2_error_loopf
+	
+	/* Restore the registers that were clobbered by the test. */
+	pop {r0-r1}
+	
+	/* VFP register test passed.  Jump to the core register test. */
+	b reg2_loopf_pass
+
+reg2_error_loopf
+	/* If this line is hit then a VFP register value was found to be
+	incorrect. */
+	b reg2_error_loopf
+
+reg2_loopf_pass
+
+	cmp	r0, #-1
+	bne	reg2_error_loop
+	cmp	r1, #1
+	bne	reg2_error_loop
+	cmp	r2, #2
+	bne	reg2_error_loop
+	cmp r3, #3
+	bne	reg2_error_loop
+	cmp	r4, #4
+	bne	reg2_error_loop
+	cmp	r5, #5
+	bne	reg2_error_loop
+	cmp	r6, #6
+	bne	reg2_error_loop
+	cmp	r7, #7
+	bne	reg2_error_loop
+	cmp	r8, #8
+	bne	reg2_error_loop
+	cmp	r9, #9
+	bne	reg2_error_loop
+	cmp	r10, #10
+	bne	reg2_error_loop
+	cmp	r11, #11
+	bne	reg2_error_loop
+	cmp	r12, #12
+	bne	reg2_error_loop
+	
+	/* Increment the loop counter to indicate this test is still functioning
+	correctly. */
+	push { r0-r1 }
+	ldr	r0, =ulRegTest2LoopCounter
+	ldr r1, [r0]
+	adds r1, r1, #1
+	str r1, [r0]
+	
+	/* Yield to increase test coverage. */
+	movs r0, #0x01
+	ldr r1, =0xe000ed04 /*NVIC_INT_CTRL */
+	lsl r0, r0, #28 /* Shift to PendSV bit */
+	str r0, [r1]
+	dsb
+	
+	pop { r0-r1 }
+	
+	/* Start again. */
+	b reg2_loop
+
+reg2_error_loop
+	/* If this line is hit then there was an error in a core register value.
+	This loop ensures the loop counter variable stops incrementing. */
+	b reg2_error_loop
+}
+/*-----------------------------------------------------------*/
+