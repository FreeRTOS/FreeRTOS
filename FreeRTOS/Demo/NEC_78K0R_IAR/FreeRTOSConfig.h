--- conflicted
+++ resolved
@@ -1,127 +1,123 @@
-/*
-<<<<<<< HEAD
- * FreeRTOS Kernel V10.3.0
-=======
- * FreeRTOS Kernel V10.4.1
->>>>>>> 5cc65129
- * Copyright (C) 2020 Amazon.com, Inc. or its affiliates.  All Rights Reserved.
- *
- * Permission is hereby granted, free of charge, to any person obtaining a copy of
- * this software and associated documentation files (the "Software"), to deal in
- * the Software without restriction, including without limitation the rights to
- * use, copy, modify, merge, publish, distribute, sublicense, and/or sell copies of
- * the Software, and to permit persons to whom the Software is furnished to do so,
- * subject to the following conditions:
- *
- * The above copyright notice and this permission notice shall be included in all
- * copies or substantial portions of the Software.
- *
- * THE SOFTWARE IS PROVIDED "AS IS", WITHOUT WARRANTY OF ANY KIND, EXPRESS OR
- * IMPLIED, INCLUDING BUT NOT LIMITED TO THE WARRANTIES OF MERCHANTABILITY, FITNESS
- * FOR A PARTICULAR PURPOSE AND NONINFRINGEMENT. IN NO EVENT SHALL THE AUTHORS OR
- * COPYRIGHT HOLDERS BE LIABLE FOR ANY CLAIM, DAMAGES OR OTHER LIABILITY, WHETHER
- * IN AN ACTION OF CONTRACT, TORT OR OTHERWISE, ARISING FROM, OUT OF OR IN
- * CONNECTION WITH THE SOFTWARE OR THE USE OR OTHER DEALINGS IN THE SOFTWARE.
- *
- * http://www.FreeRTOS.org
- * http://aws.amazon.com/freertos
- *
- * 1 tab == 4 spaces!
- */
-
-#ifndef FREERTOS_CONFIG_H
-#define FREERTOS_CONFIG_H
-
-/*
- * 78K0R Clock Source Configuration
- * 1 = use internal High Speed Clock Source (typically 8Mhz on the 78K0R/Kx3)
- * 0 = use external Clock Source
- */
-#define configCLOCK_SOURCE              0
-
-/*
- * 78K0R Memory Model
- * 1 = use far memory mode
- * 0 = use near memory mode
- *
- * This setting must match the setting in the IAR project options.
- */
-#define configMEMORY_MODE               1
-
-/*
- * Application specific definitions.
- *
- * These definitions should be adjusted for your particular hardware and
- * application requirements.
- *
- * THESE PARAMETERS ARE DESCRIBED WITHIN THE 'CONFIGURATION' SECTION OF THE
- * FreeRTOS API DOCUMENTATION AVAILABLE ON THE FreeRTOS.org WEB SITE.
- */
-
-#define configUSE_PREEMPTION		1
-
-	/* Only use following section for C files */
-	#ifdef __IAR_SYSTEMS_ICC__
-	
-		#pragma language=extended
-		#pragma system_include
-	
-		#include <intrinsics.h>
-	
-		#define configUSE_IDLE_HOOK				0
-		#define configUSE_TICK_HOOK				0
-		#define configTICK_RATE_HZ				( ( TickType_t ) 1000 )
-		#define configMAX_PRIORITIES			( 4 )
-		#define configMINIMAL_STACK_SIZE		( ( unsigned short ) 100 )
-		#define configMAX_TASK_NAME_LEN			( 10 )
-		#define configUSE_TRACE_FACILITY		0
-		#define configUSE_16_BIT_TICKS			1
-		#define configIDLE_SHOULD_YIELD			1
-		#define configCHECK_FOR_STACK_OVERFLOW	2
-		#define configUSE_MUTEXES				1
-	
-		/* Co-routine definitions. */
-		#define configUSE_CO_ROUTINES 			0
-		#define configMAX_CO_ROUTINE_PRIORITIES ( 2 )
-	
-		/* Set the following definitions to 1 to include the API function, or zero
-		to exclude the API function. */
-		#define INCLUDE_vTaskPrioritySet		1
-		#define INCLUDE_uxTaskPriorityGet		1
-		#define INCLUDE_vTaskDelete				1
-		#define INCLUDE_vTaskCleanUpResources	0
-		#define INCLUDE_vTaskSuspend			1
-		#define INCLUDE_vTaskDelayUntil			1
-		#define INCLUDE_vTaskDelay				1
-	
-		#if configCLOCK_SOURCE == 0
-			#define configCPU_CLOCK_HZ			( ( unsigned long ) 20000000 )  /* using the external clock source */
-		#else
-			#define configCPU_CLOCK_HZ			( ( unsigned long ) 8000000 )   /* using the internal high speed clock */
-		#endif /* configCLOCK_SOURCE */
-	
-		/* Definitions that are specific to the project being used. */
-		#ifdef __IAR_78K0R_Kx3__
-		
-			/* Device specific includes. */
-			#include <io78f1166_a0.h>
-			#include <io78f1166_a0_ext.h>
-		
-			#define configTOTAL_HEAP_SIZE			( (size_t ) ( 7000 ) )
-		
-		#endif /* __IAR_78K0R_Kx3__ */
-		
-		#ifdef __IAR_78K0R_Kx3L__
-		
-			/* Device specific includes. */
-			#include <io78f1009_64.h>
-			#include <io78f1009_64_ext.h>
-		
-			#define configTOTAL_HEAP_SIZE			( (size_t ) ( 2500 ) )
-		
-		#endif /* _IAR_78K0R_Kx3L__ */
-	
-	#endif /* __IAR_SYSTEMS_ICC__ */
-
-#endif /* FREERTOS_CONFIG_H */
-
+/*
+ * FreeRTOS Kernel V10.4.1
+ * Copyright (C) 2020 Amazon.com, Inc. or its affiliates.  All Rights Reserved.
+ *
+ * Permission is hereby granted, free of charge, to any person obtaining a copy of
+ * this software and associated documentation files (the "Software"), to deal in
+ * the Software without restriction, including without limitation the rights to
+ * use, copy, modify, merge, publish, distribute, sublicense, and/or sell copies of
+ * the Software, and to permit persons to whom the Software is furnished to do so,
+ * subject to the following conditions:
+ *
+ * The above copyright notice and this permission notice shall be included in all
+ * copies or substantial portions of the Software.
+ *
+ * THE SOFTWARE IS PROVIDED "AS IS", WITHOUT WARRANTY OF ANY KIND, EXPRESS OR
+ * IMPLIED, INCLUDING BUT NOT LIMITED TO THE WARRANTIES OF MERCHANTABILITY, FITNESS
+ * FOR A PARTICULAR PURPOSE AND NONINFRINGEMENT. IN NO EVENT SHALL THE AUTHORS OR
+ * COPYRIGHT HOLDERS BE LIABLE FOR ANY CLAIM, DAMAGES OR OTHER LIABILITY, WHETHER
+ * IN AN ACTION OF CONTRACT, TORT OR OTHERWISE, ARISING FROM, OUT OF OR IN
+ * CONNECTION WITH THE SOFTWARE OR THE USE OR OTHER DEALINGS IN THE SOFTWARE.
+ *
+ * http://www.FreeRTOS.org
+ * http://aws.amazon.com/freertos
+ *
+ * 1 tab == 4 spaces!
+ */
+
+#ifndef FREERTOS_CONFIG_H
+#define FREERTOS_CONFIG_H
+
+/*
+ * 78K0R Clock Source Configuration
+ * 1 = use internal High Speed Clock Source (typically 8Mhz on the 78K0R/Kx3)
+ * 0 = use external Clock Source
+ */
+#define configCLOCK_SOURCE              0
+
+/*
+ * 78K0R Memory Model
+ * 1 = use far memory mode
+ * 0 = use near memory mode
+ *
+ * This setting must match the setting in the IAR project options.
+ */
+#define configMEMORY_MODE               1
+
+/*
+ * Application specific definitions.
+ *
+ * These definitions should be adjusted for your particular hardware and
+ * application requirements.
+ *
+ * THESE PARAMETERS ARE DESCRIBED WITHIN THE 'CONFIGURATION' SECTION OF THE
+ * FreeRTOS API DOCUMENTATION AVAILABLE ON THE FreeRTOS.org WEB SITE.
+ */
+
+#define configUSE_PREEMPTION		1
+
+	/* Only use following section for C files */
+	#ifdef __IAR_SYSTEMS_ICC__
+	
+		#pragma language=extended
+		#pragma system_include
+	
+		#include <intrinsics.h>
+	
+		#define configUSE_IDLE_HOOK				0
+		#define configUSE_TICK_HOOK				0
+		#define configTICK_RATE_HZ				( ( TickType_t ) 1000 )
+		#define configMAX_PRIORITIES			( 4 )
+		#define configMINIMAL_STACK_SIZE		( ( unsigned short ) 100 )
+		#define configMAX_TASK_NAME_LEN			( 10 )
+		#define configUSE_TRACE_FACILITY		0
+		#define configUSE_16_BIT_TICKS			1
+		#define configIDLE_SHOULD_YIELD			1
+		#define configCHECK_FOR_STACK_OVERFLOW	2
+		#define configUSE_MUTEXES				1
+	
+		/* Co-routine definitions. */
+		#define configUSE_CO_ROUTINES 			0
+		#define configMAX_CO_ROUTINE_PRIORITIES ( 2 )
+	
+		/* Set the following definitions to 1 to include the API function, or zero
+		to exclude the API function. */
+		#define INCLUDE_vTaskPrioritySet		1
+		#define INCLUDE_uxTaskPriorityGet		1
+		#define INCLUDE_vTaskDelete				1
+		#define INCLUDE_vTaskCleanUpResources	0
+		#define INCLUDE_vTaskSuspend			1
+		#define INCLUDE_vTaskDelayUntil			1
+		#define INCLUDE_vTaskDelay				1
+	
+		#if configCLOCK_SOURCE == 0
+			#define configCPU_CLOCK_HZ			( ( unsigned long ) 20000000 )  /* using the external clock source */
+		#else
+			#define configCPU_CLOCK_HZ			( ( unsigned long ) 8000000 )   /* using the internal high speed clock */
+		#endif /* configCLOCK_SOURCE */
+	
+		/* Definitions that are specific to the project being used. */
+		#ifdef __IAR_78K0R_Kx3__
+		
+			/* Device specific includes. */
+			#include <io78f1166_a0.h>
+			#include <io78f1166_a0_ext.h>
+		
+			#define configTOTAL_HEAP_SIZE			( (size_t ) ( 7000 ) )
+		
+		#endif /* __IAR_78K0R_Kx3__ */
+		
+		#ifdef __IAR_78K0R_Kx3L__
+		
+			/* Device specific includes. */
+			#include <io78f1009_64.h>
+			#include <io78f1009_64_ext.h>
+		
+			#define configTOTAL_HEAP_SIZE			( (size_t ) ( 2500 ) )
+		
+		#endif /* _IAR_78K0R_Kx3L__ */
+	
+	#endif /* __IAR_SYSTEMS_ICC__ */
+
+#endif /* FREERTOS_CONFIG_H */
+