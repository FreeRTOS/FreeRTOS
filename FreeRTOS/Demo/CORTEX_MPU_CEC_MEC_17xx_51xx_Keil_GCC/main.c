/*
<<<<<<< HEAD
 * FreeRTOS Kernel V10.3.0
=======
 * FreeRTOS Kernel V10.4.1
>>>>>>> 5cc65129
 * Copyright (C) 2020 Amazon.com, Inc. or its affiliates.  All Rights Reserved.
 *
 * Permission is hereby granted, free of charge, to any person obtaining a copy of
 * this software and associated documentation files (the "Software"), to deal in
 * the Software without restriction, including without limitation the rights to
 * use, copy, modify, merge, publish, distribute, sublicense, and/or sell copies of
 * the Software, and to permit persons to whom the Software is furnished to do so,
 * subject to the following conditions:
 *
 * The above copyright notice and this permission notice shall be included in all
 * copies or substantial portions of the Software.
 *
 * THE SOFTWARE IS PROVIDED "AS IS", WITHOUT WARRANTY OF ANY KIND, EXPRESS OR
 * IMPLIED, INCLUDING BUT NOT LIMITED TO THE WARRANTIES OF MERCHANTABILITY, FITNESS
 * FOR A PARTICULAR PURPOSE AND NONINFRINGEMENT. IN NO EVENT SHALL THE AUTHORS OR
 * COPYRIGHT HOLDERS BE LIABLE FOR ANY CLAIM, DAMAGES OR OTHER LIABILITY, WHETHER
 * IN AN ACTION OF CONTRACT, TORT OR OTHERWISE, ARISING FROM, OUT OF OR IN
 * CONNECTION WITH THE SOFTWARE OR THE USE OR OTHER DEALINGS IN THE SOFTWARE.
 *
 * http://www.FreeRTOS.org
 * http://aws.amazon.com/freertos
 *
 * 1 tab == 4 spaces!
 */


/*
 * This file demonstrates the use of FreeRTOS-MPU.  It creates tasks in both
 * User mode and Privileged mode, and using both the xTaskCreate() and
 * xTaskCreateRestricted() API functions.  The purpose of each created task is
 * documented in the comments above the task function prototype (in this file),
 * with the task behaviour demonstrated and documented within the task function
 * itself.
 *
 * In addition a queue is used to demonstrate passing data between
 * protected/restricted tasks as well as passing data between an interrupt and
 * a protected/restricted task.  A software timer is also used.
 *
 * The system status is printed to ITM channel 0, where it can be viewed in the
 * Keil serial/debug window (a compatible SW debug interface is required).
 */

/* Microchip includes. */
#include "common.h"

/* Scheduler includes. */
#include "FreeRTOS.h"
#include "task.h"
#include "queue.h"
#include "semphr.h"
#include "timers.h"
#include "event_groups.h"

/*-----------------------------------------------------------*/

/* Misc constants. */
#define mainDONT_BLOCK					( 0 )

/* GCC specifics. */
#define mainALIGN_TO( x )				__attribute__((aligned(x)))

/* Hardware register addresses. */
#define mainVTOR 						( * ( volatile uint32_t * ) 0xE000ED08 )

/* The period of the timer must be less than the rate at which
configPRINT_SYSTEM_STATUS messages are sent to the check task - otherwise the
check task will think the timer has stopped. */
#define mainTIMER_PERIOD				pdMS_TO_TICKS( 200 )

/* The name of the task that is deleted by the Idle task is used in a couple of
places, so is #defined. */
#define mainTASK_TO_DELETE_NAME			"DeleteMe"

/*-----------------------------------------------------------*/
/* Prototypes for functions that implement tasks. -----------*/
/*-----------------------------------------------------------*/

/*
 * NOTE:  The filling and checking of the registers in the following two tasks
 *        is only actually performed when the GCC compiler is used.  Use of the
 *        queue to communicate with the check task is done with all compilers.
 *
 * Prototype for the first two register test tasks, which execute in User mode.
 * Amongst other things, these fill the CPU registers (other than the FPU
 * registers) with known values before checking that the registers still contain
 * the expected values.  Each of the two tasks use different values so an error
 * in the context switch mechanism can be caught.  Both tasks execute at the
 * idle priority so will get preempted regularly.  Each task repeatedly sends a
 * message on a queue to a 'check' task so the check task knows the register
 * check task is still executing and has not detected any errors.  If an error
 * is detected within the task the task is simply deleted so it no longer sends
 * messages.
 *
 * For demonstration and test purposes, both tasks obtain access to the queue
 * handle in different ways; vRegTest1Implementation() is created in Privileged
 * mode and copies the queue handle to its local stack before setting itself to
 * User mode, and vRegTest2Implementation() receives the task handle using its
 * parameter.
 */
extern void vRegTest1Implementation( void *pvParameters );
extern void vRegTest2Implementation( void *pvParameters );

/*
 * The second two register test tasks are similar to the first two, but do test
 * the floating point registers, execute in Privileged mode, and signal their
 * execution status to the 'check' task by incrementing a loop counter on each
 * iteration instead of sending a message on a queue.  The loop counters use a
 * memory region to which the User mode 'check' task has read access.
 *
 * The functions ending 'Implementation' are called by the register check tasks.
 */
static void prvRegTest3Task( void *pvParameters );
extern void vRegTest3Implementation( void );
static void prvRegTest4Task( void *pvParameters );
extern void vRegTest4Implementation( void );

/*
 * Prototype for the check task.  The check task demonstrates various features
 * of the MPU before entering a loop where it waits for messages to arrive on a
 * queue.
 *
 * Two types of messages can be processes:
 *
 * 1) "I'm Alive" messages sent from the first two register test tasks and a
 *    software timer callback, as described above.
 *
 * 2) "Print Status commands" sent periodically by the tick hook function (and
 *    therefore from within an interrupt) which commands the check task to write
 *    either pass or fail to the terminal, depending on the status of the reg
 *    test tasks.
 */
static void prvCheckTask( void *pvParameters );

/*
 * Prototype for a task created in User mode using the original vTaskCreate()
 * API function.  The task demonstrates the characteristics of such a task,
 * before simply deleting itself.
 */
static void prvOldStyleUserModeTask( void *pvParameters );

/*
 * Prototype for a task created in Privileged mode using the original
 * vTaskCreate() API function.  The task demonstrates the characteristics of
 * such a task, before simply deleting itself.
 */
static void prvOldStylePrivilegedModeTask( void *pvParameters );

/*
 * A task that exercises the API of various RTOS objects before being deleted by
 * the Idle task.  This is done for MPU API code coverage test purposes.
 */
static void prvTaskToDelete( void *pvParameters );

/*
 * Functions called by prvTaskToDelete() to exercise the MPU API.
 */
static void prvExerciseEventGroupAPI( void );
static void prvExerciseSemaphoreAPI( void );
static void prvExerciseTaskNotificationAPI( void );

/*
 * Just configures any clocks and IO necessary.
 */
static void prvSetupHardware( void );

/*
 * Simply deletes the calling task.  The function is provided only because it
 * is simpler to call from asm code than the normal vTaskDelete() API function.
 * It has the noinline attribute because it is called from asm code.
 */
void vMainDeleteMe( void ) __attribute__((noinline));

/*
 * Used by the first two reg test tasks and a software timer callback function
 * to send messages to the check task.  The message just lets the check task
 * know that the tasks and timer are still functioning correctly.  If a reg test
 * task detects an error it will delete itself, and in so doing prevent itself
 * from sending any more 'I'm Alive' messages to the check task.
 */
void vMainSendImAlive( QueueHandle_t xHandle, uint32_t ulTaskNumber );

/*
 * The check task is created with access to three memory regions (plus its
 * stack).  Each memory region is configured with different parameters and
 * prvTestMemoryRegions() demonstrates what can and cannot be accessed for each
 * region.  prvTestMemoryRegions() also demonstrates a task that was created
 * as a privileged task settings its own privilege level down to that of a user
 * task.
 */
static void prvTestMemoryRegions( void );

/*
 * Callback function used with the timer that uses the queue to send messages
 * to the check task.
 */
static void prvTimerCallback( TimerHandle_t xExpiredTimer );

/*
 * Simple routine to print a string to ITM for viewing in the Keil serial debug
 * viewer.
 */
static void prvITMPrintString( const char *pcString );

/*-----------------------------------------------------------*/

/* The handle of the queue used to communicate between tasks and between tasks
and interrupts.  Note that this is a global scope variable that falls outside of
any MPU region.  As such other techniques have to be used to allow the tasks
to gain access to the queue.  See the comments in the tasks themselves for
further information. */
QueueHandle_t xGlobalScopeCheckQueue = NULL;

/* Holds the handle of a task that is deleted in the idle task hook - this is
done for code coverage test purposes only. */
static TaskHandle_t xTaskToDelete = NULL;

/* The timer that periodically sends data to the check task on the queue. */
static TimerHandle_t xTimer = NULL;

#if defined ( __GNUC__ )
	extern uint32_t __FLASH_segment_start__[];
	extern uint32_t __FLASH_segment_end__[];
	extern uint32_t __SRAM_segment_start__[];
	extern uint32_t __SRAM_segment_end__[];
	extern uint32_t __privileged_functions_start__[];
	extern uint32_t __privileged_functions_end__[];
	extern uint32_t __privileged_data_start__[];
	extern uint32_t __privileged_data_end__[];
	extern uint32_t __privileged_functions_actual_end__[];
	extern uint32_t __privileged_data_actual_end__[];
#else
	const uint32_t * __FLASH_segment_start__ = ( uint32_t * ) 0xE0000UL;
	const uint32_t * __FLASH_segment_end__ = ( uint32_t * ) 0x100000UL;
	const uint32_t * __SRAM_segment_start__ = ( uint32_t * ) 0x100000UL;
	const uint32_t * __SRAM_segment_end__ = ( uint32_t * ) 0x120000;
	const uint32_t * __privileged_functions_start__ = ( uint32_t * ) 0xE0000UL;
	const uint32_t * __privileged_functions_end__ = ( uint32_t * ) 0xE4000UL;
	const uint32_t * __privileged_data_start__ = ( uint32_t * ) 0x100000UL;
	const uint32_t * __privileged_data_end__ = ( uint32_t * ) 0x100200UL;
#endif
/*-----------------------------------------------------------*/
/* Data used by the 'check' task. ---------------------------*/
/*-----------------------------------------------------------*/

/* Define the constants used to allocate the check task stack.  Note that the
stack size is defined in words, not bytes. */
#define mainCHECK_TASK_STACK_SIZE_WORDS	128
#define mainCHECK_TASK_STACK_ALIGNMENT ( mainCHECK_TASK_STACK_SIZE_WORDS * sizeof( portSTACK_TYPE ) )

/* Declare the stack that will be used by the check task.  The kernel will
 automatically create an MPU region for the stack.  The stack alignment must
 match its size, so if 128 words are reserved for the stack then it must be
 aligned to ( 128 * 4 ) bytes. */
static portSTACK_TYPE xCheckTaskStack[ mainCHECK_TASK_STACK_SIZE_WORDS ] mainALIGN_TO( mainCHECK_TASK_STACK_ALIGNMENT );

/* Declare three arrays - an MPU region will be created for each array
using the TaskParameters_t structure below.  THIS IS JUST TO DEMONSTRATE THE
MPU FUNCTIONALITY, the data is not used by the check tasks primary function
of monitoring the reg test tasks and printing out status information.

Note that the arrays allocate slightly more RAM than is actually assigned to
the MPU region.  This is to permit writes off the end of the array to be
detected even when the arrays are placed in adjacent memory locations (with no
gaps between them).  The align size must be a power of two. */
#define mainREAD_WRITE_ARRAY_SIZE 130
#define mainREAD_WRITE_ALIGN_SIZE 128
char cReadWriteArray[ mainREAD_WRITE_ARRAY_SIZE ] mainALIGN_TO( mainREAD_WRITE_ALIGN_SIZE );

#define mainREAD_ONLY_ARRAY_SIZE 260
#define mainREAD_ONLY_ALIGN_SIZE 256
char cReadOnlyArray[ mainREAD_ONLY_ARRAY_SIZE ] mainALIGN_TO( mainREAD_ONLY_ALIGN_SIZE );

#define mainPRIVILEGED_ONLY_ACCESS_ARRAY_SIZE 130
#define mainPRIVILEGED_ONLY_ACCESS_ALIGN_SIZE 128
char cPrivilegedOnlyAccessArray[ mainPRIVILEGED_ONLY_ACCESS_ALIGN_SIZE ] mainALIGN_TO( mainPRIVILEGED_ONLY_ACCESS_ALIGN_SIZE );

/* The following two variables are used to communicate the status of the second
two register check tasks (tasks 3 and 4) to the check task.  If the variables
keep incrementing, then the register check tasks have not discovered any errors.
If a variable stops incrementing, then an error has been found.  The variables
overlay the array that the check task has access to so they can be read by the
check task without causing a memory fault.  The check task has the highest
priority so will have finished with the array before the register test tasks
start to access it. */
volatile uint32_t *pulRegTest3LoopCounter = ( uint32_t * ) &( cReadWriteArray[ 0 ] ), *pulRegTest4LoopCounter = ( uint32_t * ) &( cReadWriteArray[ 4 ] );

/* Fill in a TaskParameters_t structure to define the check task - this is the
structure passed to the xTaskCreateRestricted() function. */
static const TaskParameters_t xCheckTaskParameters =
{
	prvCheckTask,								/* pvTaskCode - the function that implements the task. */
	"Check",									/* pcName */
	mainCHECK_TASK_STACK_SIZE_WORDS,			/* usStackDepth - defined in words, not bytes. */
	( void * ) 0x12121212,						/* pvParameters - this value is just to test that the parameter is being passed into the task correctly. */
	( tskIDLE_PRIORITY + 1 ) | portPRIVILEGE_BIT,/* uxPriority - this is the highest priority task in the system.  The task is created in privileged mode to demonstrate accessing the privileged only data. */
	xCheckTaskStack,							/* puxStackBuffer - the array to use as the task stack, as declared above. */

	/* xRegions - In this case the xRegions array is used to create MPU regions
	for all three of the arrays declared directly above.  Each MPU region is
	created with different parameters.  Again, THIS IS JUST TO DEMONSTRATE THE
	MPU FUNCTIONALITY, the data is not used by the check tasks primary function
	of monitoring the reg test tasks and printing out status information.*/
	{
		/* Base address					Length									Parameters */
		{ cReadWriteArray,				mainREAD_WRITE_ALIGN_SIZE,				portMPU_REGION_READ_WRITE },
		{ cReadOnlyArray,				mainREAD_ONLY_ALIGN_SIZE,				portMPU_REGION_READ_ONLY },
		{ cPrivilegedOnlyAccessArray,	mainPRIVILEGED_ONLY_ACCESS_ALIGN_SIZE,	portMPU_REGION_PRIVILEGED_READ_WRITE }
	}
};



/*-----------------------------------------------------------*/
/* Data used by the 'reg test' tasks. -----------------------*/
/*-----------------------------------------------------------*/

/* Define the constants used to allocate the reg test task stacks.  Note that
that stack size is defined in words, not bytes. */
#define mainREG_TEST_STACK_SIZE_WORDS	128
#define mainREG_TEST_STACK_ALIGNMENT	( mainREG_TEST_STACK_SIZE_WORDS * sizeof( portSTACK_TYPE ) )

/* Declare the stacks that will be used by the reg test tasks.  The kernel will
automatically create an MPU region for the stack.  The stack alignment must
match its size, so if 128 words are reserved for the stack then it must be
aligned to ( 128 * 4 ) bytes. */
static portSTACK_TYPE xRegTest1Stack[ mainREG_TEST_STACK_SIZE_WORDS ] mainALIGN_TO( mainREG_TEST_STACK_ALIGNMENT );
static portSTACK_TYPE xRegTest2Stack[ mainREG_TEST_STACK_SIZE_WORDS ] mainALIGN_TO( mainREG_TEST_STACK_ALIGNMENT );

/* Fill in a TaskParameters_t structure per reg test task to define the tasks. */
static const TaskParameters_t xRegTest1Parameters =
{
	vRegTest1Implementation,							/* pvTaskCode - the function that implements the task. */
	"RegTest1",									/* pcName			*/
	mainREG_TEST_STACK_SIZE_WORDS,				/* usStackDepth		*/
	( void * ) configREG_TEST_TASK_1_PARAMETER,	/* pvParameters - this value is just to test that the parameter is being passed into the task correctly. */
	tskIDLE_PRIORITY | portPRIVILEGE_BIT,		/* uxPriority - note that this task is created with privileges to demonstrate one method of passing a queue handle into the task. */
	xRegTest1Stack,								/* puxStackBuffer - the array to use as the task stack, as declared above. */
	{											/* xRegions - this task does not use any non-stack data hence all members are zero. */
		/* Base address		Length		Parameters */
		{ 0x00,				0x00,			0x00 },
		{ 0x00,				0x00,			0x00 },
		{ 0x00,				0x00,			0x00 }
	}
};
/*-----------------------------------------------------------*/

static TaskParameters_t xRegTest2Parameters =
{
	vRegTest2Implementation,				/* pvTaskCode - the function that implements the task. */
	"RegTest2",						/* pcName			*/
	mainREG_TEST_STACK_SIZE_WORDS,	/* usStackDepth		*/
	( void * ) NULL,				/* pvParameters	- this task uses the parameter to pass in a queue handle, but the queue is not created yet. */
	tskIDLE_PRIORITY,				/* uxPriority		*/
	xRegTest2Stack,					/* puxStackBuffer - the array to use as the task stack, as declared above. */
	{								/* xRegions - this task does not use any non-stack data hence all members are zero. */
		/* Base address		Length		Parameters */
		{ 0x00,				0x00,			0x00 },
		{ 0x00,				0x00,			0x00 },
		{ 0x00,				0x00,			0x00 }
	}
};

/*-----------------------------------------------------------*/

/*-----------------------------------------------------------*/
/* Configures the task that is deleted. ---------------------*/
/*-----------------------------------------------------------*/

/* Define the constants used to allocate the stack of the task that is
deleted.  Note that that stack size is defined in words, not bytes. */
#define mainDELETE_TASK_STACK_SIZE_WORDS	128
#define mainTASK_TO_DELETE_STACK_ALIGNMENT	( mainDELETE_TASK_STACK_SIZE_WORDS * sizeof( portSTACK_TYPE ) )

/* Declare the stack that will be used by the task that gets deleted.  The
kernel will automatically create an MPU region for the stack.  The stack
alignment must match its size, so if 128 words are reserved for the stack
then it must be aligned to ( 128 * 4 ) bytes. */
static portSTACK_TYPE xDeleteTaskStack[ mainDELETE_TASK_STACK_SIZE_WORDS ] mainALIGN_TO( mainTASK_TO_DELETE_STACK_ALIGNMENT );

static TaskParameters_t xTaskToDeleteParameters =
{
	prvTaskToDelete,					/* pvTaskCode - the function that implements the task. */
	mainTASK_TO_DELETE_NAME,			/* pcName */
	mainDELETE_TASK_STACK_SIZE_WORDS,	/* usStackDepth */
	( void * ) NULL,					/* pvParameters - this task uses the parameter to pass in a queue handle, but the queue is not created yet. */
	tskIDLE_PRIORITY + 1,				/* uxPriority */
	xDeleteTaskStack,					/* puxStackBuffer - the array to use as the task stack, as declared above. */
	{									/* xRegions - this task does not use any non-stack data hence all members are zero. */
		/* Base address		Length		Parameters */
		{ 0x00,				0x00,			0x00 },
		{ 0x00,				0x00,			0x00 },
		{ 0x00,				0x00,			0x00 }
	}
};

/*-----------------------------------------------------------*/

int main( void )
{
	prvSetupHardware();

	prvITMPrintString( "Starting\r\n" );

	/* Create the queue used to pass "I'm alive" messages to the check task. */
	xGlobalScopeCheckQueue = xQueueCreate( 1, sizeof( uint32_t ) );

	/* One check task uses the task parameter to receive the queue handle.
	This allows the file scope variable to be accessed from within the task.
	The pvParameters member of xRegTest2Parameters can only be set after the
	queue has been created so is set here. */
	xRegTest2Parameters.pvParameters = xGlobalScopeCheckQueue;

	/* Create three test tasks.  Handles to the created tasks are not required,
	hence the second parameter is NULL. */
	xTaskCreateRestricted( &xRegTest1Parameters, NULL );
    xTaskCreateRestricted( &xRegTest2Parameters, NULL );
	xTaskCreateRestricted( &xCheckTaskParameters, NULL );

	/* Create a task that does nothing but ensure some of the MPU API functions
	can be called correctly, then get deleted.  This is done for code coverage
	test purposes only.  The task's handle is saved in xTaskToDelete so it can
	get deleted in the idle task hook. */
	xTaskCreateRestricted( &xTaskToDeleteParameters, &xTaskToDelete );

	/* Create the tasks that are created using the original xTaskCreate() API
	function. */
	xTaskCreate(	prvOldStyleUserModeTask,	/* The function that implements the task. */
					"Task1",					/* Text name for the task. */
					100,						/* Stack depth in words. */
					NULL,						/* Task parameters. */
					3,							/* Priority and mode (user in this case). */
					NULL						/* Handle. */
				);

	xTaskCreate(	prvOldStylePrivilegedModeTask,	/* The function that implements the task. */
					"Task2",						/* Text name for the task. */
					100,							/* Stack depth in words. */
					NULL,							/* Task parameters. */
					( 3 | portPRIVILEGE_BIT ),		/* Priority and mode. */
					NULL							/* Handle. */
				);

	/* Create the third and fourth register check tasks, as described at the top
	of this file. */
	xTaskCreate( prvRegTest3Task, "Reg3", configMINIMAL_STACK_SIZE, configREG_TEST_TASK_3_PARAMETER, tskIDLE_PRIORITY, NULL );
	xTaskCreate( prvRegTest4Task, "Reg4", configMINIMAL_STACK_SIZE, configREG_TEST_TASK_4_PARAMETER, tskIDLE_PRIORITY, NULL );

	/* Create and start the software timer. */
	xTimer = xTimerCreate( "Timer", 			/* Test name for the timer. */
							mainTIMER_PERIOD, 	/* Period of the timer. */
							pdTRUE,				/* The timer will auto-reload itself. */
							( void * ) 0,		/* The timer's ID is used to count the number of times it expires - initialise this to 0. */
							prvTimerCallback );	/* The function called when the timer expires. */
	configASSERT( xTimer );
	xTimerStart( xTimer, mainDONT_BLOCK );

	/* Start the scheduler. */
	vTaskStartScheduler();

	/* Will only get here if there was insufficient memory to create the idle
	task. */
	for( ;; );
}
/*-----------------------------------------------------------*/

static void prvCheckTask( void *pvParameters )
{
/* This task is created in privileged mode so can access the file scope
queue variable.  Take a stack copy of this before the task is set into user
mode.  Once that task is in user mode the file scope queue variable will no
longer be accessible but the stack copy will. */
QueueHandle_t xQueue = xGlobalScopeCheckQueue;
int32_t lMessage;
uint32_t ulStillAliveCounts[ 3 ] = { 0 };
const char *pcStatusMessage = "PASS\r\n";
uint32_t ulLastRegTest3CountValue = 0, ulLastRegTest4Value = 0;

/* The register test tasks that also test the floating point registers increment
a counter on each iteration of their loop.  The counters are inside the array
that this task has access to. */
volatile uint32_t *pulOverlaidCounter3 = ( uint32_t * ) &( cReadWriteArray[ 0 ] ), *pulOverlaidCounter4 = ( uint32_t * ) &( cReadWriteArray[ 4 ] );

	/* Just to remove compiler warning. */
	( void ) pvParameters;

	/* Demonstrate how the various memory regions can and can't be accessed.
	The task privilege level is set down to user mode within this function. */
	prvTestMemoryRegions();

	/* Clear overlaid reg test counters before entering the loop below. */
	*pulOverlaidCounter3 = 0UL;
	*pulOverlaidCounter4 = 0UL;

	/* This loop performs the main function of the task, which is blocking
	on a message queue then processing each message as it arrives. */
	for( ;; )
	{
		/* Wait for the next message to arrive. */
		xQueueReceive( xQueue, &lMessage, portMAX_DELAY );

		switch( lMessage )
		{
			case configREG_TEST_1_STILL_EXECUTING	:
			case configREG_TEST_2_STILL_EXECUTING	:
			case configTIMER_STILL_EXECUTING		:
					/* Message from the first or second register check task, or
					the timer callback function.  Increment the count of the
					number of times the message source has sent the message as
					the message source must still be executed. */
					( ulStillAliveCounts[ lMessage ] )++;
					break;

			case configPRINT_SYSTEM_STATUS		:
					/* Message from tick hook, time to print out the system
					status.  If messages have stopped arriving from either of
					the first two reg test task or the timer callback then the
					status must be set to fail. */
					if( ( ulStillAliveCounts[ 0 ] == 0 ) || ( ulStillAliveCounts[ 1 ] == 0 ) || ( ulStillAliveCounts[ 2 ] == 0 ) )
					{
						/* One or both of the test tasks are no longer sending
						'still alive' messages. */
						pcStatusMessage = "FAIL\r\n";
					}
					else
					{
						/* Reset the count of 'still alive' messages. */
						memset( ( void * ) ulStillAliveCounts, 0x00, sizeof( ulStillAliveCounts ) );
					}

					/* Check that the register test 3 task is still incrementing
					its counter, and therefore still running. */
					if( ulLastRegTest3CountValue == *pulOverlaidCounter3 )
					{
						pcStatusMessage = "FAIL\r\n";
					}
					ulLastRegTest3CountValue = *pulOverlaidCounter3;

					/* Check that the register test 4 task is still incrementing
					its counter, and therefore still running. */
					if( ulLastRegTest4Value == *pulOverlaidCounter4 )
					{
						pcStatusMessage = "FAIL\r\n";
					}
					ulLastRegTest4Value = *pulOverlaidCounter4;

					/**** print pcStatusMessage here. ****/
					prvITMPrintString( pcStatusMessage );
					break;

		default :
					/* Something unexpected happened.  Delete this task so the
					error is apparent (no output will be displayed). */
					vMainDeleteMe();
					break;
		}
	}
}
/*-----------------------------------------------------------*/

static void prvTestMemoryRegions( void )
{
int32_t x;
char cTemp;

	/* The check task (from which this function is called) is created in the
	Privileged mode.  The privileged array can be both read from and written
	to while this task is privileged. */
	cPrivilegedOnlyAccessArray[ 0 ] = 'a';
	if( cPrivilegedOnlyAccessArray[ 0 ] != 'a' )
	{
		/* Something unexpected happened.  Delete this task so the error is
		apparent (no output will be displayed). */
		vMainDeleteMe();
	}

	/* Writing off the end of the RAM allocated to this task will *NOT* cause a
	protection fault because the task is still executing in a privileged mode.
	Uncomment the following to test. */
	/*cPrivilegedOnlyAccessArray[ mainPRIVILEGED_ONLY_ACCESS_ALIGN_SIZE ] = 'a';*/

	/* Now set the task into user mode. */
	portSWITCH_TO_USER_MODE();

	/* Accessing the privileged only array will now cause a fault.  Uncomment
	the following line to test. */
	/*cPrivilegedOnlyAccessArray[ 0 ] = 'a';*/

	/* The read/write array can still be successfully read and written. */
	for( x = 0; x < mainREAD_WRITE_ALIGN_SIZE; x++ )
	{
		cReadWriteArray[ x ] = 'a';
		if( cReadWriteArray[ x ] != 'a' )
		{
			/* Something unexpected happened.  Delete this task so the error is
			apparent (no output will be displayed). */
			vMainDeleteMe();
		}
	}

	/* But attempting to read or write off the end of the RAM allocated to this
	task will cause a fault.  Uncomment either of the following two lines to
	test. */
	/* cReadWriteArray[ 0 ] = cReadWriteArray[ -1 ]; */
	/* cReadWriteArray[ mainREAD_WRITE_ALIGN_SIZE ] = 0x00; */

	/* The read only array can be successfully read... */
	for( x = 0; x < mainREAD_ONLY_ALIGN_SIZE; x++ )
	{
		cTemp = cReadOnlyArray[ x ];
	}

	/* ...but cannot be written.  Uncomment the following line to test. */
	/* cReadOnlyArray[ 0 ] = 'a'; */

	/* Writing to the first and last locations in the stack array should not
	cause a protection fault.  Note that doing this will cause the kernel to
	detect a stack overflow if configCHECK_FOR_STACK_OVERFLOW is greater than
	1, hence the test is commented out by default. */
	/* xCheckTaskStack[ 0 ] = 0;
	xCheckTaskStack[ mainCHECK_TASK_STACK_SIZE_WORDS - 1 ] = 0; */

	/* Writing off either end of the stack array should cause a protection
	fault, uncomment either of the following two lines to test. */
	/* xCheckTaskStack[ -1 ] = 0; */
	/* xCheckTaskStack[ mainCHECK_TASK_STACK_SIZE_WORDS ] = 0; */

	( void ) cTemp;
}
/*-----------------------------------------------------------*/

static void prvExerciseEventGroupAPI( void )
{
EventGroupHandle_t xEventGroup;
EventBits_t xBits;
const EventBits_t xBitsToWaitFor = ( EventBits_t ) 0xff, xBitToClear = ( EventBits_t ) 0x01;

	/* Exercise some event group functions. */
	xEventGroup = xEventGroupCreate();
	configASSERT( xEventGroup );

	/* No bits should be set. */
	xBits = xEventGroupWaitBits( xEventGroup, xBitsToWaitFor, pdTRUE, pdFALSE, mainDONT_BLOCK );
	configASSERT( xBits == ( EventBits_t ) 0 );

	/* Set bits and read back to ensure the bits were set. */
	xEventGroupSetBits( xEventGroup, xBitsToWaitFor );
	xBits = xEventGroupGetBits( xEventGroup );
	configASSERT( xBits == xBitsToWaitFor );

	/* Clear a bit and read back again using a different API function. */
	xEventGroupClearBits( xEventGroup, xBitToClear );
	xBits = xEventGroupSync( xEventGroup, 0x00, xBitsToWaitFor, mainDONT_BLOCK );
	configASSERT( xBits == ( xBitsToWaitFor & ~xBitToClear ) );

	/* Finished with the event group. */
	vEventGroupDelete( xEventGroup );
}
/*-----------------------------------------------------------*/

static void prvExerciseSemaphoreAPI( void )
{
SemaphoreHandle_t xSemaphore;
const UBaseType_t uxMaxCount = 5, uxInitialCount = 0;

	/* Most of the semaphore API is common to the queue API and is already being
	used.  This function uses a few semaphore functions that are unique to the
	RTOS objects, rather than generic and used by queues also.

	First create and use a counting semaphore. */
	xSemaphore = xSemaphoreCreateCounting( uxMaxCount, uxInitialCount );
	configASSERT( xSemaphore );

	/* Give the semaphore a couple of times and ensure the count is returned
	correctly. */
	xSemaphoreGive( xSemaphore );
	xSemaphoreGive( xSemaphore );
	configASSERT( uxSemaphoreGetCount( xSemaphore ) == 2 );
	vSemaphoreDelete( xSemaphore );

	/* Create a recursive mutex, and ensure the mutex holder and count are
	returned returned correctly. */
	xSemaphore = xSemaphoreCreateRecursiveMutex();
	configASSERT( uxSemaphoreGetCount( xSemaphore ) == 1 );
	configASSERT( xSemaphore );
	xSemaphoreTakeRecursive( xSemaphore, mainDONT_BLOCK );
	xSemaphoreTakeRecursive( xSemaphore, mainDONT_BLOCK );
	configASSERT( xSemaphoreGetMutexHolder( xSemaphore ) == xTaskGetCurrentTaskHandle() );
	configASSERT( xSemaphoreGetMutexHolder( xSemaphore ) == xTaskGetHandle( mainTASK_TO_DELETE_NAME ) );
	xSemaphoreGiveRecursive( xSemaphore );
	configASSERT( uxSemaphoreGetCount( xSemaphore ) == 0 );
	xSemaphoreGiveRecursive( xSemaphore );
	configASSERT( uxSemaphoreGetCount( xSemaphore ) == 1 );
	configASSERT( xSemaphoreGetMutexHolder( xSemaphore ) == NULL );
	vSemaphoreDelete( xSemaphore );

	/* Create a normal mutex, and sure the mutex holder and count are returned
	returned correctly. */
	xSemaphore = xSemaphoreCreateMutex();
	configASSERT( xSemaphore );
	xSemaphoreTake( xSemaphore, mainDONT_BLOCK );
	xSemaphoreTake( xSemaphore, mainDONT_BLOCK );
	configASSERT( uxSemaphoreGetCount( xSemaphore ) == 0 ); /* Not recursive so can only be 1. */
	configASSERT( xSemaphoreGetMutexHolder( xSemaphore ) == xTaskGetCurrentTaskHandle() );
	xSemaphoreGive( xSemaphore );
	configASSERT( uxSemaphoreGetCount( xSemaphore ) == 1 );
	configASSERT( xSemaphoreGetMutexHolder( xSemaphore ) == NULL );
	vSemaphoreDelete( xSemaphore );
}
/*-----------------------------------------------------------*/

static void prvExerciseTaskNotificationAPI( void )
{
uint32_t ulNotificationValue;
BaseType_t xReturned;

	/* The task should not yet have a notification pending. */
	xReturned = xTaskNotifyWait( 0, 0, &ulNotificationValue, mainDONT_BLOCK );
	configASSERT( xReturned == pdFAIL );
	configASSERT( ulNotificationValue == 0UL );

	/* Exercise the 'give' and 'take' versions of the notification API. */
	xTaskNotifyGive( xTaskGetCurrentTaskHandle() );
	xTaskNotifyGive( xTaskGetCurrentTaskHandle() );
	ulNotificationValue = ulTaskNotifyTake( pdTRUE, mainDONT_BLOCK );
	configASSERT( ulNotificationValue == 2 );

	/* Exercise the 'notify' and 'clear' API. */
	ulNotificationValue = 20;
	xTaskNotify( xTaskGetCurrentTaskHandle(), ulNotificationValue, eSetValueWithOverwrite );
	ulNotificationValue = 0;
	xReturned = xTaskNotifyWait( 0, 0, &ulNotificationValue, mainDONT_BLOCK );
	configASSERT( xReturned == pdPASS );
	configASSERT( ulNotificationValue == 20 );
	xTaskNotify( xTaskGetCurrentTaskHandle(), ulNotificationValue, eSetValueWithOverwrite );
	xReturned = xTaskNotifyStateClear( NULL );
	configASSERT( xReturned == pdTRUE ); /* First time a notification was pending. */
	xReturned = xTaskNotifyStateClear( NULL );
	configASSERT( xReturned == pdFALSE ); /* Second time the notification was already clear. */
}
/*-----------------------------------------------------------*/

static void prvTaskToDelete( void *pvParameters )
{
	/* Remove compiler warnings about unused parameters. */
	( void ) pvParameters;

	/* Check the enter and exit critical macros are working correctly.  If the
	SVC priority is below configMAX_SYSCALL_INTERRUPT_PRIORITY then this will
	fault. */
	taskENTER_CRITICAL();
	taskEXIT_CRITICAL();

	/* Exercise the API of various RTOS objects. */
	prvExerciseEventGroupAPI();
	prvExerciseSemaphoreAPI();
	prvExerciseTaskNotificationAPI();

	/* For code coverage test purposes it is deleted by the Idle task. */
	configASSERT( uxTaskGetStackHighWaterMark( NULL ) > 0 );
	vTaskSuspend( NULL );
}
/*-----------------------------------------------------------*/

void vApplicationIdleHook( void )
{
volatile const uint32_t *pul;
volatile uint32_t ulReadData;

	/* The idle task, and therefore this function, run in Supervisor mode and
	can therefore access all memory.  Try reading from corners of flash and
	RAM to ensure a memory fault does not occur.

	Start with the edges of the privileged data area. */
	pul = __privileged_data_start__;
	ulReadData = *pul;
	pul = __privileged_data_end__ - 1;
	ulReadData = *pul;

	/* Next the standard SRAM area. */
	pul = __SRAM_segment_end__ - 1;
	ulReadData = *pul;

	/* And the standard Flash area - the start of which is marked for
	privileged access only. */
	pul = __FLASH_segment_start__;
	ulReadData = *pul;
	pul = __FLASH_segment_end__ - 1;
	ulReadData = *pul;

	/* Reading off the end of Flash or SRAM space should cause a fault.
	Uncomment one of the following two pairs of lines to test. */

	/* pul = __FLASH_segment_end__ + 4;
	ulReadData = *pul; */

	/* pul = __SRAM_segment_end__ + 1;
	ulReadData = *pul; */

	/* One task is created purely so it can be deleted - done for code coverage
	test purposes. */
	if( xTaskToDelete != NULL )
	{
		vTaskDelete( xTaskToDelete );
		xTaskToDelete = NULL;
	}

	( void ) ulReadData;
}
/*-----------------------------------------------------------*/

static void prvOldStyleUserModeTask( void *pvParameters )
{
const volatile uint32_t *pulStandardPeripheralRegister = ( volatile uint32_t * ) 0x40000000;
volatile const uint32_t *pul;
volatile uint32_t ulReadData;

/* The following lines are commented out to prevent the unused variable
compiler warnings when the tests that use the variable are also commented out. */
/* extern uint32_t __privileged_functions_start__[]; */
/* const volatile uint32_t *pulSystemPeripheralRegister = ( volatile uint32_t * ) 0xe000e014; */

	( void ) pvParameters;

	/* This task is created in User mode using the original xTaskCreate() API
	function.  It should have access to all Flash and RAM except that marked
	as Privileged access only.  Reading from the start and end of the non-
	privileged RAM should not cause a problem (the privileged RAM is the first
	block at the bottom of the RAM memory). */
	pul = __privileged_data_end__ + 1;
	ulReadData = *pul;
	pul = __SRAM_segment_end__ - 1;
	ulReadData = *pul;

	/* Likewise reading from the start and end of the non-privileged Flash
	should not be a problem (the privileged Flash is the first block at the
	bottom of the Flash memory). */
	pul = __privileged_functions_end__ + 1;
	ulReadData = *pul;
	pul = __FLASH_segment_end__ - 1;
	ulReadData = *pul;

	/* Standard peripherals are accessible. */
	ulReadData = *pulStandardPeripheralRegister;

	/* System peripherals are not accessible.  Uncomment the following line
	to test.  Also uncomment the declaration of pulSystemPeripheralRegister
	at the top of this function.
	ulReadData = *pulSystemPeripheralRegister; */

	/* Reading from anywhere inside the privileged Flash or RAM should cause a
	fault.  This can be tested by uncommenting any of the following pairs of
	lines.  Also uncomment the declaration of __privileged_functions_start__
	at the top of this function. */

	/* pul = __privileged_functions_start__;
	ulReadData = *pul; */

	/*pul = __privileged_functions_end__ - 1;
	ulReadData = *pul;*/

	/*pul = __privileged_data_start__;
	ulReadData = *pul;*/

	/*pul = __privileged_data_end__ - 1;
	ulReadData = *pul;*/

	/* Must not just run off the end of a task function, so delete this task.
	Note that because this task was created using xTaskCreate() the stack was
	allocated dynamically and I have not included any code to free it again. */
	vTaskDelete( NULL );

	( void ) ulReadData;
}
/*-----------------------------------------------------------*/

static void prvOldStylePrivilegedModeTask( void *pvParameters )
{
volatile const uint32_t *pul;
volatile uint32_t ulReadData;
const volatile uint32_t *pulSystemPeripheralRegister = ( volatile uint32_t * ) 0xe000e014; /* Systick */
/*const volatile uint32_t *pulStandardPeripheralRegister = ( volatile uint32_t * ) 0x40000000;*/

	( void ) pvParameters;

	/* This task is created in Privileged mode using the original xTaskCreate()
	API	function.  It should have access to all Flash and RAM including that
	marked as Privileged access only.  So reading from the start and end of the
	non-privileged RAM should not cause a problem (the privileged RAM is the
	first block at the bottom of the RAM memory). */
	pul = __privileged_data_end__ + 1;
	ulReadData = *pul;
	pul = __SRAM_segment_end__ - 1;
	ulReadData = *pul;

	/* Likewise reading from the start and end of the non-privileged Flash
	should not be a problem (the privileged Flash is the first block at the
	bottom of the Flash memory). */
	pul = __privileged_functions_end__ + 1;
	ulReadData = *pul;
	pul = __FLASH_segment_end__ - 1;
	ulReadData = *pul;

	/* Reading from anywhere inside the privileged Flash or RAM should also
	not be a problem. */
	pul = __privileged_functions_start__;
	ulReadData = *pul;
	pul = __privileged_functions_end__ - 1;
	ulReadData = *pul;
	pul = __privileged_data_start__;
	ulReadData = *pul;
	pul = __privileged_data_end__ - 1;
	ulReadData = *pul;

	/* Finally, accessing both System and normal peripherals should both be
	possible. */
	ulReadData = *pulSystemPeripheralRegister;
	/*ulReadData = *pulStandardPeripheralRegister;*/

	/* Must not just run off the end of a task function, so delete this task.
	Note that because this task was created using xTaskCreate() the stack was
	allocated dynamically and I have not included any code to free it again. */
	vTaskDelete( NULL );

	( void ) ulReadData;
}
/*-----------------------------------------------------------*/

void vMainDeleteMe( void )
{
	vTaskDelete( NULL );
}
/*-----------------------------------------------------------*/

void vMainSendImAlive( QueueHandle_t xHandle, uint32_t ulTaskNumber )
{
	if( xHandle != NULL )
	{
		xQueueSend( xHandle, &ulTaskNumber, mainDONT_BLOCK );
	}
}
/*-----------------------------------------------------------*/

static void prvSetupHardware( void )
{
	extern void SystemInit( void );
	extern uint32_t __Vectors[];

	/* Assuming downloading code via the debugger - so ensure the hardware
	is using the vector table downloaded with the application. */
	mainVTOR = ( uint32_t ) __Vectors;

	#if ( ( configASSERT_DEFINED == 1 ) && ( defined ( __GNUC__ ) ) )
	{
		/* Sanity check linker configuration sizes sections adequately. */
		const uint32_t ulPrivilegedFunctionsActualEnd = ( uint32_t ) __privileged_functions_actual_end__;
		const uint32_t ulPrivilegedDataActualEnd = ( uint32_t ) __privileged_data_actual_end__;
		const uint32_t ulPrivilegedFunctionsEnd = ( uint32_t ) __privileged_functions_end__;
		const uint32_t ulPrivilegedDataEnd = ( uint32_t ) __privileged_data_end__;

		configASSERT( ulPrivilegedFunctionsActualEnd < ulPrivilegedFunctionsEnd );
		configASSERT( ulPrivilegedDataActualEnd < ulPrivilegedDataEnd );

		/* Clear the privileged data to 0 as the C start up code is only set to
		clear the non-privileged bss. */
		memset( ( void * ) __privileged_data_start__, 0x00, ( size_t ) __privileged_data_actual_end__ - ( size_t ) __privileged_data_start__ );
	}
	#endif

	SystemInit();
	SystemCoreClockUpdate();
}
/*-----------------------------------------------------------*/

void vApplicationTickHook( void )
{
static uint32_t ulCallCount = 0;
const uint32_t ulCallsBetweenSends = pdMS_TO_TICKS( 5000 );
const uint32_t ulMessage = configPRINT_SYSTEM_STATUS;
portBASE_TYPE xDummy;

	/* If configUSE_TICK_HOOK is set to 1 then this function will get called
	from each RTOS tick.  It is called from the tick interrupt and therefore
	will be executing in the privileged state. */

	ulCallCount++;

	/* Is it time to print out the pass/fail message again? */
	if( ulCallCount >= ulCallsBetweenSends )
	{
		ulCallCount = 0;

		/* Send a message to the check task to command it to check that all
		the tasks are still running then print out the status.

		This is running in an ISR so has to use the "FromISR" version of
		xQueueSend().  Because it is in an ISR it is running with privileges
		so can access xGlobalScopeCheckQueue directly. */
		xQueueSendFromISR( xGlobalScopeCheckQueue, &ulMessage, &xDummy );
	}
}
/*-----------------------------------------------------------*/

void vApplicationStackOverflowHook( TaskHandle_t pxTask, char *pcTaskName )
{
	/* If configCHECK_FOR_STACK_OVERFLOW is set to either 1 or 2 then this
	function will automatically get called if a task overflows its stack. */
	( void ) pxTask;
	( void ) pcTaskName;
	for( ;; );
}
/*-----------------------------------------------------------*/

void vApplicationMallocFailedHook( void )
{
	/* If configUSE_MALLOC_FAILED_HOOK is set to 1 then this function will
	be called automatically if a call to pvPortMalloc() fails.  pvPortMalloc()
	is called automatically when a task, queue or semaphore is created. */
	for( ;; );
}
/*-----------------------------------------------------------*/

static void prvTimerCallback( TimerHandle_t xExpiredTimer )
{
uint32_t ulCount;

	/* The count of the number of times this timer has expired is saved in the
	timer's ID.  Obtain the current count. */
	ulCount = ( uint32_t ) pvTimerGetTimerID( xTimer );

	/* Increment the count, and save it back into the timer's ID. */
	ulCount++;
	vTimerSetTimerID( xTimer, ( void * ) ulCount );

	/* Let the check task know the timer is still running. */
	vMainSendImAlive( xGlobalScopeCheckQueue, configTIMER_STILL_EXECUTING );
}
/*-----------------------------------------------------------*/

/* configUSE_STATIC_ALLOCATION is set to 1, so the application must provide an
implementation of vApplicationGetIdleTaskMemory() to provide the memory that is
used by the Idle task. */
void vApplicationGetIdleTaskMemory( StaticTask_t **ppxIdleTaskTCBBuffer, StackType_t **ppxIdleTaskStackBuffer, uint32_t *pulIdleTaskStackSize )
{
/* If the buffers to be provided to the Idle task are declared inside this
function then they must be declared static - otherwise they will be allocated on
the stack and so not exists after this function exits. */
static StaticTask_t xIdleTaskTCB;
static StackType_t uxIdleTaskStack[ configMINIMAL_STACK_SIZE ];

	/* Pass out a pointer to the StaticTask_t structure in which the Idle task's
	state will be stored. */
	*ppxIdleTaskTCBBuffer = &xIdleTaskTCB;

	/* Pass out the array that will be used as the Idle task's stack. */
	*ppxIdleTaskStackBuffer = uxIdleTaskStack;

	/* Pass out the size of the array pointed to by *ppxIdleTaskStackBuffer.
	Note that, as the array is necessarily of type StackType_t,
	configMINIMAL_STACK_SIZE is specified in words, not bytes. */
	*pulIdleTaskStackSize = configMINIMAL_STACK_SIZE;
}
/*-----------------------------------------------------------*/

/* configUSE_STATIC_ALLOCATION and configUSE_TIMERS are both set to 1, so the
application must provide an implementation of vApplicationGetTimerTaskMemory()
to provide the memory that is used by the Timer service task. */
void vApplicationGetTimerTaskMemory( StaticTask_t **ppxTimerTaskTCBBuffer, StackType_t **ppxTimerTaskStackBuffer, uint32_t *pulTimerTaskStackSize )
{
/* If the buffers to be provided to the Timer task are declared inside this
function then they must be declared static - otherwise they will be allocated on
the stack and so not exists after this function exits. */
static StaticTask_t xTimerTaskTCB;
static StackType_t uxTimerTaskStack[ configTIMER_TASK_STACK_DEPTH ];

	/* Pass out a pointer to the StaticTask_t structure in which the Timer
	task's state will be stored. */
	*ppxTimerTaskTCBBuffer = &xTimerTaskTCB;

	/* Pass out the array that will be used as the Timer task's stack. */
	*ppxTimerTaskStackBuffer = uxTimerTaskStack;

	/* Pass out the size of the array pointed to by *ppxTimerTaskStackBuffer.
	Note that, as the array is necessarily of type StackType_t,
	configMINIMAL_STACK_SIZE is specified in words, not bytes. */
	*pulTimerTaskStackSize = configTIMER_TASK_STACK_DEPTH;
}
/*-----------------------------------------------------------*/

static void prvITMPrintString( const char *pcString )
{
	while( *pcString != 0x00 )
	{
		ITM_SendChar( *pcString );
		pcString++;
	}
}
/*-----------------------------------------------------------*/

static void prvRegTest3Task( void *pvParameters )
{
	/* Although the regtest task is written in assembler, its entry point is
	written in C for convenience of checking the task parameter is being passed
	in correctly. */
	if( pvParameters == configREG_TEST_TASK_3_PARAMETER )
	{
		/* Start the part of the test that is written in assembler. */
		vRegTest3Implementation();
	}

	/* The following line will only execute if the task parameter is found to
	be incorrect.  The check task will detect that the regtest loop counter is
	not being incremented and flag an error. */
	vTaskDelete( NULL );
}
/*-----------------------------------------------------------*/

static void prvRegTest4Task( void *pvParameters )
{
	/* Although the regtest task is written in assembler, its entry point is
	written in C for convenience of checking the task parameter is being passed
	in correctly. */
	if( pvParameters == configREG_TEST_TASK_4_PARAMETER )
	{
		/* Start the part of the test that is written in assembler. */
		vRegTest4Implementation();
	}

	/* The following line will only execute if the task parameter is found to
	be incorrect.  The check task will detect that the regtest loop counter is
	not being incremented and flag an error. */
	vTaskDelete( NULL );
}
/*-----------------------------------------------------------*/

<|MERGE_RESOLUTION|>--- conflicted
+++ resolved
@@ -1,1140 +1,1136 @@
-/*
-<<<<<<< HEAD
- * FreeRTOS Kernel V10.3.0
-=======
- * FreeRTOS Kernel V10.4.1
->>>>>>> 5cc65129
- * Copyright (C) 2020 Amazon.com, Inc. or its affiliates.  All Rights Reserved.
- *
- * Permission is hereby granted, free of charge, to any person obtaining a copy of
- * this software and associated documentation files (the "Software"), to deal in
- * the Software without restriction, including without limitation the rights to
- * use, copy, modify, merge, publish, distribute, sublicense, and/or sell copies of
- * the Software, and to permit persons to whom the Software is furnished to do so,
- * subject to the following conditions:
- *
- * The above copyright notice and this permission notice shall be included in all
- * copies or substantial portions of the Software.
- *
- * THE SOFTWARE IS PROVIDED "AS IS", WITHOUT WARRANTY OF ANY KIND, EXPRESS OR
- * IMPLIED, INCLUDING BUT NOT LIMITED TO THE WARRANTIES OF MERCHANTABILITY, FITNESS
- * FOR A PARTICULAR PURPOSE AND NONINFRINGEMENT. IN NO EVENT SHALL THE AUTHORS OR
- * COPYRIGHT HOLDERS BE LIABLE FOR ANY CLAIM, DAMAGES OR OTHER LIABILITY, WHETHER
- * IN AN ACTION OF CONTRACT, TORT OR OTHERWISE, ARISING FROM, OUT OF OR IN
- * CONNECTION WITH THE SOFTWARE OR THE USE OR OTHER DEALINGS IN THE SOFTWARE.
- *
- * http://www.FreeRTOS.org
- * http://aws.amazon.com/freertos
- *
- * 1 tab == 4 spaces!
- */
-
-
-/*
- * This file demonstrates the use of FreeRTOS-MPU.  It creates tasks in both
- * User mode and Privileged mode, and using both the xTaskCreate() and
- * xTaskCreateRestricted() API functions.  The purpose of each created task is
- * documented in the comments above the task function prototype (in this file),
- * with the task behaviour demonstrated and documented within the task function
- * itself.
- *
- * In addition a queue is used to demonstrate passing data between
- * protected/restricted tasks as well as passing data between an interrupt and
- * a protected/restricted task.  A software timer is also used.
- *
- * The system status is printed to ITM channel 0, where it can be viewed in the
- * Keil serial/debug window (a compatible SW debug interface is required).
- */
-
-/* Microchip includes. */
-#include "common.h"
-
-/* Scheduler includes. */
-#include "FreeRTOS.h"
-#include "task.h"
-#include "queue.h"
-#include "semphr.h"
-#include "timers.h"
-#include "event_groups.h"
-
-/*-----------------------------------------------------------*/
-
-/* Misc constants. */
-#define mainDONT_BLOCK					( 0 )
-
-/* GCC specifics. */
-#define mainALIGN_TO( x )				__attribute__((aligned(x)))
-
-/* Hardware register addresses. */
-#define mainVTOR 						( * ( volatile uint32_t * ) 0xE000ED08 )
-
-/* The period of the timer must be less than the rate at which
-configPRINT_SYSTEM_STATUS messages are sent to the check task - otherwise the
-check task will think the timer has stopped. */
-#define mainTIMER_PERIOD				pdMS_TO_TICKS( 200 )
-
-/* The name of the task that is deleted by the Idle task is used in a couple of
-places, so is #defined. */
-#define mainTASK_TO_DELETE_NAME			"DeleteMe"
-
-/*-----------------------------------------------------------*/
-/* Prototypes for functions that implement tasks. -----------*/
-/*-----------------------------------------------------------*/
-
-/*
- * NOTE:  The filling and checking of the registers in the following two tasks
- *        is only actually performed when the GCC compiler is used.  Use of the
- *        queue to communicate with the check task is done with all compilers.
- *
- * Prototype for the first two register test tasks, which execute in User mode.
- * Amongst other things, these fill the CPU registers (other than the FPU
- * registers) with known values before checking that the registers still contain
- * the expected values.  Each of the two tasks use different values so an error
- * in the context switch mechanism can be caught.  Both tasks execute at the
- * idle priority so will get preempted regularly.  Each task repeatedly sends a
- * message on a queue to a 'check' task so the check task knows the register
- * check task is still executing and has not detected any errors.  If an error
- * is detected within the task the task is simply deleted so it no longer sends
- * messages.
- *
- * For demonstration and test purposes, both tasks obtain access to the queue
- * handle in different ways; vRegTest1Implementation() is created in Privileged
- * mode and copies the queue handle to its local stack before setting itself to
- * User mode, and vRegTest2Implementation() receives the task handle using its
- * parameter.
- */
-extern void vRegTest1Implementation( void *pvParameters );
-extern void vRegTest2Implementation( void *pvParameters );
-
-/*
- * The second two register test tasks are similar to the first two, but do test
- * the floating point registers, execute in Privileged mode, and signal their
- * execution status to the 'check' task by incrementing a loop counter on each
- * iteration instead of sending a message on a queue.  The loop counters use a
- * memory region to which the User mode 'check' task has read access.
- *
- * The functions ending 'Implementation' are called by the register check tasks.
- */
-static void prvRegTest3Task( void *pvParameters );
-extern void vRegTest3Implementation( void );
-static void prvRegTest4Task( void *pvParameters );
-extern void vRegTest4Implementation( void );
-
-/*
- * Prototype for the check task.  The check task demonstrates various features
- * of the MPU before entering a loop where it waits for messages to arrive on a
- * queue.
- *
- * Two types of messages can be processes:
- *
- * 1) "I'm Alive" messages sent from the first two register test tasks and a
- *    software timer callback, as described above.
- *
- * 2) "Print Status commands" sent periodically by the tick hook function (and
- *    therefore from within an interrupt) which commands the check task to write
- *    either pass or fail to the terminal, depending on the status of the reg
- *    test tasks.
- */
-static void prvCheckTask( void *pvParameters );
-
-/*
- * Prototype for a task created in User mode using the original vTaskCreate()
- * API function.  The task demonstrates the characteristics of such a task,
- * before simply deleting itself.
- */
-static void prvOldStyleUserModeTask( void *pvParameters );
-
-/*
- * Prototype for a task created in Privileged mode using the original
- * vTaskCreate() API function.  The task demonstrates the characteristics of
- * such a task, before simply deleting itself.
- */
-static void prvOldStylePrivilegedModeTask( void *pvParameters );
-
-/*
- * A task that exercises the API of various RTOS objects before being deleted by
- * the Idle task.  This is done for MPU API code coverage test purposes.
- */
-static void prvTaskToDelete( void *pvParameters );
-
-/*
- * Functions called by prvTaskToDelete() to exercise the MPU API.
- */
-static void prvExerciseEventGroupAPI( void );
-static void prvExerciseSemaphoreAPI( void );
-static void prvExerciseTaskNotificationAPI( void );
-
-/*
- * Just configures any clocks and IO necessary.
- */
-static void prvSetupHardware( void );
-
-/*
- * Simply deletes the calling task.  The function is provided only because it
- * is simpler to call from asm code than the normal vTaskDelete() API function.
- * It has the noinline attribute because it is called from asm code.
- */
-void vMainDeleteMe( void ) __attribute__((noinline));
-
-/*
- * Used by the first two reg test tasks and a software timer callback function
- * to send messages to the check task.  The message just lets the check task
- * know that the tasks and timer are still functioning correctly.  If a reg test
- * task detects an error it will delete itself, and in so doing prevent itself
- * from sending any more 'I'm Alive' messages to the check task.
- */
-void vMainSendImAlive( QueueHandle_t xHandle, uint32_t ulTaskNumber );
-
-/*
- * The check task is created with access to three memory regions (plus its
- * stack).  Each memory region is configured with different parameters and
- * prvTestMemoryRegions() demonstrates what can and cannot be accessed for each
- * region.  prvTestMemoryRegions() also demonstrates a task that was created
- * as a privileged task settings its own privilege level down to that of a user
- * task.
- */
-static void prvTestMemoryRegions( void );
-
-/*
- * Callback function used with the timer that uses the queue to send messages
- * to the check task.
- */
-static void prvTimerCallback( TimerHandle_t xExpiredTimer );
-
-/*
- * Simple routine to print a string to ITM for viewing in the Keil serial debug
- * viewer.
- */
-static void prvITMPrintString( const char *pcString );
-
-/*-----------------------------------------------------------*/
-
-/* The handle of the queue used to communicate between tasks and between tasks
-and interrupts.  Note that this is a global scope variable that falls outside of
-any MPU region.  As such other techniques have to be used to allow the tasks
-to gain access to the queue.  See the comments in the tasks themselves for
-further information. */
-QueueHandle_t xGlobalScopeCheckQueue = NULL;
-
-/* Holds the handle of a task that is deleted in the idle task hook - this is
-done for code coverage test purposes only. */
-static TaskHandle_t xTaskToDelete = NULL;
-
-/* The timer that periodically sends data to the check task on the queue. */
-static TimerHandle_t xTimer = NULL;
-
-#if defined ( __GNUC__ )
-	extern uint32_t __FLASH_segment_start__[];
-	extern uint32_t __FLASH_segment_end__[];
-	extern uint32_t __SRAM_segment_start__[];
-	extern uint32_t __SRAM_segment_end__[];
-	extern uint32_t __privileged_functions_start__[];
-	extern uint32_t __privileged_functions_end__[];
-	extern uint32_t __privileged_data_start__[];
-	extern uint32_t __privileged_data_end__[];
-	extern uint32_t __privileged_functions_actual_end__[];
-	extern uint32_t __privileged_data_actual_end__[];
-#else
-	const uint32_t * __FLASH_segment_start__ = ( uint32_t * ) 0xE0000UL;
-	const uint32_t * __FLASH_segment_end__ = ( uint32_t * ) 0x100000UL;
-	const uint32_t * __SRAM_segment_start__ = ( uint32_t * ) 0x100000UL;
-	const uint32_t * __SRAM_segment_end__ = ( uint32_t * ) 0x120000;
-	const uint32_t * __privileged_functions_start__ = ( uint32_t * ) 0xE0000UL;
-	const uint32_t * __privileged_functions_end__ = ( uint32_t * ) 0xE4000UL;
-	const uint32_t * __privileged_data_start__ = ( uint32_t * ) 0x100000UL;
-	const uint32_t * __privileged_data_end__ = ( uint32_t * ) 0x100200UL;
-#endif
-/*-----------------------------------------------------------*/
-/* Data used by the 'check' task. ---------------------------*/
-/*-----------------------------------------------------------*/
-
-/* Define the constants used to allocate the check task stack.  Note that the
-stack size is defined in words, not bytes. */
-#define mainCHECK_TASK_STACK_SIZE_WORDS	128
-#define mainCHECK_TASK_STACK_ALIGNMENT ( mainCHECK_TASK_STACK_SIZE_WORDS * sizeof( portSTACK_TYPE ) )
-
-/* Declare the stack that will be used by the check task.  The kernel will
- automatically create an MPU region for the stack.  The stack alignment must
- match its size, so if 128 words are reserved for the stack then it must be
- aligned to ( 128 * 4 ) bytes. */
-static portSTACK_TYPE xCheckTaskStack[ mainCHECK_TASK_STACK_SIZE_WORDS ] mainALIGN_TO( mainCHECK_TASK_STACK_ALIGNMENT );
-
-/* Declare three arrays - an MPU region will be created for each array
-using the TaskParameters_t structure below.  THIS IS JUST TO DEMONSTRATE THE
-MPU FUNCTIONALITY, the data is not used by the check tasks primary function
-of monitoring the reg test tasks and printing out status information.
-
-Note that the arrays allocate slightly more RAM than is actually assigned to
-the MPU region.  This is to permit writes off the end of the array to be
-detected even when the arrays are placed in adjacent memory locations (with no
-gaps between them).  The align size must be a power of two. */
-#define mainREAD_WRITE_ARRAY_SIZE 130
-#define mainREAD_WRITE_ALIGN_SIZE 128
-char cReadWriteArray[ mainREAD_WRITE_ARRAY_SIZE ] mainALIGN_TO( mainREAD_WRITE_ALIGN_SIZE );
-
-#define mainREAD_ONLY_ARRAY_SIZE 260
-#define mainREAD_ONLY_ALIGN_SIZE 256
-char cReadOnlyArray[ mainREAD_ONLY_ARRAY_SIZE ] mainALIGN_TO( mainREAD_ONLY_ALIGN_SIZE );
-
-#define mainPRIVILEGED_ONLY_ACCESS_ARRAY_SIZE 130
-#define mainPRIVILEGED_ONLY_ACCESS_ALIGN_SIZE 128
-char cPrivilegedOnlyAccessArray[ mainPRIVILEGED_ONLY_ACCESS_ALIGN_SIZE ] mainALIGN_TO( mainPRIVILEGED_ONLY_ACCESS_ALIGN_SIZE );
-
-/* The following two variables are used to communicate the status of the second
-two register check tasks (tasks 3 and 4) to the check task.  If the variables
-keep incrementing, then the register check tasks have not discovered any errors.
-If a variable stops incrementing, then an error has been found.  The variables
-overlay the array that the check task has access to so they can be read by the
-check task without causing a memory fault.  The check task has the highest
-priority so will have finished with the array before the register test tasks
-start to access it. */
-volatile uint32_t *pulRegTest3LoopCounter = ( uint32_t * ) &( cReadWriteArray[ 0 ] ), *pulRegTest4LoopCounter = ( uint32_t * ) &( cReadWriteArray[ 4 ] );
-
-/* Fill in a TaskParameters_t structure to define the check task - this is the
-structure passed to the xTaskCreateRestricted() function. */
-static const TaskParameters_t xCheckTaskParameters =
-{
-	prvCheckTask,								/* pvTaskCode - the function that implements the task. */
-	"Check",									/* pcName */
-	mainCHECK_TASK_STACK_SIZE_WORDS,			/* usStackDepth - defined in words, not bytes. */
-	( void * ) 0x12121212,						/* pvParameters - this value is just to test that the parameter is being passed into the task correctly. */
-	( tskIDLE_PRIORITY + 1 ) | portPRIVILEGE_BIT,/* uxPriority - this is the highest priority task in the system.  The task is created in privileged mode to demonstrate accessing the privileged only data. */
-	xCheckTaskStack,							/* puxStackBuffer - the array to use as the task stack, as declared above. */
-
-	/* xRegions - In this case the xRegions array is used to create MPU regions
-	for all three of the arrays declared directly above.  Each MPU region is
-	created with different parameters.  Again, THIS IS JUST TO DEMONSTRATE THE
-	MPU FUNCTIONALITY, the data is not used by the check tasks primary function
-	of monitoring the reg test tasks and printing out status information.*/
-	{
-		/* Base address					Length									Parameters */
-		{ cReadWriteArray,				mainREAD_WRITE_ALIGN_SIZE,				portMPU_REGION_READ_WRITE },
-		{ cReadOnlyArray,				mainREAD_ONLY_ALIGN_SIZE,				portMPU_REGION_READ_ONLY },
-		{ cPrivilegedOnlyAccessArray,	mainPRIVILEGED_ONLY_ACCESS_ALIGN_SIZE,	portMPU_REGION_PRIVILEGED_READ_WRITE }
-	}
-};
-
-
-
-/*-----------------------------------------------------------*/
-/* Data used by the 'reg test' tasks. -----------------------*/
-/*-----------------------------------------------------------*/
-
-/* Define the constants used to allocate the reg test task stacks.  Note that
-that stack size is defined in words, not bytes. */
-#define mainREG_TEST_STACK_SIZE_WORDS	128
-#define mainREG_TEST_STACK_ALIGNMENT	( mainREG_TEST_STACK_SIZE_WORDS * sizeof( portSTACK_TYPE ) )
-
-/* Declare the stacks that will be used by the reg test tasks.  The kernel will
-automatically create an MPU region for the stack.  The stack alignment must
-match its size, so if 128 words are reserved for the stack then it must be
-aligned to ( 128 * 4 ) bytes. */
-static portSTACK_TYPE xRegTest1Stack[ mainREG_TEST_STACK_SIZE_WORDS ] mainALIGN_TO( mainREG_TEST_STACK_ALIGNMENT );
-static portSTACK_TYPE xRegTest2Stack[ mainREG_TEST_STACK_SIZE_WORDS ] mainALIGN_TO( mainREG_TEST_STACK_ALIGNMENT );
-
-/* Fill in a TaskParameters_t structure per reg test task to define the tasks. */
-static const TaskParameters_t xRegTest1Parameters =
-{
-	vRegTest1Implementation,							/* pvTaskCode - the function that implements the task. */
-	"RegTest1",									/* pcName			*/
-	mainREG_TEST_STACK_SIZE_WORDS,				/* usStackDepth		*/
-	( void * ) configREG_TEST_TASK_1_PARAMETER,	/* pvParameters - this value is just to test that the parameter is being passed into the task correctly. */
-	tskIDLE_PRIORITY | portPRIVILEGE_BIT,		/* uxPriority - note that this task is created with privileges to demonstrate one method of passing a queue handle into the task. */
-	xRegTest1Stack,								/* puxStackBuffer - the array to use as the task stack, as declared above. */
-	{											/* xRegions - this task does not use any non-stack data hence all members are zero. */
-		/* Base address		Length		Parameters */
-		{ 0x00,				0x00,			0x00 },
-		{ 0x00,				0x00,			0x00 },
-		{ 0x00,				0x00,			0x00 }
-	}
-};
-/*-----------------------------------------------------------*/
-
-static TaskParameters_t xRegTest2Parameters =
-{
-	vRegTest2Implementation,				/* pvTaskCode - the function that implements the task. */
-	"RegTest2",						/* pcName			*/
-	mainREG_TEST_STACK_SIZE_WORDS,	/* usStackDepth		*/
-	( void * ) NULL,				/* pvParameters	- this task uses the parameter to pass in a queue handle, but the queue is not created yet. */
-	tskIDLE_PRIORITY,				/* uxPriority		*/
-	xRegTest2Stack,					/* puxStackBuffer - the array to use as the task stack, as declared above. */
-	{								/* xRegions - this task does not use any non-stack data hence all members are zero. */
-		/* Base address		Length		Parameters */
-		{ 0x00,				0x00,			0x00 },
-		{ 0x00,				0x00,			0x00 },
-		{ 0x00,				0x00,			0x00 }
-	}
-};
-
-/*-----------------------------------------------------------*/
-
-/*-----------------------------------------------------------*/
-/* Configures the task that is deleted. ---------------------*/
-/*-----------------------------------------------------------*/
-
-/* Define the constants used to allocate the stack of the task that is
-deleted.  Note that that stack size is defined in words, not bytes. */
-#define mainDELETE_TASK_STACK_SIZE_WORDS	128
-#define mainTASK_TO_DELETE_STACK_ALIGNMENT	( mainDELETE_TASK_STACK_SIZE_WORDS * sizeof( portSTACK_TYPE ) )
-
-/* Declare the stack that will be used by the task that gets deleted.  The
-kernel will automatically create an MPU region for the stack.  The stack
-alignment must match its size, so if 128 words are reserved for the stack
-then it must be aligned to ( 128 * 4 ) bytes. */
-static portSTACK_TYPE xDeleteTaskStack[ mainDELETE_TASK_STACK_SIZE_WORDS ] mainALIGN_TO( mainTASK_TO_DELETE_STACK_ALIGNMENT );
-
-static TaskParameters_t xTaskToDeleteParameters =
-{
-	prvTaskToDelete,					/* pvTaskCode - the function that implements the task. */
-	mainTASK_TO_DELETE_NAME,			/* pcName */
-	mainDELETE_TASK_STACK_SIZE_WORDS,	/* usStackDepth */
-	( void * ) NULL,					/* pvParameters - this task uses the parameter to pass in a queue handle, but the queue is not created yet. */
-	tskIDLE_PRIORITY + 1,				/* uxPriority */
-	xDeleteTaskStack,					/* puxStackBuffer - the array to use as the task stack, as declared above. */
-	{									/* xRegions - this task does not use any non-stack data hence all members are zero. */
-		/* Base address		Length		Parameters */
-		{ 0x00,				0x00,			0x00 },
-		{ 0x00,				0x00,			0x00 },
-		{ 0x00,				0x00,			0x00 }
-	}
-};
-
-/*-----------------------------------------------------------*/
-
-int main( void )
-{
-	prvSetupHardware();
-
-	prvITMPrintString( "Starting\r\n" );
-
-	/* Create the queue used to pass "I'm alive" messages to the check task. */
-	xGlobalScopeCheckQueue = xQueueCreate( 1, sizeof( uint32_t ) );
-
-	/* One check task uses the task parameter to receive the queue handle.
-	This allows the file scope variable to be accessed from within the task.
-	The pvParameters member of xRegTest2Parameters can only be set after the
-	queue has been created so is set here. */
-	xRegTest2Parameters.pvParameters = xGlobalScopeCheckQueue;
-
-	/* Create three test tasks.  Handles to the created tasks are not required,
-	hence the second parameter is NULL. */
-	xTaskCreateRestricted( &xRegTest1Parameters, NULL );
-    xTaskCreateRestricted( &xRegTest2Parameters, NULL );
-	xTaskCreateRestricted( &xCheckTaskParameters, NULL );
-
-	/* Create a task that does nothing but ensure some of the MPU API functions
-	can be called correctly, then get deleted.  This is done for code coverage
-	test purposes only.  The task's handle is saved in xTaskToDelete so it can
-	get deleted in the idle task hook. */
-	xTaskCreateRestricted( &xTaskToDeleteParameters, &xTaskToDelete );
-
-	/* Create the tasks that are created using the original xTaskCreate() API
-	function. */
-	xTaskCreate(	prvOldStyleUserModeTask,	/* The function that implements the task. */
-					"Task1",					/* Text name for the task. */
-					100,						/* Stack depth in words. */
-					NULL,						/* Task parameters. */
-					3,							/* Priority and mode (user in this case). */
-					NULL						/* Handle. */
-				);
-
-	xTaskCreate(	prvOldStylePrivilegedModeTask,	/* The function that implements the task. */
-					"Task2",						/* Text name for the task. */
-					100,							/* Stack depth in words. */
-					NULL,							/* Task parameters. */
-					( 3 | portPRIVILEGE_BIT ),		/* Priority and mode. */
-					NULL							/* Handle. */
-				);
-
-	/* Create the third and fourth register check tasks, as described at the top
-	of this file. */
-	xTaskCreate( prvRegTest3Task, "Reg3", configMINIMAL_STACK_SIZE, configREG_TEST_TASK_3_PARAMETER, tskIDLE_PRIORITY, NULL );
-	xTaskCreate( prvRegTest4Task, "Reg4", configMINIMAL_STACK_SIZE, configREG_TEST_TASK_4_PARAMETER, tskIDLE_PRIORITY, NULL );
-
-	/* Create and start the software timer. */
-	xTimer = xTimerCreate( "Timer", 			/* Test name for the timer. */
-							mainTIMER_PERIOD, 	/* Period of the timer. */
-							pdTRUE,				/* The timer will auto-reload itself. */
-							( void * ) 0,		/* The timer's ID is used to count the number of times it expires - initialise this to 0. */
-							prvTimerCallback );	/* The function called when the timer expires. */
-	configASSERT( xTimer );
-	xTimerStart( xTimer, mainDONT_BLOCK );
-
-	/* Start the scheduler. */
-	vTaskStartScheduler();
-
-	/* Will only get here if there was insufficient memory to create the idle
-	task. */
-	for( ;; );
-}
-/*-----------------------------------------------------------*/
-
-static void prvCheckTask( void *pvParameters )
-{
-/* This task is created in privileged mode so can access the file scope
-queue variable.  Take a stack copy of this before the task is set into user
-mode.  Once that task is in user mode the file scope queue variable will no
-longer be accessible but the stack copy will. */
-QueueHandle_t xQueue = xGlobalScopeCheckQueue;
-int32_t lMessage;
-uint32_t ulStillAliveCounts[ 3 ] = { 0 };
-const char *pcStatusMessage = "PASS\r\n";
-uint32_t ulLastRegTest3CountValue = 0, ulLastRegTest4Value = 0;
-
-/* The register test tasks that also test the floating point registers increment
-a counter on each iteration of their loop.  The counters are inside the array
-that this task has access to. */
-volatile uint32_t *pulOverlaidCounter3 = ( uint32_t * ) &( cReadWriteArray[ 0 ] ), *pulOverlaidCounter4 = ( uint32_t * ) &( cReadWriteArray[ 4 ] );
-
-	/* Just to remove compiler warning. */
-	( void ) pvParameters;
-
-	/* Demonstrate how the various memory regions can and can't be accessed.
-	The task privilege level is set down to user mode within this function. */
-	prvTestMemoryRegions();
-
-	/* Clear overlaid reg test counters before entering the loop below. */
-	*pulOverlaidCounter3 = 0UL;
-	*pulOverlaidCounter4 = 0UL;
-
-	/* This loop performs the main function of the task, which is blocking
-	on a message queue then processing each message as it arrives. */
-	for( ;; )
-	{
-		/* Wait for the next message to arrive. */
-		xQueueReceive( xQueue, &lMessage, portMAX_DELAY );
-
-		switch( lMessage )
-		{
-			case configREG_TEST_1_STILL_EXECUTING	:
-			case configREG_TEST_2_STILL_EXECUTING	:
-			case configTIMER_STILL_EXECUTING		:
-					/* Message from the first or second register check task, or
-					the timer callback function.  Increment the count of the
-					number of times the message source has sent the message as
-					the message source must still be executed. */
-					( ulStillAliveCounts[ lMessage ] )++;
-					break;
-
-			case configPRINT_SYSTEM_STATUS		:
-					/* Message from tick hook, time to print out the system
-					status.  If messages have stopped arriving from either of
-					the first two reg test task or the timer callback then the
-					status must be set to fail. */
-					if( ( ulStillAliveCounts[ 0 ] == 0 ) || ( ulStillAliveCounts[ 1 ] == 0 ) || ( ulStillAliveCounts[ 2 ] == 0 ) )
-					{
-						/* One or both of the test tasks are no longer sending
-						'still alive' messages. */
-						pcStatusMessage = "FAIL\r\n";
-					}
-					else
-					{
-						/* Reset the count of 'still alive' messages. */
-						memset( ( void * ) ulStillAliveCounts, 0x00, sizeof( ulStillAliveCounts ) );
-					}
-
-					/* Check that the register test 3 task is still incrementing
-					its counter, and therefore still running. */
-					if( ulLastRegTest3CountValue == *pulOverlaidCounter3 )
-					{
-						pcStatusMessage = "FAIL\r\n";
-					}
-					ulLastRegTest3CountValue = *pulOverlaidCounter3;
-
-					/* Check that the register test 4 task is still incrementing
-					its counter, and therefore still running. */
-					if( ulLastRegTest4Value == *pulOverlaidCounter4 )
-					{
-						pcStatusMessage = "FAIL\r\n";
-					}
-					ulLastRegTest4Value = *pulOverlaidCounter4;
-
-					/**** print pcStatusMessage here. ****/
-					prvITMPrintString( pcStatusMessage );
-					break;
-
-		default :
-					/* Something unexpected happened.  Delete this task so the
-					error is apparent (no output will be displayed). */
-					vMainDeleteMe();
-					break;
-		}
-	}
-}
-/*-----------------------------------------------------------*/
-
-static void prvTestMemoryRegions( void )
-{
-int32_t x;
-char cTemp;
-
-	/* The check task (from which this function is called) is created in the
-	Privileged mode.  The privileged array can be both read from and written
-	to while this task is privileged. */
-	cPrivilegedOnlyAccessArray[ 0 ] = 'a';
-	if( cPrivilegedOnlyAccessArray[ 0 ] != 'a' )
-	{
-		/* Something unexpected happened.  Delete this task so the error is
-		apparent (no output will be displayed). */
-		vMainDeleteMe();
-	}
-
-	/* Writing off the end of the RAM allocated to this task will *NOT* cause a
-	protection fault because the task is still executing in a privileged mode.
-	Uncomment the following to test. */
-	/*cPrivilegedOnlyAccessArray[ mainPRIVILEGED_ONLY_ACCESS_ALIGN_SIZE ] = 'a';*/
-
-	/* Now set the task into user mode. */
-	portSWITCH_TO_USER_MODE();
-
-	/* Accessing the privileged only array will now cause a fault.  Uncomment
-	the following line to test. */
-	/*cPrivilegedOnlyAccessArray[ 0 ] = 'a';*/
-
-	/* The read/write array can still be successfully read and written. */
-	for( x = 0; x < mainREAD_WRITE_ALIGN_SIZE; x++ )
-	{
-		cReadWriteArray[ x ] = 'a';
-		if( cReadWriteArray[ x ] != 'a' )
-		{
-			/* Something unexpected happened.  Delete this task so the error is
-			apparent (no output will be displayed). */
-			vMainDeleteMe();
-		}
-	}
-
-	/* But attempting to read or write off the end of the RAM allocated to this
-	task will cause a fault.  Uncomment either of the following two lines to
-	test. */
-	/* cReadWriteArray[ 0 ] = cReadWriteArray[ -1 ]; */
-	/* cReadWriteArray[ mainREAD_WRITE_ALIGN_SIZE ] = 0x00; */
-
-	/* The read only array can be successfully read... */
-	for( x = 0; x < mainREAD_ONLY_ALIGN_SIZE; x++ )
-	{
-		cTemp = cReadOnlyArray[ x ];
-	}
-
-	/* ...but cannot be written.  Uncomment the following line to test. */
-	/* cReadOnlyArray[ 0 ] = 'a'; */
-
-	/* Writing to the first and last locations in the stack array should not
-	cause a protection fault.  Note that doing this will cause the kernel to
-	detect a stack overflow if configCHECK_FOR_STACK_OVERFLOW is greater than
-	1, hence the test is commented out by default. */
-	/* xCheckTaskStack[ 0 ] = 0;
-	xCheckTaskStack[ mainCHECK_TASK_STACK_SIZE_WORDS - 1 ] = 0; */
-
-	/* Writing off either end of the stack array should cause a protection
-	fault, uncomment either of the following two lines to test. */
-	/* xCheckTaskStack[ -1 ] = 0; */
-	/* xCheckTaskStack[ mainCHECK_TASK_STACK_SIZE_WORDS ] = 0; */
-
-	( void ) cTemp;
-}
-/*-----------------------------------------------------------*/
-
-static void prvExerciseEventGroupAPI( void )
-{
-EventGroupHandle_t xEventGroup;
-EventBits_t xBits;
-const EventBits_t xBitsToWaitFor = ( EventBits_t ) 0xff, xBitToClear = ( EventBits_t ) 0x01;
-
-	/* Exercise some event group functions. */
-	xEventGroup = xEventGroupCreate();
-	configASSERT( xEventGroup );
-
-	/* No bits should be set. */
-	xBits = xEventGroupWaitBits( xEventGroup, xBitsToWaitFor, pdTRUE, pdFALSE, mainDONT_BLOCK );
-	configASSERT( xBits == ( EventBits_t ) 0 );
-
-	/* Set bits and read back to ensure the bits were set. */
-	xEventGroupSetBits( xEventGroup, xBitsToWaitFor );
-	xBits = xEventGroupGetBits( xEventGroup );
-	configASSERT( xBits == xBitsToWaitFor );
-
-	/* Clear a bit and read back again using a different API function. */
-	xEventGroupClearBits( xEventGroup, xBitToClear );
-	xBits = xEventGroupSync( xEventGroup, 0x00, xBitsToWaitFor, mainDONT_BLOCK );
-	configASSERT( xBits == ( xBitsToWaitFor & ~xBitToClear ) );
-
-	/* Finished with the event group. */
-	vEventGroupDelete( xEventGroup );
-}
-/*-----------------------------------------------------------*/
-
-static void prvExerciseSemaphoreAPI( void )
-{
-SemaphoreHandle_t xSemaphore;
-const UBaseType_t uxMaxCount = 5, uxInitialCount = 0;
-
-	/* Most of the semaphore API is common to the queue API and is already being
-	used.  This function uses a few semaphore functions that are unique to the
-	RTOS objects, rather than generic and used by queues also.
-
-	First create and use a counting semaphore. */
-	xSemaphore = xSemaphoreCreateCounting( uxMaxCount, uxInitialCount );
-	configASSERT( xSemaphore );
-
-	/* Give the semaphore a couple of times and ensure the count is returned
-	correctly. */
-	xSemaphoreGive( xSemaphore );
-	xSemaphoreGive( xSemaphore );
-	configASSERT( uxSemaphoreGetCount( xSemaphore ) == 2 );
-	vSemaphoreDelete( xSemaphore );
-
-	/* Create a recursive mutex, and ensure the mutex holder and count are
-	returned returned correctly. */
-	xSemaphore = xSemaphoreCreateRecursiveMutex();
-	configASSERT( uxSemaphoreGetCount( xSemaphore ) == 1 );
-	configASSERT( xSemaphore );
-	xSemaphoreTakeRecursive( xSemaphore, mainDONT_BLOCK );
-	xSemaphoreTakeRecursive( xSemaphore, mainDONT_BLOCK );
-	configASSERT( xSemaphoreGetMutexHolder( xSemaphore ) == xTaskGetCurrentTaskHandle() );
-	configASSERT( xSemaphoreGetMutexHolder( xSemaphore ) == xTaskGetHandle( mainTASK_TO_DELETE_NAME ) );
-	xSemaphoreGiveRecursive( xSemaphore );
-	configASSERT( uxSemaphoreGetCount( xSemaphore ) == 0 );
-	xSemaphoreGiveRecursive( xSemaphore );
-	configASSERT( uxSemaphoreGetCount( xSemaphore ) == 1 );
-	configASSERT( xSemaphoreGetMutexHolder( xSemaphore ) == NULL );
-	vSemaphoreDelete( xSemaphore );
-
-	/* Create a normal mutex, and sure the mutex holder and count are returned
-	returned correctly. */
-	xSemaphore = xSemaphoreCreateMutex();
-	configASSERT( xSemaphore );
-	xSemaphoreTake( xSemaphore, mainDONT_BLOCK );
-	xSemaphoreTake( xSemaphore, mainDONT_BLOCK );
-	configASSERT( uxSemaphoreGetCount( xSemaphore ) == 0 ); /* Not recursive so can only be 1. */
-	configASSERT( xSemaphoreGetMutexHolder( xSemaphore ) == xTaskGetCurrentTaskHandle() );
-	xSemaphoreGive( xSemaphore );
-	configASSERT( uxSemaphoreGetCount( xSemaphore ) == 1 );
-	configASSERT( xSemaphoreGetMutexHolder( xSemaphore ) == NULL );
-	vSemaphoreDelete( xSemaphore );
-}
-/*-----------------------------------------------------------*/
-
-static void prvExerciseTaskNotificationAPI( void )
-{
-uint32_t ulNotificationValue;
-BaseType_t xReturned;
-
-	/* The task should not yet have a notification pending. */
-	xReturned = xTaskNotifyWait( 0, 0, &ulNotificationValue, mainDONT_BLOCK );
-	configASSERT( xReturned == pdFAIL );
-	configASSERT( ulNotificationValue == 0UL );
-
-	/* Exercise the 'give' and 'take' versions of the notification API. */
-	xTaskNotifyGive( xTaskGetCurrentTaskHandle() );
-	xTaskNotifyGive( xTaskGetCurrentTaskHandle() );
-	ulNotificationValue = ulTaskNotifyTake( pdTRUE, mainDONT_BLOCK );
-	configASSERT( ulNotificationValue == 2 );
-
-	/* Exercise the 'notify' and 'clear' API. */
-	ulNotificationValue = 20;
-	xTaskNotify( xTaskGetCurrentTaskHandle(), ulNotificationValue, eSetValueWithOverwrite );
-	ulNotificationValue = 0;
-	xReturned = xTaskNotifyWait( 0, 0, &ulNotificationValue, mainDONT_BLOCK );
-	configASSERT( xReturned == pdPASS );
-	configASSERT( ulNotificationValue == 20 );
-	xTaskNotify( xTaskGetCurrentTaskHandle(), ulNotificationValue, eSetValueWithOverwrite );
-	xReturned = xTaskNotifyStateClear( NULL );
-	configASSERT( xReturned == pdTRUE ); /* First time a notification was pending. */
-	xReturned = xTaskNotifyStateClear( NULL );
-	configASSERT( xReturned == pdFALSE ); /* Second time the notification was already clear. */
-}
-/*-----------------------------------------------------------*/
-
-static void prvTaskToDelete( void *pvParameters )
-{
-	/* Remove compiler warnings about unused parameters. */
-	( void ) pvParameters;
-
-	/* Check the enter and exit critical macros are working correctly.  If the
-	SVC priority is below configMAX_SYSCALL_INTERRUPT_PRIORITY then this will
-	fault. */
-	taskENTER_CRITICAL();
-	taskEXIT_CRITICAL();
-
-	/* Exercise the API of various RTOS objects. */
-	prvExerciseEventGroupAPI();
-	prvExerciseSemaphoreAPI();
-	prvExerciseTaskNotificationAPI();
-
-	/* For code coverage test purposes it is deleted by the Idle task. */
-	configASSERT( uxTaskGetStackHighWaterMark( NULL ) > 0 );
-	vTaskSuspend( NULL );
-}
-/*-----------------------------------------------------------*/
-
-void vApplicationIdleHook( void )
-{
-volatile const uint32_t *pul;
-volatile uint32_t ulReadData;
-
-	/* The idle task, and therefore this function, run in Supervisor mode and
-	can therefore access all memory.  Try reading from corners of flash and
-	RAM to ensure a memory fault does not occur.
-
-	Start with the edges of the privileged data area. */
-	pul = __privileged_data_start__;
-	ulReadData = *pul;
-	pul = __privileged_data_end__ - 1;
-	ulReadData = *pul;
-
-	/* Next the standard SRAM area. */
-	pul = __SRAM_segment_end__ - 1;
-	ulReadData = *pul;
-
-	/* And the standard Flash area - the start of which is marked for
-	privileged access only. */
-	pul = __FLASH_segment_start__;
-	ulReadData = *pul;
-	pul = __FLASH_segment_end__ - 1;
-	ulReadData = *pul;
-
-	/* Reading off the end of Flash or SRAM space should cause a fault.
-	Uncomment one of the following two pairs of lines to test. */
-
-	/* pul = __FLASH_segment_end__ + 4;
-	ulReadData = *pul; */
-
-	/* pul = __SRAM_segment_end__ + 1;
-	ulReadData = *pul; */
-
-	/* One task is created purely so it can be deleted - done for code coverage
-	test purposes. */
-	if( xTaskToDelete != NULL )
-	{
-		vTaskDelete( xTaskToDelete );
-		xTaskToDelete = NULL;
-	}
-
-	( void ) ulReadData;
-}
-/*-----------------------------------------------------------*/
-
-static void prvOldStyleUserModeTask( void *pvParameters )
-{
-const volatile uint32_t *pulStandardPeripheralRegister = ( volatile uint32_t * ) 0x40000000;
-volatile const uint32_t *pul;
-volatile uint32_t ulReadData;
-
-/* The following lines are commented out to prevent the unused variable
-compiler warnings when the tests that use the variable are also commented out. */
-/* extern uint32_t __privileged_functions_start__[]; */
-/* const volatile uint32_t *pulSystemPeripheralRegister = ( volatile uint32_t * ) 0xe000e014; */
-
-	( void ) pvParameters;
-
-	/* This task is created in User mode using the original xTaskCreate() API
-	function.  It should have access to all Flash and RAM except that marked
-	as Privileged access only.  Reading from the start and end of the non-
-	privileged RAM should not cause a problem (the privileged RAM is the first
-	block at the bottom of the RAM memory). */
-	pul = __privileged_data_end__ + 1;
-	ulReadData = *pul;
-	pul = __SRAM_segment_end__ - 1;
-	ulReadData = *pul;
-
-	/* Likewise reading from the start and end of the non-privileged Flash
-	should not be a problem (the privileged Flash is the first block at the
-	bottom of the Flash memory). */
-	pul = __privileged_functions_end__ + 1;
-	ulReadData = *pul;
-	pul = __FLASH_segment_end__ - 1;
-	ulReadData = *pul;
-
-	/* Standard peripherals are accessible. */
-	ulReadData = *pulStandardPeripheralRegister;
-
-	/* System peripherals are not accessible.  Uncomment the following line
-	to test.  Also uncomment the declaration of pulSystemPeripheralRegister
-	at the top of this function.
-	ulReadData = *pulSystemPeripheralRegister; */
-
-	/* Reading from anywhere inside the privileged Flash or RAM should cause a
-	fault.  This can be tested by uncommenting any of the following pairs of
-	lines.  Also uncomment the declaration of __privileged_functions_start__
-	at the top of this function. */
-
-	/* pul = __privileged_functions_start__;
-	ulReadData = *pul; */
-
-	/*pul = __privileged_functions_end__ - 1;
-	ulReadData = *pul;*/
-
-	/*pul = __privileged_data_start__;
-	ulReadData = *pul;*/
-
-	/*pul = __privileged_data_end__ - 1;
-	ulReadData = *pul;*/
-
-	/* Must not just run off the end of a task function, so delete this task.
-	Note that because this task was created using xTaskCreate() the stack was
-	allocated dynamically and I have not included any code to free it again. */
-	vTaskDelete( NULL );
-
-	( void ) ulReadData;
-}
-/*-----------------------------------------------------------*/
-
-static void prvOldStylePrivilegedModeTask( void *pvParameters )
-{
-volatile const uint32_t *pul;
-volatile uint32_t ulReadData;
-const volatile uint32_t *pulSystemPeripheralRegister = ( volatile uint32_t * ) 0xe000e014; /* Systick */
-/*const volatile uint32_t *pulStandardPeripheralRegister = ( volatile uint32_t * ) 0x40000000;*/
-
-	( void ) pvParameters;
-
-	/* This task is created in Privileged mode using the original xTaskCreate()
-	API	function.  It should have access to all Flash and RAM including that
-	marked as Privileged access only.  So reading from the start and end of the
-	non-privileged RAM should not cause a problem (the privileged RAM is the
-	first block at the bottom of the RAM memory). */
-	pul = __privileged_data_end__ + 1;
-	ulReadData = *pul;
-	pul = __SRAM_segment_end__ - 1;
-	ulReadData = *pul;
-
-	/* Likewise reading from the start and end of the non-privileged Flash
-	should not be a problem (the privileged Flash is the first block at the
-	bottom of the Flash memory). */
-	pul = __privileged_functions_end__ + 1;
-	ulReadData = *pul;
-	pul = __FLASH_segment_end__ - 1;
-	ulReadData = *pul;
-
-	/* Reading from anywhere inside the privileged Flash or RAM should also
-	not be a problem. */
-	pul = __privileged_functions_start__;
-	ulReadData = *pul;
-	pul = __privileged_functions_end__ - 1;
-	ulReadData = *pul;
-	pul = __privileged_data_start__;
-	ulReadData = *pul;
-	pul = __privileged_data_end__ - 1;
-	ulReadData = *pul;
-
-	/* Finally, accessing both System and normal peripherals should both be
-	possible. */
-	ulReadData = *pulSystemPeripheralRegister;
-	/*ulReadData = *pulStandardPeripheralRegister;*/
-
-	/* Must not just run off the end of a task function, so delete this task.
-	Note that because this task was created using xTaskCreate() the stack was
-	allocated dynamically and I have not included any code to free it again. */
-	vTaskDelete( NULL );
-
-	( void ) ulReadData;
-}
-/*-----------------------------------------------------------*/
-
-void vMainDeleteMe( void )
-{
-	vTaskDelete( NULL );
-}
-/*-----------------------------------------------------------*/
-
-void vMainSendImAlive( QueueHandle_t xHandle, uint32_t ulTaskNumber )
-{
-	if( xHandle != NULL )
-	{
-		xQueueSend( xHandle, &ulTaskNumber, mainDONT_BLOCK );
-	}
-}
-/*-----------------------------------------------------------*/
-
-static void prvSetupHardware( void )
-{
-	extern void SystemInit( void );
-	extern uint32_t __Vectors[];
-
-	/* Assuming downloading code via the debugger - so ensure the hardware
-	is using the vector table downloaded with the application. */
-	mainVTOR = ( uint32_t ) __Vectors;
-
-	#if ( ( configASSERT_DEFINED == 1 ) && ( defined ( __GNUC__ ) ) )
-	{
-		/* Sanity check linker configuration sizes sections adequately. */
-		const uint32_t ulPrivilegedFunctionsActualEnd = ( uint32_t ) __privileged_functions_actual_end__;
-		const uint32_t ulPrivilegedDataActualEnd = ( uint32_t ) __privileged_data_actual_end__;
-		const uint32_t ulPrivilegedFunctionsEnd = ( uint32_t ) __privileged_functions_end__;
-		const uint32_t ulPrivilegedDataEnd = ( uint32_t ) __privileged_data_end__;
-
-		configASSERT( ulPrivilegedFunctionsActualEnd < ulPrivilegedFunctionsEnd );
-		configASSERT( ulPrivilegedDataActualEnd < ulPrivilegedDataEnd );
-
-		/* Clear the privileged data to 0 as the C start up code is only set to
-		clear the non-privileged bss. */
-		memset( ( void * ) __privileged_data_start__, 0x00, ( size_t ) __privileged_data_actual_end__ - ( size_t ) __privileged_data_start__ );
-	}
-	#endif
-
-	SystemInit();
-	SystemCoreClockUpdate();
-}
-/*-----------------------------------------------------------*/
-
-void vApplicationTickHook( void )
-{
-static uint32_t ulCallCount = 0;
-const uint32_t ulCallsBetweenSends = pdMS_TO_TICKS( 5000 );
-const uint32_t ulMessage = configPRINT_SYSTEM_STATUS;
-portBASE_TYPE xDummy;
-
-	/* If configUSE_TICK_HOOK is set to 1 then this function will get called
-	from each RTOS tick.  It is called from the tick interrupt and therefore
-	will be executing in the privileged state. */
-
-	ulCallCount++;
-
-	/* Is it time to print out the pass/fail message again? */
-	if( ulCallCount >= ulCallsBetweenSends )
-	{
-		ulCallCount = 0;
-
-		/* Send a message to the check task to command it to check that all
-		the tasks are still running then print out the status.
-
-		This is running in an ISR so has to use the "FromISR" version of
-		xQueueSend().  Because it is in an ISR it is running with privileges
-		so can access xGlobalScopeCheckQueue directly. */
-		xQueueSendFromISR( xGlobalScopeCheckQueue, &ulMessage, &xDummy );
-	}
-}
-/*-----------------------------------------------------------*/
-
-void vApplicationStackOverflowHook( TaskHandle_t pxTask, char *pcTaskName )
-{
-	/* If configCHECK_FOR_STACK_OVERFLOW is set to either 1 or 2 then this
-	function will automatically get called if a task overflows its stack. */
-	( void ) pxTask;
-	( void ) pcTaskName;
-	for( ;; );
-}
-/*-----------------------------------------------------------*/
-
-void vApplicationMallocFailedHook( void )
-{
-	/* If configUSE_MALLOC_FAILED_HOOK is set to 1 then this function will
-	be called automatically if a call to pvPortMalloc() fails.  pvPortMalloc()
-	is called automatically when a task, queue or semaphore is created. */
-	for( ;; );
-}
-/*-----------------------------------------------------------*/
-
-static void prvTimerCallback( TimerHandle_t xExpiredTimer )
-{
-uint32_t ulCount;
-
-	/* The count of the number of times this timer has expired is saved in the
-	timer's ID.  Obtain the current count. */
-	ulCount = ( uint32_t ) pvTimerGetTimerID( xTimer );
-
-	/* Increment the count, and save it back into the timer's ID. */
-	ulCount++;
-	vTimerSetTimerID( xTimer, ( void * ) ulCount );
-
-	/* Let the check task know the timer is still running. */
-	vMainSendImAlive( xGlobalScopeCheckQueue, configTIMER_STILL_EXECUTING );
-}
-/*-----------------------------------------------------------*/
-
-/* configUSE_STATIC_ALLOCATION is set to 1, so the application must provide an
-implementation of vApplicationGetIdleTaskMemory() to provide the memory that is
-used by the Idle task. */
-void vApplicationGetIdleTaskMemory( StaticTask_t **ppxIdleTaskTCBBuffer, StackType_t **ppxIdleTaskStackBuffer, uint32_t *pulIdleTaskStackSize )
-{
-/* If the buffers to be provided to the Idle task are declared inside this
-function then they must be declared static - otherwise they will be allocated on
-the stack and so not exists after this function exits. */
-static StaticTask_t xIdleTaskTCB;
-static StackType_t uxIdleTaskStack[ configMINIMAL_STACK_SIZE ];
-
-	/* Pass out a pointer to the StaticTask_t structure in which the Idle task's
-	state will be stored. */
-	*ppxIdleTaskTCBBuffer = &xIdleTaskTCB;
-
-	/* Pass out the array that will be used as the Idle task's stack. */
-	*ppxIdleTaskStackBuffer = uxIdleTaskStack;
-
-	/* Pass out the size of the array pointed to by *ppxIdleTaskStackBuffer.
-	Note that, as the array is necessarily of type StackType_t,
-	configMINIMAL_STACK_SIZE is specified in words, not bytes. */
-	*pulIdleTaskStackSize = configMINIMAL_STACK_SIZE;
-}
-/*-----------------------------------------------------------*/
-
-/* configUSE_STATIC_ALLOCATION and configUSE_TIMERS are both set to 1, so the
-application must provide an implementation of vApplicationGetTimerTaskMemory()
-to provide the memory that is used by the Timer service task. */
-void vApplicationGetTimerTaskMemory( StaticTask_t **ppxTimerTaskTCBBuffer, StackType_t **ppxTimerTaskStackBuffer, uint32_t *pulTimerTaskStackSize )
-{
-/* If the buffers to be provided to the Timer task are declared inside this
-function then they must be declared static - otherwise they will be allocated on
-the stack and so not exists after this function exits. */
-static StaticTask_t xTimerTaskTCB;
-static StackType_t uxTimerTaskStack[ configTIMER_TASK_STACK_DEPTH ];
-
-	/* Pass out a pointer to the StaticTask_t structure in which the Timer
-	task's state will be stored. */
-	*ppxTimerTaskTCBBuffer = &xTimerTaskTCB;
-
-	/* Pass out the array that will be used as the Timer task's stack. */
-	*ppxTimerTaskStackBuffer = uxTimerTaskStack;
-
-	/* Pass out the size of the array pointed to by *ppxTimerTaskStackBuffer.
-	Note that, as the array is necessarily of type StackType_t,
-	configMINIMAL_STACK_SIZE is specified in words, not bytes. */
-	*pulTimerTaskStackSize = configTIMER_TASK_STACK_DEPTH;
-}
-/*-----------------------------------------------------------*/
-
-static void prvITMPrintString( const char *pcString )
-{
-	while( *pcString != 0x00 )
-	{
-		ITM_SendChar( *pcString );
-		pcString++;
-	}
-}
-/*-----------------------------------------------------------*/
-
-static void prvRegTest3Task( void *pvParameters )
-{
-	/* Although the regtest task is written in assembler, its entry point is
-	written in C for convenience of checking the task parameter is being passed
-	in correctly. */
-	if( pvParameters == configREG_TEST_TASK_3_PARAMETER )
-	{
-		/* Start the part of the test that is written in assembler. */
-		vRegTest3Implementation();
-	}
-
-	/* The following line will only execute if the task parameter is found to
-	be incorrect.  The check task will detect that the regtest loop counter is
-	not being incremented and flag an error. */
-	vTaskDelete( NULL );
-}
-/*-----------------------------------------------------------*/
-
-static void prvRegTest4Task( void *pvParameters )
-{
-	/* Although the regtest task is written in assembler, its entry point is
-	written in C for convenience of checking the task parameter is being passed
-	in correctly. */
-	if( pvParameters == configREG_TEST_TASK_4_PARAMETER )
-	{
-		/* Start the part of the test that is written in assembler. */
-		vRegTest4Implementation();
-	}
-
-	/* The following line will only execute if the task parameter is found to
-	be incorrect.  The check task will detect that the regtest loop counter is
-	not being incremented and flag an error. */
-	vTaskDelete( NULL );
-}
-/*-----------------------------------------------------------*/
-
+/*
+ * FreeRTOS Kernel V10.4.1
+ * Copyright (C) 2020 Amazon.com, Inc. or its affiliates.  All Rights Reserved.
+ *
+ * Permission is hereby granted, free of charge, to any person obtaining a copy of
+ * this software and associated documentation files (the "Software"), to deal in
+ * the Software without restriction, including without limitation the rights to
+ * use, copy, modify, merge, publish, distribute, sublicense, and/or sell copies of
+ * the Software, and to permit persons to whom the Software is furnished to do so,
+ * subject to the following conditions:
+ *
+ * The above copyright notice and this permission notice shall be included in all
+ * copies or substantial portions of the Software.
+ *
+ * THE SOFTWARE IS PROVIDED "AS IS", WITHOUT WARRANTY OF ANY KIND, EXPRESS OR
+ * IMPLIED, INCLUDING BUT NOT LIMITED TO THE WARRANTIES OF MERCHANTABILITY, FITNESS
+ * FOR A PARTICULAR PURPOSE AND NONINFRINGEMENT. IN NO EVENT SHALL THE AUTHORS OR
+ * COPYRIGHT HOLDERS BE LIABLE FOR ANY CLAIM, DAMAGES OR OTHER LIABILITY, WHETHER
+ * IN AN ACTION OF CONTRACT, TORT OR OTHERWISE, ARISING FROM, OUT OF OR IN
+ * CONNECTION WITH THE SOFTWARE OR THE USE OR OTHER DEALINGS IN THE SOFTWARE.
+ *
+ * http://www.FreeRTOS.org
+ * http://aws.amazon.com/freertos
+ *
+ * 1 tab == 4 spaces!
+ */
+
+
+/*
+ * This file demonstrates the use of FreeRTOS-MPU.  It creates tasks in both
+ * User mode and Privileged mode, and using both the xTaskCreate() and
+ * xTaskCreateRestricted() API functions.  The purpose of each created task is
+ * documented in the comments above the task function prototype (in this file),
+ * with the task behaviour demonstrated and documented within the task function
+ * itself.
+ *
+ * In addition a queue is used to demonstrate passing data between
+ * protected/restricted tasks as well as passing data between an interrupt and
+ * a protected/restricted task.  A software timer is also used.
+ *
+ * The system status is printed to ITM channel 0, where it can be viewed in the
+ * Keil serial/debug window (a compatible SW debug interface is required).
+ */
+
+/* Microchip includes. */
+#include "common.h"
+
+/* Scheduler includes. */
+#include "FreeRTOS.h"
+#include "task.h"
+#include "queue.h"
+#include "semphr.h"
+#include "timers.h"
+#include "event_groups.h"
+
+/*-----------------------------------------------------------*/
+
+/* Misc constants. */
+#define mainDONT_BLOCK					( 0 )
+
+/* GCC specifics. */
+#define mainALIGN_TO( x )				__attribute__((aligned(x)))
+
+/* Hardware register addresses. */
+#define mainVTOR 						( * ( volatile uint32_t * ) 0xE000ED08 )
+
+/* The period of the timer must be less than the rate at which
+configPRINT_SYSTEM_STATUS messages are sent to the check task - otherwise the
+check task will think the timer has stopped. */
+#define mainTIMER_PERIOD				pdMS_TO_TICKS( 200 )
+
+/* The name of the task that is deleted by the Idle task is used in a couple of
+places, so is #defined. */
+#define mainTASK_TO_DELETE_NAME			"DeleteMe"
+
+/*-----------------------------------------------------------*/
+/* Prototypes for functions that implement tasks. -----------*/
+/*-----------------------------------------------------------*/
+
+/*
+ * NOTE:  The filling and checking of the registers in the following two tasks
+ *        is only actually performed when the GCC compiler is used.  Use of the
+ *        queue to communicate with the check task is done with all compilers.
+ *
+ * Prototype for the first two register test tasks, which execute in User mode.
+ * Amongst other things, these fill the CPU registers (other than the FPU
+ * registers) with known values before checking that the registers still contain
+ * the expected values.  Each of the two tasks use different values so an error
+ * in the context switch mechanism can be caught.  Both tasks execute at the
+ * idle priority so will get preempted regularly.  Each task repeatedly sends a
+ * message on a queue to a 'check' task so the check task knows the register
+ * check task is still executing and has not detected any errors.  If an error
+ * is detected within the task the task is simply deleted so it no longer sends
+ * messages.
+ *
+ * For demonstration and test purposes, both tasks obtain access to the queue
+ * handle in different ways; vRegTest1Implementation() is created in Privileged
+ * mode and copies the queue handle to its local stack before setting itself to
+ * User mode, and vRegTest2Implementation() receives the task handle using its
+ * parameter.
+ */
+extern void vRegTest1Implementation( void *pvParameters );
+extern void vRegTest2Implementation( void *pvParameters );
+
+/*
+ * The second two register test tasks are similar to the first two, but do test
+ * the floating point registers, execute in Privileged mode, and signal their
+ * execution status to the 'check' task by incrementing a loop counter on each
+ * iteration instead of sending a message on a queue.  The loop counters use a
+ * memory region to which the User mode 'check' task has read access.
+ *
+ * The functions ending 'Implementation' are called by the register check tasks.
+ */
+static void prvRegTest3Task( void *pvParameters );
+extern void vRegTest3Implementation( void );
+static void prvRegTest4Task( void *pvParameters );
+extern void vRegTest4Implementation( void );
+
+/*
+ * Prototype for the check task.  The check task demonstrates various features
+ * of the MPU before entering a loop where it waits for messages to arrive on a
+ * queue.
+ *
+ * Two types of messages can be processes:
+ *
+ * 1) "I'm Alive" messages sent from the first two register test tasks and a
+ *    software timer callback, as described above.
+ *
+ * 2) "Print Status commands" sent periodically by the tick hook function (and
+ *    therefore from within an interrupt) which commands the check task to write
+ *    either pass or fail to the terminal, depending on the status of the reg
+ *    test tasks.
+ */
+static void prvCheckTask( void *pvParameters );
+
+/*
+ * Prototype for a task created in User mode using the original vTaskCreate()
+ * API function.  The task demonstrates the characteristics of such a task,
+ * before simply deleting itself.
+ */
+static void prvOldStyleUserModeTask( void *pvParameters );
+
+/*
+ * Prototype for a task created in Privileged mode using the original
+ * vTaskCreate() API function.  The task demonstrates the characteristics of
+ * such a task, before simply deleting itself.
+ */
+static void prvOldStylePrivilegedModeTask( void *pvParameters );
+
+/*
+ * A task that exercises the API of various RTOS objects before being deleted by
+ * the Idle task.  This is done for MPU API code coverage test purposes.
+ */
+static void prvTaskToDelete( void *pvParameters );
+
+/*
+ * Functions called by prvTaskToDelete() to exercise the MPU API.
+ */
+static void prvExerciseEventGroupAPI( void );
+static void prvExerciseSemaphoreAPI( void );
+static void prvExerciseTaskNotificationAPI( void );
+
+/*
+ * Just configures any clocks and IO necessary.
+ */
+static void prvSetupHardware( void );
+
+/*
+ * Simply deletes the calling task.  The function is provided only because it
+ * is simpler to call from asm code than the normal vTaskDelete() API function.
+ * It has the noinline attribute because it is called from asm code.
+ */
+void vMainDeleteMe( void ) __attribute__((noinline));
+
+/*
+ * Used by the first two reg test tasks and a software timer callback function
+ * to send messages to the check task.  The message just lets the check task
+ * know that the tasks and timer are still functioning correctly.  If a reg test
+ * task detects an error it will delete itself, and in so doing prevent itself
+ * from sending any more 'I'm Alive' messages to the check task.
+ */
+void vMainSendImAlive( QueueHandle_t xHandle, uint32_t ulTaskNumber );
+
+/*
+ * The check task is created with access to three memory regions (plus its
+ * stack).  Each memory region is configured with different parameters and
+ * prvTestMemoryRegions() demonstrates what can and cannot be accessed for each
+ * region.  prvTestMemoryRegions() also demonstrates a task that was created
+ * as a privileged task settings its own privilege level down to that of a user
+ * task.
+ */
+static void prvTestMemoryRegions( void );
+
+/*
+ * Callback function used with the timer that uses the queue to send messages
+ * to the check task.
+ */
+static void prvTimerCallback( TimerHandle_t xExpiredTimer );
+
+/*
+ * Simple routine to print a string to ITM for viewing in the Keil serial debug
+ * viewer.
+ */
+static void prvITMPrintString( const char *pcString );
+
+/*-----------------------------------------------------------*/
+
+/* The handle of the queue used to communicate between tasks and between tasks
+and interrupts.  Note that this is a global scope variable that falls outside of
+any MPU region.  As such other techniques have to be used to allow the tasks
+to gain access to the queue.  See the comments in the tasks themselves for
+further information. */
+QueueHandle_t xGlobalScopeCheckQueue = NULL;
+
+/* Holds the handle of a task that is deleted in the idle task hook - this is
+done for code coverage test purposes only. */
+static TaskHandle_t xTaskToDelete = NULL;
+
+/* The timer that periodically sends data to the check task on the queue. */
+static TimerHandle_t xTimer = NULL;
+
+#if defined ( __GNUC__ )
+	extern uint32_t __FLASH_segment_start__[];
+	extern uint32_t __FLASH_segment_end__[];
+	extern uint32_t __SRAM_segment_start__[];
+	extern uint32_t __SRAM_segment_end__[];
+	extern uint32_t __privileged_functions_start__[];
+	extern uint32_t __privileged_functions_end__[];
+	extern uint32_t __privileged_data_start__[];
+	extern uint32_t __privileged_data_end__[];
+	extern uint32_t __privileged_functions_actual_end__[];
+	extern uint32_t __privileged_data_actual_end__[];
+#else
+	const uint32_t * __FLASH_segment_start__ = ( uint32_t * ) 0xE0000UL;
+	const uint32_t * __FLASH_segment_end__ = ( uint32_t * ) 0x100000UL;
+	const uint32_t * __SRAM_segment_start__ = ( uint32_t * ) 0x100000UL;
+	const uint32_t * __SRAM_segment_end__ = ( uint32_t * ) 0x120000;
+	const uint32_t * __privileged_functions_start__ = ( uint32_t * ) 0xE0000UL;
+	const uint32_t * __privileged_functions_end__ = ( uint32_t * ) 0xE4000UL;
+	const uint32_t * __privileged_data_start__ = ( uint32_t * ) 0x100000UL;
+	const uint32_t * __privileged_data_end__ = ( uint32_t * ) 0x100200UL;
+#endif
+/*-----------------------------------------------------------*/
+/* Data used by the 'check' task. ---------------------------*/
+/*-----------------------------------------------------------*/
+
+/* Define the constants used to allocate the check task stack.  Note that the
+stack size is defined in words, not bytes. */
+#define mainCHECK_TASK_STACK_SIZE_WORDS	128
+#define mainCHECK_TASK_STACK_ALIGNMENT ( mainCHECK_TASK_STACK_SIZE_WORDS * sizeof( portSTACK_TYPE ) )
+
+/* Declare the stack that will be used by the check task.  The kernel will
+ automatically create an MPU region for the stack.  The stack alignment must
+ match its size, so if 128 words are reserved for the stack then it must be
+ aligned to ( 128 * 4 ) bytes. */
+static portSTACK_TYPE xCheckTaskStack[ mainCHECK_TASK_STACK_SIZE_WORDS ] mainALIGN_TO( mainCHECK_TASK_STACK_ALIGNMENT );
+
+/* Declare three arrays - an MPU region will be created for each array
+using the TaskParameters_t structure below.  THIS IS JUST TO DEMONSTRATE THE
+MPU FUNCTIONALITY, the data is not used by the check tasks primary function
+of monitoring the reg test tasks and printing out status information.
+
+Note that the arrays allocate slightly more RAM than is actually assigned to
+the MPU region.  This is to permit writes off the end of the array to be
+detected even when the arrays are placed in adjacent memory locations (with no
+gaps between them).  The align size must be a power of two. */
+#define mainREAD_WRITE_ARRAY_SIZE 130
+#define mainREAD_WRITE_ALIGN_SIZE 128
+char cReadWriteArray[ mainREAD_WRITE_ARRAY_SIZE ] mainALIGN_TO( mainREAD_WRITE_ALIGN_SIZE );
+
+#define mainREAD_ONLY_ARRAY_SIZE 260
+#define mainREAD_ONLY_ALIGN_SIZE 256
+char cReadOnlyArray[ mainREAD_ONLY_ARRAY_SIZE ] mainALIGN_TO( mainREAD_ONLY_ALIGN_SIZE );
+
+#define mainPRIVILEGED_ONLY_ACCESS_ARRAY_SIZE 130
+#define mainPRIVILEGED_ONLY_ACCESS_ALIGN_SIZE 128
+char cPrivilegedOnlyAccessArray[ mainPRIVILEGED_ONLY_ACCESS_ALIGN_SIZE ] mainALIGN_TO( mainPRIVILEGED_ONLY_ACCESS_ALIGN_SIZE );
+
+/* The following two variables are used to communicate the status of the second
+two register check tasks (tasks 3 and 4) to the check task.  If the variables
+keep incrementing, then the register check tasks have not discovered any errors.
+If a variable stops incrementing, then an error has been found.  The variables
+overlay the array that the check task has access to so they can be read by the
+check task without causing a memory fault.  The check task has the highest
+priority so will have finished with the array before the register test tasks
+start to access it. */
+volatile uint32_t *pulRegTest3LoopCounter = ( uint32_t * ) &( cReadWriteArray[ 0 ] ), *pulRegTest4LoopCounter = ( uint32_t * ) &( cReadWriteArray[ 4 ] );
+
+/* Fill in a TaskParameters_t structure to define the check task - this is the
+structure passed to the xTaskCreateRestricted() function. */
+static const TaskParameters_t xCheckTaskParameters =
+{
+	prvCheckTask,								/* pvTaskCode - the function that implements the task. */
+	"Check",									/* pcName */
+	mainCHECK_TASK_STACK_SIZE_WORDS,			/* usStackDepth - defined in words, not bytes. */
+	( void * ) 0x12121212,						/* pvParameters - this value is just to test that the parameter is being passed into the task correctly. */
+	( tskIDLE_PRIORITY + 1 ) | portPRIVILEGE_BIT,/* uxPriority - this is the highest priority task in the system.  The task is created in privileged mode to demonstrate accessing the privileged only data. */
+	xCheckTaskStack,							/* puxStackBuffer - the array to use as the task stack, as declared above. */
+
+	/* xRegions - In this case the xRegions array is used to create MPU regions
+	for all three of the arrays declared directly above.  Each MPU region is
+	created with different parameters.  Again, THIS IS JUST TO DEMONSTRATE THE
+	MPU FUNCTIONALITY, the data is not used by the check tasks primary function
+	of monitoring the reg test tasks and printing out status information.*/
+	{
+		/* Base address					Length									Parameters */
+		{ cReadWriteArray,				mainREAD_WRITE_ALIGN_SIZE,				portMPU_REGION_READ_WRITE },
+		{ cReadOnlyArray,				mainREAD_ONLY_ALIGN_SIZE,				portMPU_REGION_READ_ONLY },
+		{ cPrivilegedOnlyAccessArray,	mainPRIVILEGED_ONLY_ACCESS_ALIGN_SIZE,	portMPU_REGION_PRIVILEGED_READ_WRITE }
+	}
+};
+
+
+
+/*-----------------------------------------------------------*/
+/* Data used by the 'reg test' tasks. -----------------------*/
+/*-----------------------------------------------------------*/
+
+/* Define the constants used to allocate the reg test task stacks.  Note that
+that stack size is defined in words, not bytes. */
+#define mainREG_TEST_STACK_SIZE_WORDS	128
+#define mainREG_TEST_STACK_ALIGNMENT	( mainREG_TEST_STACK_SIZE_WORDS * sizeof( portSTACK_TYPE ) )
+
+/* Declare the stacks that will be used by the reg test tasks.  The kernel will
+automatically create an MPU region for the stack.  The stack alignment must
+match its size, so if 128 words are reserved for the stack then it must be
+aligned to ( 128 * 4 ) bytes. */
+static portSTACK_TYPE xRegTest1Stack[ mainREG_TEST_STACK_SIZE_WORDS ] mainALIGN_TO( mainREG_TEST_STACK_ALIGNMENT );
+static portSTACK_TYPE xRegTest2Stack[ mainREG_TEST_STACK_SIZE_WORDS ] mainALIGN_TO( mainREG_TEST_STACK_ALIGNMENT );
+
+/* Fill in a TaskParameters_t structure per reg test task to define the tasks. */
+static const TaskParameters_t xRegTest1Parameters =
+{
+	vRegTest1Implementation,							/* pvTaskCode - the function that implements the task. */
+	"RegTest1",									/* pcName			*/
+	mainREG_TEST_STACK_SIZE_WORDS,				/* usStackDepth		*/
+	( void * ) configREG_TEST_TASK_1_PARAMETER,	/* pvParameters - this value is just to test that the parameter is being passed into the task correctly. */
+	tskIDLE_PRIORITY | portPRIVILEGE_BIT,		/* uxPriority - note that this task is created with privileges to demonstrate one method of passing a queue handle into the task. */
+	xRegTest1Stack,								/* puxStackBuffer - the array to use as the task stack, as declared above. */
+	{											/* xRegions - this task does not use any non-stack data hence all members are zero. */
+		/* Base address		Length		Parameters */
+		{ 0x00,				0x00,			0x00 },
+		{ 0x00,				0x00,			0x00 },
+		{ 0x00,				0x00,			0x00 }
+	}
+};
+/*-----------------------------------------------------------*/
+
+static TaskParameters_t xRegTest2Parameters =
+{
+	vRegTest2Implementation,				/* pvTaskCode - the function that implements the task. */
+	"RegTest2",						/* pcName			*/
+	mainREG_TEST_STACK_SIZE_WORDS,	/* usStackDepth		*/
+	( void * ) NULL,				/* pvParameters	- this task uses the parameter to pass in a queue handle, but the queue is not created yet. */
+	tskIDLE_PRIORITY,				/* uxPriority		*/
+	xRegTest2Stack,					/* puxStackBuffer - the array to use as the task stack, as declared above. */
+	{								/* xRegions - this task does not use any non-stack data hence all members are zero. */
+		/* Base address		Length		Parameters */
+		{ 0x00,				0x00,			0x00 },
+		{ 0x00,				0x00,			0x00 },
+		{ 0x00,				0x00,			0x00 }
+	}
+};
+
+/*-----------------------------------------------------------*/
+
+/*-----------------------------------------------------------*/
+/* Configures the task that is deleted. ---------------------*/
+/*-----------------------------------------------------------*/
+
+/* Define the constants used to allocate the stack of the task that is
+deleted.  Note that that stack size is defined in words, not bytes. */
+#define mainDELETE_TASK_STACK_SIZE_WORDS	128
+#define mainTASK_TO_DELETE_STACK_ALIGNMENT	( mainDELETE_TASK_STACK_SIZE_WORDS * sizeof( portSTACK_TYPE ) )
+
+/* Declare the stack that will be used by the task that gets deleted.  The
+kernel will automatically create an MPU region for the stack.  The stack
+alignment must match its size, so if 128 words are reserved for the stack
+then it must be aligned to ( 128 * 4 ) bytes. */
+static portSTACK_TYPE xDeleteTaskStack[ mainDELETE_TASK_STACK_SIZE_WORDS ] mainALIGN_TO( mainTASK_TO_DELETE_STACK_ALIGNMENT );
+
+static TaskParameters_t xTaskToDeleteParameters =
+{
+	prvTaskToDelete,					/* pvTaskCode - the function that implements the task. */
+	mainTASK_TO_DELETE_NAME,			/* pcName */
+	mainDELETE_TASK_STACK_SIZE_WORDS,	/* usStackDepth */
+	( void * ) NULL,					/* pvParameters - this task uses the parameter to pass in a queue handle, but the queue is not created yet. */
+	tskIDLE_PRIORITY + 1,				/* uxPriority */
+	xDeleteTaskStack,					/* puxStackBuffer - the array to use as the task stack, as declared above. */
+	{									/* xRegions - this task does not use any non-stack data hence all members are zero. */
+		/* Base address		Length		Parameters */
+		{ 0x00,				0x00,			0x00 },
+		{ 0x00,				0x00,			0x00 },
+		{ 0x00,				0x00,			0x00 }
+	}
+};
+
+/*-----------------------------------------------------------*/
+
+int main( void )
+{
+	prvSetupHardware();
+
+	prvITMPrintString( "Starting\r\n" );
+
+	/* Create the queue used to pass "I'm alive" messages to the check task. */
+	xGlobalScopeCheckQueue = xQueueCreate( 1, sizeof( uint32_t ) );
+
+	/* One check task uses the task parameter to receive the queue handle.
+	This allows the file scope variable to be accessed from within the task.
+	The pvParameters member of xRegTest2Parameters can only be set after the
+	queue has been created so is set here. */
+	xRegTest2Parameters.pvParameters = xGlobalScopeCheckQueue;
+
+	/* Create three test tasks.  Handles to the created tasks are not required,
+	hence the second parameter is NULL. */
+	xTaskCreateRestricted( &xRegTest1Parameters, NULL );
+    xTaskCreateRestricted( &xRegTest2Parameters, NULL );
+	xTaskCreateRestricted( &xCheckTaskParameters, NULL );
+
+	/* Create a task that does nothing but ensure some of the MPU API functions
+	can be called correctly, then get deleted.  This is done for code coverage
+	test purposes only.  The task's handle is saved in xTaskToDelete so it can
+	get deleted in the idle task hook. */
+	xTaskCreateRestricted( &xTaskToDeleteParameters, &xTaskToDelete );
+
+	/* Create the tasks that are created using the original xTaskCreate() API
+	function. */
+	xTaskCreate(	prvOldStyleUserModeTask,	/* The function that implements the task. */
+					"Task1",					/* Text name for the task. */
+					100,						/* Stack depth in words. */
+					NULL,						/* Task parameters. */
+					3,							/* Priority and mode (user in this case). */
+					NULL						/* Handle. */
+				);
+
+	xTaskCreate(	prvOldStylePrivilegedModeTask,	/* The function that implements the task. */
+					"Task2",						/* Text name for the task. */
+					100,							/* Stack depth in words. */
+					NULL,							/* Task parameters. */
+					( 3 | portPRIVILEGE_BIT ),		/* Priority and mode. */
+					NULL							/* Handle. */
+				);
+
+	/* Create the third and fourth register check tasks, as described at the top
+	of this file. */
+	xTaskCreate( prvRegTest3Task, "Reg3", configMINIMAL_STACK_SIZE, configREG_TEST_TASK_3_PARAMETER, tskIDLE_PRIORITY, NULL );
+	xTaskCreate( prvRegTest4Task, "Reg4", configMINIMAL_STACK_SIZE, configREG_TEST_TASK_4_PARAMETER, tskIDLE_PRIORITY, NULL );
+
+	/* Create and start the software timer. */
+	xTimer = xTimerCreate( "Timer", 			/* Test name for the timer. */
+							mainTIMER_PERIOD, 	/* Period of the timer. */
+							pdTRUE,				/* The timer will auto-reload itself. */
+							( void * ) 0,		/* The timer's ID is used to count the number of times it expires - initialise this to 0. */
+							prvTimerCallback );	/* The function called when the timer expires. */
+	configASSERT( xTimer );
+	xTimerStart( xTimer, mainDONT_BLOCK );
+
+	/* Start the scheduler. */
+	vTaskStartScheduler();
+
+	/* Will only get here if there was insufficient memory to create the idle
+	task. */
+	for( ;; );
+}
+/*-----------------------------------------------------------*/
+
+static void prvCheckTask( void *pvParameters )
+{
+/* This task is created in privileged mode so can access the file scope
+queue variable.  Take a stack copy of this before the task is set into user
+mode.  Once that task is in user mode the file scope queue variable will no
+longer be accessible but the stack copy will. */
+QueueHandle_t xQueue = xGlobalScopeCheckQueue;
+int32_t lMessage;
+uint32_t ulStillAliveCounts[ 3 ] = { 0 };
+const char *pcStatusMessage = "PASS\r\n";
+uint32_t ulLastRegTest3CountValue = 0, ulLastRegTest4Value = 0;
+
+/* The register test tasks that also test the floating point registers increment
+a counter on each iteration of their loop.  The counters are inside the array
+that this task has access to. */
+volatile uint32_t *pulOverlaidCounter3 = ( uint32_t * ) &( cReadWriteArray[ 0 ] ), *pulOverlaidCounter4 = ( uint32_t * ) &( cReadWriteArray[ 4 ] );
+
+	/* Just to remove compiler warning. */
+	( void ) pvParameters;
+
+	/* Demonstrate how the various memory regions can and can't be accessed.
+	The task privilege level is set down to user mode within this function. */
+	prvTestMemoryRegions();
+
+	/* Clear overlaid reg test counters before entering the loop below. */
+	*pulOverlaidCounter3 = 0UL;
+	*pulOverlaidCounter4 = 0UL;
+
+	/* This loop performs the main function of the task, which is blocking
+	on a message queue then processing each message as it arrives. */
+	for( ;; )
+	{
+		/* Wait for the next message to arrive. */
+		xQueueReceive( xQueue, &lMessage, portMAX_DELAY );
+
+		switch( lMessage )
+		{
+			case configREG_TEST_1_STILL_EXECUTING	:
+			case configREG_TEST_2_STILL_EXECUTING	:
+			case configTIMER_STILL_EXECUTING		:
+					/* Message from the first or second register check task, or
+					the timer callback function.  Increment the count of the
+					number of times the message source has sent the message as
+					the message source must still be executed. */
+					( ulStillAliveCounts[ lMessage ] )++;
+					break;
+
+			case configPRINT_SYSTEM_STATUS		:
+					/* Message from tick hook, time to print out the system
+					status.  If messages have stopped arriving from either of
+					the first two reg test task or the timer callback then the
+					status must be set to fail. */
+					if( ( ulStillAliveCounts[ 0 ] == 0 ) || ( ulStillAliveCounts[ 1 ] == 0 ) || ( ulStillAliveCounts[ 2 ] == 0 ) )
+					{
+						/* One or both of the test tasks are no longer sending
+						'still alive' messages. */
+						pcStatusMessage = "FAIL\r\n";
+					}
+					else
+					{
+						/* Reset the count of 'still alive' messages. */
+						memset( ( void * ) ulStillAliveCounts, 0x00, sizeof( ulStillAliveCounts ) );
+					}
+
+					/* Check that the register test 3 task is still incrementing
+					its counter, and therefore still running. */
+					if( ulLastRegTest3CountValue == *pulOverlaidCounter3 )
+					{
+						pcStatusMessage = "FAIL\r\n";
+					}
+					ulLastRegTest3CountValue = *pulOverlaidCounter3;
+
+					/* Check that the register test 4 task is still incrementing
+					its counter, and therefore still running. */
+					if( ulLastRegTest4Value == *pulOverlaidCounter4 )
+					{
+						pcStatusMessage = "FAIL\r\n";
+					}
+					ulLastRegTest4Value = *pulOverlaidCounter4;
+
+					/**** print pcStatusMessage here. ****/
+					prvITMPrintString( pcStatusMessage );
+					break;
+
+		default :
+					/* Something unexpected happened.  Delete this task so the
+					error is apparent (no output will be displayed). */
+					vMainDeleteMe();
+					break;
+		}
+	}
+}
+/*-----------------------------------------------------------*/
+
+static void prvTestMemoryRegions( void )
+{
+int32_t x;
+char cTemp;
+
+	/* The check task (from which this function is called) is created in the
+	Privileged mode.  The privileged array can be both read from and written
+	to while this task is privileged. */
+	cPrivilegedOnlyAccessArray[ 0 ] = 'a';
+	if( cPrivilegedOnlyAccessArray[ 0 ] != 'a' )
+	{
+		/* Something unexpected happened.  Delete this task so the error is
+		apparent (no output will be displayed). */
+		vMainDeleteMe();
+	}
+
+	/* Writing off the end of the RAM allocated to this task will *NOT* cause a
+	protection fault because the task is still executing in a privileged mode.
+	Uncomment the following to test. */
+	/*cPrivilegedOnlyAccessArray[ mainPRIVILEGED_ONLY_ACCESS_ALIGN_SIZE ] = 'a';*/
+
+	/* Now set the task into user mode. */
+	portSWITCH_TO_USER_MODE();
+
+	/* Accessing the privileged only array will now cause a fault.  Uncomment
+	the following line to test. */
+	/*cPrivilegedOnlyAccessArray[ 0 ] = 'a';*/
+
+	/* The read/write array can still be successfully read and written. */
+	for( x = 0; x < mainREAD_WRITE_ALIGN_SIZE; x++ )
+	{
+		cReadWriteArray[ x ] = 'a';
+		if( cReadWriteArray[ x ] != 'a' )
+		{
+			/* Something unexpected happened.  Delete this task so the error is
+			apparent (no output will be displayed). */
+			vMainDeleteMe();
+		}
+	}
+
+	/* But attempting to read or write off the end of the RAM allocated to this
+	task will cause a fault.  Uncomment either of the following two lines to
+	test. */
+	/* cReadWriteArray[ 0 ] = cReadWriteArray[ -1 ]; */
+	/* cReadWriteArray[ mainREAD_WRITE_ALIGN_SIZE ] = 0x00; */
+
+	/* The read only array can be successfully read... */
+	for( x = 0; x < mainREAD_ONLY_ALIGN_SIZE; x++ )
+	{
+		cTemp = cReadOnlyArray[ x ];
+	}
+
+	/* ...but cannot be written.  Uncomment the following line to test. */
+	/* cReadOnlyArray[ 0 ] = 'a'; */
+
+	/* Writing to the first and last locations in the stack array should not
+	cause a protection fault.  Note that doing this will cause the kernel to
+	detect a stack overflow if configCHECK_FOR_STACK_OVERFLOW is greater than
+	1, hence the test is commented out by default. */
+	/* xCheckTaskStack[ 0 ] = 0;
+	xCheckTaskStack[ mainCHECK_TASK_STACK_SIZE_WORDS - 1 ] = 0; */
+
+	/* Writing off either end of the stack array should cause a protection
+	fault, uncomment either of the following two lines to test. */
+	/* xCheckTaskStack[ -1 ] = 0; */
+	/* xCheckTaskStack[ mainCHECK_TASK_STACK_SIZE_WORDS ] = 0; */
+
+	( void ) cTemp;
+}
+/*-----------------------------------------------------------*/
+
+static void prvExerciseEventGroupAPI( void )
+{
+EventGroupHandle_t xEventGroup;
+EventBits_t xBits;
+const EventBits_t xBitsToWaitFor = ( EventBits_t ) 0xff, xBitToClear = ( EventBits_t ) 0x01;
+
+	/* Exercise some event group functions. */
+	xEventGroup = xEventGroupCreate();
+	configASSERT( xEventGroup );
+
+	/* No bits should be set. */
+	xBits = xEventGroupWaitBits( xEventGroup, xBitsToWaitFor, pdTRUE, pdFALSE, mainDONT_BLOCK );
+	configASSERT( xBits == ( EventBits_t ) 0 );
+
+	/* Set bits and read back to ensure the bits were set. */
+	xEventGroupSetBits( xEventGroup, xBitsToWaitFor );
+	xBits = xEventGroupGetBits( xEventGroup );
+	configASSERT( xBits == xBitsToWaitFor );
+
+	/* Clear a bit and read back again using a different API function. */
+	xEventGroupClearBits( xEventGroup, xBitToClear );
+	xBits = xEventGroupSync( xEventGroup, 0x00, xBitsToWaitFor, mainDONT_BLOCK );
+	configASSERT( xBits == ( xBitsToWaitFor & ~xBitToClear ) );
+
+	/* Finished with the event group. */
+	vEventGroupDelete( xEventGroup );
+}
+/*-----------------------------------------------------------*/
+
+static void prvExerciseSemaphoreAPI( void )
+{
+SemaphoreHandle_t xSemaphore;
+const UBaseType_t uxMaxCount = 5, uxInitialCount = 0;
+
+	/* Most of the semaphore API is common to the queue API and is already being
+	used.  This function uses a few semaphore functions that are unique to the
+	RTOS objects, rather than generic and used by queues also.
+
+	First create and use a counting semaphore. */
+	xSemaphore = xSemaphoreCreateCounting( uxMaxCount, uxInitialCount );
+	configASSERT( xSemaphore );
+
+	/* Give the semaphore a couple of times and ensure the count is returned
+	correctly. */
+	xSemaphoreGive( xSemaphore );
+	xSemaphoreGive( xSemaphore );
+	configASSERT( uxSemaphoreGetCount( xSemaphore ) == 2 );
+	vSemaphoreDelete( xSemaphore );
+
+	/* Create a recursive mutex, and ensure the mutex holder and count are
+	returned returned correctly. */
+	xSemaphore = xSemaphoreCreateRecursiveMutex();
+	configASSERT( uxSemaphoreGetCount( xSemaphore ) == 1 );
+	configASSERT( xSemaphore );
+	xSemaphoreTakeRecursive( xSemaphore, mainDONT_BLOCK );
+	xSemaphoreTakeRecursive( xSemaphore, mainDONT_BLOCK );
+	configASSERT( xSemaphoreGetMutexHolder( xSemaphore ) == xTaskGetCurrentTaskHandle() );
+	configASSERT( xSemaphoreGetMutexHolder( xSemaphore ) == xTaskGetHandle( mainTASK_TO_DELETE_NAME ) );
+	xSemaphoreGiveRecursive( xSemaphore );
+	configASSERT( uxSemaphoreGetCount( xSemaphore ) == 0 );
+	xSemaphoreGiveRecursive( xSemaphore );
+	configASSERT( uxSemaphoreGetCount( xSemaphore ) == 1 );
+	configASSERT( xSemaphoreGetMutexHolder( xSemaphore ) == NULL );
+	vSemaphoreDelete( xSemaphore );
+
+	/* Create a normal mutex, and sure the mutex holder and count are returned
+	returned correctly. */
+	xSemaphore = xSemaphoreCreateMutex();
+	configASSERT( xSemaphore );
+	xSemaphoreTake( xSemaphore, mainDONT_BLOCK );
+	xSemaphoreTake( xSemaphore, mainDONT_BLOCK );
+	configASSERT( uxSemaphoreGetCount( xSemaphore ) == 0 ); /* Not recursive so can only be 1. */
+	configASSERT( xSemaphoreGetMutexHolder( xSemaphore ) == xTaskGetCurrentTaskHandle() );
+	xSemaphoreGive( xSemaphore );
+	configASSERT( uxSemaphoreGetCount( xSemaphore ) == 1 );
+	configASSERT( xSemaphoreGetMutexHolder( xSemaphore ) == NULL );
+	vSemaphoreDelete( xSemaphore );
+}
+/*-----------------------------------------------------------*/
+
+static void prvExerciseTaskNotificationAPI( void )
+{
+uint32_t ulNotificationValue;
+BaseType_t xReturned;
+
+	/* The task should not yet have a notification pending. */
+	xReturned = xTaskNotifyWait( 0, 0, &ulNotificationValue, mainDONT_BLOCK );
+	configASSERT( xReturned == pdFAIL );
+	configASSERT( ulNotificationValue == 0UL );
+
+	/* Exercise the 'give' and 'take' versions of the notification API. */
+	xTaskNotifyGive( xTaskGetCurrentTaskHandle() );
+	xTaskNotifyGive( xTaskGetCurrentTaskHandle() );
+	ulNotificationValue = ulTaskNotifyTake( pdTRUE, mainDONT_BLOCK );
+	configASSERT( ulNotificationValue == 2 );
+
+	/* Exercise the 'notify' and 'clear' API. */
+	ulNotificationValue = 20;
+	xTaskNotify( xTaskGetCurrentTaskHandle(), ulNotificationValue, eSetValueWithOverwrite );
+	ulNotificationValue = 0;
+	xReturned = xTaskNotifyWait( 0, 0, &ulNotificationValue, mainDONT_BLOCK );
+	configASSERT( xReturned == pdPASS );
+	configASSERT( ulNotificationValue == 20 );
+	xTaskNotify( xTaskGetCurrentTaskHandle(), ulNotificationValue, eSetValueWithOverwrite );
+	xReturned = xTaskNotifyStateClear( NULL );
+	configASSERT( xReturned == pdTRUE ); /* First time a notification was pending. */
+	xReturned = xTaskNotifyStateClear( NULL );
+	configASSERT( xReturned == pdFALSE ); /* Second time the notification was already clear. */
+}
+/*-----------------------------------------------------------*/
+
+static void prvTaskToDelete( void *pvParameters )
+{
+	/* Remove compiler warnings about unused parameters. */
+	( void ) pvParameters;
+
+	/* Check the enter and exit critical macros are working correctly.  If the
+	SVC priority is below configMAX_SYSCALL_INTERRUPT_PRIORITY then this will
+	fault. */
+	taskENTER_CRITICAL();
+	taskEXIT_CRITICAL();
+
+	/* Exercise the API of various RTOS objects. */
+	prvExerciseEventGroupAPI();
+	prvExerciseSemaphoreAPI();
+	prvExerciseTaskNotificationAPI();
+
+	/* For code coverage test purposes it is deleted by the Idle task. */
+	configASSERT( uxTaskGetStackHighWaterMark( NULL ) > 0 );
+	vTaskSuspend( NULL );
+}
+/*-----------------------------------------------------------*/
+
+void vApplicationIdleHook( void )
+{
+volatile const uint32_t *pul;
+volatile uint32_t ulReadData;
+
+	/* The idle task, and therefore this function, run in Supervisor mode and
+	can therefore access all memory.  Try reading from corners of flash and
+	RAM to ensure a memory fault does not occur.
+
+	Start with the edges of the privileged data area. */
+	pul = __privileged_data_start__;
+	ulReadData = *pul;
+	pul = __privileged_data_end__ - 1;
+	ulReadData = *pul;
+
+	/* Next the standard SRAM area. */
+	pul = __SRAM_segment_end__ - 1;
+	ulReadData = *pul;
+
+	/* And the standard Flash area - the start of which is marked for
+	privileged access only. */
+	pul = __FLASH_segment_start__;
+	ulReadData = *pul;
+	pul = __FLASH_segment_end__ - 1;
+	ulReadData = *pul;
+
+	/* Reading off the end of Flash or SRAM space should cause a fault.
+	Uncomment one of the following two pairs of lines to test. */
+
+	/* pul = __FLASH_segment_end__ + 4;
+	ulReadData = *pul; */
+
+	/* pul = __SRAM_segment_end__ + 1;
+	ulReadData = *pul; */
+
+	/* One task is created purely so it can be deleted - done for code coverage
+	test purposes. */
+	if( xTaskToDelete != NULL )
+	{
+		vTaskDelete( xTaskToDelete );
+		xTaskToDelete = NULL;
+	}
+
+	( void ) ulReadData;
+}
+/*-----------------------------------------------------------*/
+
+static void prvOldStyleUserModeTask( void *pvParameters )
+{
+const volatile uint32_t *pulStandardPeripheralRegister = ( volatile uint32_t * ) 0x40000000;
+volatile const uint32_t *pul;
+volatile uint32_t ulReadData;
+
+/* The following lines are commented out to prevent the unused variable
+compiler warnings when the tests that use the variable are also commented out. */
+/* extern uint32_t __privileged_functions_start__[]; */
+/* const volatile uint32_t *pulSystemPeripheralRegister = ( volatile uint32_t * ) 0xe000e014; */
+
+	( void ) pvParameters;
+
+	/* This task is created in User mode using the original xTaskCreate() API
+	function.  It should have access to all Flash and RAM except that marked
+	as Privileged access only.  Reading from the start and end of the non-
+	privileged RAM should not cause a problem (the privileged RAM is the first
+	block at the bottom of the RAM memory). */
+	pul = __privileged_data_end__ + 1;
+	ulReadData = *pul;
+	pul = __SRAM_segment_end__ - 1;
+	ulReadData = *pul;
+
+	/* Likewise reading from the start and end of the non-privileged Flash
+	should not be a problem (the privileged Flash is the first block at the
+	bottom of the Flash memory). */
+	pul = __privileged_functions_end__ + 1;
+	ulReadData = *pul;
+	pul = __FLASH_segment_end__ - 1;
+	ulReadData = *pul;
+
+	/* Standard peripherals are accessible. */
+	ulReadData = *pulStandardPeripheralRegister;
+
+	/* System peripherals are not accessible.  Uncomment the following line
+	to test.  Also uncomment the declaration of pulSystemPeripheralRegister
+	at the top of this function.
+	ulReadData = *pulSystemPeripheralRegister; */
+
+	/* Reading from anywhere inside the privileged Flash or RAM should cause a
+	fault.  This can be tested by uncommenting any of the following pairs of
+	lines.  Also uncomment the declaration of __privileged_functions_start__
+	at the top of this function. */
+
+	/* pul = __privileged_functions_start__;
+	ulReadData = *pul; */
+
+	/*pul = __privileged_functions_end__ - 1;
+	ulReadData = *pul;*/
+
+	/*pul = __privileged_data_start__;
+	ulReadData = *pul;*/
+
+	/*pul = __privileged_data_end__ - 1;
+	ulReadData = *pul;*/
+
+	/* Must not just run off the end of a task function, so delete this task.
+	Note that because this task was created using xTaskCreate() the stack was
+	allocated dynamically and I have not included any code to free it again. */
+	vTaskDelete( NULL );
+
+	( void ) ulReadData;
+}
+/*-----------------------------------------------------------*/
+
+static void prvOldStylePrivilegedModeTask( void *pvParameters )
+{
+volatile const uint32_t *pul;
+volatile uint32_t ulReadData;
+const volatile uint32_t *pulSystemPeripheralRegister = ( volatile uint32_t * ) 0xe000e014; /* Systick */
+/*const volatile uint32_t *pulStandardPeripheralRegister = ( volatile uint32_t * ) 0x40000000;*/
+
+	( void ) pvParameters;
+
+	/* This task is created in Privileged mode using the original xTaskCreate()
+	API	function.  It should have access to all Flash and RAM including that
+	marked as Privileged access only.  So reading from the start and end of the
+	non-privileged RAM should not cause a problem (the privileged RAM is the
+	first block at the bottom of the RAM memory). */
+	pul = __privileged_data_end__ + 1;
+	ulReadData = *pul;
+	pul = __SRAM_segment_end__ - 1;
+	ulReadData = *pul;
+
+	/* Likewise reading from the start and end of the non-privileged Flash
+	should not be a problem (the privileged Flash is the first block at the
+	bottom of the Flash memory). */
+	pul = __privileged_functions_end__ + 1;
+	ulReadData = *pul;
+	pul = __FLASH_segment_end__ - 1;
+	ulReadData = *pul;
+
+	/* Reading from anywhere inside the privileged Flash or RAM should also
+	not be a problem. */
+	pul = __privileged_functions_start__;
+	ulReadData = *pul;
+	pul = __privileged_functions_end__ - 1;
+	ulReadData = *pul;
+	pul = __privileged_data_start__;
+	ulReadData = *pul;
+	pul = __privileged_data_end__ - 1;
+	ulReadData = *pul;
+
+	/* Finally, accessing both System and normal peripherals should both be
+	possible. */
+	ulReadData = *pulSystemPeripheralRegister;
+	/*ulReadData = *pulStandardPeripheralRegister;*/
+
+	/* Must not just run off the end of a task function, so delete this task.
+	Note that because this task was created using xTaskCreate() the stack was
+	allocated dynamically and I have not included any code to free it again. */
+	vTaskDelete( NULL );
+
+	( void ) ulReadData;
+}
+/*-----------------------------------------------------------*/
+
+void vMainDeleteMe( void )
+{
+	vTaskDelete( NULL );
+}
+/*-----------------------------------------------------------*/
+
+void vMainSendImAlive( QueueHandle_t xHandle, uint32_t ulTaskNumber )
+{
+	if( xHandle != NULL )
+	{
+		xQueueSend( xHandle, &ulTaskNumber, mainDONT_BLOCK );
+	}
+}
+/*-----------------------------------------------------------*/
+
+static void prvSetupHardware( void )
+{
+	extern void SystemInit( void );
+	extern uint32_t __Vectors[];
+
+	/* Assuming downloading code via the debugger - so ensure the hardware
+	is using the vector table downloaded with the application. */
+	mainVTOR = ( uint32_t ) __Vectors;
+
+	#if ( ( configASSERT_DEFINED == 1 ) && ( defined ( __GNUC__ ) ) )
+	{
+		/* Sanity check linker configuration sizes sections adequately. */
+		const uint32_t ulPrivilegedFunctionsActualEnd = ( uint32_t ) __privileged_functions_actual_end__;
+		const uint32_t ulPrivilegedDataActualEnd = ( uint32_t ) __privileged_data_actual_end__;
+		const uint32_t ulPrivilegedFunctionsEnd = ( uint32_t ) __privileged_functions_end__;
+		const uint32_t ulPrivilegedDataEnd = ( uint32_t ) __privileged_data_end__;
+
+		configASSERT( ulPrivilegedFunctionsActualEnd < ulPrivilegedFunctionsEnd );
+		configASSERT( ulPrivilegedDataActualEnd < ulPrivilegedDataEnd );
+
+		/* Clear the privileged data to 0 as the C start up code is only set to
+		clear the non-privileged bss. */
+		memset( ( void * ) __privileged_data_start__, 0x00, ( size_t ) __privileged_data_actual_end__ - ( size_t ) __privileged_data_start__ );
+	}
+	#endif
+
+	SystemInit();
+	SystemCoreClockUpdate();
+}
+/*-----------------------------------------------------------*/
+
+void vApplicationTickHook( void )
+{
+static uint32_t ulCallCount = 0;
+const uint32_t ulCallsBetweenSends = pdMS_TO_TICKS( 5000 );
+const uint32_t ulMessage = configPRINT_SYSTEM_STATUS;
+portBASE_TYPE xDummy;
+
+	/* If configUSE_TICK_HOOK is set to 1 then this function will get called
+	from each RTOS tick.  It is called from the tick interrupt and therefore
+	will be executing in the privileged state. */
+
+	ulCallCount++;
+
+	/* Is it time to print out the pass/fail message again? */
+	if( ulCallCount >= ulCallsBetweenSends )
+	{
+		ulCallCount = 0;
+
+		/* Send a message to the check task to command it to check that all
+		the tasks are still running then print out the status.
+
+		This is running in an ISR so has to use the "FromISR" version of
+		xQueueSend().  Because it is in an ISR it is running with privileges
+		so can access xGlobalScopeCheckQueue directly. */
+		xQueueSendFromISR( xGlobalScopeCheckQueue, &ulMessage, &xDummy );
+	}
+}
+/*-----------------------------------------------------------*/
+
+void vApplicationStackOverflowHook( TaskHandle_t pxTask, char *pcTaskName )
+{
+	/* If configCHECK_FOR_STACK_OVERFLOW is set to either 1 or 2 then this
+	function will automatically get called if a task overflows its stack. */
+	( void ) pxTask;
+	( void ) pcTaskName;
+	for( ;; );
+}
+/*-----------------------------------------------------------*/
+
+void vApplicationMallocFailedHook( void )
+{
+	/* If configUSE_MALLOC_FAILED_HOOK is set to 1 then this function will
+	be called automatically if a call to pvPortMalloc() fails.  pvPortMalloc()
+	is called automatically when a task, queue or semaphore is created. */
+	for( ;; );
+}
+/*-----------------------------------------------------------*/
+
+static void prvTimerCallback( TimerHandle_t xExpiredTimer )
+{
+uint32_t ulCount;
+
+	/* The count of the number of times this timer has expired is saved in the
+	timer's ID.  Obtain the current count. */
+	ulCount = ( uint32_t ) pvTimerGetTimerID( xTimer );
+
+	/* Increment the count, and save it back into the timer's ID. */
+	ulCount++;
+	vTimerSetTimerID( xTimer, ( void * ) ulCount );
+
+	/* Let the check task know the timer is still running. */
+	vMainSendImAlive( xGlobalScopeCheckQueue, configTIMER_STILL_EXECUTING );
+}
+/*-----------------------------------------------------------*/
+
+/* configUSE_STATIC_ALLOCATION is set to 1, so the application must provide an
+implementation of vApplicationGetIdleTaskMemory() to provide the memory that is
+used by the Idle task. */
+void vApplicationGetIdleTaskMemory( StaticTask_t **ppxIdleTaskTCBBuffer, StackType_t **ppxIdleTaskStackBuffer, uint32_t *pulIdleTaskStackSize )
+{
+/* If the buffers to be provided to the Idle task are declared inside this
+function then they must be declared static - otherwise they will be allocated on
+the stack and so not exists after this function exits. */
+static StaticTask_t xIdleTaskTCB;
+static StackType_t uxIdleTaskStack[ configMINIMAL_STACK_SIZE ];
+
+	/* Pass out a pointer to the StaticTask_t structure in which the Idle task's
+	state will be stored. */
+	*ppxIdleTaskTCBBuffer = &xIdleTaskTCB;
+
+	/* Pass out the array that will be used as the Idle task's stack. */
+	*ppxIdleTaskStackBuffer = uxIdleTaskStack;
+
+	/* Pass out the size of the array pointed to by *ppxIdleTaskStackBuffer.
+	Note that, as the array is necessarily of type StackType_t,
+	configMINIMAL_STACK_SIZE is specified in words, not bytes. */
+	*pulIdleTaskStackSize = configMINIMAL_STACK_SIZE;
+}
+/*-----------------------------------------------------------*/
+
+/* configUSE_STATIC_ALLOCATION and configUSE_TIMERS are both set to 1, so the
+application must provide an implementation of vApplicationGetTimerTaskMemory()
+to provide the memory that is used by the Timer service task. */
+void vApplicationGetTimerTaskMemory( StaticTask_t **ppxTimerTaskTCBBuffer, StackType_t **ppxTimerTaskStackBuffer, uint32_t *pulTimerTaskStackSize )
+{
+/* If the buffers to be provided to the Timer task are declared inside this
+function then they must be declared static - otherwise they will be allocated on
+the stack and so not exists after this function exits. */
+static StaticTask_t xTimerTaskTCB;
+static StackType_t uxTimerTaskStack[ configTIMER_TASK_STACK_DEPTH ];
+
+	/* Pass out a pointer to the StaticTask_t structure in which the Timer
+	task's state will be stored. */
+	*ppxTimerTaskTCBBuffer = &xTimerTaskTCB;
+
+	/* Pass out the array that will be used as the Timer task's stack. */
+	*ppxTimerTaskStackBuffer = uxTimerTaskStack;
+
+	/* Pass out the size of the array pointed to by *ppxTimerTaskStackBuffer.
+	Note that, as the array is necessarily of type StackType_t,
+	configMINIMAL_STACK_SIZE is specified in words, not bytes. */
+	*pulTimerTaskStackSize = configTIMER_TASK_STACK_DEPTH;
+}
+/*-----------------------------------------------------------*/
+
+static void prvITMPrintString( const char *pcString )
+{
+	while( *pcString != 0x00 )
+	{
+		ITM_SendChar( *pcString );
+		pcString++;
+	}
+}
+/*-----------------------------------------------------------*/
+
+static void prvRegTest3Task( void *pvParameters )
+{
+	/* Although the regtest task is written in assembler, its entry point is
+	written in C for convenience of checking the task parameter is being passed
+	in correctly. */
+	if( pvParameters == configREG_TEST_TASK_3_PARAMETER )
+	{
+		/* Start the part of the test that is written in assembler. */
+		vRegTest3Implementation();
+	}
+
+	/* The following line will only execute if the task parameter is found to
+	be incorrect.  The check task will detect that the regtest loop counter is
+	not being incremented and flag an error. */
+	vTaskDelete( NULL );
+}
+/*-----------------------------------------------------------*/
+
+static void prvRegTest4Task( void *pvParameters )
+{
+	/* Although the regtest task is written in assembler, its entry point is
+	written in C for convenience of checking the task parameter is being passed
+	in correctly. */
+	if( pvParameters == configREG_TEST_TASK_4_PARAMETER )
+	{
+		/* Start the part of the test that is written in assembler. */
+		vRegTest4Implementation();
+	}
+
+	/* The following line will only execute if the task parameter is found to
+	be incorrect.  The check task will detect that the regtest loop counter is
+	not being incremented and flag an error. */
+	vTaskDelete( NULL );
+}
+/*-----------------------------------------------------------*/
+