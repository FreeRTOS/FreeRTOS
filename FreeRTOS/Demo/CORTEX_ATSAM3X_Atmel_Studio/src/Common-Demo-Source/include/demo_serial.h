--- conflicted
+++ resolved
@@ -1,102 +1,98 @@
-/*
-<<<<<<< HEAD
- * FreeRTOS Kernel V10.3.0
-=======
- * FreeRTOS Kernel V10.4.1
->>>>>>> 5cc65129
- * Copyright (C) 2020 Amazon.com, Inc. or its affiliates.  All Rights Reserved.
- *
- * Permission is hereby granted, free of charge, to any person obtaining a copy of
- * this software and associated documentation files (the "Software"), to deal in
- * the Software without restriction, including without limitation the rights to
- * use, copy, modify, merge, publish, distribute, sublicense, and/or sell copies of
- * the Software, and to permit persons to whom the Software is furnished to do so,
- * subject to the following conditions:
- *
- * The above copyright notice and this permission notice shall be included in all
- * copies or substantial portions of the Software.
- *
- * THE SOFTWARE IS PROVIDED "AS IS", WITHOUT WARRANTY OF ANY KIND, EXPRESS OR
- * IMPLIED, INCLUDING BUT NOT LIMITED TO THE WARRANTIES OF MERCHANTABILITY, FITNESS
- * FOR A PARTICULAR PURPOSE AND NONINFRINGEMENT. IN NO EVENT SHALL THE AUTHORS OR
- * COPYRIGHT HOLDERS BE LIABLE FOR ANY CLAIM, DAMAGES OR OTHER LIABILITY, WHETHER
- * IN AN ACTION OF CONTRACT, TORT OR OTHERWISE, ARISING FROM, OUT OF OR IN
- * CONNECTION WITH THE SOFTWARE OR THE USE OR OTHER DEALINGS IN THE SOFTWARE.
- *
- * http://www.FreeRTOS.org
- * http://aws.amazon.com/freertos
- *
- * 1 tab == 4 spaces!
- */
-
-#ifndef SERIAL_COMMS_H
-#define SERIAL_COMMS_H
-
-typedef void * xComPortHandle;
-
-typedef enum
-{ 
-	serCOM1, 
-	serCOM2, 
-	serCOM3, 
-	serCOM4, 
-	serCOM5, 
-	serCOM6, 
-	serCOM7, 
-	serCOM8 
-} eCOMPort;
-
-typedef enum 
-{ 
-	serNO_PARITY, 
-	serODD_PARITY, 
-	serEVEN_PARITY, 
-	serMARK_PARITY, 
-	serSPACE_PARITY 
-} eParity;
-
-typedef enum 
-{ 
-	serSTOP_1, 
-	serSTOP_2 
-} eStopBits;
-
-typedef enum 
-{ 
-	serBITS_5, 
-	serBITS_6, 
-	serBITS_7, 
-	serBITS_8 
-} eDataBits;
-
-typedef enum 
-{ 
-	ser50,		
-	ser75,		
-	ser110,		
-	ser134,		
-	ser150,    
-	ser200,
-	ser300,		
-	ser600,		
-	ser1200,	
-	ser1800,	
-	ser2400,   
-	ser4800,
-	ser9600,		
-	ser19200,	
-	ser38400,	
-	ser57600,	
-	ser115200
-} eBaud;
-
-xComPortHandle xSerialPortInitMinimal( unsigned long ulWantedBaud, unsigned portBASE_TYPE uxQueueLength );
-xComPortHandle xSerialPortInit( eCOMPort ePort, eBaud eWantedBaud, eParity eWantedParity, eDataBits eWantedDataBits, eStopBits eWantedStopBits, unsigned portBASE_TYPE uxBufferLength );
-void vSerialPutString( xComPortHandle pxPort, const signed char * const pcString, unsigned short usStringLength );
-signed portBASE_TYPE xSerialGetChar( xComPortHandle pxPort, signed char *pcRxedChar, TickType_t xBlockTime );
-signed portBASE_TYPE xSerialPutChar( xComPortHandle pxPort, signed char cOutChar, TickType_t xBlockTime );
-portBASE_TYPE xSerialWaitForSemaphore( xComPortHandle xPort );
-void vSerialClose( xComPortHandle xPort );
-
-#endif
-
+/*
+ * FreeRTOS Kernel V10.4.1
+ * Copyright (C) 2020 Amazon.com, Inc. or its affiliates.  All Rights Reserved.
+ *
+ * Permission is hereby granted, free of charge, to any person obtaining a copy of
+ * this software and associated documentation files (the "Software"), to deal in
+ * the Software without restriction, including without limitation the rights to
+ * use, copy, modify, merge, publish, distribute, sublicense, and/or sell copies of
+ * the Software, and to permit persons to whom the Software is furnished to do so,
+ * subject to the following conditions:
+ *
+ * The above copyright notice and this permission notice shall be included in all
+ * copies or substantial portions of the Software.
+ *
+ * THE SOFTWARE IS PROVIDED "AS IS", WITHOUT WARRANTY OF ANY KIND, EXPRESS OR
+ * IMPLIED, INCLUDING BUT NOT LIMITED TO THE WARRANTIES OF MERCHANTABILITY, FITNESS
+ * FOR A PARTICULAR PURPOSE AND NONINFRINGEMENT. IN NO EVENT SHALL THE AUTHORS OR
+ * COPYRIGHT HOLDERS BE LIABLE FOR ANY CLAIM, DAMAGES OR OTHER LIABILITY, WHETHER
+ * IN AN ACTION OF CONTRACT, TORT OR OTHERWISE, ARISING FROM, OUT OF OR IN
+ * CONNECTION WITH THE SOFTWARE OR THE USE OR OTHER DEALINGS IN THE SOFTWARE.
+ *
+ * http://www.FreeRTOS.org
+ * http://aws.amazon.com/freertos
+ *
+ * 1 tab == 4 spaces!
+ */
+
+#ifndef SERIAL_COMMS_H
+#define SERIAL_COMMS_H
+
+typedef void * xComPortHandle;
+
+typedef enum
+{ 
+	serCOM1, 
+	serCOM2, 
+	serCOM3, 
+	serCOM4, 
+	serCOM5, 
+	serCOM6, 
+	serCOM7, 
+	serCOM8 
+} eCOMPort;
+
+typedef enum 
+{ 
+	serNO_PARITY, 
+	serODD_PARITY, 
+	serEVEN_PARITY, 
+	serMARK_PARITY, 
+	serSPACE_PARITY 
+} eParity;
+
+typedef enum 
+{ 
+	serSTOP_1, 
+	serSTOP_2 
+} eStopBits;
+
+typedef enum 
+{ 
+	serBITS_5, 
+	serBITS_6, 
+	serBITS_7, 
+	serBITS_8 
+} eDataBits;
+
+typedef enum 
+{ 
+	ser50,		
+	ser75,		
+	ser110,		
+	ser134,		
+	ser150,    
+	ser200,
+	ser300,		
+	ser600,		
+	ser1200,	
+	ser1800,	
+	ser2400,   
+	ser4800,
+	ser9600,		
+	ser19200,	
+	ser38400,	
+	ser57600,	
+	ser115200
+} eBaud;
+
+xComPortHandle xSerialPortInitMinimal( unsigned long ulWantedBaud, unsigned portBASE_TYPE uxQueueLength );
+xComPortHandle xSerialPortInit( eCOMPort ePort, eBaud eWantedBaud, eParity eWantedParity, eDataBits eWantedDataBits, eStopBits eWantedStopBits, unsigned portBASE_TYPE uxBufferLength );
+void vSerialPutString( xComPortHandle pxPort, const signed char * const pcString, unsigned short usStringLength );
+signed portBASE_TYPE xSerialGetChar( xComPortHandle pxPort, signed char *pcRxedChar, TickType_t xBlockTime );
+signed portBASE_TYPE xSerialPutChar( xComPortHandle pxPort, signed char cOutChar, TickType_t xBlockTime );
+portBASE_TYPE xSerialWaitForSemaphore( xComPortHandle xPort );
+void vSerialClose( xComPortHandle xPort );
+
+#endif
+