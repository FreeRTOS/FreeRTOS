/*
<<<<<<< HEAD
 * FreeRTOS Kernel V10.3.0
=======
 * FreeRTOS Kernel V10.4.1
>>>>>>> 5cc65129
 * Copyright (C) 2020 Amazon.com, Inc. or its affiliates.  All Rights Reserved.
 *
 * Permission is hereby granted, free of charge, to any person obtaining a copy of
 * this software and associated documentation files (the "Software"), to deal in
 * the Software without restriction, including without limitation the rights to
 * use, copy, modify, merge, publish, distribute, sublicense, and/or sell copies of
 * the Software, and to permit persons to whom the Software is furnished to do so,
 * subject to the following conditions:
 *
 * The above copyright notice and this permission notice shall be included in all
 * copies or substantial portions of the Software.
 *
 * THE SOFTWARE IS PROVIDED "AS IS", WITHOUT WARRANTY OF ANY KIND, EXPRESS OR
 * IMPLIED, INCLUDING BUT NOT LIMITED TO THE WARRANTIES OF MERCHANTABILITY, FITNESS
 * FOR A PARTICULAR PURPOSE AND NONINFRINGEMENT. IN NO EVENT SHALL THE AUTHORS OR
 * COPYRIGHT HOLDERS BE LIABLE FOR ANY CLAIM, DAMAGES OR OTHER LIABILITY, WHETHER
 * IN AN ACTION OF CONTRACT, TORT OR OTHERWISE, ARISING FROM, OUT OF OR IN
 * CONNECTION WITH THE SOFTWARE OR THE USE OR OTHER DEALINGS IN THE SOFTWARE.
 *
 * http://www.FreeRTOS.org
 * http://aws.amazon.com/freertos
 *
 * 1 tab == 4 spaces!
 */

#include <device.h>
#include "FreeRTOS.h"
#include "queue.h"
#include "task.h"
#include "serial.h"
/*---------------------------------------------------------------------------*/

#define serialSTRING_DELAY_TICKS		( portMAX_DELAY )
/*---------------------------------------------------------------------------*/

CY_ISR_PROTO( vUartRxISR );
CY_ISR_PROTO( vUartTxISR );
/*---------------------------------------------------------------------------*/

static QueueHandle_t xSerialTxQueue = NULL;
static QueueHandle_t xSerialRxQueue = NULL;
/*---------------------------------------------------------------------------*/

xComPortHandle xSerialPortInitMinimal( unsigned long ulWantedBaud, unsigned portBASE_TYPE uxQueueLength )
{
	/* Configure Rx. */
	xSerialRxQueue = xQueueCreate( uxQueueLength, sizeof( signed char ) );	
	isr_UART1_RX_BYTE_RECEIVED_ClearPending();
	isr_UART1_RX_BYTE_RECEIVED_StartEx(vUartRxISR);

	/* Configure Tx */
	xSerialTxQueue = xQueueCreate( uxQueueLength, sizeof( signed char ) );
	isr_UART1_TX_BYTE_COMPLETE_ClearPending() ;
	isr_UART1_TX_BYTE_COMPLETE_StartEx(vUartTxISR);

	/* Clear the interrupt modes for the Tx for the time being. */
	UART_1_SetTxInterruptMode( 0 );

	/* Both configured successfully. */
	return ( xComPortHandle )( xSerialTxQueue && xSerialRxQueue );
}
/*---------------------------------------------------------------------------*/

void vSerialPutString( xComPortHandle pxPort, const signed char * const pcString, unsigned short usStringLength )
{
unsigned short usIndex = 0;

	for( usIndex = 0; usIndex < usStringLength; usIndex++ )
	{
		/* Check for pre-mature end of line. */
		if( '\0' == pcString[ usIndex ] )
		{
			break;
		}
		
		/* Send out, one character at a time. */
		if( pdTRUE != xSerialPutChar( NULL, pcString[ usIndex ], serialSTRING_DELAY_TICKS ) )
		{
			/* Failed to send, this will be picked up in the receive comtest task. */
		}
	}
}
/*---------------------------------------------------------------------------*/

signed portBASE_TYPE xSerialGetChar( xComPortHandle pxPort, signed char *pcRxedChar, TickType_t xBlockTime )
{
portBASE_TYPE xReturn = pdFALSE;

	if( pdTRUE == xQueueReceive( xSerialRxQueue, pcRxedChar, xBlockTime ) )
	{
		/* Picked up a character. */
		xReturn = pdTRUE;
	}
	return xReturn;
}
/*---------------------------------------------------------------------------*/

signed portBASE_TYPE xSerialPutChar( xComPortHandle pxPort, signed char cOutChar, TickType_t xBlockTime )
{
portBASE_TYPE xReturn = pdFALSE;

	/* The ISR is processing characters is so just add to the end of the queue. */
	if( pdTRUE == xQueueSend( xSerialTxQueue, &cOutChar, xBlockTime ) )
	{	
		xReturn = pdTRUE;
	}
	else
	{
		/* The queue is probably full. */
		xReturn = pdFALSE;
	}

	/* Make sure that the interrupt will fire in the case where:
	    Currently sending so the Tx Complete will fire.
	    Not sending so the Empty will fire.	*/
	taskENTER_CRITICAL();
		UART_1_SetTxInterruptMode( UART_1_TX_STS_COMPLETE | UART_1_TX_STS_FIFO_EMPTY );
	taskEXIT_CRITICAL();
	
	return xReturn;
}
/*---------------------------------------------------------------------------*/

CY_ISR(vUartRxISR)
{
portBASE_TYPE xHigherPriorityTaskWoken = pdFALSE;
volatile unsigned char ucStatus = 0;
signed char cInChar = 0;
unsigned long ulMask = 0;

	/* Read the status to acknowledge. */
	ucStatus = UART_1_ReadRxStatus();

	/* Only interested in a character being received. */
	if( 0 != ( ucStatus & UART_1_RX_STS_FIFO_NOTEMPTY ) )
	{
		/* Get the character. */
		cInChar = UART_1_GetChar();
		
		/* Mask off the other RTOS interrupts to interact with the queue. */
		ulMask = portSET_INTERRUPT_MASK_FROM_ISR();
		{
			/* Try to deliver the character. */
			if( pdTRUE != xQueueSendFromISR( xSerialRxQueue, &cInChar, &xHigherPriorityTaskWoken ) )
			{
				/* Run out of space. */
			}
		}
		portCLEAR_INTERRUPT_MASK_FROM_ISR( ulMask );
	}

	/* If we delivered the character then a context switch might be required.
	xHigherPriorityTaskWoken was set to pdFALSE on interrupt entry.  If calling 
	xQueueSendFromISR() caused a task to unblock, and the unblocked task has
	a priority equal to or higher than the currently running task (the task this
	ISR interrupted), then xHigherPriorityTaskWoken will have been set to pdTRUE and
	portEND_SWITCHING_ISR() will request a context switch to the newly unblocked
	task. */
	portEND_SWITCHING_ISR( xHigherPriorityTaskWoken );
}
/*---------------------------------------------------------------------------*/

CY_ISR(vUartTxISR)
{
portBASE_TYPE xHigherPriorityTaskWoken = pdFALSE;
volatile unsigned char ucStatus = 0;
signed char cOutChar = 0;
unsigned long ulMask = 0;

	/* Read the status to acknowledge. */
	ucStatus = UART_1_ReadTxStatus();
	
	/* Check to see whether this is a genuine interrupt. */
	if( ( 0 != ( ucStatus & UART_1_TX_STS_COMPLETE ) ) || ( 0 != ( ucStatus & UART_1_TX_STS_FIFO_EMPTY ) ) )
	{	
		/* Mask off the other RTOS interrupts to interact with the queue. */
		ulMask = portSET_INTERRUPT_MASK_FROM_ISR();
		{
			if( pdTRUE == xQueueReceiveFromISR( xSerialTxQueue, &cOutChar, &xHigherPriorityTaskWoken ) )
			{
				/* Send the next character. */
				UART_1_PutChar( cOutChar );			

				/* If we are firing, then the only interrupt we are interested in
				is the Complete. The application code will add the Empty interrupt
				when there is something else to be done. */
				UART_1_SetTxInterruptMode( UART_1_TX_STS_COMPLETE );
			}
			else
			{
				/* There is no work left so disable the interrupt until the application 
				puts more into the queue. */
				UART_1_SetTxInterruptMode( 0 );
			}
		}
		portCLEAR_INTERRUPT_MASK_FROM_ISR( ulMask );
	}

	/* If we delivered the character then a context switch might be required.
	xHigherPriorityTaskWoken was set to pdFALSE on interrupt entry.  If calling 
	xQueueSendFromISR() caused a task to unblock, and the unblocked task has
	a priority equal to or higher than the currently running task (the task this
	ISR interrupted), then xHigherPriorityTaskWoken will have been set to pdTRUE and
	portEND_SWITCHING_ISR() will request a context switch to the newly unblocked
	task. */
	portEND_SWITCHING_ISR( xHigherPriorityTaskWoken );
}
/*---------------------------------------------------------------------------*/
<|MERGE_RESOLUTION|>--- conflicted
+++ resolved
@@ -1,214 +1,210 @@
-/*
-<<<<<<< HEAD
- * FreeRTOS Kernel V10.3.0
-=======
- * FreeRTOS Kernel V10.4.1
->>>>>>> 5cc65129
- * Copyright (C) 2020 Amazon.com, Inc. or its affiliates.  All Rights Reserved.
- *
- * Permission is hereby granted, free of charge, to any person obtaining a copy of
- * this software and associated documentation files (the "Software"), to deal in
- * the Software without restriction, including without limitation the rights to
- * use, copy, modify, merge, publish, distribute, sublicense, and/or sell copies of
- * the Software, and to permit persons to whom the Software is furnished to do so,
- * subject to the following conditions:
- *
- * The above copyright notice and this permission notice shall be included in all
- * copies or substantial portions of the Software.
- *
- * THE SOFTWARE IS PROVIDED "AS IS", WITHOUT WARRANTY OF ANY KIND, EXPRESS OR
- * IMPLIED, INCLUDING BUT NOT LIMITED TO THE WARRANTIES OF MERCHANTABILITY, FITNESS
- * FOR A PARTICULAR PURPOSE AND NONINFRINGEMENT. IN NO EVENT SHALL THE AUTHORS OR
- * COPYRIGHT HOLDERS BE LIABLE FOR ANY CLAIM, DAMAGES OR OTHER LIABILITY, WHETHER
- * IN AN ACTION OF CONTRACT, TORT OR OTHERWISE, ARISING FROM, OUT OF OR IN
- * CONNECTION WITH THE SOFTWARE OR THE USE OR OTHER DEALINGS IN THE SOFTWARE.
- *
- * http://www.FreeRTOS.org
- * http://aws.amazon.com/freertos
- *
- * 1 tab == 4 spaces!
- */
-
-#include <device.h>
-#include "FreeRTOS.h"
-#include "queue.h"
-#include "task.h"
-#include "serial.h"
-/*---------------------------------------------------------------------------*/
-
-#define serialSTRING_DELAY_TICKS		( portMAX_DELAY )
-/*---------------------------------------------------------------------------*/
-
-CY_ISR_PROTO( vUartRxISR );
-CY_ISR_PROTO( vUartTxISR );
-/*---------------------------------------------------------------------------*/
-
-static QueueHandle_t xSerialTxQueue = NULL;
-static QueueHandle_t xSerialRxQueue = NULL;
-/*---------------------------------------------------------------------------*/
-
-xComPortHandle xSerialPortInitMinimal( unsigned long ulWantedBaud, unsigned portBASE_TYPE uxQueueLength )
-{
-	/* Configure Rx. */
-	xSerialRxQueue = xQueueCreate( uxQueueLength, sizeof( signed char ) );	
-	isr_UART1_RX_BYTE_RECEIVED_ClearPending();
-	isr_UART1_RX_BYTE_RECEIVED_StartEx(vUartRxISR);
-
-	/* Configure Tx */
-	xSerialTxQueue = xQueueCreate( uxQueueLength, sizeof( signed char ) );
-	isr_UART1_TX_BYTE_COMPLETE_ClearPending() ;
-	isr_UART1_TX_BYTE_COMPLETE_StartEx(vUartTxISR);
-
-	/* Clear the interrupt modes for the Tx for the time being. */
-	UART_1_SetTxInterruptMode( 0 );
-
-	/* Both configured successfully. */
-	return ( xComPortHandle )( xSerialTxQueue && xSerialRxQueue );
-}
-/*---------------------------------------------------------------------------*/
-
-void vSerialPutString( xComPortHandle pxPort, const signed char * const pcString, unsigned short usStringLength )
-{
-unsigned short usIndex = 0;
-
-	for( usIndex = 0; usIndex < usStringLength; usIndex++ )
-	{
-		/* Check for pre-mature end of line. */
-		if( '\0' == pcString[ usIndex ] )
-		{
-			break;
-		}
-		
-		/* Send out, one character at a time. */
-		if( pdTRUE != xSerialPutChar( NULL, pcString[ usIndex ], serialSTRING_DELAY_TICKS ) )
-		{
-			/* Failed to send, this will be picked up in the receive comtest task. */
-		}
-	}
-}
-/*---------------------------------------------------------------------------*/
-
-signed portBASE_TYPE xSerialGetChar( xComPortHandle pxPort, signed char *pcRxedChar, TickType_t xBlockTime )
-{
-portBASE_TYPE xReturn = pdFALSE;
-
-	if( pdTRUE == xQueueReceive( xSerialRxQueue, pcRxedChar, xBlockTime ) )
-	{
-		/* Picked up a character. */
-		xReturn = pdTRUE;
-	}
-	return xReturn;
-}
-/*---------------------------------------------------------------------------*/
-
-signed portBASE_TYPE xSerialPutChar( xComPortHandle pxPort, signed char cOutChar, TickType_t xBlockTime )
-{
-portBASE_TYPE xReturn = pdFALSE;
-
-	/* The ISR is processing characters is so just add to the end of the queue. */
-	if( pdTRUE == xQueueSend( xSerialTxQueue, &cOutChar, xBlockTime ) )
-	{	
-		xReturn = pdTRUE;
-	}
-	else
-	{
-		/* The queue is probably full. */
-		xReturn = pdFALSE;
-	}
-
-	/* Make sure that the interrupt will fire in the case where:
-	    Currently sending so the Tx Complete will fire.
-	    Not sending so the Empty will fire.	*/
-	taskENTER_CRITICAL();
-		UART_1_SetTxInterruptMode( UART_1_TX_STS_COMPLETE | UART_1_TX_STS_FIFO_EMPTY );
-	taskEXIT_CRITICAL();
-	
-	return xReturn;
-}
-/*---------------------------------------------------------------------------*/
-
-CY_ISR(vUartRxISR)
-{
-portBASE_TYPE xHigherPriorityTaskWoken = pdFALSE;
-volatile unsigned char ucStatus = 0;
-signed char cInChar = 0;
-unsigned long ulMask = 0;
-
-	/* Read the status to acknowledge. */
-	ucStatus = UART_1_ReadRxStatus();
-
-	/* Only interested in a character being received. */
-	if( 0 != ( ucStatus & UART_1_RX_STS_FIFO_NOTEMPTY ) )
-	{
-		/* Get the character. */
-		cInChar = UART_1_GetChar();
-		
-		/* Mask off the other RTOS interrupts to interact with the queue. */
-		ulMask = portSET_INTERRUPT_MASK_FROM_ISR();
-		{
-			/* Try to deliver the character. */
-			if( pdTRUE != xQueueSendFromISR( xSerialRxQueue, &cInChar, &xHigherPriorityTaskWoken ) )
-			{
-				/* Run out of space. */
-			}
-		}
-		portCLEAR_INTERRUPT_MASK_FROM_ISR( ulMask );
-	}
-
-	/* If we delivered the character then a context switch might be required.
-	xHigherPriorityTaskWoken was set to pdFALSE on interrupt entry.  If calling 
-	xQueueSendFromISR() caused a task to unblock, and the unblocked task has
-	a priority equal to or higher than the currently running task (the task this
-	ISR interrupted), then xHigherPriorityTaskWoken will have been set to pdTRUE and
-	portEND_SWITCHING_ISR() will request a context switch to the newly unblocked
-	task. */
-	portEND_SWITCHING_ISR( xHigherPriorityTaskWoken );
-}
-/*---------------------------------------------------------------------------*/
-
-CY_ISR(vUartTxISR)
-{
-portBASE_TYPE xHigherPriorityTaskWoken = pdFALSE;
-volatile unsigned char ucStatus = 0;
-signed char cOutChar = 0;
-unsigned long ulMask = 0;
-
-	/* Read the status to acknowledge. */
-	ucStatus = UART_1_ReadTxStatus();
-	
-	/* Check to see whether this is a genuine interrupt. */
-	if( ( 0 != ( ucStatus & UART_1_TX_STS_COMPLETE ) ) || ( 0 != ( ucStatus & UART_1_TX_STS_FIFO_EMPTY ) ) )
-	{	
-		/* Mask off the other RTOS interrupts to interact with the queue. */
-		ulMask = portSET_INTERRUPT_MASK_FROM_ISR();
-		{
-			if( pdTRUE == xQueueReceiveFromISR( xSerialTxQueue, &cOutChar, &xHigherPriorityTaskWoken ) )
-			{
-				/* Send the next character. */
-				UART_1_PutChar( cOutChar );			
-
-				/* If we are firing, then the only interrupt we are interested in
-				is the Complete. The application code will add the Empty interrupt
-				when there is something else to be done. */
-				UART_1_SetTxInterruptMode( UART_1_TX_STS_COMPLETE );
-			}
-			else
-			{
-				/* There is no work left so disable the interrupt until the application 
-				puts more into the queue. */
-				UART_1_SetTxInterruptMode( 0 );
-			}
-		}
-		portCLEAR_INTERRUPT_MASK_FROM_ISR( ulMask );
-	}
-
-	/* If we delivered the character then a context switch might be required.
-	xHigherPriorityTaskWoken was set to pdFALSE on interrupt entry.  If calling 
-	xQueueSendFromISR() caused a task to unblock, and the unblocked task has
-	a priority equal to or higher than the currently running task (the task this
-	ISR interrupted), then xHigherPriorityTaskWoken will have been set to pdTRUE and
-	portEND_SWITCHING_ISR() will request a context switch to the newly unblocked
-	task. */
-	portEND_SWITCHING_ISR( xHigherPriorityTaskWoken );
-}
-/*---------------------------------------------------------------------------*/
+/*
+ * FreeRTOS Kernel V10.4.1
+ * Copyright (C) 2020 Amazon.com, Inc. or its affiliates.  All Rights Reserved.
+ *
+ * Permission is hereby granted, free of charge, to any person obtaining a copy of
+ * this software and associated documentation files (the "Software"), to deal in
+ * the Software without restriction, including without limitation the rights to
+ * use, copy, modify, merge, publish, distribute, sublicense, and/or sell copies of
+ * the Software, and to permit persons to whom the Software is furnished to do so,
+ * subject to the following conditions:
+ *
+ * The above copyright notice and this permission notice shall be included in all
+ * copies or substantial portions of the Software.
+ *
+ * THE SOFTWARE IS PROVIDED "AS IS", WITHOUT WARRANTY OF ANY KIND, EXPRESS OR
+ * IMPLIED, INCLUDING BUT NOT LIMITED TO THE WARRANTIES OF MERCHANTABILITY, FITNESS
+ * FOR A PARTICULAR PURPOSE AND NONINFRINGEMENT. IN NO EVENT SHALL THE AUTHORS OR
+ * COPYRIGHT HOLDERS BE LIABLE FOR ANY CLAIM, DAMAGES OR OTHER LIABILITY, WHETHER
+ * IN AN ACTION OF CONTRACT, TORT OR OTHERWISE, ARISING FROM, OUT OF OR IN
+ * CONNECTION WITH THE SOFTWARE OR THE USE OR OTHER DEALINGS IN THE SOFTWARE.
+ *
+ * http://www.FreeRTOS.org
+ * http://aws.amazon.com/freertos
+ *
+ * 1 tab == 4 spaces!
+ */
+
+#include <device.h>
+#include "FreeRTOS.h"
+#include "queue.h"
+#include "task.h"
+#include "serial.h"
+/*---------------------------------------------------------------------------*/
+
+#define serialSTRING_DELAY_TICKS		( portMAX_DELAY )
+/*---------------------------------------------------------------------------*/
+
+CY_ISR_PROTO( vUartRxISR );
+CY_ISR_PROTO( vUartTxISR );
+/*---------------------------------------------------------------------------*/
+
+static QueueHandle_t xSerialTxQueue = NULL;
+static QueueHandle_t xSerialRxQueue = NULL;
+/*---------------------------------------------------------------------------*/
+
+xComPortHandle xSerialPortInitMinimal( unsigned long ulWantedBaud, unsigned portBASE_TYPE uxQueueLength )
+{
+	/* Configure Rx. */
+	xSerialRxQueue = xQueueCreate( uxQueueLength, sizeof( signed char ) );	
+	isr_UART1_RX_BYTE_RECEIVED_ClearPending();
+	isr_UART1_RX_BYTE_RECEIVED_StartEx(vUartRxISR);
+
+	/* Configure Tx */
+	xSerialTxQueue = xQueueCreate( uxQueueLength, sizeof( signed char ) );
+	isr_UART1_TX_BYTE_COMPLETE_ClearPending() ;
+	isr_UART1_TX_BYTE_COMPLETE_StartEx(vUartTxISR);
+
+	/* Clear the interrupt modes for the Tx for the time being. */
+	UART_1_SetTxInterruptMode( 0 );
+
+	/* Both configured successfully. */
+	return ( xComPortHandle )( xSerialTxQueue && xSerialRxQueue );
+}
+/*---------------------------------------------------------------------------*/
+
+void vSerialPutString( xComPortHandle pxPort, const signed char * const pcString, unsigned short usStringLength )
+{
+unsigned short usIndex = 0;
+
+	for( usIndex = 0; usIndex < usStringLength; usIndex++ )
+	{
+		/* Check for pre-mature end of line. */
+		if( '\0' == pcString[ usIndex ] )
+		{
+			break;
+		}
+		
+		/* Send out, one character at a time. */
+		if( pdTRUE != xSerialPutChar( NULL, pcString[ usIndex ], serialSTRING_DELAY_TICKS ) )
+		{
+			/* Failed to send, this will be picked up in the receive comtest task. */
+		}
+	}
+}
+/*---------------------------------------------------------------------------*/
+
+signed portBASE_TYPE xSerialGetChar( xComPortHandle pxPort, signed char *pcRxedChar, TickType_t xBlockTime )
+{
+portBASE_TYPE xReturn = pdFALSE;
+
+	if( pdTRUE == xQueueReceive( xSerialRxQueue, pcRxedChar, xBlockTime ) )
+	{
+		/* Picked up a character. */
+		xReturn = pdTRUE;
+	}
+	return xReturn;
+}
+/*---------------------------------------------------------------------------*/
+
+signed portBASE_TYPE xSerialPutChar( xComPortHandle pxPort, signed char cOutChar, TickType_t xBlockTime )
+{
+portBASE_TYPE xReturn = pdFALSE;
+
+	/* The ISR is processing characters is so just add to the end of the queue. */
+	if( pdTRUE == xQueueSend( xSerialTxQueue, &cOutChar, xBlockTime ) )
+	{	
+		xReturn = pdTRUE;
+	}
+	else
+	{
+		/* The queue is probably full. */
+		xReturn = pdFALSE;
+	}
+
+	/* Make sure that the interrupt will fire in the case where:
+	    Currently sending so the Tx Complete will fire.
+	    Not sending so the Empty will fire.	*/
+	taskENTER_CRITICAL();
+		UART_1_SetTxInterruptMode( UART_1_TX_STS_COMPLETE | UART_1_TX_STS_FIFO_EMPTY );
+	taskEXIT_CRITICAL();
+	
+	return xReturn;
+}
+/*---------------------------------------------------------------------------*/
+
+CY_ISR(vUartRxISR)
+{
+portBASE_TYPE xHigherPriorityTaskWoken = pdFALSE;
+volatile unsigned char ucStatus = 0;
+signed char cInChar = 0;
+unsigned long ulMask = 0;
+
+	/* Read the status to acknowledge. */
+	ucStatus = UART_1_ReadRxStatus();
+
+	/* Only interested in a character being received. */
+	if( 0 != ( ucStatus & UART_1_RX_STS_FIFO_NOTEMPTY ) )
+	{
+		/* Get the character. */
+		cInChar = UART_1_GetChar();
+		
+		/* Mask off the other RTOS interrupts to interact with the queue. */
+		ulMask = portSET_INTERRUPT_MASK_FROM_ISR();
+		{
+			/* Try to deliver the character. */
+			if( pdTRUE != xQueueSendFromISR( xSerialRxQueue, &cInChar, &xHigherPriorityTaskWoken ) )
+			{
+				/* Run out of space. */
+			}
+		}
+		portCLEAR_INTERRUPT_MASK_FROM_ISR( ulMask );
+	}
+
+	/* If we delivered the character then a context switch might be required.
+	xHigherPriorityTaskWoken was set to pdFALSE on interrupt entry.  If calling 
+	xQueueSendFromISR() caused a task to unblock, and the unblocked task has
+	a priority equal to or higher than the currently running task (the task this
+	ISR interrupted), then xHigherPriorityTaskWoken will have been set to pdTRUE and
+	portEND_SWITCHING_ISR() will request a context switch to the newly unblocked
+	task. */
+	portEND_SWITCHING_ISR( xHigherPriorityTaskWoken );
+}
+/*---------------------------------------------------------------------------*/
+
+CY_ISR(vUartTxISR)
+{
+portBASE_TYPE xHigherPriorityTaskWoken = pdFALSE;
+volatile unsigned char ucStatus = 0;
+signed char cOutChar = 0;
+unsigned long ulMask = 0;
+
+	/* Read the status to acknowledge. */
+	ucStatus = UART_1_ReadTxStatus();
+	
+	/* Check to see whether this is a genuine interrupt. */
+	if( ( 0 != ( ucStatus & UART_1_TX_STS_COMPLETE ) ) || ( 0 != ( ucStatus & UART_1_TX_STS_FIFO_EMPTY ) ) )
+	{	
+		/* Mask off the other RTOS interrupts to interact with the queue. */
+		ulMask = portSET_INTERRUPT_MASK_FROM_ISR();
+		{
+			if( pdTRUE == xQueueReceiveFromISR( xSerialTxQueue, &cOutChar, &xHigherPriorityTaskWoken ) )
+			{
+				/* Send the next character. */
+				UART_1_PutChar( cOutChar );			
+
+				/* If we are firing, then the only interrupt we are interested in
+				is the Complete. The application code will add the Empty interrupt
+				when there is something else to be done. */
+				UART_1_SetTxInterruptMode( UART_1_TX_STS_COMPLETE );
+			}
+			else
+			{
+				/* There is no work left so disable the interrupt until the application 
+				puts more into the queue. */
+				UART_1_SetTxInterruptMode( 0 );
+			}
+		}
+		portCLEAR_INTERRUPT_MASK_FROM_ISR( ulMask );
+	}
+
+	/* If we delivered the character then a context switch might be required.
+	xHigherPriorityTaskWoken was set to pdFALSE on interrupt entry.  If calling 
+	xQueueSendFromISR() caused a task to unblock, and the unblocked task has
+	a priority equal to or higher than the currently running task (the task this
+	ISR interrupted), then xHigherPriorityTaskWoken will have been set to pdTRUE and
+	portEND_SWITCHING_ISR() will request a context switch to the newly unblocked
+	task. */
+	portEND_SWITCHING_ISR( xHigherPriorityTaskWoken );
+}
+/*---------------------------------------------------------------------------*/