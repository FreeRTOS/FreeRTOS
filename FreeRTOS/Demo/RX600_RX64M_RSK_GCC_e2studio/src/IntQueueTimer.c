--- conflicted
+++ resolved
@@ -1,151 +1,147 @@
-/*
-<<<<<<< HEAD
- * FreeRTOS Kernel V10.3.0
-=======
- * FreeRTOS Kernel V10.4.1
->>>>>>> 5cc65129
- * Copyright (C) 2020 Amazon.com, Inc. or its affiliates.  All Rights Reserved.
- *
- * Permission is hereby granted, free of charge, to any person obtaining a copy of
- * this software and associated documentation files (the "Software"), to deal in
- * the Software without restriction, including without limitation the rights to
- * use, copy, modify, merge, publish, distribute, sublicense, and/or sell copies of
- * the Software, and to permit persons to whom the Software is furnished to do so,
- * subject to the following conditions:
- *
- * The above copyright notice and this permission notice shall be included in all
- * copies or substantial portions of the Software.
- *
- * THE SOFTWARE IS PROVIDED "AS IS", WITHOUT WARRANTY OF ANY KIND, EXPRESS OR
- * IMPLIED, INCLUDING BUT NOT LIMITED TO THE WARRANTIES OF MERCHANTABILITY, FITNESS
- * FOR A PARTICULAR PURPOSE AND NONINFRINGEMENT. IN NO EVENT SHALL THE AUTHORS OR
- * COPYRIGHT HOLDERS BE LIABLE FOR ANY CLAIM, DAMAGES OR OTHER LIABILITY, WHETHER
- * IN AN ACTION OF CONTRACT, TORT OR OTHERWISE, ARISING FROM, OUT OF OR IN
- * CONNECTION WITH THE SOFTWARE OR THE USE OR OTHER DEALINGS IN THE SOFTWARE.
- *
- * http://www.FreeRTOS.org
- * http://aws.amazon.com/freertos
- *
- * 1 tab == 4 spaces!
- */
-
-/*
- * This file contains the non-portable and therefore RX64M specific parts of
- * the IntQueue standard demo task - namely the configuration of the timers
- * that generate the interrupts and the interrupt entry points.
- */
-
-/* Scheduler includes. */
-#include "FreeRTOS.h"
-#include "task.h"
-
-/* Demo includes. */
-#include "IntQueueTimer.h"
-#include "IntQueue.h"
-
-/* Hardware specifics. */
-#include "iodefine.h"
-#include "rskrx64mdef.h"
-
-#define IPR_PERIB_INTB128	128
-#define IPR_PERIB_INTB129	129
-#define IER_PERIB_INTB128	0x10
-#define IER_PERIB_INTB129	0x10
-#define	IEN_PERIB_INTB128	IEN0
-#define	IEN_PERIB_INTB129	IEN1
-#define IR_PERIB_INTB128	128
-#define IR_PERIB_INTB129	129
-
-void vIntQTimerISR0( void ) __attribute__ ((interrupt));
-void vIntQTimerISR1( void ) __attribute__ ((interrupt));
-
-#define tmrTIMER_0_1_FREQUENCY	( 2000UL )
-#define tmrTIMER_2_3_FREQUENCY	( 2001UL )
-
-void vInitialiseTimerForIntQueueTest( void )
-{
-	/* Ensure interrupts do not start until full configuration is complete. */
-	portENTER_CRITICAL();
-	{
-		/* Give write access. */
-		SYSTEM.PRCR.WORD = 0xa502;
-
-		/* Cascade two 8bit timer channels to generate the interrupts. 
-		8bit timer unit 1 (TMR0 and TMR1) and 8bit timer unit 2 (TMR2 and TMR3 are
-		utilised for this test. */
-
-		/* Enable the timers. */
-		SYSTEM.MSTPCRA.BIT.MSTPA5 = 0;
-		SYSTEM.MSTPCRA.BIT.MSTPA4 = 0;
-
-		/* Enable compare match A interrupt request. */
-		TMR0.TCR.BIT.CMIEA = 1;
-		TMR2.TCR.BIT.CMIEA = 1;
-
-		/* Clear the timer on compare match A. */
-		TMR0.TCR.BIT.CCLR = 1;
-		TMR2.TCR.BIT.CCLR = 1;
-
-		/* Set the compare match value. */
-		TMR01.TCORA = ( unsigned short ) ( ( ( configPERIPHERAL_CLOCK_HZ / tmrTIMER_0_1_FREQUENCY ) -1 ) / 8 );
-		TMR23.TCORA = ( unsigned short ) ( ( ( configPERIPHERAL_CLOCK_HZ / tmrTIMER_0_1_FREQUENCY ) -1 ) / 8 );
-
-		/* 16 bit operation ( count from timer 1,2 ). */
-		TMR0.TCCR.BIT.CSS = 3;
-		TMR2.TCCR.BIT.CSS = 3;
-	
-		/* Use PCLK as the input. */
-		TMR1.TCCR.BIT.CSS = 1;
-		TMR3.TCCR.BIT.CSS = 1;
-	
-		/* Divide PCLK by 8. */
-		TMR1.TCCR.BIT.CKS = 2;
-		TMR3.TCCR.BIT.CKS = 2;
-
-		/* Enable TMR 0, 2 interrupts. */
-		TMR0.TCR.BIT.CMIEA = 1;
-		TMR2.TCR.BIT.CMIEA = 1;
-
-		/* Map TMR0 CMIA0 interrupt to vector slot B number 128 and set
-		priority above the kernel's priority, but below the max syscall
-		priority. */
-	    ICU.SLIBXR128.BYTE = 3; /* Three is TMR0 compare match A. */
-	    IPR( PERIB, INTB128 ) = configMAX_SYSCALL_INTERRUPT_PRIORITY - 1;
-		IEN( PERIB, INTB128 ) = 1;
-
-		/* Ensure that the flag is set to 0, otherwise the interrupt will not be
-		accepted. */
-		IR( PERIB, INTB128 ) = 0;
-
-		/* Do the same for TMR2, but to vector 129. */
-	    ICU.SLIBXR129.BYTE = 9; /* Nine is TMR2 compare match A. */
-	    IPR( PERIB, INTB129 ) = configMAX_SYSCALL_INTERRUPT_PRIORITY - 2;
-		IEN( PERIB, INTB129 ) = 1;
-		IR( PERIB, INTB129 ) = 0;
-	}
-	portEXIT_CRITICAL();
-}
-/*-----------------------------------------------------------*/
-
-/* On vector 128. */
-void vIntQTimerISR0( void )
-{
-	/* Enable interrupts to allow interrupt nesting. */
-	__asm volatile( "setpsw	i" );
-
-	portYIELD_FROM_ISR( xFirstTimerHandler() );
-}
-/*-----------------------------------------------------------*/
-
-/* On vector 129. */
-void vIntQTimerISR1( void )
-{
-	/* Enable interrupts to allow interrupt nesting. */
-	__asm volatile( "setpsw	i" );
-
-	portYIELD_FROM_ISR( xSecondTimerHandler() );
-}
-
-
-
-
+/*
+ * FreeRTOS Kernel V10.4.1
+ * Copyright (C) 2020 Amazon.com, Inc. or its affiliates.  All Rights Reserved.
+ *
+ * Permission is hereby granted, free of charge, to any person obtaining a copy of
+ * this software and associated documentation files (the "Software"), to deal in
+ * the Software without restriction, including without limitation the rights to
+ * use, copy, modify, merge, publish, distribute, sublicense, and/or sell copies of
+ * the Software, and to permit persons to whom the Software is furnished to do so,
+ * subject to the following conditions:
+ *
+ * The above copyright notice and this permission notice shall be included in all
+ * copies or substantial portions of the Software.
+ *
+ * THE SOFTWARE IS PROVIDED "AS IS", WITHOUT WARRANTY OF ANY KIND, EXPRESS OR
+ * IMPLIED, INCLUDING BUT NOT LIMITED TO THE WARRANTIES OF MERCHANTABILITY, FITNESS
+ * FOR A PARTICULAR PURPOSE AND NONINFRINGEMENT. IN NO EVENT SHALL THE AUTHORS OR
+ * COPYRIGHT HOLDERS BE LIABLE FOR ANY CLAIM, DAMAGES OR OTHER LIABILITY, WHETHER
+ * IN AN ACTION OF CONTRACT, TORT OR OTHERWISE, ARISING FROM, OUT OF OR IN
+ * CONNECTION WITH THE SOFTWARE OR THE USE OR OTHER DEALINGS IN THE SOFTWARE.
+ *
+ * http://www.FreeRTOS.org
+ * http://aws.amazon.com/freertos
+ *
+ * 1 tab == 4 spaces!
+ */
+
+/*
+ * This file contains the non-portable and therefore RX64M specific parts of
+ * the IntQueue standard demo task - namely the configuration of the timers
+ * that generate the interrupts and the interrupt entry points.
+ */
+
+/* Scheduler includes. */
+#include "FreeRTOS.h"
+#include "task.h"
+
+/* Demo includes. */
+#include "IntQueueTimer.h"
+#include "IntQueue.h"
+
+/* Hardware specifics. */
+#include "iodefine.h"
+#include "rskrx64mdef.h"
+
+#define IPR_PERIB_INTB128	128
+#define IPR_PERIB_INTB129	129
+#define IER_PERIB_INTB128	0x10
+#define IER_PERIB_INTB129	0x10
+#define	IEN_PERIB_INTB128	IEN0
+#define	IEN_PERIB_INTB129	IEN1
+#define IR_PERIB_INTB128	128
+#define IR_PERIB_INTB129	129
+
+void vIntQTimerISR0( void ) __attribute__ ((interrupt));
+void vIntQTimerISR1( void ) __attribute__ ((interrupt));
+
+#define tmrTIMER_0_1_FREQUENCY	( 2000UL )
+#define tmrTIMER_2_3_FREQUENCY	( 2001UL )
+
+void vInitialiseTimerForIntQueueTest( void )
+{
+	/* Ensure interrupts do not start until full configuration is complete. */
+	portENTER_CRITICAL();
+	{
+		/* Give write access. */
+		SYSTEM.PRCR.WORD = 0xa502;
+
+		/* Cascade two 8bit timer channels to generate the interrupts. 
+		8bit timer unit 1 (TMR0 and TMR1) and 8bit timer unit 2 (TMR2 and TMR3 are
+		utilised for this test. */
+
+		/* Enable the timers. */
+		SYSTEM.MSTPCRA.BIT.MSTPA5 = 0;
+		SYSTEM.MSTPCRA.BIT.MSTPA4 = 0;
+
+		/* Enable compare match A interrupt request. */
+		TMR0.TCR.BIT.CMIEA = 1;
+		TMR2.TCR.BIT.CMIEA = 1;
+
+		/* Clear the timer on compare match A. */
+		TMR0.TCR.BIT.CCLR = 1;
+		TMR2.TCR.BIT.CCLR = 1;
+
+		/* Set the compare match value. */
+		TMR01.TCORA = ( unsigned short ) ( ( ( configPERIPHERAL_CLOCK_HZ / tmrTIMER_0_1_FREQUENCY ) -1 ) / 8 );
+		TMR23.TCORA = ( unsigned short ) ( ( ( configPERIPHERAL_CLOCK_HZ / tmrTIMER_0_1_FREQUENCY ) -1 ) / 8 );
+
+		/* 16 bit operation ( count from timer 1,2 ). */
+		TMR0.TCCR.BIT.CSS = 3;
+		TMR2.TCCR.BIT.CSS = 3;
+	
+		/* Use PCLK as the input. */
+		TMR1.TCCR.BIT.CSS = 1;
+		TMR3.TCCR.BIT.CSS = 1;
+	
+		/* Divide PCLK by 8. */
+		TMR1.TCCR.BIT.CKS = 2;
+		TMR3.TCCR.BIT.CKS = 2;
+
+		/* Enable TMR 0, 2 interrupts. */
+		TMR0.TCR.BIT.CMIEA = 1;
+		TMR2.TCR.BIT.CMIEA = 1;
+
+		/* Map TMR0 CMIA0 interrupt to vector slot B number 128 and set
+		priority above the kernel's priority, but below the max syscall
+		priority. */
+	    ICU.SLIBXR128.BYTE = 3; /* Three is TMR0 compare match A. */
+	    IPR( PERIB, INTB128 ) = configMAX_SYSCALL_INTERRUPT_PRIORITY - 1;
+		IEN( PERIB, INTB128 ) = 1;
+
+		/* Ensure that the flag is set to 0, otherwise the interrupt will not be
+		accepted. */
+		IR( PERIB, INTB128 ) = 0;
+
+		/* Do the same for TMR2, but to vector 129. */
+	    ICU.SLIBXR129.BYTE = 9; /* Nine is TMR2 compare match A. */
+	    IPR( PERIB, INTB129 ) = configMAX_SYSCALL_INTERRUPT_PRIORITY - 2;
+		IEN( PERIB, INTB129 ) = 1;
+		IR( PERIB, INTB129 ) = 0;
+	}
+	portEXIT_CRITICAL();
+}
+/*-----------------------------------------------------------*/
+
+/* On vector 128. */
+void vIntQTimerISR0( void )
+{
+	/* Enable interrupts to allow interrupt nesting. */
+	__asm volatile( "setpsw	i" );
+
+	portYIELD_FROM_ISR( xFirstTimerHandler() );
+}
+/*-----------------------------------------------------------*/
+
+/* On vector 129. */
+void vIntQTimerISR1( void )
+{
+	/* Enable interrupts to allow interrupt nesting. */
+	__asm volatile( "setpsw	i" );
+
+	portYIELD_FROM_ISR( xSecondTimerHandler() );
+}
+
+
+
+