--- conflicted
+++ resolved
@@ -1,111 +1,107 @@
-/*
-<<<<<<< HEAD
- * FreeRTOS Kernel V10.3.0
-=======
- * FreeRTOS Kernel V10.4.1
->>>>>>> 5cc65129
- * Copyright (C) 2020 Amazon.com, Inc. or its affiliates.  All Rights Reserved.
- *
- * Permission is hereby granted, free of charge, to any person obtaining a copy of
- * this software and associated documentation files (the "Software"), to deal in
- * the Software without restriction, including without limitation the rights to
- * use, copy, modify, merge, publish, distribute, sublicense, and/or sell copies of
- * the Software, and to permit persons to whom the Software is furnished to do so,
- * subject to the following conditions:
- *
- * The above copyright notice and this permission notice shall be included in all
- * copies or substantial portions of the Software.
- *
- * THE SOFTWARE IS PROVIDED "AS IS", WITHOUT WARRANTY OF ANY KIND, EXPRESS OR
- * IMPLIED, INCLUDING BUT NOT LIMITED TO THE WARRANTIES OF MERCHANTABILITY, FITNESS
- * FOR A PARTICULAR PURPOSE AND NONINFRINGEMENT. IN NO EVENT SHALL THE AUTHORS OR
- * COPYRIGHT HOLDERS BE LIABLE FOR ANY CLAIM, DAMAGES OR OTHER LIABILITY, WHETHER
- * IN AN ACTION OF CONTRACT, TORT OR OTHERWISE, ARISING FROM, OUT OF OR IN
- * CONNECTION WITH THE SOFTWARE OR THE USE OR OTHER DEALINGS IN THE SOFTWARE.
- *
- * http://www.FreeRTOS.org
- * http://aws.amazon.com/freertos
- *
- * 1 tab == 4 spaces!
- */
-
-/*-----------------------------------------------------------
- * Simple parallel port IO routines.
- *-----------------------------------------------------------*/
-
-/*
-*/
-
-/* Kernel include files. */
-#include "FreeRTOS.h"
-#include "task.h"
-#include "partest.h"
-
-/* Hardware specific include files. */
-#include "DriverLib.h"
-
-static const unsigned long ulLEDs[] =
-{
-	GPIO_PIN_6, GPIO_PIN_1, GPIO_PIN_0
-};
-
-#define partstLED_PINS ( GPIO_PIN_0 | GPIO_PIN_1 | GPIO_PIN_6 )
-
-#define partstMAX_OUTPUT_LED	( ( unsigned char ) 3 )
-
-/*-----------------------------------------------------------*/
-void vParTestInitialise( void )
-{
-portBASE_TYPE xLED;
-
-	/* The LED's are on port B. */
-    GPIODirModeSet( GPIO_PORTB_BASE, partstLED_PINS, GPIO_DIR_MODE_OUT );
-
-	for( xLED = 0; xLED < partstMAX_OUTPUT_LED; xLED++ )
-	{
-		vParTestSetLED( xLED, pdFALSE );
-	}
-}
-/*-----------------------------------------------------------*/
-
-void vParTestSetLED( unsigned portBASE_TYPE uxLED, signed portBASE_TYPE xValue )
-{
-	vTaskSuspendAll();
-	{
-		if( uxLED < partstMAX_OUTPUT_LED )
-		{
-			if( xValue == pdFALSE )
-			{
-				GPIOPinWrite( GPIO_PORTB_BASE, ulLEDs[ uxLED ], ulLEDs[ uxLED ] );
-			}
-			else
-			{
-				GPIOPinWrite( GPIO_PORTB_BASE, ulLEDs[ uxLED ], ~ulLEDs[ uxLED ] );
-			}
-		}	
-	}
-	xTaskResumeAll();
-}
-/*-----------------------------------------------------------*/
-
-void vParTestToggleLED( unsigned portBASE_TYPE uxLED )
-{
-portBASE_TYPE xCurrentValue;
-
-	vTaskSuspendAll();
-	{
-		if( uxLED < partstMAX_OUTPUT_LED )
-		{
-			xCurrentValue = GPIOPinRead( GPIO_PORTB_BASE, ulLEDs[ uxLED ] );
-			if( xCurrentValue )
-			{
-				GPIOPinWrite( GPIO_PORTB_BASE, ulLEDs[ uxLED ], ~ulLEDs[ uxLED ] );
-			}
-			else
-			{
-				GPIOPinWrite( GPIO_PORTB_BASE, ulLEDs[ uxLED ], ulLEDs[ uxLED ] );
-			}
-		}
-	}
-	xTaskResumeAll();
-}
+/*
+ * FreeRTOS Kernel V10.4.1
+ * Copyright (C) 2020 Amazon.com, Inc. or its affiliates.  All Rights Reserved.
+ *
+ * Permission is hereby granted, free of charge, to any person obtaining a copy of
+ * this software and associated documentation files (the "Software"), to deal in
+ * the Software without restriction, including without limitation the rights to
+ * use, copy, modify, merge, publish, distribute, sublicense, and/or sell copies of
+ * the Software, and to permit persons to whom the Software is furnished to do so,
+ * subject to the following conditions:
+ *
+ * The above copyright notice and this permission notice shall be included in all
+ * copies or substantial portions of the Software.
+ *
+ * THE SOFTWARE IS PROVIDED "AS IS", WITHOUT WARRANTY OF ANY KIND, EXPRESS OR
+ * IMPLIED, INCLUDING BUT NOT LIMITED TO THE WARRANTIES OF MERCHANTABILITY, FITNESS
+ * FOR A PARTICULAR PURPOSE AND NONINFRINGEMENT. IN NO EVENT SHALL THE AUTHORS OR
+ * COPYRIGHT HOLDERS BE LIABLE FOR ANY CLAIM, DAMAGES OR OTHER LIABILITY, WHETHER
+ * IN AN ACTION OF CONTRACT, TORT OR OTHERWISE, ARISING FROM, OUT OF OR IN
+ * CONNECTION WITH THE SOFTWARE OR THE USE OR OTHER DEALINGS IN THE SOFTWARE.
+ *
+ * http://www.FreeRTOS.org
+ * http://aws.amazon.com/freertos
+ *
+ * 1 tab == 4 spaces!
+ */
+
+/*-----------------------------------------------------------
+ * Simple parallel port IO routines.
+ *-----------------------------------------------------------*/
+
+/*
+*/
+
+/* Kernel include files. */
+#include "FreeRTOS.h"
+#include "task.h"
+#include "partest.h"
+
+/* Hardware specific include files. */
+#include "DriverLib.h"
+
+static const unsigned long ulLEDs[] =
+{
+	GPIO_PIN_6, GPIO_PIN_1, GPIO_PIN_0
+};
+
+#define partstLED_PINS ( GPIO_PIN_0 | GPIO_PIN_1 | GPIO_PIN_6 )
+
+#define partstMAX_OUTPUT_LED	( ( unsigned char ) 3 )
+
+/*-----------------------------------------------------------*/
+void vParTestInitialise( void )
+{
+portBASE_TYPE xLED;
+
+	/* The LED's are on port B. */
+    GPIODirModeSet( GPIO_PORTB_BASE, partstLED_PINS, GPIO_DIR_MODE_OUT );
+
+	for( xLED = 0; xLED < partstMAX_OUTPUT_LED; xLED++ )
+	{
+		vParTestSetLED( xLED, pdFALSE );
+	}
+}
+/*-----------------------------------------------------------*/
+
+void vParTestSetLED( unsigned portBASE_TYPE uxLED, signed portBASE_TYPE xValue )
+{
+	vTaskSuspendAll();
+	{
+		if( uxLED < partstMAX_OUTPUT_LED )
+		{
+			if( xValue == pdFALSE )
+			{
+				GPIOPinWrite( GPIO_PORTB_BASE, ulLEDs[ uxLED ], ulLEDs[ uxLED ] );
+			}
+			else
+			{
+				GPIOPinWrite( GPIO_PORTB_BASE, ulLEDs[ uxLED ], ~ulLEDs[ uxLED ] );
+			}
+		}	
+	}
+	xTaskResumeAll();
+}
+/*-----------------------------------------------------------*/
+
+void vParTestToggleLED( unsigned portBASE_TYPE uxLED )
+{
+portBASE_TYPE xCurrentValue;
+
+	vTaskSuspendAll();
+	{
+		if( uxLED < partstMAX_OUTPUT_LED )
+		{
+			xCurrentValue = GPIOPinRead( GPIO_PORTB_BASE, ulLEDs[ uxLED ] );
+			if( xCurrentValue )
+			{
+				GPIOPinWrite( GPIO_PORTB_BASE, ulLEDs[ uxLED ], ~ulLEDs[ uxLED ] );
+			}
+			else
+			{
+				GPIOPinWrite( GPIO_PORTB_BASE, ulLEDs[ uxLED ], ulLEDs[ uxLED ] );
+			}
+		}
+	}
+	xTaskResumeAll();
+}