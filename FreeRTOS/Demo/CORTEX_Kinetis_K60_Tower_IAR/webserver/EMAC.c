--- conflicted
+++ resolved
@@ -1,546 +1,542 @@
-/*
-<<<<<<< HEAD
- * FreeRTOS Kernel V10.3.0
-=======
- * FreeRTOS Kernel V10.4.1
->>>>>>> 5cc65129
- * Copyright (C) 2020 Amazon.com, Inc. or its affiliates.  All Rights Reserved.
- *
- * Permission is hereby granted, free of charge, to any person obtaining a copy of
- * this software and associated documentation files (the "Software"), to deal in
- * the Software without restriction, including without limitation the rights to
- * use, copy, modify, merge, publish, distribute, sublicense, and/or sell copies of
- * the Software, and to permit persons to whom the Software is furnished to do so,
- * subject to the following conditions:
- *
- * The above copyright notice and this permission notice shall be included in all
- * copies or substantial portions of the Software.
- *
- * THE SOFTWARE IS PROVIDED "AS IS", WITHOUT WARRANTY OF ANY KIND, EXPRESS OR
- * IMPLIED, INCLUDING BUT NOT LIMITED TO THE WARRANTIES OF MERCHANTABILITY, FITNESS
- * FOR A PARTICULAR PURPOSE AND NONINFRINGEMENT. IN NO EVENT SHALL THE AUTHORS OR
- * COPYRIGHT HOLDERS BE LIABLE FOR ANY CLAIM, DAMAGES OR OTHER LIABILITY, WHETHER
- * IN AN ACTION OF CONTRACT, TORT OR OTHERWISE, ARISING FROM, OUT OF OR IN
- * CONNECTION WITH THE SOFTWARE OR THE USE OR OTHER DEALINGS IN THE SOFTWARE.
- *
- * http://www.FreeRTOS.org
- * http://aws.amazon.com/freertos
- *
- * 1 tab == 4 spaces!
- */
-
-/* Freescale includes. */
-#include "common.h"
-#include "eth_phy.h"
-#include "enet.h"
-#include "mii.h"
-
-/* FreeRTOS includes. */
-#include "FreeRTOS.h"
-#include "task.h"
-#include "queue.h"
-
-/* uIP includes. */
-#include "net/uip.h"
-
-/* The time to wait between attempts to obtain a free buffer. */
-#define emacBUFFER_WAIT_DELAY_ms		( 3 / portTICK_PERIOD_MS )
-
-/* The number of times emacBUFFER_WAIT_DELAY_ms should be waited before giving
-up on attempting to obtain a free buffer all together. */
-#define emacBUFFER_WAIT_ATTEMPTS		( 30 )
-
-/* The number of Rx descriptors. */
-#define emacNUM_RX_DESCRIPTORS			8
-
-/* The number of Tx descriptors.  When using uIP there is not point in having
-more than two. */
-#define emacNUM_TX_BUFFERS				2
-
-/* The total number of EMAC buffers to allocate. */
-#define emacNUM_BUFFERS					( emacNUM_RX_DESCRIPTORS + emacNUM_TX_BUFFERS )
-
-/* The time to wait for the Tx descriptor to become free. */
-#define emacTX_WAIT_DELAY_ms 			( 10 / portTICK_PERIOD_MS )
-
-/* The total number of times to wait emacTX_WAIT_DELAY_ms for the Tx descriptor to
-become free. */
-#define emacTX_WAIT_ATTEMPTS 			( 50 )
-
-/* Constants used for set up and initialisation. */
-#define emacTX_INTERRUPT_NO			( 76 )
-#define emacRX_INTERRUPT_NO			( 77 )
-#define emacERROR_INTERRUPT_NO		( 78 )
-#define emacLINK_DELAY				( 500 / portTICK_PERIOD_MS )
-#define emacPHY_STATUS				( 0x1F )
-#define emacPHY_DUPLEX_STATUS		( 4 << 2 )
-#define emacPHY_SPEED_STATUS		( 1 << 2 )
-
-/*-----------------------------------------------------------*/
-
-/*
- * Initialise both the Rx and Tx descriptors.
- */
-static void prvInitialiseDescriptors( void );
-
-/*
- * Return a pointer to a free buffer within xEthernetBuffers.
- */
-static unsigned char *prvGetNextBuffer( void );
-
-/*
- * Return a buffer to the list of free buffers.
- */
-static void prvReturnBuffer( unsigned char *pucBuffer );
-
-/*
- * Examine the status of the next Rx descriptor to see if it contains new data.
- */
-static unsigned short prvCheckRxStatus( void );
-
-/*
- * Something has gone wrong with the descriptor usage.  Reset all the buffers
- * and descriptors.
- */
-static void prvResetEverything( void );
-
-/*-----------------------------------------------------------*/
-
-/* The buffers and descriptors themselves.  */
-#pragma data_alignment=16
-volatile NBUF xRxDescriptors[ emacNUM_RX_DESCRIPTORS ];
-
-#pragma data_alignment=16
-volatile NBUF xTxDescriptors[ emacNUM_TX_BUFFERS ];
-
-#pragma data_alignment=16
-char xEthernetBuffers[ emacNUM_BUFFERS ][ UIP_BUFSIZE ];
-
-/* Used to indicate which buffers are free and which are in use.  If an index
-contains 0 then the corresponding buffer in xEthernetBuffers is free, otherwise
-the buffer is in use or about to be used. */
-static unsigned char ucBufferInUse[ emacNUM_BUFFERS ];
-
-/* Points to the Rx descriptor currently in use. */
-static volatile NBUF *pxCurrentRxDesc = NULL;
-
-/* pxCurrentRxDesc points to descriptor within the xRxDescriptors array that
-has an index defined by ulRxDescriptorIndex. */
-static unsigned long ulRxDescriptorIndex = 0UL;
-
-/* The buffer used by the uIP stack to both receive and send.  This points to
-one of the Ethernet buffers when its actually in use. */
-unsigned char *uip_buf = NULL;
-
-/*-----------------------------------------------------------*/
-
-void vEMACInit( void )
-{
-int iData;
-extern int periph_clk_khz;
-const unsigned char ucMACAddress[] =
-{
-	configMAC_ADDR0, configMAC_ADDR1, configMAC_ADDR2, configMAC_ADDR3, configMAC_ADDR4, configMAC_ADDR5
-};
-
-	/* Enable the ENET clock. */
-	SIM_SCGC2 |= SIM_SCGC2_ENET_MASK;
-
-	/* Allow concurrent access to MPU controller to avoid bus errors. */
-	MPU_CESR = 0;
-
-	prvInitialiseDescriptors();
-
-	/* Reset and enable. */
-	ENET_ECR = ENET_ECR_RESET_MASK;
-	
-	/* Wait at least 8 clock cycles */
-	vTaskDelay( 2 );
-	
-	/* Start the MII interface*/
-	mii_init( 0, periph_clk_khz / 1000L );
-
-	/* Configure the transmit interrupt. */
-	set_irq_priority( emacTX_INTERRUPT_NO, configLIBRARY_MAX_SYSCALL_INTERRUPT_PRIORITY );
-	enable_irq( emacTX_INTERRUPT_NO );
-
-	/* Configure the receive interrupt. */
-	set_irq_priority( emacRX_INTERRUPT_NO, configLIBRARY_MAX_SYSCALL_INTERRUPT_PRIORITY );
-	enable_irq( emacRX_INTERRUPT_NO );
-
-	/* Configure the error interrupt. */
-	set_irq_priority( emacERROR_INTERRUPT_NO, configLIBRARY_MAX_SYSCALL_INTERRUPT_PRIORITY );
-	enable_irq( emacERROR_INTERRUPT_NO );
-
-	/* Configure the pins to the PHY - RMII mode used. */
-	PORTB_PCR0  = PORT_PCR_MUX( 4 ); /* RMII0_MDIO / MII0_MDIO. */
-	PORTB_PCR1  = PORT_PCR_MUX( 4 ); /* RMII0_MDC / MII0_MDC */
-	PORTA_PCR14 = PORT_PCR_MUX( 4 ); /* RMII0_CRS_DV / MII0_RXDV */
-	PORTA_PCR12 = PORT_PCR_MUX( 4 ); /* RMII0_RXD1 / MII0_RXD1 */
-	PORTA_PCR13 = PORT_PCR_MUX( 4 ); /* RMII0_RXD0/MII0_RXD0 */
-	PORTA_PCR15 = PORT_PCR_MUX( 4 ); /* RMII0_TXEN/MII0_TXEN */
-	PORTA_PCR16 = PORT_PCR_MUX( 4 ); /* RMII0_TXD0/MII0_TXD0 */
-	PORTA_PCR17 = PORT_PCR_MUX( 4 ); /* RMII0_TXD1/MII0_TXD1 */
-
-	/* Is there communication with the PHY? */
-	do
-	{
-		vTaskDelay( emacLINK_DELAY );
-		iData = 0xFFFF;
-		mii_read( 0, configPHY_ADDRESS, PHY_PHYIDR1, &iData );
-	
-	} while( iData == 0xFFFF );
-
-	/* Start to auto negotiate. */
-	mii_write( 0, configPHY_ADDRESS, PHY_BMCR, ( PHY_BMCR_AN_RESTART | PHY_BMCR_AN_ENABLE ) );
-	
-	/* Wait for auto negotiate to complete. */
-	do
-	{
-		vTaskDelay( emacLINK_DELAY );
-		mii_read( 0, configPHY_ADDRESS, PHY_BMSR, &iData );
-	
-	} while( !( iData & PHY_BMSR_AN_COMPLETE ) );
-
-	/* A link has been established.  What was negotiated? */
-	iData = 0;
-	mii_read( 0, configPHY_ADDRESS, emacPHY_STATUS, &iData );
-
-	/* Clear the Individual and Group Address Hash registers */
-	ENET_IALR = 0;
-	ENET_IAUR = 0;
-	ENET_GALR = 0;
-	ENET_GAUR = 0;
-
-	/* Set the Physical Address for the selected ENET */
-	enet_set_address( 0, ucMACAddress );
-
-	ENET_RCR = ENET_RCR_MAX_FL( UIP_BUFSIZE ) | ENET_RCR_MII_MODE_MASK | ENET_RCR_CRCFWD_MASK | ENET_RCR_RMII_MODE_MASK;
-
-	/* Clear the control registers. */
-	ENET_TCR = 0;
-
-	if( iData & emacPHY_DUPLEX_STATUS )
-	{
-		/* Full duplex */
-		ENET_RCR &= ( unsigned long )~ENET_RCR_DRT_MASK;
-		ENET_TCR |= ENET_TCR_FDEN_MASK;
-	}
-	else
-	{
-		/* Half duplex */
-		ENET_RCR |= ENET_RCR_DRT_MASK;
-		ENET_TCR &= (unsigned long)~ENET_TCR_FDEN_MASK;
-	}
-
-	if( iData & emacPHY_SPEED_STATUS )
-	{
-		/* 10Mbps */
-		ENET_RCR |= ENET_RCR_RMII_10T_MASK;
-	}
-
-    ENET_ECR = ENET_ECR_EN1588_MASK;
-
-	/* Store and forward checksum. */
-	ENET_TFWR = ENET_TFWR_STRFWD_MASK;
-
-	/* Set Rx Buffer Size */
-	ENET_MRBR = ( unsigned short ) UIP_BUFSIZE;
-	
-	/* Point to the start of the circular Rx buffer descriptor queue */
-	ENET_RDSR = ( unsigned long ) &( xRxDescriptors[ 0 ] );
-	
-	/* Point to the start of the circular Tx buffer descriptor queue */
-	ENET_TDSR = ( unsigned long ) &( xTxDescriptors[ 0 ] );
-	
-	/* Clear all ENET interrupt events */
-	ENET_EIR = ( unsigned long ) -1;
-	
-	/* Enable interrupts. */
-	ENET_EIMR = 0
-			/*rx irqs*/
-			| ENET_EIMR_RXF_MASK/* only for complete frame, not partial buffer descriptor | ENET_EIMR_RXB_MASK*/
-			/*xmit irqs*/
-			| ENET_EIMR_TXF_MASK/* only for complete frame, not partial buffer descriptor | ENET_EIMR_TXB_MASK*/
-			/*enet irqs*/
-			| ENET_EIMR_UN_MASK | ENET_EIMR_RL_MASK | ENET_EIMR_LC_MASK | ENET_EIMR_BABT_MASK | ENET_EIMR_BABR_MASK | ENET_EIMR_EBERR_MASK
-			;
-	
-	/* Enable the MAC itself. */
-	ENET_ECR |= ENET_ECR_ETHEREN_MASK;
-	
-	/* Indicate that there have been empty receive buffers produced */
-	ENET_RDAR = ENET_RDAR_RDAR_MASK;
-}
-/*-----------------------------------------------------------*/
-
-static void prvInitialiseDescriptors( void )
-{
-volatile NBUF *pxDescriptor;
-long x;
-
-	for( x = 0; x < emacNUM_BUFFERS; x++ )
-	{
-		/* Ensure none of the buffers are shown as in use at the start. */
-		ucBufferInUse[ x ] = pdFALSE;
-	}
-
-	/* Initialise the Rx descriptors. */
-	for( x = 0; x < emacNUM_RX_DESCRIPTORS; x++ )
-	{
-		pxDescriptor = &( xRxDescriptors[ x ] );
-		pxDescriptor->data = ( uint8_t* ) &( xEthernetBuffers[ x ][ 0 ] );
-		pxDescriptor->data = ( uint8_t* ) __REV( ( unsigned long ) pxDescriptor->data );
-		pxDescriptor->length = 0;
-		pxDescriptor->status = RX_BD_E;
-		pxDescriptor->bdu = 0;
-		pxDescriptor->ebd_status = RX_BD_INT;
-		
-		/* Mark this buffer as in use. */
-		ucBufferInUse[ x ] = pdTRUE;
-	}
-
-	/* The last descriptor points back to the start. */
-	pxDescriptor->status |= RX_BD_W;
-	
-	/* Initialise the Tx descriptors. */
-	for( x = 0; x < emacNUM_TX_BUFFERS; x++ )
-	{
-		pxDescriptor = &( xTxDescriptors[ x ] );
-		
-		/* A buffer is not allocated to the Tx descriptor until a send is
-		actually required. */
-		pxDescriptor->data = NULL;
-		pxDescriptor->length = 0;
-		pxDescriptor->status = TX_BD_TC;
-		pxDescriptor->ebd_status = TX_BD_INT;
-	}
-
-	/* The last descriptor points back to the start. */
-	pxDescriptor->status |= TX_BD_W;
-	
-	/* Use the first Rx descriptor to start with. */
-	ulRxDescriptorIndex = 0UL;
-	pxCurrentRxDesc = &( xRxDescriptors[ 0 ] );
-}
-/*-----------------------------------------------------------*/
-
-void vEMACWrite( void )
-{
-long x;
-
-	/* Wait until the second transmission of the last packet has completed. */
-	for( x = 0; x < emacTX_WAIT_ATTEMPTS; x++ )
-	{
-		if( ( xTxDescriptors[ 1 ].status & TX_BD_R ) != 0 )
-		{
-			/* Descriptor is still active. */
-			vTaskDelay( emacTX_WAIT_DELAY_ms );
-		}
-		else
-		{
-			break;
-		}
-	}
-	
-	/* Is the descriptor free after waiting for it? */
-	if( ( xTxDescriptors[ 1 ].status & TX_BD_R ) != 0 )
-	{
-		/* Something has gone wrong. */
-		prvResetEverything();
-	}
-	
-	/* Setup both descriptors to transmit the frame. */
-	xTxDescriptors[ 0 ].data = ( uint8_t * ) __REV( ( unsigned long ) uip_buf );
-	xTxDescriptors[ 0 ].length = __REVSH( uip_len );
-	xTxDescriptors[ 1 ].data = ( uint8_t * ) __REV( ( unsigned long ) uip_buf );
-	xTxDescriptors[ 1 ].length = __REVSH( uip_len );
-
-	/* uip_buf is being sent by the Tx descriptor.  Allocate a new buffer
-	for use by the stack. */
-	uip_buf = prvGetNextBuffer();
-
-	/* Clear previous settings and go. */
-	xTxDescriptors[ 0 ].status |= ( TX_BD_R | TX_BD_L );
-	xTxDescriptors[ 1 ].status |= ( TX_BD_R | TX_BD_L );
-
-	/* Start the Tx. */
-	ENET_TDAR = ENET_TDAR_TDAR_MASK;
-}
-/*-----------------------------------------------------------*/
-
-static unsigned char *prvGetNextBuffer( void )
-{
-long x;
-unsigned char *pucReturn = NULL;
-unsigned long ulAttempts = 0;
-
-	while( pucReturn == NULL )
-	{
-		/* Look through the buffers to find one that is not in use by
-		anything else. */
-		for( x = 0; x < emacNUM_BUFFERS; x++ )
-		{
-			if( ucBufferInUse[ x ] == pdFALSE )
-			{
-				ucBufferInUse[ x ] = pdTRUE;
-				pucReturn = ( unsigned char * ) &( xEthernetBuffers[ x ][ 0 ] );
-				break;
-			}
-		}
-
-		/* Was a buffer found? */
-		if( pucReturn == NULL )
-		{
-			ulAttempts++;
-
-			if( ulAttempts >= emacBUFFER_WAIT_ATTEMPTS )
-			{
-				break;
-			}
-
-			/* Wait then look again. */
-			vTaskDelay( emacBUFFER_WAIT_DELAY_ms );
-		}
-	}
-
-	return pucReturn;
-}
-/*-----------------------------------------------------------*/
-
-static void prvResetEverything( void )
-{
-	/* Temporary code just to see if this gets called.  This function has not
-	been implemented. */
-	portDISABLE_INTERRUPTS();
-	for( ;; );
-}
-/*-----------------------------------------------------------*/
-
-unsigned short usEMACRead( void )
-{
-unsigned short usBytesReceived;
-
-	usBytesReceived = prvCheckRxStatus();
-	usBytesReceived = __REVSH( usBytesReceived );
-
-	if( usBytesReceived > 0 )
-	{
-		/* Mark the pxDescriptor buffer as free as uip_buf is going to be set to
-		the buffer that contains the received data. */
-		prvReturnBuffer( uip_buf );
-
-		/* Point uip_buf to the data about to be processed. */
-		uip_buf = ( void * ) pxCurrentRxDesc->data;
-		uip_buf = ( void * ) __REV( ( unsigned long ) uip_buf );
-		
-		/* Allocate a new buffer to the descriptor, as uip_buf is now using it's
-		old descriptor. */
-		pxCurrentRxDesc->data = ( uint8_t * ) prvGetNextBuffer();
-		pxCurrentRxDesc->data = ( uint8_t* ) __REV( ( unsigned long ) pxCurrentRxDesc->data );
-
-		/* Prepare the descriptor to go again. */
-		pxCurrentRxDesc->status |= RX_BD_E;
-
-		/* Move onto the next buffer in the ring. */
-		ulRxDescriptorIndex++;
-		if( ulRxDescriptorIndex >= emacNUM_RX_DESCRIPTORS )
-		{
-			ulRxDescriptorIndex = 0UL;
-		}
-		pxCurrentRxDesc = &( xRxDescriptors[ ulRxDescriptorIndex ] );
-		
-		/* Restart Ethernet if it has stopped */
-		ENET_RDAR = ENET_RDAR_RDAR_MASK;
-	}
-
-	return usBytesReceived;
-}
-/*-----------------------------------------------------------*/
-
-static void prvReturnBuffer( unsigned char *pucBuffer )
-{
-unsigned long ul;
-
-	/* Return a buffer to the pool of free buffers. */
-	for( ul = 0; ul < emacNUM_BUFFERS; ul++ )
-	{
-		if( &( xEthernetBuffers[ ul ][ 0 ] ) == ( void * ) pucBuffer )
-		{
-			ucBufferInUse[ ul ] = pdFALSE;
-			break;
-		}
-	}
-}
-/*-----------------------------------------------------------*/
-
-static unsigned short prvCheckRxStatus( void )
-{
-unsigned long usReturn = 0;
-
-	if( ( pxCurrentRxDesc->status & RX_BD_E ) != 0 )
-	{
-		/* Current descriptor is still active. */
-	}
-	else
-	{
-		/* The descriptor contains a frame.  Because of the size of the buffers
-		the frame should always be complete. */
-		usReturn = pxCurrentRxDesc->length;
-	}
-	
-	return usReturn;
-}
-/*-----------------------------------------------------------*/
-
-void vEMAC_TxISRHandler( void )
-{
-	/* Clear the interrupt. */
-	ENET_EIR = ENET_EIR_TXF_MASK;
-
-	/* Check the buffers have not already been freed in the first of the
-	two Tx interrupts - which could potentially happen if the second Tx completed
-	during the interrupt for the first Tx. */
-	if( xTxDescriptors[ 0 ].data != NULL )
-	{
-		if( ( ( xTxDescriptors[ 0 ].status & TX_BD_R ) == 0 ) && ( ( xTxDescriptors[ 0 ].status & TX_BD_R ) == 0 ) )
-		{
-			configASSERT( xTxDescriptors[ 0 ].data == xTxDescriptors[ 1 ].data );
-			
-			xTxDescriptors[ 0 ].data = ( uint8_t* ) __REV( ( unsigned long ) xTxDescriptors[ 0 ].data );
-			prvReturnBuffer( xTxDescriptors[ 0 ].data );
-			
-			/* Just to mark the fact that the buffer has already been released. */
-			xTxDescriptors[ 0 ].data = NULL;
-		}
-	}
-}
-/*-----------------------------------------------------------*/
-
-void vEMAC_RxISRHandler( void )
-{
-const unsigned long ulRxEvent = uipETHERNET_RX_EVENT;
-long lHigherPriorityTaskWoken = pdFALSE;
-extern QueueHandle_t xEMACEventQueue;
-
-	/* Clear the interrupt. */
-	ENET_EIR = ENET_EIR_RXF_MASK;
-
-	/* An Ethernet Rx event has occurred. */
-	xQueueSendFromISR( xEMACEventQueue, &ulRxEvent, &lHigherPriorityTaskWoken );
-	portEND_SWITCHING_ISR( lHigherPriorityTaskWoken );
-}
-/*-----------------------------------------------------------*/
-
-void vEMAC_ErrorISRHandler( void )
-{
-	/* Clear the interrupt. */
-	ENET_EIR = ENET_EIR & ENET_EIMR;
-
-	/* Attempt recovery.  Not very sophisticated. */
-	prvInitialiseDescriptors();
-	ENET_RDAR = ENET_RDAR_RDAR_MASK;
-}
-/*-----------------------------------------------------------*/
-
-
+/*
+ * FreeRTOS Kernel V10.4.1
+ * Copyright (C) 2020 Amazon.com, Inc. or its affiliates.  All Rights Reserved.
+ *
+ * Permission is hereby granted, free of charge, to any person obtaining a copy of
+ * this software and associated documentation files (the "Software"), to deal in
+ * the Software without restriction, including without limitation the rights to
+ * use, copy, modify, merge, publish, distribute, sublicense, and/or sell copies of
+ * the Software, and to permit persons to whom the Software is furnished to do so,
+ * subject to the following conditions:
+ *
+ * The above copyright notice and this permission notice shall be included in all
+ * copies or substantial portions of the Software.
+ *
+ * THE SOFTWARE IS PROVIDED "AS IS", WITHOUT WARRANTY OF ANY KIND, EXPRESS OR
+ * IMPLIED, INCLUDING BUT NOT LIMITED TO THE WARRANTIES OF MERCHANTABILITY, FITNESS
+ * FOR A PARTICULAR PURPOSE AND NONINFRINGEMENT. IN NO EVENT SHALL THE AUTHORS OR
+ * COPYRIGHT HOLDERS BE LIABLE FOR ANY CLAIM, DAMAGES OR OTHER LIABILITY, WHETHER
+ * IN AN ACTION OF CONTRACT, TORT OR OTHERWISE, ARISING FROM, OUT OF OR IN
+ * CONNECTION WITH THE SOFTWARE OR THE USE OR OTHER DEALINGS IN THE SOFTWARE.
+ *
+ * http://www.FreeRTOS.org
+ * http://aws.amazon.com/freertos
+ *
+ * 1 tab == 4 spaces!
+ */
+
+/* Freescale includes. */
+#include "common.h"
+#include "eth_phy.h"
+#include "enet.h"
+#include "mii.h"
+
+/* FreeRTOS includes. */
+#include "FreeRTOS.h"
+#include "task.h"
+#include "queue.h"
+
+/* uIP includes. */
+#include "net/uip.h"
+
+/* The time to wait between attempts to obtain a free buffer. */
+#define emacBUFFER_WAIT_DELAY_ms		( 3 / portTICK_PERIOD_MS )
+
+/* The number of times emacBUFFER_WAIT_DELAY_ms should be waited before giving
+up on attempting to obtain a free buffer all together. */
+#define emacBUFFER_WAIT_ATTEMPTS		( 30 )
+
+/* The number of Rx descriptors. */
+#define emacNUM_RX_DESCRIPTORS			8
+
+/* The number of Tx descriptors.  When using uIP there is not point in having
+more than two. */
+#define emacNUM_TX_BUFFERS				2
+
+/* The total number of EMAC buffers to allocate. */
+#define emacNUM_BUFFERS					( emacNUM_RX_DESCRIPTORS + emacNUM_TX_BUFFERS )
+
+/* The time to wait for the Tx descriptor to become free. */
+#define emacTX_WAIT_DELAY_ms 			( 10 / portTICK_PERIOD_MS )
+
+/* The total number of times to wait emacTX_WAIT_DELAY_ms for the Tx descriptor to
+become free. */
+#define emacTX_WAIT_ATTEMPTS 			( 50 )
+
+/* Constants used for set up and initialisation. */
+#define emacTX_INTERRUPT_NO			( 76 )
+#define emacRX_INTERRUPT_NO			( 77 )
+#define emacERROR_INTERRUPT_NO		( 78 )
+#define emacLINK_DELAY				( 500 / portTICK_PERIOD_MS )
+#define emacPHY_STATUS				( 0x1F )
+#define emacPHY_DUPLEX_STATUS		( 4 << 2 )
+#define emacPHY_SPEED_STATUS		( 1 << 2 )
+
+/*-----------------------------------------------------------*/
+
+/*
+ * Initialise both the Rx and Tx descriptors.
+ */
+static void prvInitialiseDescriptors( void );
+
+/*
+ * Return a pointer to a free buffer within xEthernetBuffers.
+ */
+static unsigned char *prvGetNextBuffer( void );
+
+/*
+ * Return a buffer to the list of free buffers.
+ */
+static void prvReturnBuffer( unsigned char *pucBuffer );
+
+/*
+ * Examine the status of the next Rx descriptor to see if it contains new data.
+ */
+static unsigned short prvCheckRxStatus( void );
+
+/*
+ * Something has gone wrong with the descriptor usage.  Reset all the buffers
+ * and descriptors.
+ */
+static void prvResetEverything( void );
+
+/*-----------------------------------------------------------*/
+
+/* The buffers and descriptors themselves.  */
+#pragma data_alignment=16
+volatile NBUF xRxDescriptors[ emacNUM_RX_DESCRIPTORS ];
+
+#pragma data_alignment=16
+volatile NBUF xTxDescriptors[ emacNUM_TX_BUFFERS ];
+
+#pragma data_alignment=16
+char xEthernetBuffers[ emacNUM_BUFFERS ][ UIP_BUFSIZE ];
+
+/* Used to indicate which buffers are free and which are in use.  If an index
+contains 0 then the corresponding buffer in xEthernetBuffers is free, otherwise
+the buffer is in use or about to be used. */
+static unsigned char ucBufferInUse[ emacNUM_BUFFERS ];
+
+/* Points to the Rx descriptor currently in use. */
+static volatile NBUF *pxCurrentRxDesc = NULL;
+
+/* pxCurrentRxDesc points to descriptor within the xRxDescriptors array that
+has an index defined by ulRxDescriptorIndex. */
+static unsigned long ulRxDescriptorIndex = 0UL;
+
+/* The buffer used by the uIP stack to both receive and send.  This points to
+one of the Ethernet buffers when its actually in use. */
+unsigned char *uip_buf = NULL;
+
+/*-----------------------------------------------------------*/
+
+void vEMACInit( void )
+{
+int iData;
+extern int periph_clk_khz;
+const unsigned char ucMACAddress[] =
+{
+	configMAC_ADDR0, configMAC_ADDR1, configMAC_ADDR2, configMAC_ADDR3, configMAC_ADDR4, configMAC_ADDR5
+};
+
+	/* Enable the ENET clock. */
+	SIM_SCGC2 |= SIM_SCGC2_ENET_MASK;
+
+	/* Allow concurrent access to MPU controller to avoid bus errors. */
+	MPU_CESR = 0;
+
+	prvInitialiseDescriptors();
+
+	/* Reset and enable. */
+	ENET_ECR = ENET_ECR_RESET_MASK;
+	
+	/* Wait at least 8 clock cycles */
+	vTaskDelay( 2 );
+	
+	/* Start the MII interface*/
+	mii_init( 0, periph_clk_khz / 1000L );
+
+	/* Configure the transmit interrupt. */
+	set_irq_priority( emacTX_INTERRUPT_NO, configLIBRARY_MAX_SYSCALL_INTERRUPT_PRIORITY );
+	enable_irq( emacTX_INTERRUPT_NO );
+
+	/* Configure the receive interrupt. */
+	set_irq_priority( emacRX_INTERRUPT_NO, configLIBRARY_MAX_SYSCALL_INTERRUPT_PRIORITY );
+	enable_irq( emacRX_INTERRUPT_NO );
+
+	/* Configure the error interrupt. */
+	set_irq_priority( emacERROR_INTERRUPT_NO, configLIBRARY_MAX_SYSCALL_INTERRUPT_PRIORITY );
+	enable_irq( emacERROR_INTERRUPT_NO );
+
+	/* Configure the pins to the PHY - RMII mode used. */
+	PORTB_PCR0  = PORT_PCR_MUX( 4 ); /* RMII0_MDIO / MII0_MDIO. */
+	PORTB_PCR1  = PORT_PCR_MUX( 4 ); /* RMII0_MDC / MII0_MDC */
+	PORTA_PCR14 = PORT_PCR_MUX( 4 ); /* RMII0_CRS_DV / MII0_RXDV */
+	PORTA_PCR12 = PORT_PCR_MUX( 4 ); /* RMII0_RXD1 / MII0_RXD1 */
+	PORTA_PCR13 = PORT_PCR_MUX( 4 ); /* RMII0_RXD0/MII0_RXD0 */
+	PORTA_PCR15 = PORT_PCR_MUX( 4 ); /* RMII0_TXEN/MII0_TXEN */
+	PORTA_PCR16 = PORT_PCR_MUX( 4 ); /* RMII0_TXD0/MII0_TXD0 */
+	PORTA_PCR17 = PORT_PCR_MUX( 4 ); /* RMII0_TXD1/MII0_TXD1 */
+
+	/* Is there communication with the PHY? */
+	do
+	{
+		vTaskDelay( emacLINK_DELAY );
+		iData = 0xFFFF;
+		mii_read( 0, configPHY_ADDRESS, PHY_PHYIDR1, &iData );
+	
+	} while( iData == 0xFFFF );
+
+	/* Start to auto negotiate. */
+	mii_write( 0, configPHY_ADDRESS, PHY_BMCR, ( PHY_BMCR_AN_RESTART | PHY_BMCR_AN_ENABLE ) );
+	
+	/* Wait for auto negotiate to complete. */
+	do
+	{
+		vTaskDelay( emacLINK_DELAY );
+		mii_read( 0, configPHY_ADDRESS, PHY_BMSR, &iData );
+	
+	} while( !( iData & PHY_BMSR_AN_COMPLETE ) );
+
+	/* A link has been established.  What was negotiated? */
+	iData = 0;
+	mii_read( 0, configPHY_ADDRESS, emacPHY_STATUS, &iData );
+
+	/* Clear the Individual and Group Address Hash registers */
+	ENET_IALR = 0;
+	ENET_IAUR = 0;
+	ENET_GALR = 0;
+	ENET_GAUR = 0;
+
+	/* Set the Physical Address for the selected ENET */
+	enet_set_address( 0, ucMACAddress );
+
+	ENET_RCR = ENET_RCR_MAX_FL( UIP_BUFSIZE ) | ENET_RCR_MII_MODE_MASK | ENET_RCR_CRCFWD_MASK | ENET_RCR_RMII_MODE_MASK;
+
+	/* Clear the control registers. */
+	ENET_TCR = 0;
+
+	if( iData & emacPHY_DUPLEX_STATUS )
+	{
+		/* Full duplex */
+		ENET_RCR &= ( unsigned long )~ENET_RCR_DRT_MASK;
+		ENET_TCR |= ENET_TCR_FDEN_MASK;
+	}
+	else
+	{
+		/* Half duplex */
+		ENET_RCR |= ENET_RCR_DRT_MASK;
+		ENET_TCR &= (unsigned long)~ENET_TCR_FDEN_MASK;
+	}
+
+	if( iData & emacPHY_SPEED_STATUS )
+	{
+		/* 10Mbps */
+		ENET_RCR |= ENET_RCR_RMII_10T_MASK;
+	}
+
+    ENET_ECR = ENET_ECR_EN1588_MASK;
+
+	/* Store and forward checksum. */
+	ENET_TFWR = ENET_TFWR_STRFWD_MASK;
+
+	/* Set Rx Buffer Size */
+	ENET_MRBR = ( unsigned short ) UIP_BUFSIZE;
+	
+	/* Point to the start of the circular Rx buffer descriptor queue */
+	ENET_RDSR = ( unsigned long ) &( xRxDescriptors[ 0 ] );
+	
+	/* Point to the start of the circular Tx buffer descriptor queue */
+	ENET_TDSR = ( unsigned long ) &( xTxDescriptors[ 0 ] );
+	
+	/* Clear all ENET interrupt events */
+	ENET_EIR = ( unsigned long ) -1;
+	
+	/* Enable interrupts. */
+	ENET_EIMR = 0
+			/*rx irqs*/
+			| ENET_EIMR_RXF_MASK/* only for complete frame, not partial buffer descriptor | ENET_EIMR_RXB_MASK*/
+			/*xmit irqs*/
+			| ENET_EIMR_TXF_MASK/* only for complete frame, not partial buffer descriptor | ENET_EIMR_TXB_MASK*/
+			/*enet irqs*/
+			| ENET_EIMR_UN_MASK | ENET_EIMR_RL_MASK | ENET_EIMR_LC_MASK | ENET_EIMR_BABT_MASK | ENET_EIMR_BABR_MASK | ENET_EIMR_EBERR_MASK
+			;
+	
+	/* Enable the MAC itself. */
+	ENET_ECR |= ENET_ECR_ETHEREN_MASK;
+	
+	/* Indicate that there have been empty receive buffers produced */
+	ENET_RDAR = ENET_RDAR_RDAR_MASK;
+}
+/*-----------------------------------------------------------*/
+
+static void prvInitialiseDescriptors( void )
+{
+volatile NBUF *pxDescriptor;
+long x;
+
+	for( x = 0; x < emacNUM_BUFFERS; x++ )
+	{
+		/* Ensure none of the buffers are shown as in use at the start. */
+		ucBufferInUse[ x ] = pdFALSE;
+	}
+
+	/* Initialise the Rx descriptors. */
+	for( x = 0; x < emacNUM_RX_DESCRIPTORS; x++ )
+	{
+		pxDescriptor = &( xRxDescriptors[ x ] );
+		pxDescriptor->data = ( uint8_t* ) &( xEthernetBuffers[ x ][ 0 ] );
+		pxDescriptor->data = ( uint8_t* ) __REV( ( unsigned long ) pxDescriptor->data );
+		pxDescriptor->length = 0;
+		pxDescriptor->status = RX_BD_E;
+		pxDescriptor->bdu = 0;
+		pxDescriptor->ebd_status = RX_BD_INT;
+		
+		/* Mark this buffer as in use. */
+		ucBufferInUse[ x ] = pdTRUE;
+	}
+
+	/* The last descriptor points back to the start. */
+	pxDescriptor->status |= RX_BD_W;
+	
+	/* Initialise the Tx descriptors. */
+	for( x = 0; x < emacNUM_TX_BUFFERS; x++ )
+	{
+		pxDescriptor = &( xTxDescriptors[ x ] );
+		
+		/* A buffer is not allocated to the Tx descriptor until a send is
+		actually required. */
+		pxDescriptor->data = NULL;
+		pxDescriptor->length = 0;
+		pxDescriptor->status = TX_BD_TC;
+		pxDescriptor->ebd_status = TX_BD_INT;
+	}
+
+	/* The last descriptor points back to the start. */
+	pxDescriptor->status |= TX_BD_W;
+	
+	/* Use the first Rx descriptor to start with. */
+	ulRxDescriptorIndex = 0UL;
+	pxCurrentRxDesc = &( xRxDescriptors[ 0 ] );
+}
+/*-----------------------------------------------------------*/
+
+void vEMACWrite( void )
+{
+long x;
+
+	/* Wait until the second transmission of the last packet has completed. */
+	for( x = 0; x < emacTX_WAIT_ATTEMPTS; x++ )
+	{
+		if( ( xTxDescriptors[ 1 ].status & TX_BD_R ) != 0 )
+		{
+			/* Descriptor is still active. */
+			vTaskDelay( emacTX_WAIT_DELAY_ms );
+		}
+		else
+		{
+			break;
+		}
+	}
+	
+	/* Is the descriptor free after waiting for it? */
+	if( ( xTxDescriptors[ 1 ].status & TX_BD_R ) != 0 )
+	{
+		/* Something has gone wrong. */
+		prvResetEverything();
+	}
+	
+	/* Setup both descriptors to transmit the frame. */
+	xTxDescriptors[ 0 ].data = ( uint8_t * ) __REV( ( unsigned long ) uip_buf );
+	xTxDescriptors[ 0 ].length = __REVSH( uip_len );
+	xTxDescriptors[ 1 ].data = ( uint8_t * ) __REV( ( unsigned long ) uip_buf );
+	xTxDescriptors[ 1 ].length = __REVSH( uip_len );
+
+	/* uip_buf is being sent by the Tx descriptor.  Allocate a new buffer
+	for use by the stack. */
+	uip_buf = prvGetNextBuffer();
+
+	/* Clear previous settings and go. */
+	xTxDescriptors[ 0 ].status |= ( TX_BD_R | TX_BD_L );
+	xTxDescriptors[ 1 ].status |= ( TX_BD_R | TX_BD_L );
+
+	/* Start the Tx. */
+	ENET_TDAR = ENET_TDAR_TDAR_MASK;
+}
+/*-----------------------------------------------------------*/
+
+static unsigned char *prvGetNextBuffer( void )
+{
+long x;
+unsigned char *pucReturn = NULL;
+unsigned long ulAttempts = 0;
+
+	while( pucReturn == NULL )
+	{
+		/* Look through the buffers to find one that is not in use by
+		anything else. */
+		for( x = 0; x < emacNUM_BUFFERS; x++ )
+		{
+			if( ucBufferInUse[ x ] == pdFALSE )
+			{
+				ucBufferInUse[ x ] = pdTRUE;
+				pucReturn = ( unsigned char * ) &( xEthernetBuffers[ x ][ 0 ] );
+				break;
+			}
+		}
+
+		/* Was a buffer found? */
+		if( pucReturn == NULL )
+		{
+			ulAttempts++;
+
+			if( ulAttempts >= emacBUFFER_WAIT_ATTEMPTS )
+			{
+				break;
+			}
+
+			/* Wait then look again. */
+			vTaskDelay( emacBUFFER_WAIT_DELAY_ms );
+		}
+	}
+
+	return pucReturn;
+}
+/*-----------------------------------------------------------*/
+
+static void prvResetEverything( void )
+{
+	/* Temporary code just to see if this gets called.  This function has not
+	been implemented. */
+	portDISABLE_INTERRUPTS();
+	for( ;; );
+}
+/*-----------------------------------------------------------*/
+
+unsigned short usEMACRead( void )
+{
+unsigned short usBytesReceived;
+
+	usBytesReceived = prvCheckRxStatus();
+	usBytesReceived = __REVSH( usBytesReceived );
+
+	if( usBytesReceived > 0 )
+	{
+		/* Mark the pxDescriptor buffer as free as uip_buf is going to be set to
+		the buffer that contains the received data. */
+		prvReturnBuffer( uip_buf );
+
+		/* Point uip_buf to the data about to be processed. */
+		uip_buf = ( void * ) pxCurrentRxDesc->data;
+		uip_buf = ( void * ) __REV( ( unsigned long ) uip_buf );
+		
+		/* Allocate a new buffer to the descriptor, as uip_buf is now using it's
+		old descriptor. */
+		pxCurrentRxDesc->data = ( uint8_t * ) prvGetNextBuffer();
+		pxCurrentRxDesc->data = ( uint8_t* ) __REV( ( unsigned long ) pxCurrentRxDesc->data );
+
+		/* Prepare the descriptor to go again. */
+		pxCurrentRxDesc->status |= RX_BD_E;
+
+		/* Move onto the next buffer in the ring. */
+		ulRxDescriptorIndex++;
+		if( ulRxDescriptorIndex >= emacNUM_RX_DESCRIPTORS )
+		{
+			ulRxDescriptorIndex = 0UL;
+		}
+		pxCurrentRxDesc = &( xRxDescriptors[ ulRxDescriptorIndex ] );
+		
+		/* Restart Ethernet if it has stopped */
+		ENET_RDAR = ENET_RDAR_RDAR_MASK;
+	}
+
+	return usBytesReceived;
+}
+/*-----------------------------------------------------------*/
+
+static void prvReturnBuffer( unsigned char *pucBuffer )
+{
+unsigned long ul;
+
+	/* Return a buffer to the pool of free buffers. */
+	for( ul = 0; ul < emacNUM_BUFFERS; ul++ )
+	{
+		if( &( xEthernetBuffers[ ul ][ 0 ] ) == ( void * ) pucBuffer )
+		{
+			ucBufferInUse[ ul ] = pdFALSE;
+			break;
+		}
+	}
+}
+/*-----------------------------------------------------------*/
+
+static unsigned short prvCheckRxStatus( void )
+{
+unsigned long usReturn = 0;
+
+	if( ( pxCurrentRxDesc->status & RX_BD_E ) != 0 )
+	{
+		/* Current descriptor is still active. */
+	}
+	else
+	{
+		/* The descriptor contains a frame.  Because of the size of the buffers
+		the frame should always be complete. */
+		usReturn = pxCurrentRxDesc->length;
+	}
+	
+	return usReturn;
+}
+/*-----------------------------------------------------------*/
+
+void vEMAC_TxISRHandler( void )
+{
+	/* Clear the interrupt. */
+	ENET_EIR = ENET_EIR_TXF_MASK;
+
+	/* Check the buffers have not already been freed in the first of the
+	two Tx interrupts - which could potentially happen if the second Tx completed
+	during the interrupt for the first Tx. */
+	if( xTxDescriptors[ 0 ].data != NULL )
+	{
+		if( ( ( xTxDescriptors[ 0 ].status & TX_BD_R ) == 0 ) && ( ( xTxDescriptors[ 0 ].status & TX_BD_R ) == 0 ) )
+		{
+			configASSERT( xTxDescriptors[ 0 ].data == xTxDescriptors[ 1 ].data );
+			
+			xTxDescriptors[ 0 ].data = ( uint8_t* ) __REV( ( unsigned long ) xTxDescriptors[ 0 ].data );
+			prvReturnBuffer( xTxDescriptors[ 0 ].data );
+			
+			/* Just to mark the fact that the buffer has already been released. */
+			xTxDescriptors[ 0 ].data = NULL;
+		}
+	}
+}
+/*-----------------------------------------------------------*/
+
+void vEMAC_RxISRHandler( void )
+{
+const unsigned long ulRxEvent = uipETHERNET_RX_EVENT;
+long lHigherPriorityTaskWoken = pdFALSE;
+extern QueueHandle_t xEMACEventQueue;
+
+	/* Clear the interrupt. */
+	ENET_EIR = ENET_EIR_RXF_MASK;
+
+	/* An Ethernet Rx event has occurred. */
+	xQueueSendFromISR( xEMACEventQueue, &ulRxEvent, &lHigherPriorityTaskWoken );
+	portEND_SWITCHING_ISR( lHigherPriorityTaskWoken );
+}
+/*-----------------------------------------------------------*/
+
+void vEMAC_ErrorISRHandler( void )
+{
+	/* Clear the interrupt. */
+	ENET_EIR = ENET_EIR & ENET_EIMR;
+
+	/* Attempt recovery.  Not very sophisticated. */
+	prvInitialiseDescriptors();
+	ENET_RDAR = ENET_RDAR_RDAR_MASK;
+}
+/*-----------------------------------------------------------*/
+
+