/*
<<<<<<< HEAD
 * FreeRTOS Kernel V10.3.0
=======
 * FreeRTOS Kernel V10.4.1
>>>>>>> 5cc65129
 * Copyright (C) 2020 Amazon.com, Inc. or its affiliates.  All Rights Reserved.
 *
 * Permission is hereby granted, free of charge, to any person obtaining a copy of
 * this software and associated documentation files (the "Software"), to deal in
 * the Software without restriction, including without limitation the rights to
 * use, copy, modify, merge, publish, distribute, sublicense, and/or sell copies of
 * the Software, and to permit persons to whom the Software is furnished to do so,
 * subject to the following conditions:
 *
 * The above copyright notice and this permission notice shall be included in all
 * copies or substantial portions of the Software.
 *
 * THE SOFTWARE IS PROVIDED "AS IS", WITHOUT WARRANTY OF ANY KIND, EXPRESS OR
 * IMPLIED, INCLUDING BUT NOT LIMITED TO THE WARRANTIES OF MERCHANTABILITY, FITNESS
 * FOR A PARTICULAR PURPOSE AND NONINFRINGEMENT. IN NO EVENT SHALL THE AUTHORS OR
 * COPYRIGHT HOLDERS BE LIABLE FOR ANY CLAIM, DAMAGES OR OTHER LIABILITY, WHETHER
 * IN AN ACTION OF CONTRACT, TORT OR OTHERWISE, ARISING FROM, OUT OF OR IN
 * CONNECTION WITH THE SOFTWARE OR THE USE OR OTHER DEALINGS IN THE SOFTWARE.
 *
 * http://www.FreeRTOS.org
 * http://aws.amazon.com/freertos
 *
 * 1 tab == 4 spaces!
 */


/*****
 *
 * See http://www.freertos.org/Documentation/FreeRTOS-documentation-and-book.html
 * for an introductory guide to using real time kernels, and FreeRTOS in
 * particular.
 *
 *****
 *
 * The DICE-KIT-16FX has two 7 segment displays and two buttons that can
 * generate interrupts.  This example uses this IO as follows:
 *
 *
 * - Left 7 segment display -
 *
 * 7 'flash' tasks are created, each of which toggles a single segment of the
 * left display.  Each task executes at a fixed frequency, with a different
 * frequency being used by each task.
 *
 * When button SW2 is pressed an interrupt is generated that wakes up a 'dice'
 * task.  The dice task suspends the 7 tasks that are accessing the left display
 * before simulating a dice being thrown by generating a random number between
 * 1 and 6.  After the number has been generated the task sleeps for 5 seconds,
 * if SW2 is pressed again within the 5 seconds another random number is
 * generated, if SW2 is not pressed within the 5 seconds then the 7 tasks are
 * un-suspended and will once again toggle the segments of the left hand display.
 *
 *
 * - Right 7 segment display -
 *
 * Control of the right side 7 segment display is very similar to that of the
 * left, except co-routines are used to toggle the segments instead of tasks,
 * and button SW3 is used instead of SW2.
 *
 *
 * - Notes -
 *
 * Only one dice task is actually defined.  Two instances of this single
 * definition are created, the first to simulate a dice being thrown on the left
 * display, and the other to simulate a dice being thrown on the right display.
 * The task parameter is used to let the dice tasks know which display to
 * control.
 *
 * Both dice tasks and the flash tasks operate completely independently under
 * the control of FreeRTOS.  11 tasks and 7 co-routines are created in total,
 * including the idle task.
 *
 * The co-routines all execute within a single low priority task.
 *
 *
 *
 * When this demo is executing as expected:
 *
 * + Every segment of both displays will toggle at a fixed frequency - with each
 *   segment using a different frequency.
 * + When a button is pushed the segment toggling will temporarily stop and the
 *   dice 'throw' will start whereby the display will show a fast changing random
 *   number for a few seconds before the dice value is chosen and displayed.
 * + If the button is not pushed again within five seconds of the dice value being
 *   displayed the segment toggling will commence again.
 *
 *****/

/* Kernel includes. */
#include "FreeRTOS.h"
#include "task.h"

/* Demo includes. */
#include "DiceTask.h"
#include "ParTest.h"
#include "Flash.h"

/* The priority at which the dice task execute. */
#define mainDICE_PRIORITY			( tskIDLE_PRIORITY + 2 )

/*
 * Sets up the MCU IO for the 7 segment displays and the button inputs.
 */
static void prvSetupHardware( void );

/*
 * The function that creates the flash tasks and co-routines (the tasks and
 * co-routines that toggle the 7 segment display segments.
 */
extern vCreateFlashTasksAndCoRoutines( void );

/*-----------------------------------------------------------*/

void main( void )
{
	/* Setup the MCU IO. */
	prvSetupHardware();

	/* Create the tasks and co-routines that toggle the display segments. */
	vCreateFlashTasksAndCoRoutines();

	/* Create a 'dice' task to control the left hand display. */
	xTaskCreate( vDiceTask, "Dice1", configMINIMAL_STACK_SIZE, ( void * ) configLEFT_DISPLAY, mainDICE_PRIORITY, NULL );

	/* Create a 'dice' task to control the right hand display. */
	xTaskCreate( vDiceTask, "Dice2", configMINIMAL_STACK_SIZE, ( void * ) configRIGHT_DISPLAY, mainDICE_PRIORITY, NULL );

	/* Start the scheduler running. */
	vTaskStartScheduler();

	/* If this loop is executed then there was insufficient heap memory for the
	idle task to be created - causing vTaskStartScheduler() to return. */
	while( 1 );
}
/*-----------------------------------------------------------*/

static void prvSetupHardware( void )
{
	/* Setup interrupt hardware - interrupts are kept disabled for now to
	prevent any interrupts attempting to cause a context switch before the
	scheduler has been started. */
	InitIrqLevels();
	portDISABLE_INTERRUPTS();
	__set_il( 7 );

	/* Set Port3 as output (7Segment Display). */
	DDR03  = 0xff;

	/* Use Port 5 as I/O-Port. */
	ADER1  = 0;
	PDR05  = 0x7f;

	/* Set Port5 as output (7Segment Display). */
	DDR05  = 0xff;

	/* Disable inputs on the following ports. */
	PIER02 = 0x00;
	PDR02  = 0x00;
	DDR02  = 0xff;
	PIER03 = 0x00;
	PDR03  = 0xff;
	PIER05 = 0x00;
	PDR05  = 0x00;
	PIER06 = 0x00;
	PDR06  = 0x00;
	DDR06  = 0xff;

	/* Enable P00_0/INT8 and P00_1/INT9 as input. */
	PIER00 = 0x03;

	/* Enable external interrupt 8. */
	PIER00_IE0 = 1;

	/* LB0, LA0 = 11 -> falling edge. */
	ELVRL1_LB8 = 1;
	ELVRL1_LA8 = 1;

	/* Reset and enable the interrupt request. */
	EIRR1_ER8 = 0;
	ENIR1_EN8 = 1;

	/* Enable external interrupt 9. */
	PIER00_IE1 = 1;

	/* LB1, LA1 = 11 -> falling edge. */
	ELVRL1_LB9 = 1;
	ELVRL1_LA9 = 1;

	/* Reset and enable the interrupt request. */
	EIRR1_ER9 = 0;
	ENIR1_EN9 = 1;
}

<|MERGE_RESOLUTION|>--- conflicted
+++ resolved
@@ -1,199 +1,195 @@
-/*
-<<<<<<< HEAD
- * FreeRTOS Kernel V10.3.0
-=======
- * FreeRTOS Kernel V10.4.1
->>>>>>> 5cc65129
- * Copyright (C) 2020 Amazon.com, Inc. or its affiliates.  All Rights Reserved.
- *
- * Permission is hereby granted, free of charge, to any person obtaining a copy of
- * this software and associated documentation files (the "Software"), to deal in
- * the Software without restriction, including without limitation the rights to
- * use, copy, modify, merge, publish, distribute, sublicense, and/or sell copies of
- * the Software, and to permit persons to whom the Software is furnished to do so,
- * subject to the following conditions:
- *
- * The above copyright notice and this permission notice shall be included in all
- * copies or substantial portions of the Software.
- *
- * THE SOFTWARE IS PROVIDED "AS IS", WITHOUT WARRANTY OF ANY KIND, EXPRESS OR
- * IMPLIED, INCLUDING BUT NOT LIMITED TO THE WARRANTIES OF MERCHANTABILITY, FITNESS
- * FOR A PARTICULAR PURPOSE AND NONINFRINGEMENT. IN NO EVENT SHALL THE AUTHORS OR
- * COPYRIGHT HOLDERS BE LIABLE FOR ANY CLAIM, DAMAGES OR OTHER LIABILITY, WHETHER
- * IN AN ACTION OF CONTRACT, TORT OR OTHERWISE, ARISING FROM, OUT OF OR IN
- * CONNECTION WITH THE SOFTWARE OR THE USE OR OTHER DEALINGS IN THE SOFTWARE.
- *
- * http://www.FreeRTOS.org
- * http://aws.amazon.com/freertos
- *
- * 1 tab == 4 spaces!
- */
-
-
-/*****
- *
- * See http://www.freertos.org/Documentation/FreeRTOS-documentation-and-book.html
- * for an introductory guide to using real time kernels, and FreeRTOS in
- * particular.
- *
- *****
- *
- * The DICE-KIT-16FX has two 7 segment displays and two buttons that can
- * generate interrupts.  This example uses this IO as follows:
- *
- *
- * - Left 7 segment display -
- *
- * 7 'flash' tasks are created, each of which toggles a single segment of the
- * left display.  Each task executes at a fixed frequency, with a different
- * frequency being used by each task.
- *
- * When button SW2 is pressed an interrupt is generated that wakes up a 'dice'
- * task.  The dice task suspends the 7 tasks that are accessing the left display
- * before simulating a dice being thrown by generating a random number between
- * 1 and 6.  After the number has been generated the task sleeps for 5 seconds,
- * if SW2 is pressed again within the 5 seconds another random number is
- * generated, if SW2 is not pressed within the 5 seconds then the 7 tasks are
- * un-suspended and will once again toggle the segments of the left hand display.
- *
- *
- * - Right 7 segment display -
- *
- * Control of the right side 7 segment display is very similar to that of the
- * left, except co-routines are used to toggle the segments instead of tasks,
- * and button SW3 is used instead of SW2.
- *
- *
- * - Notes -
- *
- * Only one dice task is actually defined.  Two instances of this single
- * definition are created, the first to simulate a dice being thrown on the left
- * display, and the other to simulate a dice being thrown on the right display.
- * The task parameter is used to let the dice tasks know which display to
- * control.
- *
- * Both dice tasks and the flash tasks operate completely independently under
- * the control of FreeRTOS.  11 tasks and 7 co-routines are created in total,
- * including the idle task.
- *
- * The co-routines all execute within a single low priority task.
- *
- *
- *
- * When this demo is executing as expected:
- *
- * + Every segment of both displays will toggle at a fixed frequency - with each
- *   segment using a different frequency.
- * + When a button is pushed the segment toggling will temporarily stop and the
- *   dice 'throw' will start whereby the display will show a fast changing random
- *   number for a few seconds before the dice value is chosen and displayed.
- * + If the button is not pushed again within five seconds of the dice value being
- *   displayed the segment toggling will commence again.
- *
- *****/
-
-/* Kernel includes. */
-#include "FreeRTOS.h"
-#include "task.h"
-
-/* Demo includes. */
-#include "DiceTask.h"
-#include "ParTest.h"
-#include "Flash.h"
-
-/* The priority at which the dice task execute. */
-#define mainDICE_PRIORITY			( tskIDLE_PRIORITY + 2 )
-
-/*
- * Sets up the MCU IO for the 7 segment displays and the button inputs.
- */
-static void prvSetupHardware( void );
-
-/*
- * The function that creates the flash tasks and co-routines (the tasks and
- * co-routines that toggle the 7 segment display segments.
- */
-extern vCreateFlashTasksAndCoRoutines( void );
-
-/*-----------------------------------------------------------*/
-
-void main( void )
-{
-	/* Setup the MCU IO. */
-	prvSetupHardware();
-
-	/* Create the tasks and co-routines that toggle the display segments. */
-	vCreateFlashTasksAndCoRoutines();
-
-	/* Create a 'dice' task to control the left hand display. */
-	xTaskCreate( vDiceTask, "Dice1", configMINIMAL_STACK_SIZE, ( void * ) configLEFT_DISPLAY, mainDICE_PRIORITY, NULL );
-
-	/* Create a 'dice' task to control the right hand display. */
-	xTaskCreate( vDiceTask, "Dice2", configMINIMAL_STACK_SIZE, ( void * ) configRIGHT_DISPLAY, mainDICE_PRIORITY, NULL );
-
-	/* Start the scheduler running. */
-	vTaskStartScheduler();
-
-	/* If this loop is executed then there was insufficient heap memory for the
-	idle task to be created - causing vTaskStartScheduler() to return. */
-	while( 1 );
-}
-/*-----------------------------------------------------------*/
-
-static void prvSetupHardware( void )
-{
-	/* Setup interrupt hardware - interrupts are kept disabled for now to
-	prevent any interrupts attempting to cause a context switch before the
-	scheduler has been started. */
-	InitIrqLevels();
-	portDISABLE_INTERRUPTS();
-	__set_il( 7 );
-
-	/* Set Port3 as output (7Segment Display). */
-	DDR03  = 0xff;
-
-	/* Use Port 5 as I/O-Port. */
-	ADER1  = 0;
-	PDR05  = 0x7f;
-
-	/* Set Port5 as output (7Segment Display). */
-	DDR05  = 0xff;
-
-	/* Disable inputs on the following ports. */
-	PIER02 = 0x00;
-	PDR02  = 0x00;
-	DDR02  = 0xff;
-	PIER03 = 0x00;
-	PDR03  = 0xff;
-	PIER05 = 0x00;
-	PDR05  = 0x00;
-	PIER06 = 0x00;
-	PDR06  = 0x00;
-	DDR06  = 0xff;
-
-	/* Enable P00_0/INT8 and P00_1/INT9 as input. */
-	PIER00 = 0x03;
-
-	/* Enable external interrupt 8. */
-	PIER00_IE0 = 1;
-
-	/* LB0, LA0 = 11 -> falling edge. */
-	ELVRL1_LB8 = 1;
-	ELVRL1_LA8 = 1;
-
-	/* Reset and enable the interrupt request. */
-	EIRR1_ER8 = 0;
-	ENIR1_EN8 = 1;
-
-	/* Enable external interrupt 9. */
-	PIER00_IE1 = 1;
-
-	/* LB1, LA1 = 11 -> falling edge. */
-	ELVRL1_LB9 = 1;
-	ELVRL1_LA9 = 1;
-
-	/* Reset and enable the interrupt request. */
-	EIRR1_ER9 = 0;
-	ENIR1_EN9 = 1;
-}
-
+/*
+ * FreeRTOS Kernel V10.4.1
+ * Copyright (C) 2020 Amazon.com, Inc. or its affiliates.  All Rights Reserved.
+ *
+ * Permission is hereby granted, free of charge, to any person obtaining a copy of
+ * this software and associated documentation files (the "Software"), to deal in
+ * the Software without restriction, including without limitation the rights to
+ * use, copy, modify, merge, publish, distribute, sublicense, and/or sell copies of
+ * the Software, and to permit persons to whom the Software is furnished to do so,
+ * subject to the following conditions:
+ *
+ * The above copyright notice and this permission notice shall be included in all
+ * copies or substantial portions of the Software.
+ *
+ * THE SOFTWARE IS PROVIDED "AS IS", WITHOUT WARRANTY OF ANY KIND, EXPRESS OR
+ * IMPLIED, INCLUDING BUT NOT LIMITED TO THE WARRANTIES OF MERCHANTABILITY, FITNESS
+ * FOR A PARTICULAR PURPOSE AND NONINFRINGEMENT. IN NO EVENT SHALL THE AUTHORS OR
+ * COPYRIGHT HOLDERS BE LIABLE FOR ANY CLAIM, DAMAGES OR OTHER LIABILITY, WHETHER
+ * IN AN ACTION OF CONTRACT, TORT OR OTHERWISE, ARISING FROM, OUT OF OR IN
+ * CONNECTION WITH THE SOFTWARE OR THE USE OR OTHER DEALINGS IN THE SOFTWARE.
+ *
+ * http://www.FreeRTOS.org
+ * http://aws.amazon.com/freertos
+ *
+ * 1 tab == 4 spaces!
+ */
+
+
+/*****
+ *
+ * See http://www.freertos.org/Documentation/FreeRTOS-documentation-and-book.html
+ * for an introductory guide to using real time kernels, and FreeRTOS in
+ * particular.
+ *
+ *****
+ *
+ * The DICE-KIT-16FX has two 7 segment displays and two buttons that can
+ * generate interrupts.  This example uses this IO as follows:
+ *
+ *
+ * - Left 7 segment display -
+ *
+ * 7 'flash' tasks are created, each of which toggles a single segment of the
+ * left display.  Each task executes at a fixed frequency, with a different
+ * frequency being used by each task.
+ *
+ * When button SW2 is pressed an interrupt is generated that wakes up a 'dice'
+ * task.  The dice task suspends the 7 tasks that are accessing the left display
+ * before simulating a dice being thrown by generating a random number between
+ * 1 and 6.  After the number has been generated the task sleeps for 5 seconds,
+ * if SW2 is pressed again within the 5 seconds another random number is
+ * generated, if SW2 is not pressed within the 5 seconds then the 7 tasks are
+ * un-suspended and will once again toggle the segments of the left hand display.
+ *
+ *
+ * - Right 7 segment display -
+ *
+ * Control of the right side 7 segment display is very similar to that of the
+ * left, except co-routines are used to toggle the segments instead of tasks,
+ * and button SW3 is used instead of SW2.
+ *
+ *
+ * - Notes -
+ *
+ * Only one dice task is actually defined.  Two instances of this single
+ * definition are created, the first to simulate a dice being thrown on the left
+ * display, and the other to simulate a dice being thrown on the right display.
+ * The task parameter is used to let the dice tasks know which display to
+ * control.
+ *
+ * Both dice tasks and the flash tasks operate completely independently under
+ * the control of FreeRTOS.  11 tasks and 7 co-routines are created in total,
+ * including the idle task.
+ *
+ * The co-routines all execute within a single low priority task.
+ *
+ *
+ *
+ * When this demo is executing as expected:
+ *
+ * + Every segment of both displays will toggle at a fixed frequency - with each
+ *   segment using a different frequency.
+ * + When a button is pushed the segment toggling will temporarily stop and the
+ *   dice 'throw' will start whereby the display will show a fast changing random
+ *   number for a few seconds before the dice value is chosen and displayed.
+ * + If the button is not pushed again within five seconds of the dice value being
+ *   displayed the segment toggling will commence again.
+ *
+ *****/
+
+/* Kernel includes. */
+#include "FreeRTOS.h"
+#include "task.h"
+
+/* Demo includes. */
+#include "DiceTask.h"
+#include "ParTest.h"
+#include "Flash.h"
+
+/* The priority at which the dice task execute. */
+#define mainDICE_PRIORITY			( tskIDLE_PRIORITY + 2 )
+
+/*
+ * Sets up the MCU IO for the 7 segment displays and the button inputs.
+ */
+static void prvSetupHardware( void );
+
+/*
+ * The function that creates the flash tasks and co-routines (the tasks and
+ * co-routines that toggle the 7 segment display segments.
+ */
+extern vCreateFlashTasksAndCoRoutines( void );
+
+/*-----------------------------------------------------------*/
+
+void main( void )
+{
+	/* Setup the MCU IO. */
+	prvSetupHardware();
+
+	/* Create the tasks and co-routines that toggle the display segments. */
+	vCreateFlashTasksAndCoRoutines();
+
+	/* Create a 'dice' task to control the left hand display. */
+	xTaskCreate( vDiceTask, "Dice1", configMINIMAL_STACK_SIZE, ( void * ) configLEFT_DISPLAY, mainDICE_PRIORITY, NULL );
+
+	/* Create a 'dice' task to control the right hand display. */
+	xTaskCreate( vDiceTask, "Dice2", configMINIMAL_STACK_SIZE, ( void * ) configRIGHT_DISPLAY, mainDICE_PRIORITY, NULL );
+
+	/* Start the scheduler running. */
+	vTaskStartScheduler();
+
+	/* If this loop is executed then there was insufficient heap memory for the
+	idle task to be created - causing vTaskStartScheduler() to return. */
+	while( 1 );
+}
+/*-----------------------------------------------------------*/
+
+static void prvSetupHardware( void )
+{
+	/* Setup interrupt hardware - interrupts are kept disabled for now to
+	prevent any interrupts attempting to cause a context switch before the
+	scheduler has been started. */
+	InitIrqLevels();
+	portDISABLE_INTERRUPTS();
+	__set_il( 7 );
+
+	/* Set Port3 as output (7Segment Display). */
+	DDR03  = 0xff;
+
+	/* Use Port 5 as I/O-Port. */
+	ADER1  = 0;
+	PDR05  = 0x7f;
+
+	/* Set Port5 as output (7Segment Display). */
+	DDR05  = 0xff;
+
+	/* Disable inputs on the following ports. */
+	PIER02 = 0x00;
+	PDR02  = 0x00;
+	DDR02  = 0xff;
+	PIER03 = 0x00;
+	PDR03  = 0xff;
+	PIER05 = 0x00;
+	PDR05  = 0x00;
+	PIER06 = 0x00;
+	PDR06  = 0x00;
+	DDR06  = 0xff;
+
+	/* Enable P00_0/INT8 and P00_1/INT9 as input. */
+	PIER00 = 0x03;
+
+	/* Enable external interrupt 8. */
+	PIER00_IE0 = 1;
+
+	/* LB0, LA0 = 11 -> falling edge. */
+	ELVRL1_LB8 = 1;
+	ELVRL1_LA8 = 1;
+
+	/* Reset and enable the interrupt request. */
+	EIRR1_ER8 = 0;
+	ENIR1_EN8 = 1;
+
+	/* Enable external interrupt 9. */
+	PIER00_IE1 = 1;
+
+	/* LB1, LA1 = 11 -> falling edge. */
+	ELVRL1_LB9 = 1;
+	ELVRL1_LA9 = 1;
+
+	/* Reset and enable the interrupt request. */
+	EIRR1_ER9 = 0;
+	ENIR1_EN9 = 1;
+}
+