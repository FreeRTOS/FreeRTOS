/*
 * FreeRTOS V202212.00
<<<<<<< HEAD
 * Copyright (C) 2020 Amazon.com, Inc. or its affiliates.  All Rights Reserved.
=======
 * Copyright (C) 2020 Amazon.com, Inc. or its affiliates. All Rights Reserved.
>>>>>>> 0857bd7b
 *
 * Permission is hereby granted, free of charge, to any person obtaining a copy of
 * this software and associated documentation files (the "Software"), to deal in
 * the Software without restriction, including without limitation the rights to
 * use, copy, modify, merge, publish, distribute, sublicense, and/or sell copies of
 * the Software, and to permit persons to whom the Software is furnished to do so,
 * subject to the following conditions:
 *
 * The above copyright notice and this permission notice shall be included in all
 * copies or substantial portions of the Software.
 *
 * THE SOFTWARE IS PROVIDED "AS IS", WITHOUT WARRANTY OF ANY KIND, EXPRESS OR
 * IMPLIED, INCLUDING BUT NOT LIMITED TO THE WARRANTIES OF MERCHANTABILITY, FITNESS
 * FOR A PARTICULAR PURPOSE AND NONINFRINGEMENT. IN NO EVENT SHALL THE AUTHORS OR
 * COPYRIGHT HOLDERS BE LIABLE FOR ANY CLAIM, DAMAGES OR OTHER LIABILITY, WHETHER
 * IN AN ACTION OF CONTRACT, TORT OR OTHERWISE, ARISING FROM, OUT OF OR IN
 * CONNECTION WITH THE SOFTWARE OR THE USE OR OTHER DEALINGS IN THE SOFTWARE.
 *
 * https://www.FreeRTOS.org
 * https://github.com/FreeRTOS
 *
 */

/******************************************************************************
 * This project provides two demo applications.  A simple blinky style project,
 * and a more comprehensive test and demo application.  The
 * mainCREATE_SIMPLE_BLINKY_DEMO_ONLY setting is used to select between the two.
 * The simply blinky demo is implemented and described in main_blinky.c.  The
 * more comprehensive test and demo application is implemented and described in
 * main_full.c.
 *
 * This file implements the code that is not demo specific, including the
 * hardware setup and FreeRTOS hook functions.
 *
 *******************************************************************************
 * NOTE: Windows will not be running the FreeRTOS demo threads continuously, so
 * do not expect to get real time behaviour from the FreeRTOS Windows port, or
 * this demo application.  Also, the timing information in the FreeRTOS+Trace
 * logs have no meaningful units.  See the documentation page for the Windows
 * port for further information:
 * https://www.FreeRTOS.org/FreeRTOS-Windows-Simulator-Emulator-for-Visual-Studio-and-Eclipse-MingW.html
 *
 *
 *******************************************************************************
 */

/* Standard includes. */
#include <stdio.h>
#include <stdlib.h>
#include <conio.h>

/* Visual studio intrinsics used so the __debugbreak() function is available
 * should an assert get hit. */
#include <intrin.h>

<<<<<<< HEAD
/* FreeRTOS+Trace includes. */
/** Exclude Windows APIs such as Cryptography, DDE, RPC, Shell,
 * and Windows Sockets. */
#ifndef WIN32_LEAN_AND_MEAN
    #define WIN32_LEAN_AND_MEAN
#endif

#include <winsock2.h>

 /* Define _WINSOCKAPI_ to ensure that winsock.h is not included */
#ifndef _WINSOCKAPI_
    #define _WINSOCKAPI_
#endif

=======
>>>>>>> 0857bd7b
/* FreeRTOS kernel includes. */
#include "FreeRTOS.h"
#include "task.h"

<<<<<<< HEAD
=======
/* FreeRTOS+Trace includes. */
>>>>>>> 0857bd7b
#include "trcRecorder.h"

/* This project provides two demo applications.  A simple blinky style demo
 * application, and a more comprehensive test and demo application.  The
 * mainCREATE_SIMPLE_BLINKY_DEMO_ONLY setting is used to select between the two.
 *
 * If mainCREATE_SIMPLE_BLINKY_DEMO_ONLY is 1 then the blinky demo will be built.
 * The blinky demo is implemented and described in main_blinky.c.
 *
 * If mainCREATE_SIMPLE_BLINKY_DEMO_ONLY is not 1 then the comprehensive test and
 * demo application will be built.  The comprehensive test and demo application is
 * implemented and described in main_full.c. */
#define mainCREATE_SIMPLE_BLINKY_DEMO_ONLY    0

/* This demo uses heap_5.c, and these constants define the sizes of the regions
 * that make up the total heap.  heap_5 is only used for test and example purposes
 * as this demo could easily create one large heap region instead of multiple
 * smaller heap regions - in which case heap_4.c would be the more appropriate
 * choice.  See http://www.freertos.org/a00111.html for an explanation. */
#define mainREGION_1_SIZE                     8201
#define mainREGION_2_SIZE                     23905
#define mainREGION_3_SIZE                     16807

/* This demo allows for users to perform actions with the keyboard. */
#define mainNO_KEY_PRESS_VALUE                -1
#define mainOUTPUT_TRACE_KEY                  't'
#define mainINTERRUPT_NUMBER_KEYBOARD         3

/* This demo allows to save a trace file. */
#define mainTRACE_FILE_NAME                   "Trace.dump"

/*-----------------------------------------------------------*/

/*
 * main_blinky() is used when mainCREATE_SIMPLE_BLINKY_DEMO_ONLY is set to 1.
 * main_full() is used when mainCREATE_SIMPLE_BLINKY_DEMO_ONLY is set to 0.
 */
extern void main_blinky( void );
extern void main_full( void );

/*
 * Only the comprehensive demo uses application hook (callback) functions.  See
 * https://www.FreeRTOS.org/a00016.html for more information.
 */
extern void vFullDemoTickHookFunction( void );
extern void vFullDemoIdleFunction( void );

/*
 * This demo uses heap_5.c, so start by defining some heap regions.  It is not
 * necessary for this demo to use heap_5, as it could define one large heap
 * region.  Heap_5 is only used for test and example purposes.  See
 * https://www.FreeRTOS.org/a00111.html for an explanation.
 */
static void prvInitialiseHeap( void );

/*
 * Prototypes for the standard FreeRTOS application hook (callback) functions
 * implemented within this file.  See http://www.freertos.org/a00016.html .
 */
void vApplicationMallocFailedHook( void );
void vApplicationIdleHook( void );
void vApplicationStackOverflowHook( TaskHandle_t pxTask,
                                    char * pcTaskName );
void vApplicationTickHook( void );
void vApplicationGetIdleTaskMemory( StaticTask_t ** ppxIdleTaskTCBBuffer,
                                    StackType_t ** ppxIdleTaskStackBuffer,
                                    uint32_t * pulIdleTaskStackSize );
void vApplicationGetTimerTaskMemory( StaticTask_t ** ppxTimerTaskTCBBuffer,
                                     StackType_t ** ppxTimerTaskStackBuffer,
                                     uint32_t * pulTimerTaskStackSize );

/*
 * Writes trace data to a disk file when the trace recording is stopped.
 * This function will simply overwrite any trace files that already exist.
 */
static void prvSaveTraceFile( void );

/*
 * Windows thread function to capture keyboard input from outside of the
 * FreeRTOS simulator. This thread passes data safely into the FreeRTOS
 * simulator using a stream buffer.
 */
static DWORD WINAPI prvWindowsKeyboardInputThread( void * pvParam );

/*
 * Interrupt handler for when keyboard input is received.
 */
static uint32_t prvKeyboardInterruptHandler( void );

/*
 * Keyboard interrupt handler for the blinky demo.
 */
extern void vBlinkyKeyboardInterruptHandler( int xKeyPressed );

/*-----------------------------------------------------------*/

/* When configSUPPORT_STATIC_ALLOCATION is set to 1 the application writer can
 * use a callback function to optionally provide the memory required by the idle
 * and timer tasks.  This is the stack that will be used by the timer task.  It is
 * declared here, as a global, so it can be checked by a test that is implemented
 * in a different file. */
StackType_t uxTimerTaskStack[ configTIMER_TASK_STACK_DEPTH ];


/* Thread handle for the keyboard input Windows thread. */
static HANDLE xWindowsKeyboardInputThreadHandle = NULL;

/* This stores the last key pressed that has not been handled.
 * Keyboard input is retrieved by the prvWindowsKeyboardInputThread
 * Windows thread and stored here. This is then read by the idle
 * task and handled appropriately. */
static int xKeyPressed = mainNO_KEY_PRESS_VALUE;

/*-----------------------------------------------------------*/

int main( void )
{
    /* This demo uses heap_5.c, so start by defining some heap regions.  heap_5
     * is only used for test and example reasons.  Heap_4 is more appropriate.  See
     * http://www.freertos.org/a00111.html for an explanation. */
    prvInitialiseHeap();

    /* Initialise the trace recorder.  Use of the trace recorder is optional.
     * See http://www.FreeRTOS.org/trace for more information. */

    configASSERT( xTraceInitialize() == TRC_SUCCESS );

    /* Start the trace recording - the recording is written to a file if
     * configASSERT() is called. */
    printf(
        "Trace started.\r\n"
        "The trace will be dumped to the file \"%s\" whenever a call to configASSERT()\r\n"
        "fails or the \'%c\' key is pressed.\r\n"
        "Note that the trace output uses the ring buffer mode, meaning that the output trace\r\n"
        "will only be the most recent data able to fit within the trace recorder buffer.\r\n",
        mainTRACE_FILE_NAME, mainOUTPUT_TRACE_KEY );

    configASSERT( xTraceEnable( TRC_START ) == TRC_SUCCESS );

    /* Set interrupt handler for keyboard input. */
    vPortSetInterruptHandler( mainINTERRUPT_NUMBER_KEYBOARD, prvKeyboardInterruptHandler );

    /* Start keyboard input handling thread. */
    xWindowsKeyboardInputThreadHandle = CreateThread(
        NULL,                          /* Pointer to thread security attributes. */
        0,                             /* Initial thread stack size, in bytes. */
        prvWindowsKeyboardInputThread, /* Pointer to thread function. */
        NULL,                          /* Argument for new thread. */
        0,                             /* Creation flags. */
        NULL );

    /* Use the cores that are not used by the FreeRTOS tasks for the Windows thread. */
    SetThreadAffinityMask( xWindowsKeyboardInputThreadHandle, ~0x01u );

    /* The mainCREATE_SIMPLE_BLINKY_DEMO_ONLY setting is described at the top
     * of this file. */
    #if ( mainCREATE_SIMPLE_BLINKY_DEMO_ONLY == 1 )
        {
            printf( "\nStarting the blinky demo.\r\n" );
            main_blinky();
        }
    #else
        {
            printf( "\nStarting the full demo.\r\n" );
            main_full();
        }
    #endif /* if ( mainCREATE_SIMPLE_BLINKY_DEMO_ONLY == 1 ) */

    return 0;
}
/*-----------------------------------------------------------*/

void vApplicationMallocFailedHook( void )
{
    /* vApplicationMallocFailedHook() will only be called if
     * configUSE_MALLOC_FAILED_HOOK is set to 1 in FreeRTOSConfig.h.  It is a hook
     * function that will get called if a call to pvPortMalloc() fails.
     * pvPortMalloc() is called internally by the kernel whenever a task, queue,
     * timer or semaphore is created.  It is also called by various parts of the
     * demo application.  If heap_1.c, heap_2.c or heap_4.c is being used, then the
     * size of the	heap available to pvPortMalloc() is defined by
     * configTOTAL_HEAP_SIZE in FreeRTOSConfig.h, and the xPortGetFreeHeapSize()
     * API function can be used to query the size of free heap space that remains
     * (although it does not provide information on how the remaining heap might be
     * fragmented).  See http://www.freertos.org/a00111.html for more
     * information. */
    vAssertCalled( __LINE__, __FILE__ );
}
/*-----------------------------------------------------------*/

void vApplicationIdleHook( void )
{
    /* vApplicationIdleHook() will only be called if configUSE_IDLE_HOOK is set
     * to 1 in FreeRTOSConfig.h.  It will be called on each iteration of the idle
     * task.  It is essential that code added to this hook function never attempts
     * to block in any way (for example, call xQueueReceive() with a block time
     * specified, or call vTaskDelay()).  If application tasks make use of the
     * vTaskDelete() API function to delete themselves then it is also important
     * that vApplicationIdleHook() is permitted to return to its calling function,
     * because it is the responsibility of the idle task to clean up memory
     * allocated by the kernel to any task that has since deleted itself. */

    #if ( mainCREATE_SIMPLE_BLINKY_DEMO_ONLY != 1 )
        {
            /* Call the idle task processing used by the full demo.  The simple
             * blinky demo does not use the idle task hook. */
            vFullDemoIdleFunction();
        }
    #endif
}

/*-----------------------------------------------------------*/

void vApplicationStackOverflowHook( TaskHandle_t pxTask,
                                    char * pcTaskName )
{
    ( void ) pcTaskName;
    ( void ) pxTask;

    /* Run time stack overflow checking is performed if
     * configCHECK_FOR_STACK_OVERFLOW is defined to 1 or 2.  This hook
     * function is called if a stack overflow is detected.  This function is
     * provided as an example only as stack overflow checking does not function
     * when running the FreeRTOS Windows port. */
    vAssertCalled( __LINE__, __FILE__ );
}
/*-----------------------------------------------------------*/

void vApplicationTickHook( void )
{
    /* This function will be called by each tick interrupt if
    * configUSE_TICK_HOOK is set to 1 in FreeRTOSConfig.h.  User code can be
    * added here, but the tick hook is called from an interrupt context, so
    * code must not attempt to block, and only the interrupt safe FreeRTOS API
    * functions can be used (those that end in FromISR()). */

    #if ( mainCREATE_SIMPLE_BLINKY_DEMO_ONLY != 1 )
        {
            vFullDemoTickHookFunction();
        }
    #endif /* mainCREATE_SIMPLE_BLINKY_DEMO_ONLY */
}
/*-----------------------------------------------------------*/

void vApplicationDaemonTaskStartupHook( void )
{
    /* This function will be called once only, when the daemon task starts to
     * execute	(sometimes called the timer task).  This is useful if the
     * application includes initialisation code that would benefit from executing
     * after the scheduler has been started. */
}
/*-----------------------------------------------------------*/

void vAssertCalled( unsigned long ulLine,
                    const char * const pcFileName )
{
    static BaseType_t xPrinted = pdFALSE;
    volatile uint32_t ulSetToNonZeroInDebuggerToContinue = 0;

    /* Called if an assertion passed to configASSERT() fails.  See
     * http://www.freertos.org/a00110.html#configASSERT for more information. */

    /* Parameters are not used. */
    ( void ) ulLine;
    ( void ) pcFileName;

    taskENTER_CRITICAL();
    {
        printf( "ASSERT! Line %ld, file %s, GetLastError() %ld\r\n", ulLine, pcFileName, GetLastError() );

        /* Stop the trace recording and save the trace. */
        ( void ) xTraceDisable();
        prvSaveTraceFile();

        /* Cause debugger break point if being debugged. */
        __debugbreak();

        /* You can step out of this function to debug the assertion by using
         * the debugger to set ulSetToNonZeroInDebuggerToContinue to a non-zero
         * value. */
        while( ulSetToNonZeroInDebuggerToContinue == 0 )
        {
            __asm {
                NOP
            };
            __asm {
                NOP
            };
        }

        /* Re-enable the trace recording. */
        ( void ) xTraceEnable( TRC_START );
    }
    taskEXIT_CRITICAL();
}
/*-----------------------------------------------------------*/

static void prvSaveTraceFile( void )
{
    FILE * pxOutputFile;

    fopen_s( &pxOutputFile, mainTRACE_FILE_NAME, "wb" );

    if( pxOutputFile != NULL )
    {
        fwrite( RecorderDataPtr, sizeof( RecorderDataType ), 1, pxOutputFile );
        fclose( pxOutputFile );
        printf( "\r\nTrace output saved to %s\r\n\r\n", mainTRACE_FILE_NAME );
    }
    else
    {
        printf( "\r\nFailed to create trace dump file\r\n\r\n" );
    }
}
/*-----------------------------------------------------------*/

static void prvInitialiseHeap( void )
{
/* The Windows demo could create one large heap region, in which case it would
 * be appropriate to use heap_4.  However, purely for demonstration purposes,
 * heap_5 is used instead, so start by defining some heap regions.  No
 * initialisation is required when any other heap implementation is used.  See
 * http://www.freertos.org/a00111.html for more information.
 *
 * The xHeapRegions structure requires the regions to be defined in start address
 * order, so this just creates one big array, then populates the structure with
 * offsets into the array - with gaps in between and messy alignment just for test
 * purposes. */
    static uint8_t ucHeap[ configTOTAL_HEAP_SIZE ];
    volatile uint32_t ulAdditionalOffset = 19; /* Just to prevent 'condition is always true' warnings in configASSERT(). */
    const HeapRegion_t xHeapRegions[] =
    {
        /* Start address with dummy offsets						Size */
        { ucHeap + 1,                                          mainREGION_1_SIZE },
        { ucHeap + 15 + mainREGION_1_SIZE,                     mainREGION_2_SIZE },
        { ucHeap + 19 + mainREGION_1_SIZE + mainREGION_2_SIZE, mainREGION_3_SIZE },
        { NULL,                                                0                 }
    };

    /* Sanity check that the sizes and offsets defined actually fit into the
     * array. */
    configASSERT( ( ulAdditionalOffset + mainREGION_1_SIZE + mainREGION_2_SIZE + mainREGION_3_SIZE ) < configTOTAL_HEAP_SIZE );

    /* Prevent compiler warnings when configASSERT() is not defined. */
    ( void ) ulAdditionalOffset;

    vPortDefineHeapRegions( xHeapRegions );
}
/*-----------------------------------------------------------*/

/* configUSE_STATIC_ALLOCATION is set to 1, so the application must provide an
 * implementation of vApplicationGetIdleTaskMemory() to provide the memory that is
 * used by the Idle task. */
void vApplicationGetIdleTaskMemory( StaticTask_t ** ppxIdleTaskTCBBuffer,
                                    StackType_t ** ppxIdleTaskStackBuffer,
                                    uint32_t * pulIdleTaskStackSize )
{
/* If the buffers to be provided to the Idle task are declared inside this
 * function then they must be declared static - otherwise they will be allocated on
 * the stack and so not exists after this function exits. */
    static StaticTask_t xIdleTaskTCB;
    static StackType_t uxIdleTaskStack[ configMINIMAL_STACK_SIZE ];

    /* Pass out a pointer to the StaticTask_t structure in which the Idle task's
     * state will be stored. */
    *ppxIdleTaskTCBBuffer = &xIdleTaskTCB;

    /* Pass out the array that will be used as the Idle task's stack. */
    *ppxIdleTaskStackBuffer = uxIdleTaskStack;

    /* Pass out the size of the array pointed to by *ppxIdleTaskStackBuffer.
     * Note that, as the array is necessarily of type StackType_t,
     * configMINIMAL_STACK_SIZE is specified in words, not bytes. */
    *pulIdleTaskStackSize = configMINIMAL_STACK_SIZE;
}
/*-----------------------------------------------------------*/

/* configUSE_STATIC_ALLOCATION and configUSE_TIMERS are both set to 1, so the
 * application must provide an implementation of vApplicationGetTimerTaskMemory()
 * to provide the memory that is used by the Timer service task. */
void vApplicationGetTimerTaskMemory( StaticTask_t ** ppxTimerTaskTCBBuffer,
                                     StackType_t ** ppxTimerTaskStackBuffer,
                                     uint32_t * pulTimerTaskStackSize )
{
/* If the buffers to be provided to the Timer task are declared inside this
 * function then they must be declared static - otherwise they will be allocated on
 * the stack and so not exists after this function exits. */
    static StaticTask_t xTimerTaskTCB;

    /* Pass out a pointer to the StaticTask_t structure in which the Timer
     * task's state will be stored. */
    *ppxTimerTaskTCBBuffer = &xTimerTaskTCB;

    /* Pass out the array that will be used as the Timer task's stack. */
    *ppxTimerTaskStackBuffer = uxTimerTaskStack;

    /* Pass out the size of the array pointed to by *ppxTimerTaskStackBuffer.
     * Note that, as the array is necessarily of type StackType_t,
     * configMINIMAL_STACK_SIZE is specified in words, not bytes. */
    *pulTimerTaskStackSize = configTIMER_TASK_STACK_DEPTH;
}
/*-----------------------------------------------------------*/

/*
 * Interrupt handler for when keyboard input is received.
 */
static uint32_t prvKeyboardInterruptHandler( void )
{
    /* Handle keyboard input. */
    switch( xKeyPressed )
    {
        case mainNO_KEY_PRESS_VALUE:
            break;

        case mainOUTPUT_TRACE_KEY:
            /* Saving the trace file requires Windows system calls, so enter a critical
             * section to prevent deadlock or errors resulting from calling a Windows
             * system call from within the FreeRTOS simulator. */
            portENTER_CRITICAL();
            {
                ( void ) xTraceDisable();
                prvSaveTraceFile();
                ( void ) xTraceEnable( TRC_START );
            }
            portEXIT_CRITICAL();
            break;

        default:
            #if ( mainCREATE_SIMPLE_BLINKY_DEMO_ONLY == 1 )
                /* Call the keyboard interrupt handler for the blinky demo. */
                vBlinkyKeyboardInterruptHandler( xKeyPressed );
            #endif
            break;
    }

    /* This interrupt does not require a context switch so return pdFALSE */
    return pdFALSE;
}

/*-----------------------------------------------------------*/

/*
 * Windows thread function to capture keyboard input from outside of the
 * FreeRTOS simulator. This thread passes data into the simulator using
 * an integer.
 */
static DWORD WINAPI prvWindowsKeyboardInputThread( void * pvParam )
{
    ( void ) pvParam;

    for( ; ; )
    {
        /* Block on acquiring a key press. */
        xKeyPressed = _getch();

        /* Notify FreeRTOS simulator that there is a keyboard interrupt.
         * This will trigger prvKeyboardInterruptHandler.
         */
        vPortGenerateSimulatedInterrupt( mainINTERRUPT_NUMBER_KEYBOARD );
    }

    /* Should not get here so return negative exit status. */
    return -1;
}

/*-----------------------------------------------------------*/

/* The below code is used by the trace recorder for timing. */
static uint32_t ulEntryTime = 0;

void vTraceTimerReset( void )
{
    ulEntryTime = xTaskGetTickCount();
}

uint32_t uiTraceTimerGetFrequency( void )
{
    return configTICK_RATE_HZ;
}

uint32_t uiTraceTimerGetValue( void )
{
    return( xTaskGetTickCount() - ulEntryTime );
}<|MERGE_RESOLUTION|>--- conflicted
+++ resolved
@@ -1,10 +1,6 @@
 /*
  * FreeRTOS V202212.00
-<<<<<<< HEAD
- * Copyright (C) 2020 Amazon.com, Inc. or its affiliates.  All Rights Reserved.
-=======
  * Copyright (C) 2020 Amazon.com, Inc. or its affiliates. All Rights Reserved.
->>>>>>> 0857bd7b
  *
  * Permission is hereby granted, free of charge, to any person obtaining a copy of
  * this software and associated documentation files (the "Software"), to deal in
@@ -56,35 +52,21 @@
 #include <stdlib.h>
 #include <conio.h>
 
+#ifdef WIN32_LEAN_AND_MEAN
+    #include "winsock2.h"
+#else
+    #include "winsock.h"
+#endif /* WIN32_LEAN_AND_MEAN */
+
 /* Visual studio intrinsics used so the __debugbreak() function is available
  * should an assert get hit. */
 #include <intrin.h>
 
-<<<<<<< HEAD
-/* FreeRTOS+Trace includes. */
-/** Exclude Windows APIs such as Cryptography, DDE, RPC, Shell,
- * and Windows Sockets. */
-#ifndef WIN32_LEAN_AND_MEAN
-    #define WIN32_LEAN_AND_MEAN
-#endif
-
-#include <winsock2.h>
-
- /* Define _WINSOCKAPI_ to ensure that winsock.h is not included */
-#ifndef _WINSOCKAPI_
-    #define _WINSOCKAPI_
-#endif
-
-=======
->>>>>>> 0857bd7b
 /* FreeRTOS kernel includes. */
 #include "FreeRTOS.h"
 #include "task.h"
 
-<<<<<<< HEAD
-=======
 /* FreeRTOS+Trace includes. */
->>>>>>> 0857bd7b
 #include "trcRecorder.h"
 
 /* This project provides two demo applications.  A simple blinky style demo
