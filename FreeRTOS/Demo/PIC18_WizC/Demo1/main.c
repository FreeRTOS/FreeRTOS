--- conflicted
+++ resolved
@@ -1,201 +1,197 @@
-/*
-<<<<<<< HEAD
- * FreeRTOS Kernel V10.3.0
-=======
- * FreeRTOS Kernel V10.4.1
->>>>>>> 5cc65129
- * Copyright (C) 2020 Amazon.com, Inc. or its affiliates.  All Rights Reserved.
- *
- * Permission is hereby granted, free of charge, to any person obtaining a copy of
- * this software and associated documentation files (the "Software"), to deal in
- * the Software without restriction, including without limitation the rights to
- * use, copy, modify, merge, publish, distribute, sublicense, and/or sell copies of
- * the Software, and to permit persons to whom the Software is furnished to do so,
- * subject to the following conditions:
- *
- * The above copyright notice and this permission notice shall be included in all
- * copies or substantial portions of the Software.
- *
- * THE SOFTWARE IS PROVIDED "AS IS", WITHOUT WARRANTY OF ANY KIND, EXPRESS OR
- * IMPLIED, INCLUDING BUT NOT LIMITED TO THE WARRANTIES OF MERCHANTABILITY, FITNESS
- * FOR A PARTICULAR PURPOSE AND NONINFRINGEMENT. IN NO EVENT SHALL THE AUTHORS OR
- * COPYRIGHT HOLDERS BE LIABLE FOR ANY CLAIM, DAMAGES OR OTHER LIABILITY, WHETHER
- * IN AN ACTION OF CONTRACT, TORT OR OTHERWISE, ARISING FROM, OUT OF OR IN
- * CONNECTION WITH THE SOFTWARE OR THE USE OR OTHER DEALINGS IN THE SOFTWARE.
- *
- * http://www.FreeRTOS.org
- * http://aws.amazon.com/freertos
- *
- * 1 tab == 4 spaces!
- */
-
-/*
-Changes from V3.0.0
-
-Changes from V3.0.1
-*/
-
-/*
- * Instead of the normal single demo application, the PIC18F demo is split 
- * into several smaller programs of which this is the first.  This enables the 
- * demo's to be executed on the RAM limited PIC-devices.
- *
- * The Demo1 project is configured for a PIC18F4620 device.  Main.c starts 9 
- * tasks (including the idle task).
-
- * This first demo is included to do a quick check on the FreeRTOS
- * installation. It is also included to demonstrate a minimal project-setup
- * to use FreeRTOS in a wizC environment.
- *
- * Eight independant tasks are created. All tasks share the same taskcode.
- * Each task blinks a different led on portB. The blinkrate for each task
- * is different, but chosen in such a way that portB will show a binary
- * counter pattern. All blinkrates are derived from a single master-rate.
- * By default, this  masterrate is set to 100 milliseconds. Although such
- * a low value will make it almost impossible to see some of the leds
- * actually blink, it is a good value when using the wizC-simulator.
- * When testing on a real chip, changing the value to eg. 500 milliseconds
- * would be appropiate.
- */
- 
-/* Scheduler include files. */
-#include <FreeRTOS.h>
-#include <task.h>
-
-#define mainBLINK_LED_INTERVAL	( ( TickType_t ) 100 / ( portTICK_PERIOD_MS ) )
-
-/* The LED that is flashed by the B0 task. */
-#define mainBLINK_LED0_PORT		LATD
-#define mainBLINK_LED0_TRIS		TRISD
-#define mainBLINK_LED0_PIN		0
-#define mainBLINK_LED0_INTERVAL	((mainBLINK_LED_INTERVAL) << (mainBLINK_LED0_PIN))
-
-/* The LED that is flashed by the B1 task. */
-#define mainBLINK_LED1_PORT		LATD
-#define mainBLINK_LED1_TRIS		TRISD
-#define mainBLINK_LED1_PIN		1
-#define mainBLINK_LED1_INTERVAL	((mainBLINK_LED_INTERVAL) << (mainBLINK_LED1_PIN))
-
-/* The LED that is flashed by the B2 task. */
-#define mainBLINK_LED2_PORT		LATD
-#define mainBLINK_LED2_TRIS		TRISD
-#define mainBLINK_LED2_PIN		2
-#define mainBLINK_LED2_INTERVAL	((mainBLINK_LED_INTERVAL) << (mainBLINK_LED2_PIN))
-
-/* The LED that is flashed by the B3 task. */
-#define mainBLINK_LED3_PORT		LATD
-#define mainBLINK_LED3_TRIS		TRISD
-#define mainBLINK_LED3_PIN		3
-#define mainBLINK_LED3_INTERVAL	((mainBLINK_LED_INTERVAL) << (mainBLINK_LED3_PIN))
-
-/* The LED that is flashed by the B4 task. */
-#define mainBLINK_LED4_PORT		LATD
-#define mainBLINK_LED4_TRIS		TRISD
-#define mainBLINK_LED4_PIN		4
-#define mainBLINK_LED4_INTERVAL	((mainBLINK_LED_INTERVAL) << (mainBLINK_LED4_PIN))
-
-/* The LED that is flashed by the B5 task. */
-#define mainBLINK_LED5_PORT		LATD
-#define mainBLINK_LED5_TRIS		TRISD
-#define mainBLINK_LED5_PIN		5
-#define mainBLINK_LED5_INTERVAL	((mainBLINK_LED_INTERVAL) << (mainBLINK_LED5_PIN))
-
-/* The LED that is flashed by the B6 task. */
-#define mainBLINK_LED6_PORT		LATD
-#define mainBLINK_LED6_TRIS		TRISD
-#define mainBLINK_LED6_PIN		6
-#define mainBLINK_LED6_INTERVAL	((mainBLINK_LED_INTERVAL) << (mainBLINK_LED6_PIN))
-
-/* The LED that is flashed by the B7 task. */
-#define mainBLINK_LED7_PORT		LATD
-#define mainBLINK_LED7_TRIS		TRISD
-#define mainBLINK_LED7_PIN		7
-#define mainBLINK_LED7_INTERVAL	((mainBLINK_LED_INTERVAL) << (mainBLINK_LED7_PIN))
-
-typedef struct {
-	unsigned char *port;
-	unsigned char *tris;
-	unsigned char pin;
-	TickType_t  interval;
-} SBLINK;
-
-const SBLINK sled0 = {&mainBLINK_LED0_PORT, &mainBLINK_LED0_TRIS, mainBLINK_LED0_PIN, mainBLINK_LED0_INTERVAL};
-const SBLINK sled1 = {&mainBLINK_LED1_PORT, &mainBLINK_LED1_TRIS, mainBLINK_LED1_PIN, mainBLINK_LED1_INTERVAL};
-const SBLINK sled2 = {&mainBLINK_LED2_PORT, &mainBLINK_LED2_TRIS, mainBLINK_LED2_PIN, mainBLINK_LED2_INTERVAL};
-const SBLINK sled3 = {&mainBLINK_LED3_PORT, &mainBLINK_LED3_TRIS, mainBLINK_LED3_PIN, mainBLINK_LED3_INTERVAL};
-const SBLINK sled4 = {&mainBLINK_LED4_PORT, &mainBLINK_LED4_TRIS, mainBLINK_LED4_PIN, mainBLINK_LED4_INTERVAL};
-const SBLINK sled5 = {&mainBLINK_LED5_PORT, &mainBLINK_LED5_TRIS, mainBLINK_LED5_PIN, mainBLINK_LED5_INTERVAL};
-const SBLINK sled6 = {&mainBLINK_LED6_PORT, &mainBLINK_LED6_TRIS, mainBLINK_LED6_PIN, mainBLINK_LED6_INTERVAL};
-const SBLINK sled7 = {&mainBLINK_LED7_PORT, &mainBLINK_LED7_TRIS, mainBLINK_LED7_PIN, mainBLINK_LED7_INTERVAL};
-
-/*
- * The task code for the "vBlink" task.
- */
-static portTASK_FUNCTION_PROTO(vBlink, pvParameters);
-
-/*-----------------------------------------------------------*/
-
-/*
- * Creates the tasks, then starts the scheduler.
- */
-void main( void )
-{
-	/*
-	 * Start the blink tasks defined in this file.
-	 */
-	xTaskCreate( vBlink,  "B0", configMINIMAL_STACK_SIZE, &sled0, tskIDLE_PRIORITY, NULL );
-	xTaskCreate( vBlink,  "B1", configMINIMAL_STACK_SIZE, &sled1, tskIDLE_PRIORITY, NULL );
-	xTaskCreate( vBlink,  "B2", configMINIMAL_STACK_SIZE, &sled2, tskIDLE_PRIORITY, NULL );
-	xTaskCreate( vBlink,  "B3", configMINIMAL_STACK_SIZE, &sled3, tskIDLE_PRIORITY, NULL );
-	xTaskCreate( vBlink,  "B4", configMINIMAL_STACK_SIZE, &sled4, tskIDLE_PRIORITY, NULL );
-	xTaskCreate( vBlink,  "B5", configMINIMAL_STACK_SIZE, &sled5, tskIDLE_PRIORITY, NULL );
-	xTaskCreate( vBlink,  "B6", configMINIMAL_STACK_SIZE, &sled6, tskIDLE_PRIORITY, NULL );
-	xTaskCreate( vBlink,  "B7", configMINIMAL_STACK_SIZE, &sled7, tskIDLE_PRIORITY, NULL );
-
-	/*
-	 * Start the scheduler.
-	 */
-	vTaskStartScheduler( );
-	
-	while(1)	/* This point should never be reached. */
-	{
-	}
-}
-/*-----------------------------------------------------------*/
-
-static portTASK_FUNCTION(vBlink, pvParameters)
-{
-	unsigned char	*Port		= ((SBLINK *)pvParameters)->port;
-	unsigned char	*Tris		= ((SBLINK *)pvParameters)->tris;
-	unsigned char	Pin			= ((SBLINK *)pvParameters)->pin;
-	TickType_t	Interval	= ((SBLINK *)pvParameters)->interval;
-	
-	TickType_t	xLastWakeTime;
-
-	/*
-	 * Initialize the hardware
-	 */
-	*Tris &= ~(1<<Pin);	// Set the pin that is used by this task to ouput
-	*Port &= ~(1<<Pin);	// Drive the pin low
-	
-	/*
-	 * Initialise the xLastWakeTime variable with the current time.
-	 */
-	xLastWakeTime = xTaskGetTickCount();
-
-	/*
-	 * Cycle for ever, delaying then toggle the LED.
-	 */
-	for( ;; )
-	{
-		/*
-		 * Wait until it is time to toggle
-		 */
-		vTaskDelayUntil( &xLastWakeTime, Interval );
-
-		/*
-		 * Toggle the LED for visual feedback.
-		 */
-		*Port ^= 1<<Pin;
-	}
-}
+/*
+ * FreeRTOS Kernel V10.4.1
+ * Copyright (C) 2020 Amazon.com, Inc. or its affiliates.  All Rights Reserved.
+ *
+ * Permission is hereby granted, free of charge, to any person obtaining a copy of
+ * this software and associated documentation files (the "Software"), to deal in
+ * the Software without restriction, including without limitation the rights to
+ * use, copy, modify, merge, publish, distribute, sublicense, and/or sell copies of
+ * the Software, and to permit persons to whom the Software is furnished to do so,
+ * subject to the following conditions:
+ *
+ * The above copyright notice and this permission notice shall be included in all
+ * copies or substantial portions of the Software.
+ *
+ * THE SOFTWARE IS PROVIDED "AS IS", WITHOUT WARRANTY OF ANY KIND, EXPRESS OR
+ * IMPLIED, INCLUDING BUT NOT LIMITED TO THE WARRANTIES OF MERCHANTABILITY, FITNESS
+ * FOR A PARTICULAR PURPOSE AND NONINFRINGEMENT. IN NO EVENT SHALL THE AUTHORS OR
+ * COPYRIGHT HOLDERS BE LIABLE FOR ANY CLAIM, DAMAGES OR OTHER LIABILITY, WHETHER
+ * IN AN ACTION OF CONTRACT, TORT OR OTHERWISE, ARISING FROM, OUT OF OR IN
+ * CONNECTION WITH THE SOFTWARE OR THE USE OR OTHER DEALINGS IN THE SOFTWARE.
+ *
+ * http://www.FreeRTOS.org
+ * http://aws.amazon.com/freertos
+ *
+ * 1 tab == 4 spaces!
+ */
+
+/*
+Changes from V3.0.0
+
+Changes from V3.0.1
+*/
+
+/*
+ * Instead of the normal single demo application, the PIC18F demo is split 
+ * into several smaller programs of which this is the first.  This enables the 
+ * demo's to be executed on the RAM limited PIC-devices.
+ *
+ * The Demo1 project is configured for a PIC18F4620 device.  Main.c starts 9 
+ * tasks (including the idle task).
+
+ * This first demo is included to do a quick check on the FreeRTOS
+ * installation. It is also included to demonstrate a minimal project-setup
+ * to use FreeRTOS in a wizC environment.
+ *
+ * Eight independant tasks are created. All tasks share the same taskcode.
+ * Each task blinks a different led on portB. The blinkrate for each task
+ * is different, but chosen in such a way that portB will show a binary
+ * counter pattern. All blinkrates are derived from a single master-rate.
+ * By default, this  masterrate is set to 100 milliseconds. Although such
+ * a low value will make it almost impossible to see some of the leds
+ * actually blink, it is a good value when using the wizC-simulator.
+ * When testing on a real chip, changing the value to eg. 500 milliseconds
+ * would be appropiate.
+ */
+ 
+/* Scheduler include files. */
+#include <FreeRTOS.h>
+#include <task.h>
+
+#define mainBLINK_LED_INTERVAL	( ( TickType_t ) 100 / ( portTICK_PERIOD_MS ) )
+
+/* The LED that is flashed by the B0 task. */
+#define mainBLINK_LED0_PORT		LATD
+#define mainBLINK_LED0_TRIS		TRISD
+#define mainBLINK_LED0_PIN		0
+#define mainBLINK_LED0_INTERVAL	((mainBLINK_LED_INTERVAL) << (mainBLINK_LED0_PIN))
+
+/* The LED that is flashed by the B1 task. */
+#define mainBLINK_LED1_PORT		LATD
+#define mainBLINK_LED1_TRIS		TRISD
+#define mainBLINK_LED1_PIN		1
+#define mainBLINK_LED1_INTERVAL	((mainBLINK_LED_INTERVAL) << (mainBLINK_LED1_PIN))
+
+/* The LED that is flashed by the B2 task. */
+#define mainBLINK_LED2_PORT		LATD
+#define mainBLINK_LED2_TRIS		TRISD
+#define mainBLINK_LED2_PIN		2
+#define mainBLINK_LED2_INTERVAL	((mainBLINK_LED_INTERVAL) << (mainBLINK_LED2_PIN))
+
+/* The LED that is flashed by the B3 task. */
+#define mainBLINK_LED3_PORT		LATD
+#define mainBLINK_LED3_TRIS		TRISD
+#define mainBLINK_LED3_PIN		3
+#define mainBLINK_LED3_INTERVAL	((mainBLINK_LED_INTERVAL) << (mainBLINK_LED3_PIN))
+
+/* The LED that is flashed by the B4 task. */
+#define mainBLINK_LED4_PORT		LATD
+#define mainBLINK_LED4_TRIS		TRISD
+#define mainBLINK_LED4_PIN		4
+#define mainBLINK_LED4_INTERVAL	((mainBLINK_LED_INTERVAL) << (mainBLINK_LED4_PIN))
+
+/* The LED that is flashed by the B5 task. */
+#define mainBLINK_LED5_PORT		LATD
+#define mainBLINK_LED5_TRIS		TRISD
+#define mainBLINK_LED5_PIN		5
+#define mainBLINK_LED5_INTERVAL	((mainBLINK_LED_INTERVAL) << (mainBLINK_LED5_PIN))
+
+/* The LED that is flashed by the B6 task. */
+#define mainBLINK_LED6_PORT		LATD
+#define mainBLINK_LED6_TRIS		TRISD
+#define mainBLINK_LED6_PIN		6
+#define mainBLINK_LED6_INTERVAL	((mainBLINK_LED_INTERVAL) << (mainBLINK_LED6_PIN))
+
+/* The LED that is flashed by the B7 task. */
+#define mainBLINK_LED7_PORT		LATD
+#define mainBLINK_LED7_TRIS		TRISD
+#define mainBLINK_LED7_PIN		7
+#define mainBLINK_LED7_INTERVAL	((mainBLINK_LED_INTERVAL) << (mainBLINK_LED7_PIN))
+
+typedef struct {
+	unsigned char *port;
+	unsigned char *tris;
+	unsigned char pin;
+	TickType_t  interval;
+} SBLINK;
+
+const SBLINK sled0 = {&mainBLINK_LED0_PORT, &mainBLINK_LED0_TRIS, mainBLINK_LED0_PIN, mainBLINK_LED0_INTERVAL};
+const SBLINK sled1 = {&mainBLINK_LED1_PORT, &mainBLINK_LED1_TRIS, mainBLINK_LED1_PIN, mainBLINK_LED1_INTERVAL};
+const SBLINK sled2 = {&mainBLINK_LED2_PORT, &mainBLINK_LED2_TRIS, mainBLINK_LED2_PIN, mainBLINK_LED2_INTERVAL};
+const SBLINK sled3 = {&mainBLINK_LED3_PORT, &mainBLINK_LED3_TRIS, mainBLINK_LED3_PIN, mainBLINK_LED3_INTERVAL};
+const SBLINK sled4 = {&mainBLINK_LED4_PORT, &mainBLINK_LED4_TRIS, mainBLINK_LED4_PIN, mainBLINK_LED4_INTERVAL};
+const SBLINK sled5 = {&mainBLINK_LED5_PORT, &mainBLINK_LED5_TRIS, mainBLINK_LED5_PIN, mainBLINK_LED5_INTERVAL};
+const SBLINK sled6 = {&mainBLINK_LED6_PORT, &mainBLINK_LED6_TRIS, mainBLINK_LED6_PIN, mainBLINK_LED6_INTERVAL};
+const SBLINK sled7 = {&mainBLINK_LED7_PORT, &mainBLINK_LED7_TRIS, mainBLINK_LED7_PIN, mainBLINK_LED7_INTERVAL};
+
+/*
+ * The task code for the "vBlink" task.
+ */
+static portTASK_FUNCTION_PROTO(vBlink, pvParameters);
+
+/*-----------------------------------------------------------*/
+
+/*
+ * Creates the tasks, then starts the scheduler.
+ */
+void main( void )
+{
+	/*
+	 * Start the blink tasks defined in this file.
+	 */
+	xTaskCreate( vBlink,  "B0", configMINIMAL_STACK_SIZE, &sled0, tskIDLE_PRIORITY, NULL );
+	xTaskCreate( vBlink,  "B1", configMINIMAL_STACK_SIZE, &sled1, tskIDLE_PRIORITY, NULL );
+	xTaskCreate( vBlink,  "B2", configMINIMAL_STACK_SIZE, &sled2, tskIDLE_PRIORITY, NULL );
+	xTaskCreate( vBlink,  "B3", configMINIMAL_STACK_SIZE, &sled3, tskIDLE_PRIORITY, NULL );
+	xTaskCreate( vBlink,  "B4", configMINIMAL_STACK_SIZE, &sled4, tskIDLE_PRIORITY, NULL );
+	xTaskCreate( vBlink,  "B5", configMINIMAL_STACK_SIZE, &sled5, tskIDLE_PRIORITY, NULL );
+	xTaskCreate( vBlink,  "B6", configMINIMAL_STACK_SIZE, &sled6, tskIDLE_PRIORITY, NULL );
+	xTaskCreate( vBlink,  "B7", configMINIMAL_STACK_SIZE, &sled7, tskIDLE_PRIORITY, NULL );
+
+	/*
+	 * Start the scheduler.
+	 */
+	vTaskStartScheduler( );
+	
+	while(1)	/* This point should never be reached. */
+	{
+	}
+}
+/*-----------------------------------------------------------*/
+
+static portTASK_FUNCTION(vBlink, pvParameters)
+{
+	unsigned char	*Port		= ((SBLINK *)pvParameters)->port;
+	unsigned char	*Tris		= ((SBLINK *)pvParameters)->tris;
+	unsigned char	Pin			= ((SBLINK *)pvParameters)->pin;
+	TickType_t	Interval	= ((SBLINK *)pvParameters)->interval;
+	
+	TickType_t	xLastWakeTime;
+
+	/*
+	 * Initialize the hardware
+	 */
+	*Tris &= ~(1<<Pin);	// Set the pin that is used by this task to ouput
+	*Port &= ~(1<<Pin);	// Drive the pin low
+	
+	/*
+	 * Initialise the xLastWakeTime variable with the current time.
+	 */
+	xLastWakeTime = xTaskGetTickCount();
+
+	/*
+	 * Cycle for ever, delaying then toggle the LED.
+	 */
+	for( ;; )
+	{
+		/*
+		 * Wait until it is time to toggle
+		 */
+		vTaskDelayUntil( &xLastWakeTime, Interval );
+
+		/*
+		 * Toggle the LED for visual feedback.
+		 */
+		*Port ^= 1<<Pin;
+	}
+}