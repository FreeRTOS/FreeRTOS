/*
<<<<<<< HEAD
 * FreeRTOS Kernel V10.3.0
=======
 * FreeRTOS Kernel V10.4.1
>>>>>>> 5cc65129
 * Copyright (C) 2017 Amazon.com, Inc. or its affiliates.  All Rights Reserved.
 *
 * Permission is hereby granted, free of charge, to any person obtaining a copy of
 * this software and associated documentation files (the "Software"), to deal in
 * the Software without restriction, including without limitation the rights to
 * use, copy, modify, merge, publish, distribute, sublicense, and/or sell copies of
 * the Software, and to permit persons to whom the Software is furnished to do so,
 * subject to the following conditions:
 *
 * The above copyright notice and this permission notice shall be included in all
 * copies or substantial portions of the Software.
 *
 * THE SOFTWARE IS PROVIDED "AS IS", WITHOUT WARRANTY OF ANY KIND, EXPRESS OR
 * IMPLIED, INCLUDING BUT NOT LIMITED TO THE WARRANTIES OF MERCHANTABILITY, FITNESS
 * FOR A PARTICULAR PURPOSE AND NONINFRINGEMENT. IN NO EVENT SHALL THE AUTHORS OR
 * COPYRIGHT HOLDERS BE LIABLE FOR ANY CLAIM, DAMAGES OR OTHER LIABILITY, WHETHER
 * IN AN ACTION OF CONTRACT, TORT OR OTHERWISE, ARISING FROM, OUT OF OR IN
 * CONNECTION WITH THE SOFTWARE OR THE USE OR OTHER DEALINGS IN THE SOFTWARE.
 *
 * http://www.FreeRTOS.org
 * http://aws.amazon.com/freertos
 *
 * 1 tab == 4 spaces!
 */

 /******************************************************************************
 *
 * See the following URL for information on the commands defined in this file:
 * http://www.FreeRTOS.org/FreeRTOS-Plus/FreeRTOS_Plus_UDP/Embedded_Ethernet_Examples/Ethernet_Related_CLI_Commands.shtml
 *
 ******************************************************************************/


/* FreeRTOS includes. */
#include "FreeRTOS.h"
#include "task.h"

/* Standard includes. */
#include <stdint.h>
#include <stdio.h>
#include <stdlib.h>

/* FreeRTOS+CLI includes. */
#include "FreeRTOS_CLI.h"

/* FreeRTOS+UDP includes, just to make the stats available to the CLI
commands. */
#include "FreeRTOS_UDP_IP.h"
#include "FreeRTOS_Sockets.h"

/*
 * Defines a command that prints out IP address information.
 */
static BaseType_t prvDisplayIPConfig( char *pcWriteBuffer, size_t xWriteBufferLen, const char *pcCommandString );

/*
 * Defines a command that prints out the gathered demo debug stats.
 */
static BaseType_t prvDisplayIPDebugStats( char *pcWriteBuffer, size_t xWriteBufferLen, const char *pcCommandString );

/*
 * Defines a command that sends an ICMP ping request to an IP address.
 */
static BaseType_t prvPingCommand( char *pcWriteBuffer, size_t xWriteBufferLen, const char *pcCommandString );

/* Structure that defines the "ip-config" command line command. */
static const CLI_Command_Definition_t xIPConfig =
{
	"ip-config",
	"ip-config:\r\n Displays IP address configuration\r\n\r\n",
	prvDisplayIPConfig,
	0
};

#if configINCLUDE_DEMO_DEBUG_STATS != 0
	/* Structure that defines the "ip-debug-stats" command line command. */
	static const CLI_Command_Definition_t xIPDebugStats =
	{
		"ip-debug-stats", /* The command string to type. */
		"ip-debug-stats:\r\n Shows some IP stack stats useful for debug - an example only.\r\n\r\n",
		prvDisplayIPDebugStats, /* The function to run. */
		0 /* No parameters are expected. */
	};
#endif /* configINCLUDE_DEMO_DEBUG_STATS */

#if ipconfigSUPPORT_OUTGOING_PINGS == 1

	/* Structure that defines the "ping" command line command.  This takes an IP
	address or host name and (optionally) the number of bytes to ping as
	parameters. */
	static const CLI_Command_Definition_t xPing =
	{
		"ping",
		"ping <ipaddress> <optional:bytes to send>:\r\n for example, ping 192.168.0.3 8, or ping www.example.com\r\n\r\n",
		prvPingCommand, /* The function to run. */
		-1 /* Ping can take either one or two parameter, so the number of parameters has to be determined by the ping command implementation. */
	};

#endif /* ipconfigSUPPORT_OUTGOING_PINGS */


/*-----------------------------------------------------------*/

void vRegisterUDPCLICommands( void )
{
	/* Register all the command line commands defined immediately above. */
	FreeRTOS_CLIRegisterCommand( &xIPConfig );

	#if configINCLUDE_DEMO_DEBUG_STATS == 1
	{
		FreeRTOS_CLIRegisterCommand( &xIPDebugStats );
	}
	#endif /* configINCLUDE_DEMO_DEBUG_STATS */

	#if ipconfigSUPPORT_OUTGOING_PINGS == 1
	{
		FreeRTOS_CLIRegisterCommand( &xPing );
	}
	#endif /* ipconfigSUPPORT_OUTGOING_PINGS */
}
/*-----------------------------------------------------------*/

#if ipconfigSUPPORT_OUTGOING_PINGS == 1

	static BaseType_t prvPingCommand( char *pcWriteBuffer, size_t xWriteBufferLen, const char *pcCommandString )
	{
	char * pcParameter;
	BaseType_t lParameterStringLength, xReturn;
	uint32_t ulIPAddress, ulBytesToPing;
	const uint32_t ulDefaultBytesToPing = 8UL;
	char cBuffer[ 16 ];

		/* Remove compile time warnings about unused parameters, and check the
		write buffer is not NULL.  NOTE - for simplicity, this example assumes the
		write buffer length is adequate, so does not check for buffer overflows. */
		( void ) pcCommandString;
		( void ) xWriteBufferLen;
		configASSERT( pcWriteBuffer );

		/* Start with an empty string. */
		pcWriteBuffer[ 0 ] = 0x00;

		/* Obtain the number of bytes to ping. */
		pcParameter = ( char * ) FreeRTOS_CLIGetParameter
								(
									pcCommandString,		/* The command string itself. */
									2,						/* Return the second parameter. */
									&lParameterStringLength	/* Store the parameter string length. */
								);

		if( pcParameter == NULL )
		{
			/* The number of bytes was not specified, so default it. */
			ulBytesToPing = ulDefaultBytesToPing;
		}
		else
		{
			ulBytesToPing = atol( pcParameter );
		}

		/* Obtain the IP address string. */
		pcParameter = ( char * ) FreeRTOS_CLIGetParameter
								(
									pcCommandString,		/* The command string itself. */
									1,						/* Return the first parameter. */
									&lParameterStringLength	/* Store the parameter string length. */
								);

		/* Sanity check something was returned. */
		configASSERT( pcParameter );

		/* Attempt to obtain the IP address.   If the first character is not a
		digit, assume the host name has been passed in. */
		if( ( *pcParameter >= '0' ) && ( *pcParameter <= '9' ) )
		{
			ulIPAddress = FreeRTOS_inet_addr( pcParameter );
		}
		else
		{
			/* Terminate the host name. */
			pcParameter[ lParameterStringLength ] = 0x00;

			/* Attempt to resolve host. */
			ulIPAddress = FreeRTOS_gethostbyname( pcParameter );
		}

		/* Convert IP address, which may have come from a DNS lookup, to string. */
		FreeRTOS_inet_ntoa( ulIPAddress, cBuffer );

		if( ulIPAddress != 0 )
		{
			xReturn = FreeRTOS_SendPingRequest( ulIPAddress, ( uint16_t ) ulBytesToPing, portMAX_DELAY );
		}
		else
		{
			xReturn = pdFALSE;
		}

		if( xReturn == pdFALSE )
		{
			sprintf( pcWriteBuffer, "%s", "Could not send ping request\r\n" );
		}
		else
		{
			sprintf( pcWriteBuffer, "Ping sent to %s with identifier %d\r\n", cBuffer, ( int ) xReturn );
		}

		return pdFALSE;
	}
	/*-----------------------------------------------------------*/

#endif /* ipconfigSUPPORT_OUTGOING_PINGS */

#if configINCLUDE_DEMO_DEBUG_STATS != 0

	static BaseType_t prvDisplayIPDebugStats( char *pcWriteBuffer, size_t xWriteBufferLen, const char *pcCommandString )
	{
	static BaseType_t xIndex = -1;
	extern xExampleDebugStatEntry_t xIPTraceValues[];
	BaseType_t xReturn;

		/* Remove compile time warnings about unused parameters, and check the
		write buffer is not NULL.  NOTE - for simplicity, this example assumes the
		write buffer length is adequate, so does not check for buffer overflows. */
		( void ) pcCommandString;
		( void ) xWriteBufferLen;
		configASSERT( pcWriteBuffer );

		xIndex++;

		if( xIndex < xExampleDebugStatEntries() )
		{
			sprintf( pcWriteBuffer, "%s %d\r\n", ( char * ) xIPTraceValues[ xIndex ].pucDescription, ( int ) xIPTraceValues[ xIndex ].ulData );
			xReturn = pdPASS;
		}
		else
		{
			/* Reset the index for the next time it is called. */
			xIndex = -1;

			/* Ensure nothing remains in the write buffer. */
			pcWriteBuffer[ 0 ] = 0x00;
			xReturn = pdFALSE;
		}

		return xReturn;
	}
	/*-----------------------------------------------------------*/

#endif /* configINCLUDE_DEMO_DEBUG_STATS */

static BaseType_t prvDisplayIPConfig( char *pcWriteBuffer, size_t xWriteBufferLen, const char *pcCommandString )
{
static BaseType_t xIndex = 0;
BaseType_t xReturn;
uint32_t ulAddress;

	/* Remove compile time warnings about unused parameters, and check the
	write buffer is not NULL.  NOTE - for simplicity, this example assumes the
	write buffer length is adequate, so does not check for buffer overflows. */
	( void ) pcCommandString;
	( void ) xWriteBufferLen;
	configASSERT( pcWriteBuffer );

	switch( xIndex )
	{
		case 0 :
			FreeRTOS_GetAddressConfiguration( &ulAddress, NULL, NULL, NULL );
			sprintf( pcWriteBuffer, "\r\nIP address " );
			xReturn = pdTRUE;
			xIndex++;
			break;

		case 1 :
			FreeRTOS_GetAddressConfiguration( NULL, &ulAddress, NULL, NULL );
			sprintf( pcWriteBuffer, "\r\nNet mask " );
			xReturn = pdTRUE;
			xIndex++;
			break;

		case 2 :
			FreeRTOS_GetAddressConfiguration( NULL, NULL, &ulAddress, NULL );
			sprintf( pcWriteBuffer, "\r\nGateway address " );
			xReturn = pdTRUE;
			xIndex++;
			break;

		case 3 :
			FreeRTOS_GetAddressConfiguration( NULL, NULL, NULL, &ulAddress );
			sprintf( pcWriteBuffer, "\r\nDNS server address " );
			xReturn = pdTRUE;
			xIndex++;
			break;

		default :
			ulAddress = 0;
			sprintf( pcWriteBuffer, "\r\n\r\n" );
			xReturn = pdFALSE;
			xIndex = 0;
			break;
	}

	if( ulAddress != 0 )
	{
		FreeRTOS_inet_ntoa( ulAddress, ( &( pcWriteBuffer[ strlen( pcWriteBuffer ) ] ) ) );
	}

	return xReturn;
}
/*-----------------------------------------------------------*/

<|MERGE_RESOLUTION|>--- conflicted
+++ resolved
@@ -1,317 +1,313 @@
-/*
-<<<<<<< HEAD
- * FreeRTOS Kernel V10.3.0
-=======
- * FreeRTOS Kernel V10.4.1
->>>>>>> 5cc65129
- * Copyright (C) 2017 Amazon.com, Inc. or its affiliates.  All Rights Reserved.
- *
- * Permission is hereby granted, free of charge, to any person obtaining a copy of
- * this software and associated documentation files (the "Software"), to deal in
- * the Software without restriction, including without limitation the rights to
- * use, copy, modify, merge, publish, distribute, sublicense, and/or sell copies of
- * the Software, and to permit persons to whom the Software is furnished to do so,
- * subject to the following conditions:
- *
- * The above copyright notice and this permission notice shall be included in all
- * copies or substantial portions of the Software.
- *
- * THE SOFTWARE IS PROVIDED "AS IS", WITHOUT WARRANTY OF ANY KIND, EXPRESS OR
- * IMPLIED, INCLUDING BUT NOT LIMITED TO THE WARRANTIES OF MERCHANTABILITY, FITNESS
- * FOR A PARTICULAR PURPOSE AND NONINFRINGEMENT. IN NO EVENT SHALL THE AUTHORS OR
- * COPYRIGHT HOLDERS BE LIABLE FOR ANY CLAIM, DAMAGES OR OTHER LIABILITY, WHETHER
- * IN AN ACTION OF CONTRACT, TORT OR OTHERWISE, ARISING FROM, OUT OF OR IN
- * CONNECTION WITH THE SOFTWARE OR THE USE OR OTHER DEALINGS IN THE SOFTWARE.
- *
- * http://www.FreeRTOS.org
- * http://aws.amazon.com/freertos
- *
- * 1 tab == 4 spaces!
- */
-
- /******************************************************************************
- *
- * See the following URL for information on the commands defined in this file:
- * http://www.FreeRTOS.org/FreeRTOS-Plus/FreeRTOS_Plus_UDP/Embedded_Ethernet_Examples/Ethernet_Related_CLI_Commands.shtml
- *
- ******************************************************************************/
-
-
-/* FreeRTOS includes. */
-#include "FreeRTOS.h"
-#include "task.h"
-
-/* Standard includes. */
-#include <stdint.h>
-#include <stdio.h>
-#include <stdlib.h>
-
-/* FreeRTOS+CLI includes. */
-#include "FreeRTOS_CLI.h"
-
-/* FreeRTOS+UDP includes, just to make the stats available to the CLI
-commands. */
-#include "FreeRTOS_UDP_IP.h"
-#include "FreeRTOS_Sockets.h"
-
-/*
- * Defines a command that prints out IP address information.
- */
-static BaseType_t prvDisplayIPConfig( char *pcWriteBuffer, size_t xWriteBufferLen, const char *pcCommandString );
-
-/*
- * Defines a command that prints out the gathered demo debug stats.
- */
-static BaseType_t prvDisplayIPDebugStats( char *pcWriteBuffer, size_t xWriteBufferLen, const char *pcCommandString );
-
-/*
- * Defines a command that sends an ICMP ping request to an IP address.
- */
-static BaseType_t prvPingCommand( char *pcWriteBuffer, size_t xWriteBufferLen, const char *pcCommandString );
-
-/* Structure that defines the "ip-config" command line command. */
-static const CLI_Command_Definition_t xIPConfig =
-{
-	"ip-config",
-	"ip-config:\r\n Displays IP address configuration\r\n\r\n",
-	prvDisplayIPConfig,
-	0
-};
-
-#if configINCLUDE_DEMO_DEBUG_STATS != 0
-	/* Structure that defines the "ip-debug-stats" command line command. */
-	static const CLI_Command_Definition_t xIPDebugStats =
-	{
-		"ip-debug-stats", /* The command string to type. */
-		"ip-debug-stats:\r\n Shows some IP stack stats useful for debug - an example only.\r\n\r\n",
-		prvDisplayIPDebugStats, /* The function to run. */
-		0 /* No parameters are expected. */
-	};
-#endif /* configINCLUDE_DEMO_DEBUG_STATS */
-
-#if ipconfigSUPPORT_OUTGOING_PINGS == 1
-
-	/* Structure that defines the "ping" command line command.  This takes an IP
-	address or host name and (optionally) the number of bytes to ping as
-	parameters. */
-	static const CLI_Command_Definition_t xPing =
-	{
-		"ping",
-		"ping <ipaddress> <optional:bytes to send>:\r\n for example, ping 192.168.0.3 8, or ping www.example.com\r\n\r\n",
-		prvPingCommand, /* The function to run. */
-		-1 /* Ping can take either one or two parameter, so the number of parameters has to be determined by the ping command implementation. */
-	};
-
-#endif /* ipconfigSUPPORT_OUTGOING_PINGS */
-
-
-/*-----------------------------------------------------------*/
-
-void vRegisterUDPCLICommands( void )
-{
-	/* Register all the command line commands defined immediately above. */
-	FreeRTOS_CLIRegisterCommand( &xIPConfig );
-
-	#if configINCLUDE_DEMO_DEBUG_STATS == 1
-	{
-		FreeRTOS_CLIRegisterCommand( &xIPDebugStats );
-	}
-	#endif /* configINCLUDE_DEMO_DEBUG_STATS */
-
-	#if ipconfigSUPPORT_OUTGOING_PINGS == 1
-	{
-		FreeRTOS_CLIRegisterCommand( &xPing );
-	}
-	#endif /* ipconfigSUPPORT_OUTGOING_PINGS */
-}
-/*-----------------------------------------------------------*/
-
-#if ipconfigSUPPORT_OUTGOING_PINGS == 1
-
-	static BaseType_t prvPingCommand( char *pcWriteBuffer, size_t xWriteBufferLen, const char *pcCommandString )
-	{
-	char * pcParameter;
-	BaseType_t lParameterStringLength, xReturn;
-	uint32_t ulIPAddress, ulBytesToPing;
-	const uint32_t ulDefaultBytesToPing = 8UL;
-	char cBuffer[ 16 ];
-
-		/* Remove compile time warnings about unused parameters, and check the
-		write buffer is not NULL.  NOTE - for simplicity, this example assumes the
-		write buffer length is adequate, so does not check for buffer overflows. */
-		( void ) pcCommandString;
-		( void ) xWriteBufferLen;
-		configASSERT( pcWriteBuffer );
-
-		/* Start with an empty string. */
-		pcWriteBuffer[ 0 ] = 0x00;
-
-		/* Obtain the number of bytes to ping. */
-		pcParameter = ( char * ) FreeRTOS_CLIGetParameter
-								(
-									pcCommandString,		/* The command string itself. */
-									2,						/* Return the second parameter. */
-									&lParameterStringLength	/* Store the parameter string length. */
-								);
-
-		if( pcParameter == NULL )
-		{
-			/* The number of bytes was not specified, so default it. */
-			ulBytesToPing = ulDefaultBytesToPing;
-		}
-		else
-		{
-			ulBytesToPing = atol( pcParameter );
-		}
-
-		/* Obtain the IP address string. */
-		pcParameter = ( char * ) FreeRTOS_CLIGetParameter
-								(
-									pcCommandString,		/* The command string itself. */
-									1,						/* Return the first parameter. */
-									&lParameterStringLength	/* Store the parameter string length. */
-								);
-
-		/* Sanity check something was returned. */
-		configASSERT( pcParameter );
-
-		/* Attempt to obtain the IP address.   If the first character is not a
-		digit, assume the host name has been passed in. */
-		if( ( *pcParameter >= '0' ) && ( *pcParameter <= '9' ) )
-		{
-			ulIPAddress = FreeRTOS_inet_addr( pcParameter );
-		}
-		else
-		{
-			/* Terminate the host name. */
-			pcParameter[ lParameterStringLength ] = 0x00;
-
-			/* Attempt to resolve host. */
-			ulIPAddress = FreeRTOS_gethostbyname( pcParameter );
-		}
-
-		/* Convert IP address, which may have come from a DNS lookup, to string. */
-		FreeRTOS_inet_ntoa( ulIPAddress, cBuffer );
-
-		if( ulIPAddress != 0 )
-		{
-			xReturn = FreeRTOS_SendPingRequest( ulIPAddress, ( uint16_t ) ulBytesToPing, portMAX_DELAY );
-		}
-		else
-		{
-			xReturn = pdFALSE;
-		}
-
-		if( xReturn == pdFALSE )
-		{
-			sprintf( pcWriteBuffer, "%s", "Could not send ping request\r\n" );
-		}
-		else
-		{
-			sprintf( pcWriteBuffer, "Ping sent to %s with identifier %d\r\n", cBuffer, ( int ) xReturn );
-		}
-
-		return pdFALSE;
-	}
-	/*-----------------------------------------------------------*/
-
-#endif /* ipconfigSUPPORT_OUTGOING_PINGS */
-
-#if configINCLUDE_DEMO_DEBUG_STATS != 0
-
-	static BaseType_t prvDisplayIPDebugStats( char *pcWriteBuffer, size_t xWriteBufferLen, const char *pcCommandString )
-	{
-	static BaseType_t xIndex = -1;
-	extern xExampleDebugStatEntry_t xIPTraceValues[];
-	BaseType_t xReturn;
-
-		/* Remove compile time warnings about unused parameters, and check the
-		write buffer is not NULL.  NOTE - for simplicity, this example assumes the
-		write buffer length is adequate, so does not check for buffer overflows. */
-		( void ) pcCommandString;
-		( void ) xWriteBufferLen;
-		configASSERT( pcWriteBuffer );
-
-		xIndex++;
-
-		if( xIndex < xExampleDebugStatEntries() )
-		{
-			sprintf( pcWriteBuffer, "%s %d\r\n", ( char * ) xIPTraceValues[ xIndex ].pucDescription, ( int ) xIPTraceValues[ xIndex ].ulData );
-			xReturn = pdPASS;
-		}
-		else
-		{
-			/* Reset the index for the next time it is called. */
-			xIndex = -1;
-
-			/* Ensure nothing remains in the write buffer. */
-			pcWriteBuffer[ 0 ] = 0x00;
-			xReturn = pdFALSE;
-		}
-
-		return xReturn;
-	}
-	/*-----------------------------------------------------------*/
-
-#endif /* configINCLUDE_DEMO_DEBUG_STATS */
-
-static BaseType_t prvDisplayIPConfig( char *pcWriteBuffer, size_t xWriteBufferLen, const char *pcCommandString )
-{
-static BaseType_t xIndex = 0;
-BaseType_t xReturn;
-uint32_t ulAddress;
-
-	/* Remove compile time warnings about unused parameters, and check the
-	write buffer is not NULL.  NOTE - for simplicity, this example assumes the
-	write buffer length is adequate, so does not check for buffer overflows. */
-	( void ) pcCommandString;
-	( void ) xWriteBufferLen;
-	configASSERT( pcWriteBuffer );
-
-	switch( xIndex )
-	{
-		case 0 :
-			FreeRTOS_GetAddressConfiguration( &ulAddress, NULL, NULL, NULL );
-			sprintf( pcWriteBuffer, "\r\nIP address " );
-			xReturn = pdTRUE;
-			xIndex++;
-			break;
-
-		case 1 :
-			FreeRTOS_GetAddressConfiguration( NULL, &ulAddress, NULL, NULL );
-			sprintf( pcWriteBuffer, "\r\nNet mask " );
-			xReturn = pdTRUE;
-			xIndex++;
-			break;
-
-		case 2 :
-			FreeRTOS_GetAddressConfiguration( NULL, NULL, &ulAddress, NULL );
-			sprintf( pcWriteBuffer, "\r\nGateway address " );
-			xReturn = pdTRUE;
-			xIndex++;
-			break;
-
-		case 3 :
-			FreeRTOS_GetAddressConfiguration( NULL, NULL, NULL, &ulAddress );
-			sprintf( pcWriteBuffer, "\r\nDNS server address " );
-			xReturn = pdTRUE;
-			xIndex++;
-			break;
-
-		default :
-			ulAddress = 0;
-			sprintf( pcWriteBuffer, "\r\n\r\n" );
-			xReturn = pdFALSE;
-			xIndex = 0;
-			break;
-	}
-
-	if( ulAddress != 0 )
-	{
-		FreeRTOS_inet_ntoa( ulAddress, ( &( pcWriteBuffer[ strlen( pcWriteBuffer ) ] ) ) );
-	}
-
-	return xReturn;
-}
-/*-----------------------------------------------------------*/
-
+/*
+ * FreeRTOS Kernel V10.4.1
+ * Copyright (C) 2017 Amazon.com, Inc. or its affiliates.  All Rights Reserved.
+ *
+ * Permission is hereby granted, free of charge, to any person obtaining a copy of
+ * this software and associated documentation files (the "Software"), to deal in
+ * the Software without restriction, including without limitation the rights to
+ * use, copy, modify, merge, publish, distribute, sublicense, and/or sell copies of
+ * the Software, and to permit persons to whom the Software is furnished to do so,
+ * subject to the following conditions:
+ *
+ * The above copyright notice and this permission notice shall be included in all
+ * copies or substantial portions of the Software.
+ *
+ * THE SOFTWARE IS PROVIDED "AS IS", WITHOUT WARRANTY OF ANY KIND, EXPRESS OR
+ * IMPLIED, INCLUDING BUT NOT LIMITED TO THE WARRANTIES OF MERCHANTABILITY, FITNESS
+ * FOR A PARTICULAR PURPOSE AND NONINFRINGEMENT. IN NO EVENT SHALL THE AUTHORS OR
+ * COPYRIGHT HOLDERS BE LIABLE FOR ANY CLAIM, DAMAGES OR OTHER LIABILITY, WHETHER
+ * IN AN ACTION OF CONTRACT, TORT OR OTHERWISE, ARISING FROM, OUT OF OR IN
+ * CONNECTION WITH THE SOFTWARE OR THE USE OR OTHER DEALINGS IN THE SOFTWARE.
+ *
+ * http://www.FreeRTOS.org
+ * http://aws.amazon.com/freertos
+ *
+ * 1 tab == 4 spaces!
+ */
+
+ /******************************************************************************
+ *
+ * See the following URL for information on the commands defined in this file:
+ * http://www.FreeRTOS.org/FreeRTOS-Plus/FreeRTOS_Plus_UDP/Embedded_Ethernet_Examples/Ethernet_Related_CLI_Commands.shtml
+ *
+ ******************************************************************************/
+
+
+/* FreeRTOS includes. */
+#include "FreeRTOS.h"
+#include "task.h"
+
+/* Standard includes. */
+#include <stdint.h>
+#include <stdio.h>
+#include <stdlib.h>
+
+/* FreeRTOS+CLI includes. */
+#include "FreeRTOS_CLI.h"
+
+/* FreeRTOS+UDP includes, just to make the stats available to the CLI
+commands. */
+#include "FreeRTOS_UDP_IP.h"
+#include "FreeRTOS_Sockets.h"
+
+/*
+ * Defines a command that prints out IP address information.
+ */
+static BaseType_t prvDisplayIPConfig( char *pcWriteBuffer, size_t xWriteBufferLen, const char *pcCommandString );
+
+/*
+ * Defines a command that prints out the gathered demo debug stats.
+ */
+static BaseType_t prvDisplayIPDebugStats( char *pcWriteBuffer, size_t xWriteBufferLen, const char *pcCommandString );
+
+/*
+ * Defines a command that sends an ICMP ping request to an IP address.
+ */
+static BaseType_t prvPingCommand( char *pcWriteBuffer, size_t xWriteBufferLen, const char *pcCommandString );
+
+/* Structure that defines the "ip-config" command line command. */
+static const CLI_Command_Definition_t xIPConfig =
+{
+	"ip-config",
+	"ip-config:\r\n Displays IP address configuration\r\n\r\n",
+	prvDisplayIPConfig,
+	0
+};
+
+#if configINCLUDE_DEMO_DEBUG_STATS != 0
+	/* Structure that defines the "ip-debug-stats" command line command. */
+	static const CLI_Command_Definition_t xIPDebugStats =
+	{
+		"ip-debug-stats", /* The command string to type. */
+		"ip-debug-stats:\r\n Shows some IP stack stats useful for debug - an example only.\r\n\r\n",
+		prvDisplayIPDebugStats, /* The function to run. */
+		0 /* No parameters are expected. */
+	};
+#endif /* configINCLUDE_DEMO_DEBUG_STATS */
+
+#if ipconfigSUPPORT_OUTGOING_PINGS == 1
+
+	/* Structure that defines the "ping" command line command.  This takes an IP
+	address or host name and (optionally) the number of bytes to ping as
+	parameters. */
+	static const CLI_Command_Definition_t xPing =
+	{
+		"ping",
+		"ping <ipaddress> <optional:bytes to send>:\r\n for example, ping 192.168.0.3 8, or ping www.example.com\r\n\r\n",
+		prvPingCommand, /* The function to run. */
+		-1 /* Ping can take either one or two parameter, so the number of parameters has to be determined by the ping command implementation. */
+	};
+
+#endif /* ipconfigSUPPORT_OUTGOING_PINGS */
+
+
+/*-----------------------------------------------------------*/
+
+void vRegisterUDPCLICommands( void )
+{
+	/* Register all the command line commands defined immediately above. */
+	FreeRTOS_CLIRegisterCommand( &xIPConfig );
+
+	#if configINCLUDE_DEMO_DEBUG_STATS == 1
+	{
+		FreeRTOS_CLIRegisterCommand( &xIPDebugStats );
+	}
+	#endif /* configINCLUDE_DEMO_DEBUG_STATS */
+
+	#if ipconfigSUPPORT_OUTGOING_PINGS == 1
+	{
+		FreeRTOS_CLIRegisterCommand( &xPing );
+	}
+	#endif /* ipconfigSUPPORT_OUTGOING_PINGS */
+}
+/*-----------------------------------------------------------*/
+
+#if ipconfigSUPPORT_OUTGOING_PINGS == 1
+
+	static BaseType_t prvPingCommand( char *pcWriteBuffer, size_t xWriteBufferLen, const char *pcCommandString )
+	{
+	char * pcParameter;
+	BaseType_t lParameterStringLength, xReturn;
+	uint32_t ulIPAddress, ulBytesToPing;
+	const uint32_t ulDefaultBytesToPing = 8UL;
+	char cBuffer[ 16 ];
+
+		/* Remove compile time warnings about unused parameters, and check the
+		write buffer is not NULL.  NOTE - for simplicity, this example assumes the
+		write buffer length is adequate, so does not check for buffer overflows. */
+		( void ) pcCommandString;
+		( void ) xWriteBufferLen;
+		configASSERT( pcWriteBuffer );
+
+		/* Start with an empty string. */
+		pcWriteBuffer[ 0 ] = 0x00;
+
+		/* Obtain the number of bytes to ping. */
+		pcParameter = ( char * ) FreeRTOS_CLIGetParameter
+								(
+									pcCommandString,		/* The command string itself. */
+									2,						/* Return the second parameter. */
+									&lParameterStringLength	/* Store the parameter string length. */
+								);
+
+		if( pcParameter == NULL )
+		{
+			/* The number of bytes was not specified, so default it. */
+			ulBytesToPing = ulDefaultBytesToPing;
+		}
+		else
+		{
+			ulBytesToPing = atol( pcParameter );
+		}
+
+		/* Obtain the IP address string. */
+		pcParameter = ( char * ) FreeRTOS_CLIGetParameter
+								(
+									pcCommandString,		/* The command string itself. */
+									1,						/* Return the first parameter. */
+									&lParameterStringLength	/* Store the parameter string length. */
+								);
+
+		/* Sanity check something was returned. */
+		configASSERT( pcParameter );
+
+		/* Attempt to obtain the IP address.   If the first character is not a
+		digit, assume the host name has been passed in. */
+		if( ( *pcParameter >= '0' ) && ( *pcParameter <= '9' ) )
+		{
+			ulIPAddress = FreeRTOS_inet_addr( pcParameter );
+		}
+		else
+		{
+			/* Terminate the host name. */
+			pcParameter[ lParameterStringLength ] = 0x00;
+
+			/* Attempt to resolve host. */
+			ulIPAddress = FreeRTOS_gethostbyname( pcParameter );
+		}
+
+		/* Convert IP address, which may have come from a DNS lookup, to string. */
+		FreeRTOS_inet_ntoa( ulIPAddress, cBuffer );
+
+		if( ulIPAddress != 0 )
+		{
+			xReturn = FreeRTOS_SendPingRequest( ulIPAddress, ( uint16_t ) ulBytesToPing, portMAX_DELAY );
+		}
+		else
+		{
+			xReturn = pdFALSE;
+		}
+
+		if( xReturn == pdFALSE )
+		{
+			sprintf( pcWriteBuffer, "%s", "Could not send ping request\r\n" );
+		}
+		else
+		{
+			sprintf( pcWriteBuffer, "Ping sent to %s with identifier %d\r\n", cBuffer, ( int ) xReturn );
+		}
+
+		return pdFALSE;
+	}
+	/*-----------------------------------------------------------*/
+
+#endif /* ipconfigSUPPORT_OUTGOING_PINGS */
+
+#if configINCLUDE_DEMO_DEBUG_STATS != 0
+
+	static BaseType_t prvDisplayIPDebugStats( char *pcWriteBuffer, size_t xWriteBufferLen, const char *pcCommandString )
+	{
+	static BaseType_t xIndex = -1;
+	extern xExampleDebugStatEntry_t xIPTraceValues[];
+	BaseType_t xReturn;
+
+		/* Remove compile time warnings about unused parameters, and check the
+		write buffer is not NULL.  NOTE - for simplicity, this example assumes the
+		write buffer length is adequate, so does not check for buffer overflows. */
+		( void ) pcCommandString;
+		( void ) xWriteBufferLen;
+		configASSERT( pcWriteBuffer );
+
+		xIndex++;
+
+		if( xIndex < xExampleDebugStatEntries() )
+		{
+			sprintf( pcWriteBuffer, "%s %d\r\n", ( char * ) xIPTraceValues[ xIndex ].pucDescription, ( int ) xIPTraceValues[ xIndex ].ulData );
+			xReturn = pdPASS;
+		}
+		else
+		{
+			/* Reset the index for the next time it is called. */
+			xIndex = -1;
+
+			/* Ensure nothing remains in the write buffer. */
+			pcWriteBuffer[ 0 ] = 0x00;
+			xReturn = pdFALSE;
+		}
+
+		return xReturn;
+	}
+	/*-----------------------------------------------------------*/
+
+#endif /* configINCLUDE_DEMO_DEBUG_STATS */
+
+static BaseType_t prvDisplayIPConfig( char *pcWriteBuffer, size_t xWriteBufferLen, const char *pcCommandString )
+{
+static BaseType_t xIndex = 0;
+BaseType_t xReturn;
+uint32_t ulAddress;
+
+	/* Remove compile time warnings about unused parameters, and check the
+	write buffer is not NULL.  NOTE - for simplicity, this example assumes the
+	write buffer length is adequate, so does not check for buffer overflows. */
+	( void ) pcCommandString;
+	( void ) xWriteBufferLen;
+	configASSERT( pcWriteBuffer );
+
+	switch( xIndex )
+	{
+		case 0 :
+			FreeRTOS_GetAddressConfiguration( &ulAddress, NULL, NULL, NULL );
+			sprintf( pcWriteBuffer, "\r\nIP address " );
+			xReturn = pdTRUE;
+			xIndex++;
+			break;
+
+		case 1 :
+			FreeRTOS_GetAddressConfiguration( NULL, &ulAddress, NULL, NULL );
+			sprintf( pcWriteBuffer, "\r\nNet mask " );
+			xReturn = pdTRUE;
+			xIndex++;
+			break;
+
+		case 2 :
+			FreeRTOS_GetAddressConfiguration( NULL, NULL, &ulAddress, NULL );
+			sprintf( pcWriteBuffer, "\r\nGateway address " );
+			xReturn = pdTRUE;
+			xIndex++;
+			break;
+
+		case 3 :
+			FreeRTOS_GetAddressConfiguration( NULL, NULL, NULL, &ulAddress );
+			sprintf( pcWriteBuffer, "\r\nDNS server address " );
+			xReturn = pdTRUE;
+			xIndex++;
+			break;
+
+		default :
+			ulAddress = 0;
+			sprintf( pcWriteBuffer, "\r\n\r\n" );
+			xReturn = pdFALSE;
+			xIndex = 0;
+			break;
+	}
+
+	if( ulAddress != 0 )
+	{
+		FreeRTOS_inet_ntoa( ulAddress, ( &( pcWriteBuffer[ strlen( pcWriteBuffer ) ] ) ) );
+	}
+
+	return xReturn;
+}
+/*-----------------------------------------------------------*/
+