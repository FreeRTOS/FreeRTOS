/*
<<<<<<< HEAD
 * FreeRTOS Kernel V10.3.0
=======
 * FreeRTOS Kernel V10.4.1
>>>>>>> 5cc65129
 * Copyright (C) 2020 Amazon.com, Inc. or its affiliates.  All Rights Reserved.
 *
 * Permission is hereby granted, free of charge, to any person obtaining a copy of
 * this software and associated documentation files (the "Software"), to deal in
 * the Software without restriction, including without limitation the rights to
 * use, copy, modify, merge, publish, distribute, sublicense, and/or sell copies of
 * the Software, and to permit persons to whom the Software is furnished to do so,
 * subject to the following conditions:
 *
 * The above copyright notice and this permission notice shall be included in all
 * copies or substantial portions of the Software.
 *
 * THE SOFTWARE IS PROVIDED "AS IS", WITHOUT WARRANTY OF ANY KIND, EXPRESS OR
 * IMPLIED, INCLUDING BUT NOT LIMITED TO THE WARRANTIES OF MERCHANTABILITY, FITNESS
 * FOR A PARTICULAR PURPOSE AND NONINFRINGEMENT. IN NO EVENT SHALL THE AUTHORS OR
 * COPYRIGHT HOLDERS BE LIABLE FOR ANY CLAIM, DAMAGES OR OTHER LIABILITY, WHETHER
 * IN AN ACTION OF CONTRACT, TORT OR OTHERWISE, ARISING FROM, OUT OF OR IN
 * CONNECTION WITH THE SOFTWARE OR THE USE OR OTHER DEALINGS IN THE SOFTWARE.
 *
 * http://www.FreeRTOS.org
 * http://aws.amazon.com/freertos
 *
 * 1 tab == 4 spaces!
 */

/* 
	BASIC INTERRUPT DRIVEN SERIAL PORT DRIVER FOR USART0. 

	This file contains all the serial port components that can be compiled to
	either ARM or THUMB mode.  Components that must be compiled to ARM mode are
	contained in serialISR.c.
*/

/* Standard includes. */
#include <stdlib.h>

/* Scheduler includes. */
#include "FreeRTOS.h"
#include "queue.h"
#include "task.h"

/* Demo application includes. */
#include "serial.h"
#include "AT91R40008.h"
#include "usart.h"
#include "pio.h"
#include "aic.h"

/*-----------------------------------------------------------*/

/* Constants to setup and access the UART. */
#define portUSART0_AIC_CHANNEL	( ( unsigned long ) 2 )

#define serINVALID_QUEUE		( ( QueueHandle_t ) 0 )
#define serHANDLE				( ( xComPortHandle ) 1 )
#define serNO_BLOCK				( ( TickType_t ) 0 )

/*-----------------------------------------------------------*/

/* Queues used to hold received characters, and characters waiting to be
transmitted. */
static QueueHandle_t xRxedChars; 
static QueueHandle_t xCharsForTx; 

/*-----------------------------------------------------------*/

/* 
 * The queues are created in serialISR.c as they are used from the ISR.
 * Obtain references to the queues and THRE Empty flag. 
 */
extern void vSerialISRCreateQueues(  unsigned portBASE_TYPE uxQueueLength, QueueHandle_t *pxRxedChars, QueueHandle_t *pxCharsForTx );

/*-----------------------------------------------------------*/

xComPortHandle xSerialPortInitMinimal( unsigned long ulWantedBaud, unsigned portBASE_TYPE uxQueueLength )
{
unsigned long ulSpeed;
unsigned long ulCD;
xComPortHandle xReturn = serHANDLE;
extern void ( vUART_ISR_Wrapper )( void );

	/* The queues are used in the serial ISR routine, so are created from
	serialISR.c (which is always compiled to ARM mode. */
	vSerialISRCreateQueues( uxQueueLength, &xRxedChars, &xCharsForTx );

	if( 
		( xRxedChars != serINVALID_QUEUE ) && 
		( xCharsForTx != serINVALID_QUEUE ) && 
		( ulWantedBaud != ( unsigned long ) 0 ) 
	  )
	{
		portENTER_CRITICAL();
		{
			/* Enable clock to USART0... */
			AT91C_BASE_PS->PS_PCER = AT91C_PS_US0;

			/* Disable all USART0 interrupt sources to begin... */
			AT91C_BASE_US0->US_IDR = 0xFFFFFFFF;

			/* Reset various status bits (just in case)... */
			AT91C_BASE_US0->US_CR = US_RSTSTA;

			AT91C_BASE_PIO->PIO_PDR = TXD0 | RXD0;  /* Enable RXD and TXD pins */
			AT91C_BASE_US0->US_CR = US_RSTRX | US_RSTTX | US_RXDIS | US_TXDIS;

			/* Clear Transmit and Receive Counters */
			AT91C_BASE_US0->US_RCR = 0;
			AT91C_BASE_US0->US_TCR = 0;

			/* Input clock to baud rate generator is MCK */
			ulSpeed = configCPU_CLOCK_HZ * 10;  
			ulSpeed = ulSpeed / 16;
			ulSpeed = ulSpeed / ulWantedBaud;
			
			/* compute the error */
			ulCD  = ulSpeed / 10;
			if ((ulSpeed - (ulCD * 10)) >= 5)
			ulCD++;

			/* Define the baud rate divisor register */
			AT91C_BASE_US0->US_BRGR = ulCD;

			/* Define the USART mode */
			AT91C_BASE_US0->US_MR = US_CLKS_MCK | US_CHRL_8 | US_PAR_NO | US_NBSTOP_1 | US_CHMODE_NORMAL;

			/* Write the Timeguard Register */
			AT91C_BASE_US0->US_TTGR = 0;

			/* Setup the interrupt for USART0.

			Store interrupt handler function address in USART0 vector register... */
			AT91C_BASE_AIC->AIC_SVR[ portUSART0_AIC_CHANNEL ] = (unsigned long)vUART_ISR_Wrapper;
			
			/* USART0 interrupt level-sensitive, priority 1... */
			AT91C_BASE_AIC->AIC_SMR[ portUSART0_AIC_CHANNEL ] = AIC_SRCTYPE_INT_LEVEL_SENSITIVE | 1;
			
			/* Clear some pending USART0 interrupts (just in case)... */
			AT91C_BASE_US0->US_CR = US_RSTSTA;

			/* Enable USART0 interrupt sources (but not Tx for now)... */
			AT91C_BASE_US0->US_IER = US_RXRDY;

			/* Enable USART0 interrupts in the AIC... */
			AT91C_BASE_AIC->AIC_IECR = ( 1 << portUSART0_AIC_CHANNEL );

			/* Enable receiver and transmitter... */
			AT91C_BASE_US0->US_CR = US_RXEN | US_TXEN;
		}
		portEXIT_CRITICAL();
	}
	else
	{
		xReturn = ( xComPortHandle ) 0;
	}

	return xReturn;
}
/*-----------------------------------------------------------*/

signed portBASE_TYPE xSerialGetChar( xComPortHandle pxPort, signed char *pcRxedChar, TickType_t xBlockTime )
{
	/* The port handle is not required as this driver only supports UART0. */
	( void ) pxPort;

	/* Get the next character from the buffer.  Return false if no characters
	are available, or arrive before xBlockTime expires. */
	if( xQueueReceive( xRxedChars, pcRxedChar, xBlockTime ) )
	{
		return pdTRUE;
	}
	else
	{
		return pdFALSE;
	}
}
/*-----------------------------------------------------------*/

void vSerialPutString( xComPortHandle pxPort, const signed char * const pcString, unsigned short usStringLength )
{
signed char *pxNext;

	/* NOTE: This implementation does not handle the queue being full as no
	block time is used! */

	/* The port handle is not required as this driver only supports UART0. */
	( void ) pxPort;
	( void ) usStringLength;

	/* Send each character in the string, one at a time. */
	pxNext = ( signed char * ) pcString;
	while( *pxNext )
	{
		xSerialPutChar( pxPort, *pxNext, serNO_BLOCK );
		pxNext++;
	}
}
/*-----------------------------------------------------------*/

signed portBASE_TYPE xSerialPutChar( xComPortHandle pxPort, signed char cOutChar, TickType_t xBlockTime )
{
	( void ) pxPort;

	/* Place the character in the queue of characters to be transmitted. */
	if( xQueueSend( xCharsForTx, &cOutChar, xBlockTime ) != pdPASS )
	{
		return pdFAIL;
	}

	/* Turn on the Tx interrupt so the ISR will remove the character from the
	queue and send it.   This does not need to be in a critical section as
	if the interrupt has already removed the character the next interrupt
	will simply turn off the Tx interrupt again. */
	AT91C_BASE_US0->US_IER = US_TXRDY;

	return pdPASS;
}
/*-----------------------------------------------------------*/

void vSerialClose( xComPortHandle xPort )
{
	/* Not supported as not required by the demo application. */
	( void ) xPort;
}
/*-----------------------------------------------------------*/

<|MERGE_RESOLUTION|>--- conflicted
+++ resolved
@@ -1,231 +1,227 @@
-/*
-<<<<<<< HEAD
- * FreeRTOS Kernel V10.3.0
-=======
- * FreeRTOS Kernel V10.4.1
->>>>>>> 5cc65129
- * Copyright (C) 2020 Amazon.com, Inc. or its affiliates.  All Rights Reserved.
- *
- * Permission is hereby granted, free of charge, to any person obtaining a copy of
- * this software and associated documentation files (the "Software"), to deal in
- * the Software without restriction, including without limitation the rights to
- * use, copy, modify, merge, publish, distribute, sublicense, and/or sell copies of
- * the Software, and to permit persons to whom the Software is furnished to do so,
- * subject to the following conditions:
- *
- * The above copyright notice and this permission notice shall be included in all
- * copies or substantial portions of the Software.
- *
- * THE SOFTWARE IS PROVIDED "AS IS", WITHOUT WARRANTY OF ANY KIND, EXPRESS OR
- * IMPLIED, INCLUDING BUT NOT LIMITED TO THE WARRANTIES OF MERCHANTABILITY, FITNESS
- * FOR A PARTICULAR PURPOSE AND NONINFRINGEMENT. IN NO EVENT SHALL THE AUTHORS OR
- * COPYRIGHT HOLDERS BE LIABLE FOR ANY CLAIM, DAMAGES OR OTHER LIABILITY, WHETHER
- * IN AN ACTION OF CONTRACT, TORT OR OTHERWISE, ARISING FROM, OUT OF OR IN
- * CONNECTION WITH THE SOFTWARE OR THE USE OR OTHER DEALINGS IN THE SOFTWARE.
- *
- * http://www.FreeRTOS.org
- * http://aws.amazon.com/freertos
- *
- * 1 tab == 4 spaces!
- */
-
-/* 
-	BASIC INTERRUPT DRIVEN SERIAL PORT DRIVER FOR USART0. 
-
-	This file contains all the serial port components that can be compiled to
-	either ARM or THUMB mode.  Components that must be compiled to ARM mode are
-	contained in serialISR.c.
-*/
-
-/* Standard includes. */
-#include <stdlib.h>
-
-/* Scheduler includes. */
-#include "FreeRTOS.h"
-#include "queue.h"
-#include "task.h"
-
-/* Demo application includes. */
-#include "serial.h"
-#include "AT91R40008.h"
-#include "usart.h"
-#include "pio.h"
-#include "aic.h"
-
-/*-----------------------------------------------------------*/
-
-/* Constants to setup and access the UART. */
-#define portUSART0_AIC_CHANNEL	( ( unsigned long ) 2 )
-
-#define serINVALID_QUEUE		( ( QueueHandle_t ) 0 )
-#define serHANDLE				( ( xComPortHandle ) 1 )
-#define serNO_BLOCK				( ( TickType_t ) 0 )
-
-/*-----------------------------------------------------------*/
-
-/* Queues used to hold received characters, and characters waiting to be
-transmitted. */
-static QueueHandle_t xRxedChars; 
-static QueueHandle_t xCharsForTx; 
-
-/*-----------------------------------------------------------*/
-
-/* 
- * The queues are created in serialISR.c as they are used from the ISR.
- * Obtain references to the queues and THRE Empty flag. 
- */
-extern void vSerialISRCreateQueues(  unsigned portBASE_TYPE uxQueueLength, QueueHandle_t *pxRxedChars, QueueHandle_t *pxCharsForTx );
-
-/*-----------------------------------------------------------*/
-
-xComPortHandle xSerialPortInitMinimal( unsigned long ulWantedBaud, unsigned portBASE_TYPE uxQueueLength )
-{
-unsigned long ulSpeed;
-unsigned long ulCD;
-xComPortHandle xReturn = serHANDLE;
-extern void ( vUART_ISR_Wrapper )( void );
-
-	/* The queues are used in the serial ISR routine, so are created from
-	serialISR.c (which is always compiled to ARM mode. */
-	vSerialISRCreateQueues( uxQueueLength, &xRxedChars, &xCharsForTx );
-
-	if( 
-		( xRxedChars != serINVALID_QUEUE ) && 
-		( xCharsForTx != serINVALID_QUEUE ) && 
-		( ulWantedBaud != ( unsigned long ) 0 ) 
-	  )
-	{
-		portENTER_CRITICAL();
-		{
-			/* Enable clock to USART0... */
-			AT91C_BASE_PS->PS_PCER = AT91C_PS_US0;
-
-			/* Disable all USART0 interrupt sources to begin... */
-			AT91C_BASE_US0->US_IDR = 0xFFFFFFFF;
-
-			/* Reset various status bits (just in case)... */
-			AT91C_BASE_US0->US_CR = US_RSTSTA;
-
-			AT91C_BASE_PIO->PIO_PDR = TXD0 | RXD0;  /* Enable RXD and TXD pins */
-			AT91C_BASE_US0->US_CR = US_RSTRX | US_RSTTX | US_RXDIS | US_TXDIS;
-
-			/* Clear Transmit and Receive Counters */
-			AT91C_BASE_US0->US_RCR = 0;
-			AT91C_BASE_US0->US_TCR = 0;
-
-			/* Input clock to baud rate generator is MCK */
-			ulSpeed = configCPU_CLOCK_HZ * 10;  
-			ulSpeed = ulSpeed / 16;
-			ulSpeed = ulSpeed / ulWantedBaud;
-			
-			/* compute the error */
-			ulCD  = ulSpeed / 10;
-			if ((ulSpeed - (ulCD * 10)) >= 5)
-			ulCD++;
-
-			/* Define the baud rate divisor register */
-			AT91C_BASE_US0->US_BRGR = ulCD;
-
-			/* Define the USART mode */
-			AT91C_BASE_US0->US_MR = US_CLKS_MCK | US_CHRL_8 | US_PAR_NO | US_NBSTOP_1 | US_CHMODE_NORMAL;
-
-			/* Write the Timeguard Register */
-			AT91C_BASE_US0->US_TTGR = 0;
-
-			/* Setup the interrupt for USART0.
-
-			Store interrupt handler function address in USART0 vector register... */
-			AT91C_BASE_AIC->AIC_SVR[ portUSART0_AIC_CHANNEL ] = (unsigned long)vUART_ISR_Wrapper;
-			
-			/* USART0 interrupt level-sensitive, priority 1... */
-			AT91C_BASE_AIC->AIC_SMR[ portUSART0_AIC_CHANNEL ] = AIC_SRCTYPE_INT_LEVEL_SENSITIVE | 1;
-			
-			/* Clear some pending USART0 interrupts (just in case)... */
-			AT91C_BASE_US0->US_CR = US_RSTSTA;
-
-			/* Enable USART0 interrupt sources (but not Tx for now)... */
-			AT91C_BASE_US0->US_IER = US_RXRDY;
-
-			/* Enable USART0 interrupts in the AIC... */
-			AT91C_BASE_AIC->AIC_IECR = ( 1 << portUSART0_AIC_CHANNEL );
-
-			/* Enable receiver and transmitter... */
-			AT91C_BASE_US0->US_CR = US_RXEN | US_TXEN;
-		}
-		portEXIT_CRITICAL();
-	}
-	else
-	{
-		xReturn = ( xComPortHandle ) 0;
-	}
-
-	return xReturn;
-}
-/*-----------------------------------------------------------*/
-
-signed portBASE_TYPE xSerialGetChar( xComPortHandle pxPort, signed char *pcRxedChar, TickType_t xBlockTime )
-{
-	/* The port handle is not required as this driver only supports UART0. */
-	( void ) pxPort;
-
-	/* Get the next character from the buffer.  Return false if no characters
-	are available, or arrive before xBlockTime expires. */
-	if( xQueueReceive( xRxedChars, pcRxedChar, xBlockTime ) )
-	{
-		return pdTRUE;
-	}
-	else
-	{
-		return pdFALSE;
-	}
-}
-/*-----------------------------------------------------------*/
-
-void vSerialPutString( xComPortHandle pxPort, const signed char * const pcString, unsigned short usStringLength )
-{
-signed char *pxNext;
-
-	/* NOTE: This implementation does not handle the queue being full as no
-	block time is used! */
-
-	/* The port handle is not required as this driver only supports UART0. */
-	( void ) pxPort;
-	( void ) usStringLength;
-
-	/* Send each character in the string, one at a time. */
-	pxNext = ( signed char * ) pcString;
-	while( *pxNext )
-	{
-		xSerialPutChar( pxPort, *pxNext, serNO_BLOCK );
-		pxNext++;
-	}
-}
-/*-----------------------------------------------------------*/
-
-signed portBASE_TYPE xSerialPutChar( xComPortHandle pxPort, signed char cOutChar, TickType_t xBlockTime )
-{
-	( void ) pxPort;
-
-	/* Place the character in the queue of characters to be transmitted. */
-	if( xQueueSend( xCharsForTx, &cOutChar, xBlockTime ) != pdPASS )
-	{
-		return pdFAIL;
-	}
-
-	/* Turn on the Tx interrupt so the ISR will remove the character from the
-	queue and send it.   This does not need to be in a critical section as
-	if the interrupt has already removed the character the next interrupt
-	will simply turn off the Tx interrupt again. */
-	AT91C_BASE_US0->US_IER = US_TXRDY;
-
-	return pdPASS;
-}
-/*-----------------------------------------------------------*/
-
-void vSerialClose( xComPortHandle xPort )
-{
-	/* Not supported as not required by the demo application. */
-	( void ) xPort;
-}
-/*-----------------------------------------------------------*/
-
+/*
+ * FreeRTOS Kernel V10.4.1
+ * Copyright (C) 2020 Amazon.com, Inc. or its affiliates.  All Rights Reserved.
+ *
+ * Permission is hereby granted, free of charge, to any person obtaining a copy of
+ * this software and associated documentation files (the "Software"), to deal in
+ * the Software without restriction, including without limitation the rights to
+ * use, copy, modify, merge, publish, distribute, sublicense, and/or sell copies of
+ * the Software, and to permit persons to whom the Software is furnished to do so,
+ * subject to the following conditions:
+ *
+ * The above copyright notice and this permission notice shall be included in all
+ * copies or substantial portions of the Software.
+ *
+ * THE SOFTWARE IS PROVIDED "AS IS", WITHOUT WARRANTY OF ANY KIND, EXPRESS OR
+ * IMPLIED, INCLUDING BUT NOT LIMITED TO THE WARRANTIES OF MERCHANTABILITY, FITNESS
+ * FOR A PARTICULAR PURPOSE AND NONINFRINGEMENT. IN NO EVENT SHALL THE AUTHORS OR
+ * COPYRIGHT HOLDERS BE LIABLE FOR ANY CLAIM, DAMAGES OR OTHER LIABILITY, WHETHER
+ * IN AN ACTION OF CONTRACT, TORT OR OTHERWISE, ARISING FROM, OUT OF OR IN
+ * CONNECTION WITH THE SOFTWARE OR THE USE OR OTHER DEALINGS IN THE SOFTWARE.
+ *
+ * http://www.FreeRTOS.org
+ * http://aws.amazon.com/freertos
+ *
+ * 1 tab == 4 spaces!
+ */
+
+/* 
+	BASIC INTERRUPT DRIVEN SERIAL PORT DRIVER FOR USART0. 
+
+	This file contains all the serial port components that can be compiled to
+	either ARM or THUMB mode.  Components that must be compiled to ARM mode are
+	contained in serialISR.c.
+*/
+
+/* Standard includes. */
+#include <stdlib.h>
+
+/* Scheduler includes. */
+#include "FreeRTOS.h"
+#include "queue.h"
+#include "task.h"
+
+/* Demo application includes. */
+#include "serial.h"
+#include "AT91R40008.h"
+#include "usart.h"
+#include "pio.h"
+#include "aic.h"
+
+/*-----------------------------------------------------------*/
+
+/* Constants to setup and access the UART. */
+#define portUSART0_AIC_CHANNEL	( ( unsigned long ) 2 )
+
+#define serINVALID_QUEUE		( ( QueueHandle_t ) 0 )
+#define serHANDLE				( ( xComPortHandle ) 1 )
+#define serNO_BLOCK				( ( TickType_t ) 0 )
+
+/*-----------------------------------------------------------*/
+
+/* Queues used to hold received characters, and characters waiting to be
+transmitted. */
+static QueueHandle_t xRxedChars; 
+static QueueHandle_t xCharsForTx; 
+
+/*-----------------------------------------------------------*/
+
+/* 
+ * The queues are created in serialISR.c as they are used from the ISR.
+ * Obtain references to the queues and THRE Empty flag. 
+ */
+extern void vSerialISRCreateQueues(  unsigned portBASE_TYPE uxQueueLength, QueueHandle_t *pxRxedChars, QueueHandle_t *pxCharsForTx );
+
+/*-----------------------------------------------------------*/
+
+xComPortHandle xSerialPortInitMinimal( unsigned long ulWantedBaud, unsigned portBASE_TYPE uxQueueLength )
+{
+unsigned long ulSpeed;
+unsigned long ulCD;
+xComPortHandle xReturn = serHANDLE;
+extern void ( vUART_ISR_Wrapper )( void );
+
+	/* The queues are used in the serial ISR routine, so are created from
+	serialISR.c (which is always compiled to ARM mode. */
+	vSerialISRCreateQueues( uxQueueLength, &xRxedChars, &xCharsForTx );
+
+	if( 
+		( xRxedChars != serINVALID_QUEUE ) && 
+		( xCharsForTx != serINVALID_QUEUE ) && 
+		( ulWantedBaud != ( unsigned long ) 0 ) 
+	  )
+	{
+		portENTER_CRITICAL();
+		{
+			/* Enable clock to USART0... */
+			AT91C_BASE_PS->PS_PCER = AT91C_PS_US0;
+
+			/* Disable all USART0 interrupt sources to begin... */
+			AT91C_BASE_US0->US_IDR = 0xFFFFFFFF;
+
+			/* Reset various status bits (just in case)... */
+			AT91C_BASE_US0->US_CR = US_RSTSTA;
+
+			AT91C_BASE_PIO->PIO_PDR = TXD0 | RXD0;  /* Enable RXD and TXD pins */
+			AT91C_BASE_US0->US_CR = US_RSTRX | US_RSTTX | US_RXDIS | US_TXDIS;
+
+			/* Clear Transmit and Receive Counters */
+			AT91C_BASE_US0->US_RCR = 0;
+			AT91C_BASE_US0->US_TCR = 0;
+
+			/* Input clock to baud rate generator is MCK */
+			ulSpeed = configCPU_CLOCK_HZ * 10;  
+			ulSpeed = ulSpeed / 16;
+			ulSpeed = ulSpeed / ulWantedBaud;
+			
+			/* compute the error */
+			ulCD  = ulSpeed / 10;
+			if ((ulSpeed - (ulCD * 10)) >= 5)
+			ulCD++;
+
+			/* Define the baud rate divisor register */
+			AT91C_BASE_US0->US_BRGR = ulCD;
+
+			/* Define the USART mode */
+			AT91C_BASE_US0->US_MR = US_CLKS_MCK | US_CHRL_8 | US_PAR_NO | US_NBSTOP_1 | US_CHMODE_NORMAL;
+
+			/* Write the Timeguard Register */
+			AT91C_BASE_US0->US_TTGR = 0;
+
+			/* Setup the interrupt for USART0.
+
+			Store interrupt handler function address in USART0 vector register... */
+			AT91C_BASE_AIC->AIC_SVR[ portUSART0_AIC_CHANNEL ] = (unsigned long)vUART_ISR_Wrapper;
+			
+			/* USART0 interrupt level-sensitive, priority 1... */
+			AT91C_BASE_AIC->AIC_SMR[ portUSART0_AIC_CHANNEL ] = AIC_SRCTYPE_INT_LEVEL_SENSITIVE | 1;
+			
+			/* Clear some pending USART0 interrupts (just in case)... */
+			AT91C_BASE_US0->US_CR = US_RSTSTA;
+
+			/* Enable USART0 interrupt sources (but not Tx for now)... */
+			AT91C_BASE_US0->US_IER = US_RXRDY;
+
+			/* Enable USART0 interrupts in the AIC... */
+			AT91C_BASE_AIC->AIC_IECR = ( 1 << portUSART0_AIC_CHANNEL );
+
+			/* Enable receiver and transmitter... */
+			AT91C_BASE_US0->US_CR = US_RXEN | US_TXEN;
+		}
+		portEXIT_CRITICAL();
+	}
+	else
+	{
+		xReturn = ( xComPortHandle ) 0;
+	}
+
+	return xReturn;
+}
+/*-----------------------------------------------------------*/
+
+signed portBASE_TYPE xSerialGetChar( xComPortHandle pxPort, signed char *pcRxedChar, TickType_t xBlockTime )
+{
+	/* The port handle is not required as this driver only supports UART0. */
+	( void ) pxPort;
+
+	/* Get the next character from the buffer.  Return false if no characters
+	are available, or arrive before xBlockTime expires. */
+	if( xQueueReceive( xRxedChars, pcRxedChar, xBlockTime ) )
+	{
+		return pdTRUE;
+	}
+	else
+	{
+		return pdFALSE;
+	}
+}
+/*-----------------------------------------------------------*/
+
+void vSerialPutString( xComPortHandle pxPort, const signed char * const pcString, unsigned short usStringLength )
+{
+signed char *pxNext;
+
+	/* NOTE: This implementation does not handle the queue being full as no
+	block time is used! */
+
+	/* The port handle is not required as this driver only supports UART0. */
+	( void ) pxPort;
+	( void ) usStringLength;
+
+	/* Send each character in the string, one at a time. */
+	pxNext = ( signed char * ) pcString;
+	while( *pxNext )
+	{
+		xSerialPutChar( pxPort, *pxNext, serNO_BLOCK );
+		pxNext++;
+	}
+}
+/*-----------------------------------------------------------*/
+
+signed portBASE_TYPE xSerialPutChar( xComPortHandle pxPort, signed char cOutChar, TickType_t xBlockTime )
+{
+	( void ) pxPort;
+
+	/* Place the character in the queue of characters to be transmitted. */
+	if( xQueueSend( xCharsForTx, &cOutChar, xBlockTime ) != pdPASS )
+	{
+		return pdFAIL;
+	}
+
+	/* Turn on the Tx interrupt so the ISR will remove the character from the
+	queue and send it.   This does not need to be in a critical section as
+	if the interrupt has already removed the character the next interrupt
+	will simply turn off the Tx interrupt again. */
+	AT91C_BASE_US0->US_IER = US_TXRDY;
+
+	return pdPASS;
+}
+/*-----------------------------------------------------------*/
+
+void vSerialClose( xComPortHandle xPort )
+{
+	/* Not supported as not required by the demo application. */
+	( void ) xPort;
+}
+/*-----------------------------------------------------------*/
+