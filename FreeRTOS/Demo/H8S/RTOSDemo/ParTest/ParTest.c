--- conflicted
+++ resolved
@@ -1,145 +1,141 @@
-/*
-<<<<<<< HEAD
- * FreeRTOS Kernel V10.3.0
-=======
- * FreeRTOS Kernel V10.4.1
->>>>>>> 5cc65129
- * Copyright (C) 2020 Amazon.com, Inc. or its affiliates.  All Rights Reserved.
- *
- * Permission is hereby granted, free of charge, to any person obtaining a copy of
- * this software and associated documentation files (the "Software"), to deal in
- * the Software without restriction, including without limitation the rights to
- * use, copy, modify, merge, publish, distribute, sublicense, and/or sell copies of
- * the Software, and to permit persons to whom the Software is furnished to do so,
- * subject to the following conditions:
- *
- * The above copyright notice and this permission notice shall be included in all
- * copies or substantial portions of the Software.
- *
- * THE SOFTWARE IS PROVIDED "AS IS", WITHOUT WARRANTY OF ANY KIND, EXPRESS OR
- * IMPLIED, INCLUDING BUT NOT LIMITED TO THE WARRANTIES OF MERCHANTABILITY, FITNESS
- * FOR A PARTICULAR PURPOSE AND NONINFRINGEMENT. IN NO EVENT SHALL THE AUTHORS OR
- * COPYRIGHT HOLDERS BE LIABLE FOR ANY CLAIM, DAMAGES OR OTHER LIABILITY, WHETHER
- * IN AN ACTION OF CONTRACT, TORT OR OTHERWISE, ARISING FROM, OUT OF OR IN
- * CONNECTION WITH THE SOFTWARE OR THE USE OR OTHER DEALINGS IN THE SOFTWARE.
- *
- * http://www.FreeRTOS.org
- * http://aws.amazon.com/freertos
- *
- * 1 tab == 4 spaces!
- */
-
-/* Scheduler include files. */
-#include "FreeRTOS.h"
-#include "portable.h"
-
-/* Demo application include files. */
-#include "partest.h"
-
-/*-----------------------------------------------------------
- * Simple parallel port IO routines.
- *
- * This is for the demo application which uses port 2 for LED outputs.
- *-----------------------------------------------------------*/
-
-/* Value for the LED to be off. */
-#define partstLED_OUTPUTS		( ( unsigned char ) 0xff )
-
-/* P2.0 is not used as an output so there are only 7 LEDs on port 2. */
-#define partstMAX_LEDs			( 7 )
-#define partstALL_OUTPUTS_OFF	( ( unsigned char ) 0 )
-
-/* Maps the LED outputs used by the standard demo application files to
-convenient outputs for the EDK2329.  Mainly this insures that the LED
-used by the Check task is one of the on board LEDs so the demo can be
-executed on an EDK without any modification. */
-static inline unsigned char prvMapLED( unsigned portBASE_TYPE uxLED );
-
-/*-----------------------------------------------------------*/
-
-void vParTestInitialise( void )
-{
-	/* LED's are connected to port 2.  P2.1 and P2.2 are built onto the EDK.
-	P2.3 to P2.7 are soldered onto the expansion port. */
-	P2DDR = partstLED_OUTPUTS;
-	P2DR = partstALL_OUTPUTS_OFF;
-}
-/*-----------------------------------------------------------*/
-
-/*
- * Described at the top of the file.
- */
-static inline unsigned char prvMapLED( unsigned portBASE_TYPE uxLED )
-{
-	switch( uxLED )
-	{
-		case 0	:	return ( unsigned char ) 2;
-		case 1	:	return ( unsigned char ) 3;
-		case 2	:	return ( unsigned char ) 4;
-		case 3 	:	return ( unsigned char ) 5;
-		case 4	:	return ( unsigned char ) 6;
-		case 5	:	return ( unsigned char ) 0;
-		case 6	:	return ( unsigned char ) 1;
-		default	:	return 0;
-	}
-}
-/*-----------------------------------------------------------*/
-
-/*
- * Turn an LED on or off.
- */
-void vParTestSetLED( unsigned portBASE_TYPE uxLED, signed portBASE_TYPE xValue )
-{
-unsigned char ucLED;
-
-	if( uxLED < partstMAX_LEDs )
-	{
-		ucLED = prvMapLED( uxLED );
-
-		/* Set a bit in the required LED position.  LED 0 is bit 1. */
-		ucLED = ( unsigned char ) 1 << ( ucLED + 1 );
-
-		if( xValue )
-		{
-			portENTER_CRITICAL();
-				P2DR |= ucLED;
-			portEXIT_CRITICAL();
-		}
-		else
-		{
-			portENTER_CRITICAL();
-				P2DR &= ~ucLED;
-			portEXIT_CRITICAL();
-		}		
-	}
-}
-/*-----------------------------------------------------------*/
-
-void vParTestToggleLED( unsigned portBASE_TYPE uxLED )
-{
-unsigned char ucLED;
-
-	if( uxLED < partstMAX_LEDs )
-	{
-		ucLED = prvMapLED( uxLED );
-
-		/* Set a bit in the required LED position.  LED 0 is bit 1. */
-		ucLED = ( unsigned char ) 1 << ( ucLED + 1 );
-
-		portENTER_CRITICAL();
-		{
-			if( P2DR & ucLED )
-			{
-				P2DR &= ~ucLED;
-			}
-			else
-			{
-				P2DR |= ucLED;
-			}
-		}
-		portEXIT_CRITICAL();
-	}	
-}
-
-
-
+/*
+ * FreeRTOS Kernel V10.4.1
+ * Copyright (C) 2020 Amazon.com, Inc. or its affiliates.  All Rights Reserved.
+ *
+ * Permission is hereby granted, free of charge, to any person obtaining a copy of
+ * this software and associated documentation files (the "Software"), to deal in
+ * the Software without restriction, including without limitation the rights to
+ * use, copy, modify, merge, publish, distribute, sublicense, and/or sell copies of
+ * the Software, and to permit persons to whom the Software is furnished to do so,
+ * subject to the following conditions:
+ *
+ * The above copyright notice and this permission notice shall be included in all
+ * copies or substantial portions of the Software.
+ *
+ * THE SOFTWARE IS PROVIDED "AS IS", WITHOUT WARRANTY OF ANY KIND, EXPRESS OR
+ * IMPLIED, INCLUDING BUT NOT LIMITED TO THE WARRANTIES OF MERCHANTABILITY, FITNESS
+ * FOR A PARTICULAR PURPOSE AND NONINFRINGEMENT. IN NO EVENT SHALL THE AUTHORS OR
+ * COPYRIGHT HOLDERS BE LIABLE FOR ANY CLAIM, DAMAGES OR OTHER LIABILITY, WHETHER
+ * IN AN ACTION OF CONTRACT, TORT OR OTHERWISE, ARISING FROM, OUT OF OR IN
+ * CONNECTION WITH THE SOFTWARE OR THE USE OR OTHER DEALINGS IN THE SOFTWARE.
+ *
+ * http://www.FreeRTOS.org
+ * http://aws.amazon.com/freertos
+ *
+ * 1 tab == 4 spaces!
+ */
+
+/* Scheduler include files. */
+#include "FreeRTOS.h"
+#include "portable.h"
+
+/* Demo application include files. */
+#include "partest.h"
+
+/*-----------------------------------------------------------
+ * Simple parallel port IO routines.
+ *
+ * This is for the demo application which uses port 2 for LED outputs.
+ *-----------------------------------------------------------*/
+
+/* Value for the LED to be off. */
+#define partstLED_OUTPUTS		( ( unsigned char ) 0xff )
+
+/* P2.0 is not used as an output so there are only 7 LEDs on port 2. */
+#define partstMAX_LEDs			( 7 )
+#define partstALL_OUTPUTS_OFF	( ( unsigned char ) 0 )
+
+/* Maps the LED outputs used by the standard demo application files to
+convenient outputs for the EDK2329.  Mainly this insures that the LED
+used by the Check task is one of the on board LEDs so the demo can be
+executed on an EDK without any modification. */
+static inline unsigned char prvMapLED( unsigned portBASE_TYPE uxLED );
+
+/*-----------------------------------------------------------*/
+
+void vParTestInitialise( void )
+{
+	/* LED's are connected to port 2.  P2.1 and P2.2 are built onto the EDK.
+	P2.3 to P2.7 are soldered onto the expansion port. */
+	P2DDR = partstLED_OUTPUTS;
+	P2DR = partstALL_OUTPUTS_OFF;
+}
+/*-----------------------------------------------------------*/
+
+/*
+ * Described at the top of the file.
+ */
+static inline unsigned char prvMapLED( unsigned portBASE_TYPE uxLED )
+{
+	switch( uxLED )
+	{
+		case 0	:	return ( unsigned char ) 2;
+		case 1	:	return ( unsigned char ) 3;
+		case 2	:	return ( unsigned char ) 4;
+		case 3 	:	return ( unsigned char ) 5;
+		case 4	:	return ( unsigned char ) 6;
+		case 5	:	return ( unsigned char ) 0;
+		case 6	:	return ( unsigned char ) 1;
+		default	:	return 0;
+	}
+}
+/*-----------------------------------------------------------*/
+
+/*
+ * Turn an LED on or off.
+ */
+void vParTestSetLED( unsigned portBASE_TYPE uxLED, signed portBASE_TYPE xValue )
+{
+unsigned char ucLED;
+
+	if( uxLED < partstMAX_LEDs )
+	{
+		ucLED = prvMapLED( uxLED );
+
+		/* Set a bit in the required LED position.  LED 0 is bit 1. */
+		ucLED = ( unsigned char ) 1 << ( ucLED + 1 );
+
+		if( xValue )
+		{
+			portENTER_CRITICAL();
+				P2DR |= ucLED;
+			portEXIT_CRITICAL();
+		}
+		else
+		{
+			portENTER_CRITICAL();
+				P2DR &= ~ucLED;
+			portEXIT_CRITICAL();
+		}		
+	}
+}
+/*-----------------------------------------------------------*/
+
+void vParTestToggleLED( unsigned portBASE_TYPE uxLED )
+{
+unsigned char ucLED;
+
+	if( uxLED < partstMAX_LEDs )
+	{
+		ucLED = prvMapLED( uxLED );
+
+		/* Set a bit in the required LED position.  LED 0 is bit 1. */
+		ucLED = ( unsigned char ) 1 << ( ucLED + 1 );
+
+		portENTER_CRITICAL();
+		{
+			if( P2DR & ucLED )
+			{
+				P2DR &= ~ucLED;
+			}
+			else
+			{
+				P2DR |= ucLED;
+			}
+		}
+		portEXIT_CRITICAL();
+	}	
+}
+
+
+