/*
 * FreeRTOS Kernel V10.3.0
 * Copyright (C) 2020 Amazon.com, Inc. or its affiliates.  All Rights Reserved.
 *
 * Permission is hereby granted, free of charge, to any person obtaining a copy of
 * this software and associated documentation files (the "Software"), to deal in
 * the Software without restriction, including without limitation the rights to
 * use, copy, modify, merge, publish, distribute, sublicense, and/or sell copies of
 * the Software, and to permit persons to whom the Software is furnished to do so,
 * subject to the following conditions:
 *
 * The above copyright notice and this permission notice shall be included in all
 * copies or substantial portions of the Software.
 *
 * THE SOFTWARE IS PROVIDED "AS IS", WITHOUT WARRANTY OF ANY KIND, EXPRESS OR
 * IMPLIED, INCLUDING BUT NOT LIMITED TO THE WARRANTIES OF MERCHANTABILITY, FITNESS
 * FOR A PARTICULAR PURPOSE AND NONINFRINGEMENT. IN NO EVENT SHALL THE AUTHORS OR
 * COPYRIGHT HOLDERS BE LIABLE FOR ANY CLAIM, DAMAGES OR OTHER LIABILITY, WHETHER
 * IN AN ACTION OF CONTRACT, TORT OR OTHERWISE, ARISING FROM, OUT OF OR IN
 * CONNECTION WITH THE SOFTWARE OR THE USE OR OTHER DEALINGS IN THE SOFTWARE.
 *
 * http://www.FreeRTOS.org
 * http://aws.amazon.com/freertos
 */

/*
 * This demo shows how to use coreMQTT in a multithreaded environment - it does not
 * yet go as far as encapsulating the MQTT library within its own agent (or daemon)
 * task - although the prvCommandLoop() function demonstrates how that might be done.
 * In this task prvCommandLoop() is only executed from a single thread and is the
 * only function that is allowed to use the coreMQTT API directly.  Anything else
 * needing to interact with the coreMQTT API does so by posting commands to
 * prvCommandLoop() via a queue.  Future coreMQTT releases will build an agent into
 * the library itself, and then encapsulate the queues into the implementation of a
 * thread safe coreMQTT API.
 *
 * To use this demo with TLS set democonfigUSE_TLS to 1.  To use this demo without
 * TLS (so plain text) set democonfigUSE_TLS to 0.  democonfigUSE_TLS is defined
 * in demo_config.h.
 *
 *!!! Plain text connections are only used for ease of demonstration.  Do not send
 *!!! sensitive data on unencrypted connections.  Production devices should used
 *!!! mutually authenticated and encrypted connections.
 *
 * There are four tasks to note in this demo:
 *  - prvMQTTDemoTask() manages multiple iterations of the demo.  Each iteration
 *    creates the other tasks, calls prvCommandLoop() to handle the MQTT traffic,
 *    then cleans up ready for the next iteration.
 *  - prvSyncPublishTask() which demonstrates synchronous publishes. The task creates
 *    a series of publish operations that are sent over the command queue to be
 *    processed by prvCommandLoop(), waiting for each publish to complete before
 *    sending the next.
 *  - prvAsyncPublishTask() which demonstrates asynchronous publishes. Like
 *    prvSyncPublishTask(), the task creates a series of publish operations that are
 *    sent over the command queue to be processed by prvCommandLoop(), but unlike
 *    prvSyncPublishTask() this task does not wait for each publish to be complete
 *    until after all the publish commands are sent.  Note that the distinction
 *    between synchronous and asynchronous publishes is only in the behavior of the
 *    task, not in the actual publish command.
 *  - prvSubscribeTask() which creates an MQTT subscription to a topic filter
 *    matching the topics published on by the two publishing tasks, and in doing so,
 *    ensures the demo received a publish command back for each publish command it
 *    sends. It loops while waiting for publish messages to be received.
 *
 * Tasks can have queues to hold received publish messages, and the command task
 * will push incoming publishes to the queue of each task that is subscribed to
 * the incoming topic.
 */

/* Standard includes. */
#include <string.h>
#include <stdio.h>
#include <assert.h>

/* Kernel includes. */
#include "FreeRTOS.h"
#include "task.h"
#include "queue.h"

/* FreeRTOS+TCP includes. */
#include "FreeRTOS_IP.h"
#include "FreeRTOS_Sockets.h"

/* Demo Specific configs. */
#include "demo_config.h"

/* MQTT library includes. */
#include "core_mqtt.h"
#include "core_mqtt_state.h"

/* Exponential backoff retry include. */
#include "exponential_backoff.h"

/* Transport interface include. */
#if defined( democonfigUSE_TLS ) && ( democonfigUSE_TLS == 1 )
    #include "using_mbedtls.h"
#else
    #include "using_plaintext.h"
#endif

/**
 * These configuration settings are required to run the demo.
 */
<<<<<<< HEAD
=======
#ifndef democonfigCLIENT_IDENTIFIER

/**
 * @brief The MQTT client identifier used in this example.  Each client identifier
 * must be unique so edit as required to ensure no two clients connecting to the
 * same broker use the same client identifier.
 *
 * @note Appending __TIME__ to the client id string will reduce the possibility of a
 * client id collision in the broker. Note that the appended time is the compilation
 * time. This client id can cause collision, if more than one instance of the same
 * binary is used at the same time to connect to the broker.
 */
    #define democonfigCLIENT_IDENTIFIER    "testClient"__TIME__
#endif

/* Compile time error for some undefined configs, and provide default values
 * for others. */
#ifndef democonfigMQTT_BROKER_ENDPOINT
    #error "Please define democonfigMQTT_BROKER_ENDPOINT in demo_config.h."
#endif

#if defined( democonfigUSE_TLS ) && ( democonfigUSE_TLS == 1 )
    #ifndef democonfigROOT_CA_PEM
        #error "Please define Root CA certificate of the MQTT broker(democonfigROOT_CA_PEM) in demo_config.h."
    #endif

/* If no username is defined, then a client certificate/key is required. */
    #ifndef democonfigCLIENT_USERNAME

/*
 *!!! Please note democonfigCLIENT_PRIVATE_KEY_PEM in used for
 *!!! convenience of demonstration only.  Production devices should
 *!!! store keys securely, such as within a secure element.
 */

        #ifndef democonfigCLIENT_CERTIFICATE_PEM
            #error "Please define client certificate(democonfigCLIENT_CERTIFICATE_PEM) in demo_config.h."
        #endif
        #ifndef democonfigCLIENT_PRIVATE_KEY_PEM
            #error "Please define client private key(democonfigCLIENT_PRIVATE_KEY_PEM) in demo_config.h."
        #endif
    #else

/* If a username is defined, a client password also would need to be defined for
 * client authentication. */
        #ifndef democonfigCLIENT_PASSWORD
            #error "Please define client password(democonfigCLIENT_PASSWORD) in demo_config.h for client authentication based on username/password."
        #endif

/* AWS IoT MQTT broker port needs to be 443 for client authentication based on
 * username/password. */
        #if defined( democonfigUSE_AWS_IOT_CORE_BROKER ) && democonfigMQTT_BROKER_PORT != 443
            #error "Broker port(democonfigMQTT_BROKER_PORT) should be defined as 443 in demo_config.h for client authentication based on username/password in AWS IoT Core."
        #endif
    #endif /* ifndef democonfigCLIENT_USERNAME */

    #ifndef democonfigMQTT_BROKER_PORT
        #define democonfigMQTT_BROKER_PORT    ( 8883 )
    #endif
#else /* if defined( democonfigUSE_TLS ) && ( democonfigUSE_TLS == 1 ) */
    #ifndef democonfigMQTT_BROKER_PORT
        #define democonfigMQTT_BROKER_PORT    ( 1883 )
    #endif
#endif /* if defined( democonfigUSE_TLS ) && ( democonfigUSE_TLS == 1 ) */
>>>>>>> 5f6464c2

/**
 * @brief The size to use for the network buffer.
 */
#ifndef mqttexampleNETWORK_BUFFER_SIZE
    #define mqttexampleNETWORK_BUFFER_SIZE    ( 1024U )
#endif


/**
 * @brief Timeout for receiving CONNACK packet in milliseconds.
 */
#define mqttexampleCONNACK_RECV_TIMEOUT_MS           ( 1000U )

/**
 * @brief Time to wait between each cycle of the demo implemented by prvMQTTDemoTask().
 */
#define mqttexampleDELAY_BETWEEN_DEMO_ITERATIONS     ( pdMS_TO_TICKS( 5000U ) )

/**
 * @brief Timeout for MQTT_ProcessLoop function in milliseconds.
 *
 * This demo uses no delay for the process loop, so each invocation will run
 * one iteration, and will only receive a single packet. However, if there is
 * no data available on the socket, the entire socket timeout value will elapse.
 */
#define mqttexamplePROCESS_LOOP_TIMEOUT_MS           ( 0U )

/**
 * @brief The maximum time interval in seconds which is allowed to elapse
 *  between two Control Packets.
 *
 *  It is the responsibility of the Client to ensure that the interval between
 *  Control Packets being sent does not exceed the this Keep Alive value. In the
 *  absence of sending any other Control Packets, the Client MUST send a
 *  PINGREQ Packet.
 */
#define mqttexampleKEEP_ALIVE_INTERVAL_SECONDS       ( 60U )

/**
 * @brief Transport timeout in milliseconds for transport send and receive.
 */
#define mqttexampleTRANSPORT_SEND_RECV_TIMEOUT_MS    ( 200 )

/**
 * @brief Milliseconds per second.
 */
#define mqttexampleMILLISECONDS_PER_SECOND           ( 1000U )

/**
 * @brief Milliseconds per FreeRTOS tick.
 */
#define mqttexampleMILLISECONDS_PER_TICK             ( mqttexampleMILLISECONDS_PER_SECOND / configTICK_RATE_HZ )

/**
 * @brief Ticks to wait for task notifications.
 */
#define mqttexampleDEMO_TICKS_TO_WAIT                pdMS_TO_TICKS( 1000 )

/**
 * @brief Maximum number of operations awaiting an ack packet from the broker.
 */
#define mqttexamplePENDING_ACKS_MAX_SIZE             20

/**
 * @brief Maximum number of subscriptions to store in the subscription list.
 */
#define mqttexampleSUBSCRIPTIONS_MAX_COUNT           10

/**
 * @brief Number of publishes done by the publisher in this demo.
 */
#define mqttexamplePUBLISH_COUNT                     16

/**
 * @brief Size of statically allocated buffers for holding topic names and payloads in this demo.
 */
#define mqttexampleDEMO_BUFFER_SIZE                  100

/**
 * @brief Size of dynamically allocated buffers for holding topic names and payloads in this demo.
 */
#define mqttexampleDYNAMIC_BUFFER_SIZE               25

/**
 * @brief Max number of commands that can be enqueued.
 */
#define mqttexampleCOMMAND_QUEUE_SIZE                25

/**
 * @brief Max number of received publishes that can be enqueued for a task.
 */
#define mqttexamplePUBLISH_QUEUE_SIZE                20

/**
 * @brief Delay for the subscriber task. If no publishes are waiting in the
 * task's message queue, it will wait this many milliseconds before checking
 * it again.
 */
#define mqttexampleSUBSCRIBE_TASK_DELAY_MS           400U

/**
 * @brief Delay for the synchronous publisher task between publishes.
 */
#define mqttexamplePUBLISH_DELAY_SYNC_MS             100U

/**
 * @brief Delay for the asynchronous publisher task between publishes.
 */
#define mqttexamplePUBLISH_DELAY_ASYNC_MS            100U

/**
 * @brief Notification bit indicating completion of publisher task.
 */
#define mqttexamplePUBLISHER_SYNC_COMPLETE_BIT       ( 1U << 1 )

/**
 * @brief Notification bit indicating completion of second publisher task.
 */
#define mqttexamplePUBLISHER_ASYNC_COMPLETE_BIT      ( 1U << 2 )

/**
 * @brief Notification bit indicating completion of subscriber task.
 */
#define mqttexampleSUBSCRIBE_TASK_COMPLETE_BIT       ( 1U << 3 )

/**
 * @brief Notification bit used by subscriber task for subscribe operation.
 */
#define mqttexampleSUBSCRIBE_COMPLETE_BIT            ( 1U << 0 )

/**
 * @brief Notification bit used by subscriber task for unsubscribe operation.
 */
#define mqttexampleUNSUBSCRIBE_COMPLETE_BIT          ( 1U << 1 )

/**
 * @brief The maximum number of loop iterations to wait before declaring failure.
 *
 * Each `while` loop waiting for a task notification will wait for a total
 * number of ticks equal to `mqttexampleDEMO_TICKS_TO_WAIT` * this number of
 * iterations before the loop exits.
 *
 * @note This value should not be too small, as the reason for a long loop
 * may be a loss of network connection.
 */
#define mqttexampleMAX_WAIT_ITERATIONS               ( 20 )

/**
 * @brief Topic filter used by the subscriber task.
 */
#define mqttexampleSUBSCRIBE_TOPIC_FILTER            "filter/+/+"

/**
 * @brief Format string used by the publisher task for topic names.
 */
#define mqttexamplePUBLISH_TOPIC_FORMAT_STRING       "filter/%s/%i"

/**
 * @brief Format string used by the publisher task for payloads.
 */
#define mqttexamplePUBLISH_PAYLOAD_FORMAT            "Hello World! %s: %d"

/*-----------------------------------------------------------*/

/**
 * @brief A type of command for interacting with the MQTT API.
 */
typedef enum CommandType
{
    PROCESSLOOP, /**< @brief Call MQTT_ProcessLoop(). */
    PUBLISH,     /**< @brief Call MQTT_Publish(). */
    SUBSCRIBE,   /**< @brief Call MQTT_Subscribe(). */
    UNSUBSCRIBE, /**< @brief Call MQTT_Unsubscribe(). */
    PING,        /**< @brief Call MQTT_Ping(). */
    DISCONNECT,  /**< @brief Call MQTT_Disconnect(). */
    RECONNECT,   /**< @brief Reconnect a broken connection. */
    TERMINATE    /**< @brief Exit the command loop and stop processing commands. */
} CommandType_t;

/**
 * @brief Struct containing context for a specific command.
 *
 * @note An instance of this struct and any variables it points to MUST stay
 * in scope until the associated command is processed, and its callback called.
 * The command callback will set the `xIsComplete` flag, and notify the calling task.
 */
typedef struct CommandContext
{
    MQTTPublishInfo_t * pxPublishInfo;
    MQTTSubscribeInfo_t * pxSubscribeInfo;
    size_t ulSubscriptionCount;
    MQTTStatus_t xReturnStatus;
    bool xIsComplete;

    /* The below fields are specific to this FreeRTOS implementation. */
    TaskHandle_t xTaskToNotify;
    uint32_t ulNotificationBit;
    QueueHandle_t pxResponseQueue;
} CommandContext_t;

/**
 * @brief Callback function called when a command completes.
 */
typedef void (* CommandCallback_t )( CommandContext_t * );

/**
 * @brief A command for interacting with the MQTT API.
 */
typedef struct Command
{
    CommandType_t xCommandType;
    CommandContext_t * pxCmdContext;
    CommandCallback_t vCallback;
} Command_t;

/**
 * @brief Information for a pending MQTT ack packet expected by the demo.
 */
typedef struct ackInfo
{
    uint16_t usPacketId;
    Command_t xOriginalCommand;
} AckInfo_t;

/**
 * @brief An element in the list of subscriptions maintained in the demo.
 *
 * @note This demo allows multiple tasks to subscribe to the same topic.
 * In this case, another element is added to the subscription list, differing
 * in the destination response queue.
 */
typedef struct subscriptionElement
{
    char pcSubscriptionFilter[ mqttexampleDEMO_BUFFER_SIZE ];
    uint16_t usFilterLength;
    QueueHandle_t pxResponseQueue;
} SubscriptionElement_t;

/**
 * @brief An element for a task's response queue for received publishes.
 *
 * @note Since elements are copied to queues, this struct needs to hold
 * buffers for the payload and topic of incoming publishes, as the original
 * pointers are out of scope. When processing a publish from this struct,
 * the `pcTopicNameBuf` and `pcPayloadBuf` pointers need to be set to point to the
 * static buffers in this struct.
 */
typedef struct publishElement
{
    MQTTPublishInfo_t xPublishInfo;
    uint8_t pcPayloadBuf[ mqttexampleDEMO_BUFFER_SIZE ];
    uint8_t pcTopicNameBuf[ mqttexampleDEMO_BUFFER_SIZE ];
} PublishElement_t;

/*-----------------------------------------------------------*/

/**
 * @brief Initializes an MQTT context, including transport interface and
 * network buffer.
 *
 * @param[in] pxMQTTContext MQTT Context to initialize.
 * @param[in] pxNetworkContext Network context.
 *
 * @return `MQTTSuccess` if the initialization succeeds, else `MQTTBadParameter`.
 */
static MQTTStatus_t prvMQTTInit( MQTTContext_t * pxMQTTContext,
                                 NetworkContext_t * pxNetworkContext );

/**
 * @brief Sends an MQTT Connect packet over the already connected TCP socket.
 *
 * @param[in] pxMQTTContext MQTT context pointer.
 * @param[in] xCleanSession If a clean session should be established.
 *
 * @return `MQTTSuccess` if connection succeeds, else appropriate error code
 * from MQTT_Connect.
 */
static MQTTStatus_t prvMQTTConnect( MQTTContext_t * pxMQTTContext,
                                    bool xCleanSession );

/**
 * @brief Resume a session by resending publishes if a session is present in
 * the broker, or reestablish subscriptions if not.
 *
 * @param[in] xSessionPresent The session present flag from the broker.
 *
 * @return `MQTTSuccess` if it succeeds in resending publishes, else an
 * appropriate error code from `MQTT_Publish()`
 */
static MQTTStatus_t prvResumeSession( bool xSessionPresent );

/**
 * @brief Form a TCP connection to a server.
 *
 * @param[in] pxNetworkContext Network context.
 *
 * @return `pdPASS` if connection succeeds, else `pdFAIL`.
 */
static BaseType_t prvSocketConnect( NetworkContext_t * pxNetworkContext );

/**
 * @brief Disconnect a TCP connection.
 *
 * @param[in] pxNetworkContext Network context.
 *
 * @return `pdPASS` if disconnect succeeds, else `pdFAIL`.
 */
static BaseType_t prvSocketDisconnect( NetworkContext_t * pxNetworkContext );

/**
 * @brief Callback for adding a process loop call to a command queue, when data
 * is available on a socket.
 *
 * @param[in] pxSocket Socket with data, unused.
 */
static void prvMQTTClientSocketWakeupCallback( Socket_t pxSocket );

/**
 * @brief Track an operation by adding it to a list, indicating it is anticipating
 * an acknowledgment.
 *
 * @param[in] usPacketId Packet ID of pending ack.
 * @param[in] pxCommand Copy of command that is expecting an ack.
 *
 * @return `true` if the operation was added; else `false`
 */
static bool prvAddAwaitingOperation( uint16_t usPacketId,
                                     Command_t * pxCommand );

/**
 * @brief Retrieve an operation from the list of pending acks, and optionally
 * remove it.
 *
 * @param[in] usPacketId Packet ID of incoming ack.
 * @param[in] xRemove Flag indicating if the operation should be removed.
 *
 * @return Stored information about the operation awaiting the ack.
 */
static AckInfo_t prvGetAwaitingOperation( uint16_t usPacketId,
                                          bool xRemove );

/**
 * @brief Add a subscription to the subscription list.
 *
 * @note Multiple tasks can be subscribed to the same topic. However, a single
 * task may only subscribe to the same topic filter once.
 *
 * @param[in] pcTopicFilter Topic filter of subscription.
 * @param[in] usTopicFilterLength Length of topic filter.
 * @param[in] pxQueue Response queue in which to enqueue received publishes.
 */
static void prvAddSubscription( const char * pcTopicFilter,
                                uint16_t usTopicFilterLength,
                                QueueHandle_t pxQueue );

/**
 * @brief Remove a subscription from the subscription list.
 *
 * @note If the topic filter exists multiple times in the subscription list,
 * then every instance of the subscription will be removed.
 *
 * @param[in] pcTopicFilter Topic filter of subscription.
 * @param[in] usTopicFilterLength Length of topic filter.
 */
static void prvRemoveSubscription( const char * pcTopicFilter,
                                   uint16_t usTopicFilterLength );

/**
 * @brief Populate the parameters of a #Command_t
 *
 * @param[in] xCommandType Type of command.
 * @param[in] pxContext Context and necessary structs for command.
 * @param[in] xCallback Callback for when command completes.
 * @param[out] pxCommand Pointer to initialized command.
 *
 * @return `true` if all necessary structs for the command exist in pxContext,
 * else `false`
 */
static bool prvCreateCommand( CommandType_t xCommandType,
                              CommandContext_t * pxContext,
                              CommandCallback_t xCallback,
                              Command_t * pxCommand );

/**
 * @brief Add a command to the global command queue.
 *
 * @param[in] pxCommand Pointer to command to copy to queue.
 *
 * @return true if the command was added to the queue, else false.
 */
static BaseType_t prvAddCommandToQueue( Command_t * pxCommand );

/**
 * @brief Copy an incoming publish to a response queue.
 *
 * @param[in] pxPublishInfo Info of incoming publish.
 * @param[in] pxResponseQueue Queue to which the publish is copied.
 *
 * @return true if the publish was copied to the queue, else false.
 */
static BaseType_t prvCopyPublishToQueue( MQTTPublishInfo_t * pxPublishInfo,
                                         QueueHandle_t pxResponseQueue );

/**
 * @brief Process a #Command_t.
 *
 * @note This demo does not check existing subscriptions before sending a
 * SUBSCRIBE or UNSUBSCRIBE packet. If a subscription already exists, then
 * a SUBSCRIBE packet will be sent anyway, and if multiple tasks are subscribed
 * to a topic filter, then they will all be unsubscribed after an UNSUBSCRIBE.
 *
 * @param[in] pxCommand Pointer to command to process.
 *
 * @return status of MQTT library API call.
 */
static MQTTStatus_t prvProcessCommand( Command_t * pxCommand );

/**
 * @brief Dispatch an incoming publish to the appropriate response queues.
 *
 * @param[in] pxPublishInfo Incoming publish information.
 */
static void prvHandleIncomingPublish( MQTTPublishInfo_t * pxPublishInfo );

/**
 * @brief Add or delete subscription information from a SUBACK or UNSUBACK.
 *
 * @param[in] pxPacketInfo Pointer to incoming packet.
 * @param[in] pxDeserializedInfo Pointer to deserialized information from
 * the incoming packet.
 * @param[in] pxAckInfo Pointer to stored information for the original subscribe
 * or unsubscribe operation resulting in the received packet.
 * @param[in] ucPacketType The type of the incoming packet, either SUBACK or UNSUBACK.
 */
static void prvHandleSubscriptionAcks( MQTTPacketInfo_t * pxPacketInfo,
                                       MQTTDeserializedInfo_t * pxDeserializedInfo,
                                       AckInfo_t * pxAckInfo,
                                       uint8_t ucPacketType );

/**
 * @brief Dispatch incoming publishes and acks to response queues and
 * command callbacks.
 *
 * @param[in] pMqttContext MQTT Context
 * @param[in] pPacketInfo Pointer to incoming packet.
 * @param[in] pDeserializedInfo Pointer to deserialized information from
 * the incoming packet.
 */
static void prvEventCallback( MQTTContext_t * pMqttContext,
                              MQTTPacketInfo_t * pPacketInfo,
                              MQTTDeserializedInfo_t * pDeserializedInfo );

/**
 * @brief Process commands from the command queue in a loop.
 *
 * This demo requires a process loop command to be enqueued before calling this
 * function, and will re-add a process loop command every time one is processed.
 * This demo will exit the loop after receiving an unsubscribe operation.
 */
static void prvCommandLoop( void );

/**
 * @brief Common callback for commands in this demo.
 *
 * This callback marks the command as complete and notifies the calling task.
 *
 * @param[in] pxContext Context of the initial command.
 */
static void prvCommandCallback( CommandContext_t * pxContext );

/**
 * @brief Wait for a task notification in a loop.
 *
 * @param[in] pulNotification pointer holding notification value.
 * @param[in] ulExpectedBits Bits to wait for.
 * @param[in] xClearBits If bits should be cleared.
 *
 * @return `true` if notification received without exceeding the timeout,
 * else `false`.
 */
static bool prvNotificationWaitLoop( uint32_t * pulNotification,
                                     uint32_t ulExpectedBits,
                                     bool xClearBits );

/**
 * @brief A task used to create publish operations, waiting for each to complete
 * before creating the next one.
 *
 * This task creates a series of publish operations to push to a command queue,
 * which are in turn executed serially by the main task. This task demonstrates
 * synchronous execution, waiting for each publish delivery to complete before
 * proceeding.
 *
 * @param[in] pvParameters Parameters as passed at the time of task creation. Not
 * used in this example.
 */
void prvSyncPublishTask( void * pvParameters );

/**
 * @brief A task used to create publish operations, without waiting for
 * completion between each new publish.
 *
 * This task creates publish operations asynchronously, meaning it will not
 * wait for a publish to complete before scheduling the next one. Note there
 * is no difference in the actual publish operation, only in the behavior of
 * this task.
 *
 * @param[in] pvParameters Parameters as passed at the time of task creation. Not
 * used in this example.
 */
void prvAsyncPublishTask( void * pvParameters );

/**
 * @brief The task used to wait for incoming publishes.
 *
 * This task subscribes to a topic filter that matches the topics on which the
 * publisher task publishes. It then enters a loop waiting for publish messages
 * from a message queue, to which the main loop will be pushing when publishes
 * are received from the broker. After `mqttexamplePUBLISH_COUNT` messages have been received,
 * this task will unsubscribe, and then tell the main loop to terminate.
 *
 * @param[in] pvParameters Parameters as passed at the time of task creation. Not
 * used in this example.
 */
void prvSubscribeTask( void * pvParameters );

/**
 * @brief The main task used in the MQTT demo.
 *
 * After creating the publisher and subscriber tasks, this task will enter a
 * loop, processing commands from the command queue and calling the MQTT API.
 * After the termination command is received on the command queue, the task
 * will break from the loop.
 *
 * @param[in] pvParameters Parameters as passed at the time of task creation. Not
 * used in this example.
 */
static void prvMQTTDemoTask( void * pvParameters );

/**
 * @brief The timer query function provided to the MQTT context.
 *
 * @return Time in milliseconds.
 */
static uint32_t prvGetTimeMs( void );

/**
 * @brief Cleans any persistent sessions that may already exist
 * This demo uses a persistent session that can be re-connected if disconnected.
 * Clean any lingering sessions that may exist from previous executions of the
 * demo.
 */
static void prvCleanExistingPersistentSession( void );

/*-----------------------------------------------------------*/

/**
 * @brief Global MQTT context.
 */
static MQTTContext_t globalMqttContext;

/**
 * @brief Global Network context.
 */
static NetworkContext_t xNetworkContext;

/**
 * @brief List of operations that are awaiting an ack from the broker.
 */
static AckInfo_t pxPendingAcks[ mqttexamplePENDING_ACKS_MAX_SIZE ];

/**
 * @brief List of active subscriptions.
 */
static SubscriptionElement_t pxSubscriptions[ mqttexampleSUBSCRIPTIONS_MAX_COUNT ];

/**
 * @brief Array of subscriptions to resubscribe to.
 */
static MQTTSubscribeInfo_t pxResendSubscriptions[ mqttexampleSUBSCRIPTIONS_MAX_COUNT ];

/**
 * @brief Context to use for a resubscription after a reconnect.
 */
static CommandContext_t xResubscribeContext;

/**
 * @brief Queue for main task to handle MQTT operations.
 */
static QueueHandle_t xCommandQueue;

/**
 * @brief Response queue for prvSubscribeTask.
 */
static QueueHandle_t xSubscriberResponseQueue;

/**
 * @brief Response queue for publishes received on non-subscribed topics.
 */
static QueueHandle_t xDefaultResponseQueue;

/**
 * @brief Handle for prvMQTTDemoTask.
 */
static TaskHandle_t xMainTask;

/**
 * @brief Handle for prvSyncPublishTask.
 */
static TaskHandle_t xSyncPublisherTask;

/**
 * @brief Handle of prvAsyncPublishTask.
 */
static TaskHandle_t xAsyncPublisherTask;

/**
 * @brief Handle for prvSubscribeTask.
 */
static TaskHandle_t xSubscribeTask;

/**
 * @brief The network buffer must remain valid for the lifetime of the MQTT context.
 */
static uint8_t pcNetworkBuffer[ mqttexampleNETWORK_BUFFER_SIZE ];

/**
 * @brief Global entry time into the application to use as a reference timestamp
 * in the #prvGetTimeMs function. #prvGetTimeMs will always return the difference
 * between the current time and the global entry time. This will reduce the chances
 * of overflow for the 32 bit unsigned integer used for holding the timestamp.
 */
static uint32_t ulGlobalEntryTimeMs;

/*-----------------------------------------------------------*/

/*
 * @brief Create the task that demonstrates the MQTT Connection sharing demo.
 */
void vStartSimpleMQTTDemo( void )
{
    /* This example uses one application task to process the command queue for
     * MQTT operations, and creates additional tasks to add operations to that
     * queue. */
    xTaskCreate( prvMQTTDemoTask,          /* Function that implements the task. */
                 "DemoTask",               /* Text name for the task - only used for debugging. */
                 democonfigDEMO_STACKSIZE, /* Size of stack (in words, not bytes) to allocate for the task. */
                 NULL,                     /* Task parameter - not used in this case. */
                 tskIDLE_PRIORITY + 1,     /* Task priority, must be between 0 and configMAX_PRIORITIES - 1. */
                 &xMainTask );             /* Used to pass out a handle to the created task. */
}
/*-----------------------------------------------------------*/

static MQTTStatus_t prvMQTTInit( MQTTContext_t * pxMQTTContext,
                                 NetworkContext_t * pxNetworkContext )
{
    TransportInterface_t xTransport;
    MQTTFixedBuffer_t xNetworkBuffer;

    /* Fill the values for network buffer. */
    xNetworkBuffer.pBuffer = pcNetworkBuffer;
    xNetworkBuffer.size = mqttexampleNETWORK_BUFFER_SIZE;

    /* Fill in Transport Interface send and receive function pointers. */
    xTransport.pNetworkContext = pxNetworkContext;
    #if defined( democonfigUSE_TLS ) && ( democonfigUSE_TLS == 1 )
        xTransport.send = TLS_FreeRTOS_send;
        xTransport.recv = TLS_FreeRTOS_recv;
    #else
        xTransport.send = Plaintext_FreeRTOS_send;
        xTransport.recv = Plaintext_FreeRTOS_recv;
    #endif

    /* Initialize MQTT library. */
    return MQTT_Init( pxMQTTContext, &xTransport, prvGetTimeMs, prvEventCallback, &xNetworkBuffer );
}

static MQTTStatus_t prvMQTTConnect( MQTTContext_t * pxMQTTContext,
                                    bool xCleanSession )
{
    MQTTStatus_t xResult;
    MQTTConnectInfo_t xConnectInfo;
    bool xSessionPresent = false;

    /* Many fields are not used in this demo so start with everything at 0. */
    memset( &xConnectInfo, 0x00, sizeof( xConnectInfo ) );

    /* Start with a clean session i.e. direct the MQTT broker to discard any
     * previous session data. Also, establishing a connection with clean session
     * will ensure that the broker does not store any data when this client
     * gets disconnected. */
    xConnectInfo.cleanSession = xCleanSession;

    /* The client identifier is used to uniquely identify this MQTT client to
     * the MQTT broker. In a production device the identifier can be something
     * unique, such as a device serial number. */
    xConnectInfo.pClientIdentifier = democonfigCLIENT_IDENTIFIER;
    xConnectInfo.clientIdentifierLength = ( uint16_t ) strlen( democonfigCLIENT_IDENTIFIER );

    /* Set MQTT keep-alive period. It is the responsibility of the application
     * to ensure that the interval between Control Packets being sent does not
     * exceed the Keep Alive value. In the absence of sending any other Control
     * Packets, the Client MUST send a PINGREQ Packet. */
    xConnectInfo.keepAliveSeconds = mqttexampleKEEP_ALIVE_INTERVAL_SECONDS;

    /* Append metrics when connecting to the AWS IoT Core broker. */
    #ifdef democonfigUSE_AWS_IOT_CORE_BROKER
        #ifdef democonfigCLIENT_USERNAME
            xConnectInfo.pUserName = CLIENT_USERNAME_WITH_METRICS;
            xConnectInfo.userNameLength = ( uint16_t ) strlen( CLIENT_USERNAME_WITH_METRICS );
            xConnectInfo.pPassword = democonfigCLIENT_PASSWORD;
            xConnectInfo.passwordLength = ( uint16_t ) strlen( democonfigCLIENT_PASSWORD );
        #else
            xConnectInfo.pUserName = AWS_IOT_METRICS_STRING;
            xConnectInfo.userNameLength = AWS_IOT_METRICS_STRING_LENGTH;
            /* Password for authentication is not used. */
            xConnectInfo.pPassword = NULL;
            xConnectInfo.passwordLength = 0U;
        #endif
    #else /* ifdef democonfigUSE_AWS_IOT_CORE_BROKER */
        #ifdef democonfigCLIENT_USERNAME
            xConnectInfo.pUserName = democonfigCLIENT_USERNAME;
            xConnectInfo.userNameLength = ( uint16_t ) strlen( democonfigCLIENT_USERNAME );
            xConnectInfo.pPassword = democonfigCLIENT_PASSWORD;
            xConnectInfo.passwordLength = ( uint16_t ) strlen( democonfigCLIENT_PASSWORD );
        #endif /* ifdef democonfigCLIENT_USERNAME */
    #endif /* ifdef democonfigUSE_AWS_IOT_CORE_BROKER */

    /* Send MQTT CONNECT packet to broker. MQTT's Last Will and Testament feature
     * is not used in this demo, so it is passed as NULL. */
    xResult = MQTT_Connect( pxMQTTContext,
                            &xConnectInfo,
                            NULL,
                            mqttexampleCONNACK_RECV_TIMEOUT_MS,
                            &xSessionPresent );

    LogInfo( ( "Session present: %d\n", xSessionPresent ) );

    /* Resume a session if desired. */
    if( ( xResult == MQTTSuccess ) && !xCleanSession )
    {
        xResult = prvResumeSession( xSessionPresent );
    }

    return xResult;
}

/*-----------------------------------------------------------*/

static MQTTStatus_t prvResumeSession( bool xSessionPresent )
{
    MQTTStatus_t xResult = MQTTSuccess;

    /* Resend publishes if session is present. NOTE: It's possible that some
     * of the operations that were in progress during the network interruption
     * were subscribes. In that case, we would want to mark those operations
     * as completing with error and remove them from the list of operations, so
     * that the calling task can try subscribing again. We do not handle that
     * case in this demo for simplicity, since only one subscription packet is
     * sent per iteration of this demo. */
    if( xSessionPresent )
    {
        MQTTStateCursor_t cursor = MQTT_STATE_CURSOR_INITIALIZER;
        uint16_t packetId = MQTT_PACKET_ID_INVALID;
        AckInfo_t xFoundAck;

        packetId = MQTT_PublishToResend( &globalMqttContext, &cursor );

        while( packetId != MQTT_PACKET_ID_INVALID )
        {
            /* Retrieve the operation but do not remove it from the list. */
            xFoundAck = prvGetAwaitingOperation( packetId, false );

            if( xFoundAck.usPacketId == packetId )
            {
                /* Set the DUP flag. */
                xFoundAck.xOriginalCommand.pxCmdContext->pxPublishInfo->dup = true;
                xResult = MQTT_Publish( &globalMqttContext, xFoundAck.xOriginalCommand.pxCmdContext->pxPublishInfo, packetId );

                if( xResult != MQTTSuccess )
                {
                    LogError( ( "Error in resending publishes. Error code=%s\n", MQTT_Status_strerror( xResult ) ) );
                    break;
                }
            }

            packetId = MQTT_PublishToResend( &globalMqttContext, &cursor );
        }
    }

    /* If we wanted to resume a session but none existed with the broker, we
     * should mark all in progress operations as errors so that the tasks that
     * created them can try again. Also, we will resubscribe to the filters in
     * the subscription list, so tasks do not unexpectedly lose their subscriptions. */
    else
    {
        int32_t i = 0, j = 0;
        Command_t xNewCommand;
        bool xCommandCreated = false;
        BaseType_t xCommandAdded;

        /* We have a clean session, so clear all operations pending acknowledgments. */
        for( i = 0; i < mqttexamplePENDING_ACKS_MAX_SIZE; i++ )
        {
            if( pxPendingAcks[ i ].usPacketId != MQTT_PACKET_ID_INVALID )
            {
                if( pxPendingAcks[ i ].xOriginalCommand.vCallback != NULL )
                {
                    /* Bad response to indicate network error. */
                    pxPendingAcks[ i ].xOriginalCommand.pxCmdContext->xReturnStatus = MQTTBadResponse;
                    pxPendingAcks[ i ].xOriginalCommand.vCallback( pxPendingAcks[ i ].xOriginalCommand.pxCmdContext );
                }

                /* Now remove it from the list. */
                prvGetAwaitingOperation( pxPendingAcks[ i ].usPacketId, true );
            }
        }

        /* Populate the array of MQTTSubscribeInfo_t. It's possible there may be
         * repeated subscriptions in the list. This is fine, since clients
         * are able to subscribe to a topic with an existing subscription. */
        for( i = 0; i < mqttexampleSUBSCRIPTIONS_MAX_COUNT; i++ )
        {
            if( pxSubscriptions[ i ].usFilterLength != 0 )
            {
                pxResendSubscriptions[ j ].pTopicFilter = pxSubscriptions[ i ].pcSubscriptionFilter;
                pxResendSubscriptions[ j ].topicFilterLength = pxSubscriptions[ i ].usFilterLength;
                pxResendSubscriptions[ j ].qos = MQTTQoS1;
                j++;
            }
        }

        /* Resubscribe if needed. */
        if( j > 0 )
        {
            memset( ( void * ) &xResubscribeContext, 0x00, sizeof( xResubscribeContext ) );
            xResubscribeContext.pxSubscribeInfo = pxResendSubscriptions;
            xResubscribeContext.ulSubscriptionCount = j;
            /* Set to NULL so existing queues will not be overwritten. */
            xResubscribeContext.pxResponseQueue = NULL;
            xResubscribeContext.xTaskToNotify = NULL;
            xCommandCreated = prvCreateCommand( SUBSCRIBE, &xResubscribeContext, prvCommandCallback, &xNewCommand );
            configASSERT( xCommandCreated == true );
            /* Send to the front of the queue so we will resubscribe as soon as possible. */
            xCommandAdded = xQueueSendToFront( xCommandQueue, &xNewCommand, mqttexampleDEMO_TICKS_TO_WAIT );
            configASSERT( xCommandAdded == pdTRUE );
        }
    }

    return xResult;
}

/*-----------------------------------------------------------*/

static BaseType_t prvSocketConnect( NetworkContext_t * pxNetworkContext )
{
    BaseType_t xConnected = pdFAIL;
    RetryUtilsStatus_t xRetryUtilsStatus = RetryUtilsSuccess;
    RetryUtilsParams_t xReconnectParams;

    #if defined( democonfigUSE_TLS ) && ( democonfigUSE_TLS == 1 )
        TlsTransportStatus_t xNetworkStatus = TLS_TRANSPORT_CONNECT_FAILURE;
        NetworkCredentials_t xNetworkCredentials = { 0 };

        #ifdef democonfigUSE_AWS_IOT_CORE_BROKER

            /* ALPN protocols must be a NULL-terminated list of strings. Therefore,
             * the first entry will contain the actual ALPN protocol string while the
             * second entry must remain NULL. */
            char * pcAlpnProtocols[] = { NULL, NULL };

            /* The ALPN string changes depending on whether username/password authentication is used. */
            #ifdef democonfigCLIENT_USERNAME
                pcAlpnProtocols[ 0 ] = AWS_IOT_CUSTOM_AUTH_ALPN;
            #else
                pcAlpnProtocols[ 0 ] = AWS_IOT_MQTT_ALPN;
            #endif
            xNetworkCredentials.pAlpnProtos = pcAlpnProtocols;
        #endif /* ifdef democonfigUSE_AWS_IOT_CORE_BROKER */

        /* Set the credentials for establishing a TLS connection. */
        xNetworkCredentials.pRootCa = ( const unsigned char * ) democonfigROOT_CA_PEM;
        xNetworkCredentials.rootCaSize = sizeof( democonfigROOT_CA_PEM );
        #ifdef democonfigCLIENT_CERTIFICATE_PEM
            xNetworkCredentials.pClientCert = ( const unsigned char * ) democonfigCLIENT_CERTIFICATE_PEM;
            xNetworkCredentials.clientCertSize = sizeof( democonfigCLIENT_CERTIFICATE_PEM );
            xNetworkCredentials.pPrivateKey = ( const unsigned char * ) democonfigCLIENT_PRIVATE_KEY_PEM;
            xNetworkCredentials.privateKeySize = sizeof( democonfigCLIENT_PRIVATE_KEY_PEM );
        #endif
        xNetworkCredentials.disableSni = democonfigDISABLE_SNI;
    #else /* if defined( democonfigUSE_TLS ) && ( democonfigUSE_TLS == 1 ) */
        PlaintextTransportStatus_t xNetworkStatus = PLAINTEXT_TRANSPORT_CONNECT_FAILURE;
    #endif /* if defined( democonfigUSE_TLS ) && ( democonfigUSE_TLS == 1 ) */

    /* We will use a retry mechanism with an exponential backoff mechanism and
     * jitter. We initialize reconnect attempts and interval here. */
    xReconnectParams.maxRetryAttempts = MAX_RETRY_ATTEMPTS;
    RetryUtils_ParamsReset( &xReconnectParams );

    /* Attempt to connect to MQTT broker. If connection fails, retry after a
     * timeout. Timeout value will exponentially increase until the maximum
     * number of attempts are reached.
     */
    do
    {
        /* Establish a TCP connection with the MQTT broker. This example connects to
         * the MQTT broker as specified in democonfigMQTT_BROKER_ENDPOINT and
         * democonfigMQTT_BROKER_PORT at the top of this file. */
        #if defined( democonfigUSE_TLS ) && ( democonfigUSE_TLS == 1 )
            LogInfo( ( "Creating a TLS connection to %s:%d.",
                       democonfigMQTT_BROKER_ENDPOINT,
                       democonfigMQTT_BROKER_PORT ) );
            xNetworkStatus = TLS_FreeRTOS_Connect( pxNetworkContext,
                                                   democonfigMQTT_BROKER_ENDPOINT,
                                                   democonfigMQTT_BROKER_PORT,
                                                   &xNetworkCredentials,
                                                   mqttexampleTRANSPORT_SEND_RECV_TIMEOUT_MS,
                                                   mqttexampleTRANSPORT_SEND_RECV_TIMEOUT_MS );
            xConnected = ( xNetworkStatus == TLS_TRANSPORT_SUCCESS ) ? pdPASS : pdFAIL;
        #else /* if defined( democonfigUSE_TLS ) && ( democonfigUSE_TLS == 1 ) */
            LogInfo( ( "Creating a TCP connection to %s:%d.",
                       democonfigMQTT_BROKER_ENDPOINT,
                       democonfigMQTT_BROKER_PORT ) );
            xNetworkStatus = Plaintext_FreeRTOS_Connect( pxNetworkContext,
                                                         democonfigMQTT_BROKER_ENDPOINT,
                                                         democonfigMQTT_BROKER_PORT,
                                                         mqttexampleTRANSPORT_SEND_RECV_TIMEOUT_MS,
                                                         mqttexampleTRANSPORT_SEND_RECV_TIMEOUT_MS );
            xConnected = ( xNetworkStatus == PLAINTEXT_TRANSPORT_SUCCESS ) ? pdPASS : pdFAIL;
        #endif /* if defined( democonfigUSE_TLS ) && ( democonfigUSE_TLS == 1 ) */

        if( !xConnected )
        {
            LogWarn( ( "Connection to the broker failed. Retrying connection with backoff and jitter." ) );
            xRetryUtilsStatus = RetryUtils_BackoffAndSleep( &xReconnectParams );
        }

        if( xRetryUtilsStatus == RetryUtilsRetriesExhausted )
        {
            LogError( ( "Connection to the broker failed. All attempts exhausted." ) );
        }
    } while( ( xConnected != pdPASS ) && ( xRetryUtilsStatus == RetryUtilsSuccess ) );

    /* Set the socket wakeup callback. */
    if( xConnected )
    {
        ( void ) FreeRTOS_setsockopt( pxNetworkContext->tcpSocket,
                                      0, /* Level - Unused. */
                                      FREERTOS_SO_WAKEUP_CALLBACK,
                                      ( void * ) prvMQTTClientSocketWakeupCallback,
                                      sizeof( &( prvMQTTClientSocketWakeupCallback ) ) );
    }

    return xConnected;
}

/*-----------------------------------------------------------*/

static BaseType_t prvSocketDisconnect( NetworkContext_t * pxNetworkContext )
{
    BaseType_t xDisconnected = pdFAIL;

    /* Set the wakeup callback to NULL since the socket will disconnect. */
    ( void ) FreeRTOS_setsockopt( pxNetworkContext->tcpSocket,
                                  0, /* Level - Unused. */
                                  FREERTOS_SO_WAKEUP_CALLBACK,
                                  ( void * ) NULL,
                                  sizeof( void * ) );

    #if defined( democonfigUSE_TLS ) && ( democonfigUSE_TLS == 1 )
        LogInfo( ( "Disconnecting TLS connection.\n" ) );
        TLS_FreeRTOS_Disconnect( pxNetworkContext );
        xDisconnected = pdPASS;
    #else
        LogInfo( ( "Disconnecting TCP connection.\n" ) );
        PlaintextTransportStatus_t xNetworkStatus = PLAINTEXT_TRANSPORT_CONNECT_FAILURE;
        xNetworkStatus = Plaintext_FreeRTOS_Disconnect( pxNetworkContext );
        xDisconnected = ( xNetworkStatus == PLAINTEXT_TRANSPORT_SUCCESS ) ? pdPASS : pdFAIL;
    #endif
    return xDisconnected;
}

/*-----------------------------------------------------------*/

static void prvMQTTClientSocketWakeupCallback( Socket_t pxSocket )
{
    BaseType_t xResult;
    Command_t xCommand;

    /* Just to avoid compiler warnings.  The socket is not used but the function
     * prototype cannot be changed because this is a callback function. */
    ( void ) pxSocket;

    configASSERT( xCommandQueue );

    /* A socket used by the MQTT task may need attention.  Send an event
     * to the MQTT task to make sure the task is not blocked on xCommandQueue. */
    if( uxQueueMessagesWaiting( xCommandQueue ) == ( UBaseType_t ) 0 )
    {
        prvCreateCommand( PROCESSLOOP, NULL, NULL, &xCommand );
        xResult = prvAddCommandToQueue( &xCommand );
        configASSERT( xResult == pdTRUE );
    }
}

/*-----------------------------------------------------------*/

static bool prvAddAwaitingOperation( uint16_t usPacketId,
                                     Command_t * pxCommand )
{
    int32_t i = 0;
    bool xAckAdded = false;

    for( i = 0; i < mqttexamplePENDING_ACKS_MAX_SIZE; i++ )
    {
        if( pxPendingAcks[ i ].usPacketId == MQTT_PACKET_ID_INVALID )
        {
            pxPendingAcks[ i ].usPacketId = usPacketId;
            pxPendingAcks[ i ].xOriginalCommand = *pxCommand;
            xAckAdded = true;
            break;
        }
    }

    return xAckAdded;
}

/*-----------------------------------------------------------*/

static AckInfo_t prvGetAwaitingOperation( uint16_t usPacketId,
                                          bool xRemove )
{
    int32_t i = 0;
    AckInfo_t xFoundAck = { 0 };

    for( i = 0; i < mqttexamplePENDING_ACKS_MAX_SIZE; i++ )
    {
        if( pxPendingAcks[ i ].usPacketId == usPacketId )
        {
            xFoundAck = pxPendingAcks[ i ];

            if( xRemove )
            {
                pxPendingAcks[ i ].usPacketId = MQTT_PACKET_ID_INVALID;
                memset( &( pxPendingAcks[ i ].xOriginalCommand ), 0x00, sizeof( Command_t ) );
            }

            break;
        }
    }

    if( xFoundAck.usPacketId == MQTT_PACKET_ID_INVALID )
    {
        LogError( ( "No ack found for packet id %u.\n", usPacketId ) );
    }

    return xFoundAck;
}

/*-----------------------------------------------------------*/

static void prvAddSubscription( const char * pcTopicFilter,
                                uint16_t usTopicFilterLength,
                                QueueHandle_t pxQueue )
{
    int32_t i = 0, ulAvailableIndex = mqttexampleSUBSCRIPTIONS_MAX_COUNT;

    /* Start at end of array, so that we will insert at the first available index. */
    for( i = mqttexampleSUBSCRIPTIONS_MAX_COUNT - 1; i >= 0; i-- )
    {
        if( pxSubscriptions[ i ].usFilterLength == 0 )
        {
            ulAvailableIndex = i;
        }
        else if( ( pxSubscriptions[ i ].usFilterLength == usTopicFilterLength ) &&
                 ( strncmp( pcTopicFilter, pxSubscriptions[ i ].pcSubscriptionFilter, usTopicFilterLength ) == 0 ) )
        {
            /* If a subscription already exists, don't do anything. */
            if( pxSubscriptions[ i ].pxResponseQueue == pxQueue )
            {
                LogWarn( ( "Subscription already exists.\n" ) );
                ulAvailableIndex = mqttexampleSUBSCRIPTIONS_MAX_COUNT;
                break;
            }
        }
    }

    if( ( ulAvailableIndex < mqttexampleSUBSCRIPTIONS_MAX_COUNT ) && ( pxQueue != NULL ) )
    {
        pxSubscriptions[ ulAvailableIndex ].usFilterLength = usTopicFilterLength;
        pxSubscriptions[ ulAvailableIndex ].pxResponseQueue = pxQueue;
        memcpy( pxSubscriptions[ ulAvailableIndex ].pcSubscriptionFilter, pcTopicFilter, usTopicFilterLength );
    }
}

/*-----------------------------------------------------------*/

static void prvRemoveSubscription( const char * pcTopicFilter,
                                   uint16_t usTopicFilterLength )
{
    int32_t i = 0;

    for( i = 0; i < mqttexampleSUBSCRIPTIONS_MAX_COUNT; i++ )
    {
        if( pxSubscriptions[ i ].usFilterLength == usTopicFilterLength )
        {
            if( strncmp( pxSubscriptions[ i ].pcSubscriptionFilter, pcTopicFilter, usTopicFilterLength ) == 0 )
            {
                pxSubscriptions[ i ].usFilterLength = 0;
                pxSubscriptions[ i ].pxResponseQueue = NULL;
                memset( pxSubscriptions[ i ].pcSubscriptionFilter, 0x00, mqttexampleDEMO_BUFFER_SIZE );
            }
        }
    }
}

/*-----------------------------------------------------------*/

static bool prvCreateCommand( CommandType_t xCommandType,
                              CommandContext_t * pxContext,
                              CommandCallback_t xCallback,
                              Command_t * pxCommand )
{
    bool xIsValid = true;

    /* Determine if required parameters are present in context. */
    switch( xCommandType )
    {
        case PUBLISH:
            xIsValid = ( pxContext != NULL ) ? ( pxContext->pxPublishInfo != NULL ) : false;
            break;

        case SUBSCRIBE:
        case UNSUBSCRIBE:
            xIsValid = ( pxContext != NULL ) ? ( ( pxContext->pxSubscribeInfo != NULL ) && ( pxContext->ulSubscriptionCount > 0 ) ) : false;
            break;

        default:
            /* Other operations don't need a context. */
            break;
    }

    if( xIsValid )
    {
        memset( pxCommand, 0x00, sizeof( Command_t ) );
        pxCommand->xCommandType = xCommandType;
        pxCommand->pxCmdContext = pxContext;
        pxCommand->vCallback = xCallback;
    }

    return xIsValid;
}

/*-----------------------------------------------------------*/

static BaseType_t prvAddCommandToQueue( Command_t * pxCommand )
{
    return xQueueSendToBack( xCommandQueue, pxCommand, mqttexampleDEMO_TICKS_TO_WAIT );
}

/*-----------------------------------------------------------*/

static BaseType_t prvCopyPublishToQueue( MQTTPublishInfo_t * pxPublishInfo,
                                         QueueHandle_t pxResponseQueue )
{
    PublishElement_t xCopiedPublish;

    memset( &xCopiedPublish, 0x00, sizeof( xCopiedPublish ) );
    memcpy( &( xCopiedPublish.xPublishInfo ), pxPublishInfo, sizeof( MQTTPublishInfo_t ) );

    /* Since adding an MQTTPublishInfo_t to a queue will not copy its string buffers,
     * we need to add buffers to a struct and copy the entire structure. We don't
     * need to set xCopiedPublish.xPublishInfo's pointers yet since the actual address
     * will change after the struct is copied into the queue. */
    memcpy( xCopiedPublish.pcTopicNameBuf, pxPublishInfo->pTopicName, pxPublishInfo->topicNameLength );
    memcpy( xCopiedPublish.pcPayloadBuf, pxPublishInfo->pPayload, pxPublishInfo->payloadLength );

    /* Add to response queue. */
    return xQueueSendToBack( pxResponseQueue, ( void * ) &xCopiedPublish, mqttexampleDEMO_TICKS_TO_WAIT );
}

/*-----------------------------------------------------------*/

static MQTTStatus_t prvProcessCommand( Command_t * pxCommand )
{
    MQTTStatus_t xStatus = MQTTSuccess;
    uint16_t usPacketId = MQTT_PACKET_ID_INVALID;
    bool xAddAckToList = false, xAckAdded = false;
    BaseType_t xNetworkResult = pdFAIL;
    MQTTPublishInfo_t * pxPublishInfo;
    MQTTSubscribeInfo_t * pxSubscribeInfo;

    switch( pxCommand->xCommandType )
    {
        case PROCESSLOOP:

            /* The process loop will run at the end of every command, so we don't
             * need to call it again here. */
            LogDebug( ( "Running Process Loop." ) );
            break;

        case PUBLISH:
            configASSERT( pxCommand->pxCmdContext != NULL );
            pxPublishInfo = pxCommand->pxCmdContext->pxPublishInfo;
            configASSERT( pxPublishInfo != NULL );

            if( pxPublishInfo->qos != MQTTQoS0 )
            {
                usPacketId = MQTT_GetPacketId( &globalMqttContext );
            }

            LogDebug( ( "Publishing message to %.*s.", ( int ) pxPublishInfo->topicNameLength, pxPublishInfo->pTopicName ) );
            xStatus = MQTT_Publish( &globalMqttContext, pxPublishInfo, usPacketId );
            pxCommand->pxCmdContext->xReturnStatus = xStatus;

            /* Add to pending ack list, or call callback if QoS 0. */
            xAddAckToList = ( pxPublishInfo->qos != MQTTQoS0 ) && ( xStatus == MQTTSuccess );
            break;

        case SUBSCRIBE:
        case UNSUBSCRIBE:
            configASSERT( pxCommand->pxCmdContext != NULL );
            pxSubscribeInfo = pxCommand->pxCmdContext->pxSubscribeInfo;
            configASSERT( pxSubscribeInfo != NULL );
            configASSERT( pxSubscribeInfo->pTopicFilter != NULL );
            usPacketId = MQTT_GetPacketId( &globalMqttContext );

            if( pxCommand->xCommandType == SUBSCRIBE )
            {
                /* Even if some subscriptions already exist in the subscription list,
                 * it is fine to send another subscription request. A valid use case
                 * for this is changing the maximum QoS of the subscription. */
                xStatus = MQTT_Subscribe( &globalMqttContext,
                                          pxSubscribeInfo,
                                          pxCommand->pxCmdContext->ulSubscriptionCount,
                                          usPacketId );
            }
            else
            {
                xStatus = MQTT_Unsubscribe( &globalMqttContext,
                                            pxSubscribeInfo,
                                            pxCommand->pxCmdContext->ulSubscriptionCount,
                                            usPacketId );
            }

            pxCommand->pxCmdContext->xReturnStatus = xStatus;
            xAddAckToList = ( xStatus == MQTTSuccess );
            break;

        case PING:
            xStatus = MQTT_Ping( &globalMqttContext );

            if( pxCommand->pxCmdContext != NULL )
            {
                pxCommand->pxCmdContext->xReturnStatus = xStatus;
            }

            break;

        case DISCONNECT:
            xStatus = MQTT_Disconnect( &globalMqttContext );

            if( pxCommand->pxCmdContext != NULL )
            {
                pxCommand->pxCmdContext->xReturnStatus = xStatus;
            }

            break;

        case RECONNECT:
            /* Reconnect TCP. */
            xNetworkResult = prvSocketDisconnect( &xNetworkContext );
            configASSERT( xNetworkResult == pdPASS );
            xNetworkResult = prvSocketConnect( &xNetworkContext );
            configASSERT( xNetworkResult == pdPASS );
            /* MQTT Connect with a persistent session. */
            xStatus = prvMQTTConnect( &globalMqttContext, false );
            break;

        case TERMINATE:
            LogInfo( ( "Terminating command loop." ) );

        default:
            break;
    }

    if( xAddAckToList )
    {
        xAckAdded = prvAddAwaitingOperation( usPacketId, pxCommand );

        /* Set the return status if no memory was available to store the operation
         * information. */
        if( !xAckAdded )
        {
            LogError( ( "No memory to wait for acknowledgment for packet %u\n", usPacketId ) );

            /* All operations that can wait for acks (publish, subscribe, unsubscribe)
             * require a context. */
            configASSERT( pxCommand->pxCmdContext != NULL );
            pxCommand->pxCmdContext->xReturnStatus = MQTTNoMemory;
        }
    }

    if( !xAckAdded )
    {
        /* The command is complete, call the callback. */
        if( pxCommand->vCallback != NULL )
        {
            pxCommand->vCallback( pxCommand->pxCmdContext );
        }
    }

    /* Run a single iteration of the process loop if there were no errors and
     * the MQTT connection still exists. */
    if( ( xStatus == MQTTSuccess ) && ( globalMqttContext.connectStatus == MQTTConnected ) )
    {
        xStatus = MQTT_ProcessLoop( &globalMqttContext, mqttexamplePROCESS_LOOP_TIMEOUT_MS );
    }

    return xStatus;
}

/*-----------------------------------------------------------*/

static void prvHandleIncomingPublish( MQTTPublishInfo_t * pxPublishInfo )
{
    bool xIsMatched = false, xRelayedPublish = false;
    MQTTStatus_t xStatus;
    size_t i;
    BaseType_t xPublishCopied = pdFALSE;

    configASSERT( pxPublishInfo != NULL );

    for( i = 0; i < mqttexampleSUBSCRIPTIONS_MAX_COUNT; i++ )
    {
        if( pxSubscriptions[ i ].usFilterLength > 0 )
        {
            xStatus = MQTT_MatchTopic( pxPublishInfo->pTopicName,
                                       pxPublishInfo->topicNameLength,
                                       pxSubscriptions[ i ].pcSubscriptionFilter,
                                       pxSubscriptions[ i ].usFilterLength,
                                       &xIsMatched );
            /* The call can't fail if the topic name and filter is valid. */
            configASSERT( xStatus == MQTTSuccess );

            if( xIsMatched )
            {
                LogDebug( ( "Adding publish to response queue for %.*s\n",
                            pxSubscriptions[ i ].usFilterLength,
                            pxSubscriptions[ i ].pcSubscriptionFilter ) );
                xPublishCopied = prvCopyPublishToQueue( pxPublishInfo, pxSubscriptions[ i ].pxResponseQueue );
                /* Ensure the publish was copied to the queue. */
                configASSERT( xPublishCopied == pdTRUE );
                xRelayedPublish = true;
            }
        }
    }

    /* It is possible a publish was sent on an unsubscribed topic. This is
     * possible on topics reserved by the broker, e.g. those beginning with
     * '$'. In this case, we copy the publish to a queue we configured to
     * receive these publishes. */
    if( !xRelayedPublish )
    {
        LogWarn( ( "Publish received on topic %.*s with no subscription.\n",
                   pxPublishInfo->topicNameLength,
                   pxPublishInfo->pTopicName ) );
        xPublishCopied = prvCopyPublishToQueue( pxPublishInfo, xDefaultResponseQueue );
        /* Ensure the publish was copied to the queue. */
        configASSERT( xPublishCopied == pdTRUE );
    }
}

/*-----------------------------------------------------------*/

static void prvHandleSubscriptionAcks( MQTTPacketInfo_t * pxPacketInfo,
                                       MQTTDeserializedInfo_t * pxDeserializedInfo,
                                       AckInfo_t * pxAckInfo,
                                       uint8_t ucPacketType )
{
    size_t i;
    CommandContext_t * pxAckContext = NULL;
    CommandCallback_t vAckCallback = NULL;
    uint8_t * pcSubackCodes = NULL;
    MQTTSubscribeInfo_t * pxSubscribeInfo = NULL;

    configASSERT( pxAckInfo != NULL );

    pxAckContext = pxAckInfo->xOriginalCommand.pxCmdContext;
    vAckCallback = pxAckInfo->xOriginalCommand.vCallback;
    pxSubscribeInfo = pxAckContext->pxSubscribeInfo;
    pcSubackCodes = pxPacketInfo->pRemainingData + 2U;

    for( i = 0; i < pxAckContext->ulSubscriptionCount; i++ )
    {
        if( ucPacketType == MQTT_PACKET_TYPE_SUBACK )
        {
            if( pcSubackCodes[ i ] != MQTTSubAckFailure )
            {
                LogInfo( ( "Adding subscription to %.*s",
                           pxSubscribeInfo[ i ].topicFilterLength,
                           pxSubscribeInfo[ i ].pTopicFilter ) );
                prvAddSubscription( pxSubscribeInfo[ i ].pTopicFilter,
                                    pxSubscribeInfo[ i ].topicFilterLength,
                                    pxAckContext->pxResponseQueue );
            }
            else
            {
                LogError( ( "Subscription to %.*s failed.\n",
                            pxSubscribeInfo[ i ].topicFilterLength,
                            pxSubscribeInfo[ i ].pTopicFilter ) );
            }
        }
        else
        {
            LogInfo( ( "Removing subscription to %.*s",
                       pxSubscribeInfo[ i ].topicFilterLength,
                       pxSubscribeInfo[ i ].pTopicFilter ) );
            prvRemoveSubscription( pxSubscribeInfo[ i ].pTopicFilter,
                                   pxSubscribeInfo[ i ].topicFilterLength );
        }
    }

    pxAckContext->xReturnStatus = pxDeserializedInfo->deserializationResult;

    if( vAckCallback != NULL )
    {
        vAckCallback( pxAckContext );
    }
}

/*-----------------------------------------------------------*/

static void prvEventCallback( MQTTContext_t * pMqttContext,
                              MQTTPacketInfo_t * pPacketInfo,
                              MQTTDeserializedInfo_t * pDeserializedInfo )
{
    configASSERT( pMqttContext != NULL );
    configASSERT( pPacketInfo != NULL );
    AckInfo_t xAckInfo;
    uint16_t packetIdentifier = pDeserializedInfo->packetIdentifier;
    CommandContext_t * pxAckContext = NULL;
    CommandCallback_t vAckCallback = NULL;

    /* Handle incoming publish. The lower 4 bits of the publish packet
     * type is used for the dup, QoS, and retain flags. Hence masking
     * out the lower bits to check if the packet is publish. */
    if( ( pPacketInfo->type & 0xF0U ) == MQTT_PACKET_TYPE_PUBLISH )
    {
        prvHandleIncomingPublish( pDeserializedInfo->pPublishInfo );
    }
    else
    {
        /* Handle other packets. */
        switch( pPacketInfo->type )
        {
            case MQTT_PACKET_TYPE_PUBACK:
            case MQTT_PACKET_TYPE_PUBCOMP:
                xAckInfo = prvGetAwaitingOperation( packetIdentifier, true );

                if( xAckInfo.usPacketId == packetIdentifier )
                {
                    pxAckContext = xAckInfo.xOriginalCommand.pxCmdContext;
                    vAckCallback = xAckInfo.xOriginalCommand.vCallback;
                    pxAckContext->xReturnStatus = pDeserializedInfo->deserializationResult;

                    if( vAckCallback != NULL )
                    {
                        vAckCallback( pxAckContext );
                    }
                }

                break;

            case MQTT_PACKET_TYPE_SUBACK:
            case MQTT_PACKET_TYPE_UNSUBACK:
                xAckInfo = prvGetAwaitingOperation( packetIdentifier, true );

                if( xAckInfo.usPacketId == packetIdentifier )
                {
                    prvHandleSubscriptionAcks( pPacketInfo, pDeserializedInfo, &xAckInfo, pPacketInfo->type );
                }
                else
                {
                    LogError( ( "No subscription or unsubscribe operation found matching packet id %u.\n", packetIdentifier ) );
                }

                break;

            /* Nothing to do for these packets since they don't indicate command completion. */
            case MQTT_PACKET_TYPE_PUBREC:
            case MQTT_PACKET_TYPE_PUBREL:
                break;

            case MQTT_PACKET_TYPE_PINGRESP:

                /* Nothing to be done from application as library handles
                 * PINGRESP with the use of MQTT_ProcessLoop API function. */
                LogWarn( ( "PINGRESP should not be handled by the application "
                           "callback when using MQTT_ProcessLoop.\n" ) );
                break;

            /* Any other packet type is invalid. */
            default:
                LogError( ( "Unknown packet type received:(%02x).\n",
                            pPacketInfo->type ) );
        }
    }
}

/*-----------------------------------------------------------*/

static void prvCommandLoop( void )
{
    Command_t xCommand;
    Command_t xNewCommand;
    MQTTStatus_t xStatus = MQTTSuccess;
    static int lNumProcessed = 0;
    bool xTerminateReceived = false;
    BaseType_t xCommandAdded = pdTRUE;

    /* Loop until we receive a terminate command. */
    for( ; ; )
    {
        /* If there is no command in the queue, try again. */
        if( xQueueReceive( xCommandQueue, &xCommand, mqttexampleDEMO_TICKS_TO_WAIT ) == pdFALSE )
        {
            LogInfo( ( "No commands in the queue. Trying again." ) );
            continue;
        }

        xStatus = prvProcessCommand( &xCommand );

        /* Add connect operation to front of queue if status was not successful. */
        if( xStatus != MQTTSuccess )
        {
            LogError( ( "MQTT operation failed with status %s\n",
                        MQTT_Status_strerror( xStatus ) ) );
            prvCreateCommand( RECONNECT, NULL, NULL, &xNewCommand );
            xCommandAdded = xQueueSendToFront( xCommandQueue, &xNewCommand, mqttexampleDEMO_TICKS_TO_WAIT );
            /* Ensure the command was added to the queue. */
            configASSERT( xCommandAdded == pdTRUE );
        }

        /* Keep a count of processed operations, for debug logs. */
        lNumProcessed++;

        /* Delay after sending a subscribe. This is to so that the broker
         * creates a subscription for us before processing our next publish,
         * which should be immediately after this.  Only required because the
         * subscribe and publish commands are coming from separate tasks, which
         * would not normally be the case. */
        if( xCommand.xCommandType == SUBSCRIBE )
        {
            LogDebug( ( "Sleeping for %d ms after sending SUBSCRIBE packet.", mqttexampleSUBSCRIBE_TASK_DELAY_MS ) );
            vTaskDelay( mqttexampleSUBSCRIBE_TASK_DELAY_MS );
        }

        /* Terminate the loop if we receive the termination command. */
        if( xCommand.xCommandType == TERMINATE )
        {
            xTerminateReceived = true;
            break;
        }

        LogDebug( ( "Processed %d operations.", lNumProcessed ) );
    }

    /* Make sure we exited the loop due to receiving a terminate command and not
     * due to the queue being empty. */
    configASSERT( xTerminateReceived == true );

    LogInfo( ( "Creating Disconnect operation." ) );
    MQTT_Disconnect( &globalMqttContext );
    LogInfo( ( "Disconnected from broker." ) );
}

/*-----------------------------------------------------------*/

static void prvCommandCallback( CommandContext_t * pxContext )
{
    pxContext->xIsComplete = true;

    if( pxContext->xTaskToNotify != NULL )
    {
        xTaskNotify( pxContext->xTaskToNotify, pxContext->ulNotificationBit, eSetBits );
    }
}

/*-----------------------------------------------------------*/

static bool prvNotificationWaitLoop( uint32_t * pulNotification,
                                     uint32_t ulExpectedBits,
                                     bool xClearBits )
{
    uint32_t ulWaitCounter = 0U;
    bool ret = true;

    configASSERT( pulNotification != NULL );

    while( ( *pulNotification & ulExpectedBits ) != ulExpectedBits )
    {
        xTaskNotifyWait( 0,
                         ( xClearBits ) ? ulExpectedBits : 0,
                         pulNotification,
                         mqttexampleDEMO_TICKS_TO_WAIT );

        if( ++ulWaitCounter > mqttexampleMAX_WAIT_ITERATIONS )
        {
            LogError( ( "Loop exceeded maximum wait time.\n" ) );
            ret = false;
            break;
        }
    }

    return ret;
}

/*-----------------------------------------------------------*/

void prvSyncPublishTask( void * pvParameters )
{
    ( void ) pvParameters;
    Command_t xCommand;
    MQTTPublishInfo_t xPublishInfo = { 0 };
    char payloadBuf[ mqttexampleDEMO_BUFFER_SIZE ];
    char topicBuf[ mqttexampleDEMO_BUFFER_SIZE ];
    CommandContext_t xContext;
    uint32_t ulNotification = 0U;
    BaseType_t xCommandAdded = pdTRUE;

    /* We use QoS 1 so that the operation won't be counted as complete until we
     * receive the publish acknowledgment. */
    xPublishInfo.qos = MQTTQoS1;
    xPublishInfo.pTopicName = topicBuf;
    xPublishInfo.pPayload = payloadBuf;

    /* Synchronous publishes. In case mqttexamplePUBLISH_COUNT is odd, round up. */
    for( int i = 0; i < ( ( mqttexamplePUBLISH_COUNT + 1 ) / 2 ); i++ )
    {
        snprintf( payloadBuf, mqttexampleDEMO_BUFFER_SIZE, mqttexamplePUBLISH_PAYLOAD_FORMAT, "Sync", i + 1 );
        xPublishInfo.payloadLength = ( uint16_t ) strlen( payloadBuf );
        snprintf( topicBuf, mqttexampleDEMO_BUFFER_SIZE, mqttexamplePUBLISH_TOPIC_FORMAT_STRING, "sync", i + 1 );
        xPublishInfo.topicNameLength = ( uint16_t ) strlen( topicBuf );

        memset( ( void * ) &xContext, 0x00, sizeof( xContext ) );
        xContext.xTaskToNotify = xTaskGetCurrentTaskHandle();
        xContext.ulNotificationBit = 1 << i;
        xContext.pxPublishInfo = &xPublishInfo;
        LogInfo( ( "Adding publish operation for message %s \non topic %.*s", payloadBuf, xPublishInfo.topicNameLength, xPublishInfo.pTopicName ) );
        prvCreateCommand( PUBLISH, &xContext, prvCommandCallback, &xCommand );
        xCommandAdded = prvAddCommandToQueue( &xCommand );
        /* Ensure command was added to queue. */
        configASSERT( xCommandAdded == pdTRUE );
        LogInfo( ( "Waiting for publish %d to complete.", i + 1 ) );

        if( prvNotificationWaitLoop( &ulNotification, ( 1U << i ), true ) != true )
        {
            LogError( ( "Synchronous publish loop iteration %d"
                        " exceeded maximum wait time.\n", ( i + 1 ) ) );
        }

        configASSERT( ( ulNotification & ( 1U << i ) ) == ( 1U << i ) );

        LogInfo( ( "Publish operation complete. Sleeping for %d ms.\n", mqttexamplePUBLISH_DELAY_SYNC_MS ) );
        vTaskDelay( pdMS_TO_TICKS( mqttexamplePUBLISH_DELAY_SYNC_MS ) );
    }

    LogInfo( ( "Finished sync publishes.\n" ) );

    /* Clear this task's notifications. */
    xTaskNotifyStateClear( NULL );
    ulNotification = ulTaskNotifyValueClear( NULL, ~( 0U ) );

    /* Notify main task this task has completed. */
    xTaskNotify( xMainTask, mqttexamplePUBLISHER_SYNC_COMPLETE_BIT, eSetBits );

    /* Delete this task. */
    LogInfo( ( "Deleting Sync Publisher task." ) );
    vTaskDelete( NULL );
}

/*-----------------------------------------------------------*/

void prvAsyncPublishTask( void * pvParameters )
{
    ( void ) pvParameters;
    Command_t xCommand;
    MQTTPublishInfo_t pxPublishes[ mqttexamplePUBLISH_COUNT / 2 ];
    uint32_t ulNotification = 0U;
    uint32_t ulExpectedNotifications = 0U;
    BaseType_t xCommandAdded = pdTRUE;
    /* The following arrays are used to hold pointers to dynamically allocated memory. */
    char * payloadBuffers[ mqttexamplePUBLISH_COUNT / 2 ];
    char * topicBuffers[ mqttexamplePUBLISH_COUNT / 2 ];
    CommandContext_t * pxContexts[ mqttexamplePUBLISH_COUNT / 2 ] = { 0 };

    /* Add a delay. The main task will not be sending publishes for this interval
     * anyway, as we want to give the broker ample time to process the
     * subscription. */
    vTaskDelay( mqttexampleSUBSCRIBE_TASK_DELAY_MS );

    /* Asynchronous publishes. Although not necessary, we use dynamic
     * memory here to avoid declaring many static buffers. */
    for( int i = 0; i < mqttexamplePUBLISH_COUNT / 2; i++ )
    {
        pxContexts[ i ] = ( CommandContext_t * ) pvPortMalloc( sizeof( CommandContext_t ) );
        memset( ( void * ) pxContexts[ i ], 0x00, sizeof( pxContexts[ i ] ) );
        pxContexts[ i ]->xTaskToNotify = xTaskGetCurrentTaskHandle();

        /* Set the notification bit to be the publish number. This prevents this demo
         * from having more than 32 publishes. If many publishes are desired, semaphores
         * can be used instead of task notifications. */
        pxContexts[ i ]->ulNotificationBit = 1U << i;
        ulExpectedNotifications |= 1U << i;
        payloadBuffers[ i ] = ( char * ) pvPortMalloc( mqttexampleDYNAMIC_BUFFER_SIZE );
        topicBuffers[ i ] = ( char * ) pvPortMalloc( mqttexampleDYNAMIC_BUFFER_SIZE );
        snprintf( payloadBuffers[ i ], mqttexampleDYNAMIC_BUFFER_SIZE, mqttexamplePUBLISH_PAYLOAD_FORMAT, "Async", i + 1 );
        snprintf( topicBuffers[ i ], mqttexampleDYNAMIC_BUFFER_SIZE, mqttexamplePUBLISH_TOPIC_FORMAT_STRING, "async", i + 1 );
        /* Set publish info. */
        memset( &( pxPublishes[ i ] ), 0x00, sizeof( MQTTPublishInfo_t ) );
        pxPublishes[ i ].pPayload = payloadBuffers[ i ];
        pxPublishes[ i ].payloadLength = strlen( payloadBuffers[ i ] );
        pxPublishes[ i ].pTopicName = topicBuffers[ i ];
        pxPublishes[ i ].topicNameLength = ( uint16_t ) strlen( topicBuffers[ i ] );
        pxPublishes[ i ].qos = MQTTQoS1;
        pxContexts[ i ]->pxPublishInfo = &( pxPublishes[ i ] );
        LogInfo( ( "Adding publish operation for message %s \non topic %.*s",
                   payloadBuffers[ i ],
                   pxPublishes[ i ].topicNameLength,
                   pxPublishes[ i ].pTopicName ) );
        prvCreateCommand( PUBLISH, pxContexts[ i ], prvCommandCallback, &xCommand );
        xCommandAdded = prvAddCommandToQueue( &xCommand );
        /* Ensure command was added to queue. */
        configASSERT( xCommandAdded == pdTRUE );
        /* Short delay so we do not bombard the broker with publishes. */
        LogInfo( ( "Publish operation queued. Sleeping for %d ms.\n", mqttexamplePUBLISH_DELAY_ASYNC_MS ) );
        vTaskDelay( pdMS_TO_TICKS( mqttexamplePUBLISH_DELAY_ASYNC_MS ) );
    }

    LogInfo( ( "Finished async publishes.\n" ) );

    /* Receive all task notifications. We may receive notifications in a
     * different order, so we have two loops. If all notifications have been
     * received, we can break early. */
    ( void ) prvNotificationWaitLoop( &ulNotification, ulExpectedNotifications, false );

    for( int i = 0; i < mqttexamplePUBLISH_COUNT / 2; i++ )
    {
        configASSERT( ( ulNotification & ( 1U << i ) ) == ( 1U << i ) );

        LogInfo( ( "Freeing publish context %d.", i + 1 ) );
        vPortFree( pxContexts[ i ] );
        vPortFree( topicBuffers[ i ] );
        vPortFree( payloadBuffers[ i ] );
        LogInfo( ( "Publish context %d freed.", i + 1 ) );
        pxContexts[ i ] = NULL;
    }

    /* Clear this task's notifications. */
    xTaskNotifyStateClear( NULL );
    ulNotification = ulTaskNotifyValueClear( NULL, ~( 0U ) );

    /* Notify main task this task has completed. */
    xTaskNotify( xMainTask, mqttexamplePUBLISHER_ASYNC_COMPLETE_BIT, eSetBits );

    /* Delete this task. */
    LogInfo( ( "Deleting Async Publisher task." ) );
    vTaskDelete( NULL );
}

/*-----------------------------------------------------------*/

void prvSubscribeTask( void * pvParameters )
{
    ( void ) pvParameters;
    MQTTSubscribeInfo_t xSubscribeInfo;
    Command_t xCommand;
    BaseType_t xCommandAdded = pdTRUE;
    MQTTPublishInfo_t * pxReceivedPublish = NULL;
    uint16_t usNumReceived = 0;
    uint32_t ulNotification = 0;
    CommandContext_t xContext;
    PublishElement_t xReceivedPublish;
    uint32_t ulWaitCounter = 0;

    /* The QoS does not affect when subscribe operations are marked completed
     * as it does for publishes. However, we still use QoS 1 here so that the
     * broker will resend publishes if there is a network disconnect. */
    xSubscribeInfo.qos = MQTTQoS1;
    xSubscribeInfo.pTopicFilter = mqttexampleSUBSCRIBE_TOPIC_FILTER;
    xSubscribeInfo.topicFilterLength = ( uint16_t ) strlen( xSubscribeInfo.pTopicFilter );
    LogInfo( ( "Topic filter: %.*s", xSubscribeInfo.topicFilterLength, xSubscribeInfo.pTopicFilter ) );

    /* Create the context and subscribe command. */
    memset( &xContext, 0x00, sizeof( xContext ) );
    xContext.pxResponseQueue = xSubscriberResponseQueue;
    xContext.xTaskToNotify = xTaskGetCurrentTaskHandle();
    xContext.ulNotificationBit = mqttexampleSUBSCRIBE_COMPLETE_BIT;
    xContext.pxSubscribeInfo = &xSubscribeInfo;
    xContext.ulSubscriptionCount = 1;
    LogInfo( ( "Adding subscribe operation" ) );
    prvCreateCommand( SUBSCRIBE, &xContext, prvCommandCallback, &xCommand );
    xCommandAdded = prvAddCommandToQueue( &xCommand );
    /* Ensure command was added to queue. */
    configASSERT( xCommandAdded == pdTRUE );

    /* This demo relies on the server processing our subscription before any publishes.
     * Since this demo uses multiple tasks, we do not retry failed subscriptions, as the
     * server has likely already processed our first publish, and so this demo will not
     * complete successfully. */
    LogInfo( ( "Waiting for subscribe operation to complete." ) );
    ( void ) prvNotificationWaitLoop( &ulNotification, mqttexampleSUBSCRIBE_COMPLETE_BIT, true );

    configASSERT( ( ulNotification & mqttexampleSUBSCRIBE_COMPLETE_BIT ) == mqttexampleSUBSCRIBE_COMPLETE_BIT );
    configASSERT( xContext.xReturnStatus == MQTTSuccess );

    LogInfo( ( "Operation wait complete.\n" ) );

    for( ; ; )
    {
        /* It is possible that there is nothing to receive from the queue, and
         * this is expected, as there are delays between each publish. For this
         * reason, we keep track of the number of publishes received, and break
         * from the outermost while loop when we have received all of them. If
         * the queue is empty, we add a delay before checking it again. */
        while( xQueueReceive( xSubscriberResponseQueue, &xReceivedPublish, mqttexampleDEMO_TICKS_TO_WAIT ) != pdFALSE )
        {
            pxReceivedPublish = &( xReceivedPublish.xPublishInfo );
            pxReceivedPublish->pTopicName = ( const char * ) xReceivedPublish.pcTopicNameBuf;
            pxReceivedPublish->pPayload = xReceivedPublish.pcPayloadBuf;
            LogInfo( ( "Received publish on topic %.*s\nMessage payload: %.*s\n",
                       pxReceivedPublish->topicNameLength,
                       pxReceivedPublish->pTopicName,
                       ( int ) pxReceivedPublish->payloadLength,
                       ( const char * ) pxReceivedPublish->pPayload ) );
            usNumReceived++;
            /* Reset the wait counter every time a publish is received. */
            ulWaitCounter = 0;
        }

        /* Since this is an infinite loop, we want to break if all publishes have
         * been received. */
        if( usNumReceived >= mqttexamplePUBLISH_COUNT )
        {
            break;
        }

        /* Break if we have been stuck in this loop for too long. The total wait
         * here will be ( (loop delay + queue check delay) * `mqttexampleMAX_WAIT_ITERATIONS` ).
         * For example, with a 1000 ms queue delay, a 400 ms loop delay, and a
         * maximum iteration of 20, this will wait 28 seconds after receiving
         * the last publish. */
        if( ++ulWaitCounter > mqttexampleMAX_WAIT_ITERATIONS )
        {
            LogError( ( "Publish receive loop exceeded maximum wait time.\n" ) );
            break;
        }

        /* Delay a bit to give more time for publish messages to be received. */
        LogInfo( ( "No messages queued, received %u publish%s, sleeping for %d ms\n",
                   usNumReceived,
                   ( usNumReceived == 1 ) ? "" : "es",
                   mqttexampleSUBSCRIBE_TASK_DELAY_MS ) );
        vTaskDelay( pdMS_TO_TICKS( mqttexampleSUBSCRIBE_TASK_DELAY_MS ) );
    }

    LogInfo( ( "Finished receiving\n" ) );
    prvCreateCommand( UNSUBSCRIBE, &xContext, prvCommandCallback, &xCommand );
    memset( ( void * ) &xContext, 0x00, sizeof( xContext ) );
    xContext.pxResponseQueue = xSubscriberResponseQueue;
    xContext.xTaskToNotify = xTaskGetCurrentTaskHandle();
    xContext.ulNotificationBit = mqttexampleUNSUBSCRIBE_COMPLETE_BIT;
    xContext.pxSubscribeInfo = &xSubscribeInfo;
    xContext.ulSubscriptionCount = 1;
    LogInfo( ( "Adding unsubscribe operation\n" ) );
    xCommandAdded = prvAddCommandToQueue( &xCommand );
    /* Ensure command was added to queue. */
    configASSERT( xCommandAdded == pdTRUE );

    LogInfo( ( "Waiting for unsubscribe operation to complete." ) );
    ( void ) prvNotificationWaitLoop( &ulNotification, mqttexampleUNSUBSCRIBE_COMPLETE_BIT, true );

    configASSERT( ( ulNotification & mqttexampleUNSUBSCRIBE_COMPLETE_BIT ) == mqttexampleUNSUBSCRIBE_COMPLETE_BIT );
    LogInfo( ( "Operation wait complete.\n" ) );

    /* Create command to stop command loop. */
    LogInfo( ( "Beginning command queue termination." ) );
    prvCreateCommand( TERMINATE, NULL, NULL, &xCommand );
    xCommandAdded = prvAddCommandToQueue( &xCommand );
    /* Ensure command was added to queue. */
    configASSERT( xCommandAdded == pdTRUE );

    /* Notify main task this task has completed. */
    xTaskNotify( xMainTask, mqttexampleSUBSCRIBE_TASK_COMPLETE_BIT, eSetBits );

    /* Delete this task. */
    LogInfo( ( "Deleting Subscriber task." ) );
    vTaskDelete( NULL );
}

/*-----------------------------------------------------------*/

static void prvCleanExistingPersistentSession( void )
{
    BaseType_t xNetworkStatus = pdFAIL;
    MQTTStatus_t xMQTTStatus;

    /* Connect to the broker. We connect here with the "clean session" flag set
     * to true in order to clear any prior state in the broker. We will disconnect
     * and later form a persistent session, so that it may be resumed if the
     * network suddenly disconnects. */
    xNetworkStatus = prvSocketConnect( &xNetworkContext );
    configASSERT( xNetworkStatus == pdPASS );
    LogInfo( ( "Creating a clean session to clear any broker state information." ) );
    xMQTTStatus = prvMQTTInit( &globalMqttContext, &xNetworkContext );
    configASSERT( xMQTTStatus == MQTTSuccess );
    xMQTTStatus = prvMQTTConnect( &globalMqttContext, true );
    configASSERT( xMQTTStatus == MQTTSuccess );

    /* Disconnect. */
    xMQTTStatus = MQTT_Disconnect( &globalMqttContext );
    configASSERT( xMQTTStatus == MQTTSuccess );
    xNetworkStatus = prvSocketDisconnect( &xNetworkContext );
    configASSERT( xNetworkStatus == pdPASS );
}

/*-----------------------------------------------------------*/

static void prvMQTTDemoTask( void * pvParameters )
{
    BaseType_t xNetworkStatus = pdFAIL;
    MQTTStatus_t xMQTTStatus;
    BaseType_t xResult = pdFALSE;
    uint32_t ulNotification = 0;
    uint32_t ulExpectedNotifications = mqttexamplePUBLISHER_SYNC_COMPLETE_BIT |
                                       mqttexampleSUBSCRIBE_TASK_COMPLETE_BIT |
                                       mqttexamplePUBLISHER_ASYNC_COMPLETE_BIT;

    ( void ) pvParameters;

    ulGlobalEntryTimeMs = prvGetTimeMs();

    /* Create command queue for processing MQTT commands. */
    xCommandQueue = xQueueCreate( mqttexampleCOMMAND_QUEUE_SIZE, sizeof( Command_t ) );
    /* Create response queues for each task. */
    xSubscriberResponseQueue = xQueueCreate( mqttexamplePUBLISH_QUEUE_SIZE, sizeof( PublishElement_t ) );

    /* In this demo, send publishes on non-subscribed topics to this queue.
     * Note that this value is not meant to be changed after `prvCommandLoop` has
     * been called, since access to this variable is not protected by thread
     * synchronization primitives. */
    xDefaultResponseQueue = xQueueCreate( 1, sizeof( PublishElement_t ) );

    /* This demo uses a persistent session that can be re-connected if disconnected.
     * Clean any lingering sessions that may exist from previous executions of the
     * demo. */
    prvCleanExistingPersistentSession();

    for( ; ; )
    {
        /* Clear the lists of subscriptions and pending acknowledgments. */
        memset( pxPendingAcks, 0x00, mqttexamplePENDING_ACKS_MAX_SIZE * sizeof( AckInfo_t ) );
        memset( pxSubscriptions, 0x00, mqttexampleSUBSCRIPTIONS_MAX_COUNT * sizeof( SubscriptionElement_t ) );

        /* Connect to the broker. */
        xNetworkStatus = prvSocketConnect( &xNetworkContext );
        configASSERT( xNetworkStatus == pdPASS );
        /* Form an MQTT connection with a persistent session. */
        xMQTTStatus = prvMQTTConnect( &globalMqttContext, false );
        configASSERT( xMQTTStatus == MQTTSuccess );
        configASSERT( globalMqttContext.connectStatus == MQTTConnected );

        /* Give subscriber task higher priority so the subscribe will be processed
         * before the first publish.  This must be less than or equal to the priority of
         * the main task. */
        xResult = xTaskCreate( prvSubscribeTask, "Subscriber", democonfigDEMO_STACKSIZE, NULL, tskIDLE_PRIORITY + 1, &xSubscribeTask );
        configASSERT( xResult == pdPASS );
        xResult = xTaskCreate( prvSyncPublishTask, "SyncPublisher", democonfigDEMO_STACKSIZE, NULL, tskIDLE_PRIORITY, &xSyncPublisherTask );
        configASSERT( xResult == pdPASS );
        xResult = xTaskCreate( prvAsyncPublishTask, "AsyncPublisher", democonfigDEMO_STACKSIZE, NULL, tskIDLE_PRIORITY, &xAsyncPublisherTask );
        configASSERT( xResult == pdPASS );

        LogInfo( ( "Running command loop" ) );
        prvCommandLoop();

        /* Delete created queues. Wait for tasks to exit before cleaning up. */
        LogInfo( ( "Waiting for tasks to exit." ) );
        ( void ) prvNotificationWaitLoop( &ulNotification, ulExpectedNotifications, false );

        configASSERT( ( ulNotification & ulExpectedNotifications ) == ulExpectedNotifications );

        /* Reset queues. */
        xQueueReset( xCommandQueue );
        xQueueReset( xDefaultResponseQueue );
        xQueueReset( xSubscriberResponseQueue );

        /* Clear task notifications. */
        ulNotification = ulTaskNotifyValueClear( NULL, ~( 0U ) );

        /* Disconnect. */
        xNetworkStatus = prvSocketDisconnect( &xNetworkContext );
        configASSERT( xNetworkStatus == pdPASS );

        LogInfo( ( "\r\n\r\nprvMQTTDemoTask() completed an iteration successfully. Total free heap is %u.\r\n", xPortGetFreeHeapSize() ) );
        LogInfo( ( "Demo completed successfully.\r\n" ) );
        LogInfo( ( "Short delay before starting the next iteration.... \r\n\r\n" ) );
        vTaskDelay( mqttexampleDELAY_BETWEEN_DEMO_ITERATIONS );
    }
}

/*-----------------------------------------------------------*/

static uint32_t prvGetTimeMs( void )
{
    TickType_t xTickCount = 0;
    uint32_t ulTimeMs = 0UL;

    /* Get the current tick count. */
    xTickCount = xTaskGetTickCount();

    /* Convert the ticks to milliseconds. */
    ulTimeMs = ( uint32_t ) xTickCount * mqttexampleMILLISECONDS_PER_TICK;

    /* Reduce ulGlobalEntryTimeMs from obtained time so as to always return the
     * elapsed time in the application. */
    ulTimeMs = ( uint32_t ) ( ulTimeMs - ulGlobalEntryTimeMs );

    return ulTimeMs;
}

/*-----------------------------------------------------------*/<|MERGE_RESOLUTION|>--- conflicted
+++ resolved
@@ -101,73 +101,6 @@
 /**
  * These configuration settings are required to run the demo.
  */
-<<<<<<< HEAD
-=======
-#ifndef democonfigCLIENT_IDENTIFIER
-
-/**
- * @brief The MQTT client identifier used in this example.  Each client identifier
- * must be unique so edit as required to ensure no two clients connecting to the
- * same broker use the same client identifier.
- *
- * @note Appending __TIME__ to the client id string will reduce the possibility of a
- * client id collision in the broker. Note that the appended time is the compilation
- * time. This client id can cause collision, if more than one instance of the same
- * binary is used at the same time to connect to the broker.
- */
-    #define democonfigCLIENT_IDENTIFIER    "testClient"__TIME__
-#endif
-
-/* Compile time error for some undefined configs, and provide default values
- * for others. */
-#ifndef democonfigMQTT_BROKER_ENDPOINT
-    #error "Please define democonfigMQTT_BROKER_ENDPOINT in demo_config.h."
-#endif
-
-#if defined( democonfigUSE_TLS ) && ( democonfigUSE_TLS == 1 )
-    #ifndef democonfigROOT_CA_PEM
-        #error "Please define Root CA certificate of the MQTT broker(democonfigROOT_CA_PEM) in demo_config.h."
-    #endif
-
-/* If no username is defined, then a client certificate/key is required. */
-    #ifndef democonfigCLIENT_USERNAME
-
-/*
- *!!! Please note democonfigCLIENT_PRIVATE_KEY_PEM in used for
- *!!! convenience of demonstration only.  Production devices should
- *!!! store keys securely, such as within a secure element.
- */
-
-        #ifndef democonfigCLIENT_CERTIFICATE_PEM
-            #error "Please define client certificate(democonfigCLIENT_CERTIFICATE_PEM) in demo_config.h."
-        #endif
-        #ifndef democonfigCLIENT_PRIVATE_KEY_PEM
-            #error "Please define client private key(democonfigCLIENT_PRIVATE_KEY_PEM) in demo_config.h."
-        #endif
-    #else
-
-/* If a username is defined, a client password also would need to be defined for
- * client authentication. */
-        #ifndef democonfigCLIENT_PASSWORD
-            #error "Please define client password(democonfigCLIENT_PASSWORD) in demo_config.h for client authentication based on username/password."
-        #endif
-
-/* AWS IoT MQTT broker port needs to be 443 for client authentication based on
- * username/password. */
-        #if defined( democonfigUSE_AWS_IOT_CORE_BROKER ) && democonfigMQTT_BROKER_PORT != 443
-            #error "Broker port(democonfigMQTT_BROKER_PORT) should be defined as 443 in demo_config.h for client authentication based on username/password in AWS IoT Core."
-        #endif
-    #endif /* ifndef democonfigCLIENT_USERNAME */
-
-    #ifndef democonfigMQTT_BROKER_PORT
-        #define democonfigMQTT_BROKER_PORT    ( 8883 )
-    #endif
-#else /* if defined( democonfigUSE_TLS ) && ( democonfigUSE_TLS == 1 ) */
-    #ifndef democonfigMQTT_BROKER_PORT
-        #define democonfigMQTT_BROKER_PORT    ( 1883 )
-    #endif
-#endif /* if defined( democonfigUSE_TLS ) && ( democonfigUSE_TLS == 1 ) */
->>>>>>> 5f6464c2
 
 /**
  * @brief The size to use for the network buffer.
