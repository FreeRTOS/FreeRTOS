--- conflicted
+++ resolved
@@ -1,9 +1,5 @@
 /*
-<<<<<<< HEAD
- * FreeRTOS Kernel V10.0.1
-=======
  * FreeRTOS Kernel V10.4.1
->>>>>>> 5cc65129
  * Copyright (C) 2017 Amazon.com, Inc. or its affiliates.  All Rights Reserved.
  *
  * Permission is hereby granted, free of charge, to any person obtaining a copy of
