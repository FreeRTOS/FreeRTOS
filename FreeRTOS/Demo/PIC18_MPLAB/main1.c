/*
<<<<<<< HEAD
 * FreeRTOS Kernel V10.3.0
=======
 * FreeRTOS Kernel V10.4.1
>>>>>>> 5cc65129
 * Copyright (C) 2020 Amazon.com, Inc. or its affiliates.  All Rights Reserved.
 *
 * Permission is hereby granted, free of charge, to any person obtaining a copy of
 * this software and associated documentation files (the "Software"), to deal in
 * the Software without restriction, including without limitation the rights to
 * use, copy, modify, merge, publish, distribute, sublicense, and/or sell copies of
 * the Software, and to permit persons to whom the Software is furnished to do so,
 * subject to the following conditions:
 *
 * The above copyright notice and this permission notice shall be included in all
 * copies or substantial portions of the Software.
 *
 * THE SOFTWARE IS PROVIDED "AS IS", WITHOUT WARRANTY OF ANY KIND, EXPRESS OR
 * IMPLIED, INCLUDING BUT NOT LIMITED TO THE WARRANTIES OF MERCHANTABILITY, FITNESS
 * FOR A PARTICULAR PURPOSE AND NONINFRINGEMENT. IN NO EVENT SHALL THE AUTHORS OR
 * COPYRIGHT HOLDERS BE LIABLE FOR ANY CLAIM, DAMAGES OR OTHER LIABILITY, WHETHER
 * IN AN ACTION OF CONTRACT, TORT OR OTHERWISE, ARISING FROM, OUT OF OR IN
 * CONNECTION WITH THE SOFTWARE OR THE USE OR OTHER DEALINGS IN THE SOFTWARE.
 *
 * http://www.FreeRTOS.org
 * http://aws.amazon.com/freertos
 *
 * 1 tab == 4 spaces!
 */

/*
 * Instead of the normal single demo application, the PIC18F demo is split
 * into several smaller programs of which this is the first.  This enables the
 * demo's to be executed on the RAM limited 40 pin devices.  The 64 and 80 pin
 * devices require a more costly development platform and are not so readily
 * available.
 *
 * The RTOSDemo1 project is configured for a PIC18F452 device.  Main1.c starts 5
 * tasks (including the idle task).
 *
 * The first task runs at the idle priority.  It repeatedly performs a 32bit
 * calculation and checks it's result against the expected value.  This checks
 * that the temporary storage utilised by the compiler to hold intermediate
 * results does not get corrupted when the task gets switched in and out.  See
 * demo/common/minimal/integer.c for more information.
 *
 * The second and third tasks pass an incrementing value between each other on
 * a message queue.  See demo/common/minimal/PollQ.c for more information.
 *
 * Main1.c also creates a check task.  This periodically checks that all the
 * other tasks are still running and have not experienced any unexpected
 * results.  If all the other tasks are executing correctly an LED is flashed
 * once every mainCHECK_PERIOD milliseconds.  If any of the tasks have not
 * executed, or report and error, the frequency of the LED flash will increase
 * to mainERROR_FLASH_RATE.
 *
 * On entry to main an 'X' is transmitted.  Monitoring the serial port using a
 * dumb terminal allows for verification that the device is not continuously
 * being reset (no more than one 'X' should be transmitted).
 *
 * http://www.FreeRTOS.org contains important information on the use of the
 * PIC18F port.
 */

/*
Changes from V2.0.0

	+ Delay periods are now specified using variables and constants of
	  TickType_t rather than unsigned long.
*/

/* Scheduler include files. */
#include "FreeRTOS.h"
#include "task.h"

/* Demo app include files. */
#include "PollQ.h"
#include "integer.h"
#include "partest.h"
#include "serial.h"

/* The period between executions of the check task before and after an error
has been discovered.  If an error has been discovered the check task runs
more frequently - increasing the LED flash rate. */
#define mainNO_ERROR_CHECK_PERIOD		( ( TickType_t ) 1000 / portTICK_PERIOD_MS )
#define mainERROR_CHECK_PERIOD			( ( TickType_t ) 100 / portTICK_PERIOD_MS )

/* Priority definitions for some of the tasks.  Other tasks just use the idle
priority. */
#define mainQUEUE_POLL_PRIORITY			( tskIDLE_PRIORITY + 2 )
#define mainCHECK_TASK_PRIORITY			( tskIDLE_PRIORITY + 3 )

/* The LED that is flashed by the check task. */
#define mainCHECK_TASK_LED				( 0 )

/* Constants required for the communications.  Only one character is ever
transmitted. */
#define mainCOMMS_QUEUE_LENGTH			( 5 )
#define mainNO_BLOCK					( ( TickType_t ) 0 )
#define mainBAUD_RATE					( ( unsigned long ) 9600 )

/*
 * The task function for the "Check" task.
 */
static void vErrorChecks( void *pvParameters );

/*
 * Checks the unique counts of other tasks to ensure they are still operational.
 * Returns pdTRUE if an error is detected, otherwise pdFALSE.
 */
static portBASE_TYPE prvCheckOtherTasksAreStillRunning( void );

/*-----------------------------------------------------------*/

/* Creates the tasks, then starts the scheduler. */
void main( void )
{
	/* Initialise the required hardware. */
	vParTestInitialise();
	vPortInitialiseBlocks();

	/* Send a character so we have some visible feedback of a reset. */
	xSerialPortInitMinimal( mainBAUD_RATE, mainCOMMS_QUEUE_LENGTH );
	xSerialPutChar( NULL, 'X', mainNO_BLOCK );

	/* Start the standard demo tasks found in the demo\common directory. */
	vStartIntegerMathTasks( tskIDLE_PRIORITY );
	vStartPolledQueueTasks( mainQUEUE_POLL_PRIORITY );

	/* Start the check task defined in this file. */
	xTaskCreate( vErrorChecks, "Check", configMINIMAL_STACK_SIZE, NULL, mainCHECK_TASK_PRIORITY, NULL );

	/* Start the scheduler.  Will never return here. */
	vTaskStartScheduler();
}
/*-----------------------------------------------------------*/

static void vErrorChecks( void *pvParameters )
{
TickType_t xDelayTime = mainNO_ERROR_CHECK_PERIOD;
portBASE_TYPE xErrorOccurred;

	/* Cycle for ever, delaying then checking all the other tasks are still
	operating without error. */
	for( ;; )
	{
		/* Wait until it is time to check the other tasks. */
		vTaskDelay( xDelayTime );

		/* Check all the other tasks are running, and running without ever
		having an error. */
		xErrorOccurred = prvCheckOtherTasksAreStillRunning();

		/* If an error was detected increase the frequency of the LED flash. */
		if( xErrorOccurred == pdTRUE )
		{
			xDelayTime = mainERROR_CHECK_PERIOD;
		}

		/* Flash the LED for visual feedback. */
		vParTestToggleLED( mainCHECK_TASK_LED );
	}
}
/*-----------------------------------------------------------*/

static portBASE_TYPE prvCheckOtherTasksAreStillRunning( void )
{
portBASE_TYPE xErrorHasOccurred = pdFALSE;

	if( xAreIntegerMathsTaskStillRunning() != pdTRUE )
	{
		xErrorHasOccurred = pdTRUE;
	}

	if( xArePollingQueuesStillRunning() != pdTRUE )
	{
		xErrorHasOccurred = pdTRUE;
	}

	return xErrorHasOccurred;
}
/*-----------------------------------------------------------*/


<|MERGE_RESOLUTION|>--- conflicted
+++ resolved
@@ -1,185 +1,181 @@
-/*
-<<<<<<< HEAD
- * FreeRTOS Kernel V10.3.0
-=======
- * FreeRTOS Kernel V10.4.1
->>>>>>> 5cc65129
- * Copyright (C) 2020 Amazon.com, Inc. or its affiliates.  All Rights Reserved.
- *
- * Permission is hereby granted, free of charge, to any person obtaining a copy of
- * this software and associated documentation files (the "Software"), to deal in
- * the Software without restriction, including without limitation the rights to
- * use, copy, modify, merge, publish, distribute, sublicense, and/or sell copies of
- * the Software, and to permit persons to whom the Software is furnished to do so,
- * subject to the following conditions:
- *
- * The above copyright notice and this permission notice shall be included in all
- * copies or substantial portions of the Software.
- *
- * THE SOFTWARE IS PROVIDED "AS IS", WITHOUT WARRANTY OF ANY KIND, EXPRESS OR
- * IMPLIED, INCLUDING BUT NOT LIMITED TO THE WARRANTIES OF MERCHANTABILITY, FITNESS
- * FOR A PARTICULAR PURPOSE AND NONINFRINGEMENT. IN NO EVENT SHALL THE AUTHORS OR
- * COPYRIGHT HOLDERS BE LIABLE FOR ANY CLAIM, DAMAGES OR OTHER LIABILITY, WHETHER
- * IN AN ACTION OF CONTRACT, TORT OR OTHERWISE, ARISING FROM, OUT OF OR IN
- * CONNECTION WITH THE SOFTWARE OR THE USE OR OTHER DEALINGS IN THE SOFTWARE.
- *
- * http://www.FreeRTOS.org
- * http://aws.amazon.com/freertos
- *
- * 1 tab == 4 spaces!
- */
-
-/*
- * Instead of the normal single demo application, the PIC18F demo is split
- * into several smaller programs of which this is the first.  This enables the
- * demo's to be executed on the RAM limited 40 pin devices.  The 64 and 80 pin
- * devices require a more costly development platform and are not so readily
- * available.
- *
- * The RTOSDemo1 project is configured for a PIC18F452 device.  Main1.c starts 5
- * tasks (including the idle task).
- *
- * The first task runs at the idle priority.  It repeatedly performs a 32bit
- * calculation and checks it's result against the expected value.  This checks
- * that the temporary storage utilised by the compiler to hold intermediate
- * results does not get corrupted when the task gets switched in and out.  See
- * demo/common/minimal/integer.c for more information.
- *
- * The second and third tasks pass an incrementing value between each other on
- * a message queue.  See demo/common/minimal/PollQ.c for more information.
- *
- * Main1.c also creates a check task.  This periodically checks that all the
- * other tasks are still running and have not experienced any unexpected
- * results.  If all the other tasks are executing correctly an LED is flashed
- * once every mainCHECK_PERIOD milliseconds.  If any of the tasks have not
- * executed, or report and error, the frequency of the LED flash will increase
- * to mainERROR_FLASH_RATE.
- *
- * On entry to main an 'X' is transmitted.  Monitoring the serial port using a
- * dumb terminal allows for verification that the device is not continuously
- * being reset (no more than one 'X' should be transmitted).
- *
- * http://www.FreeRTOS.org contains important information on the use of the
- * PIC18F port.
- */
-
-/*
-Changes from V2.0.0
-
-	+ Delay periods are now specified using variables and constants of
-	  TickType_t rather than unsigned long.
-*/
-
-/* Scheduler include files. */
-#include "FreeRTOS.h"
-#include "task.h"
-
-/* Demo app include files. */
-#include "PollQ.h"
-#include "integer.h"
-#include "partest.h"
-#include "serial.h"
-
-/* The period between executions of the check task before and after an error
-has been discovered.  If an error has been discovered the check task runs
-more frequently - increasing the LED flash rate. */
-#define mainNO_ERROR_CHECK_PERIOD		( ( TickType_t ) 1000 / portTICK_PERIOD_MS )
-#define mainERROR_CHECK_PERIOD			( ( TickType_t ) 100 / portTICK_PERIOD_MS )
-
-/* Priority definitions for some of the tasks.  Other tasks just use the idle
-priority. */
-#define mainQUEUE_POLL_PRIORITY			( tskIDLE_PRIORITY + 2 )
-#define mainCHECK_TASK_PRIORITY			( tskIDLE_PRIORITY + 3 )
-
-/* The LED that is flashed by the check task. */
-#define mainCHECK_TASK_LED				( 0 )
-
-/* Constants required for the communications.  Only one character is ever
-transmitted. */
-#define mainCOMMS_QUEUE_LENGTH			( 5 )
-#define mainNO_BLOCK					( ( TickType_t ) 0 )
-#define mainBAUD_RATE					( ( unsigned long ) 9600 )
-
-/*
- * The task function for the "Check" task.
- */
-static void vErrorChecks( void *pvParameters );
-
-/*
- * Checks the unique counts of other tasks to ensure they are still operational.
- * Returns pdTRUE if an error is detected, otherwise pdFALSE.
- */
-static portBASE_TYPE prvCheckOtherTasksAreStillRunning( void );
-
-/*-----------------------------------------------------------*/
-
-/* Creates the tasks, then starts the scheduler. */
-void main( void )
-{
-	/* Initialise the required hardware. */
-	vParTestInitialise();
-	vPortInitialiseBlocks();
-
-	/* Send a character so we have some visible feedback of a reset. */
-	xSerialPortInitMinimal( mainBAUD_RATE, mainCOMMS_QUEUE_LENGTH );
-	xSerialPutChar( NULL, 'X', mainNO_BLOCK );
-
-	/* Start the standard demo tasks found in the demo\common directory. */
-	vStartIntegerMathTasks( tskIDLE_PRIORITY );
-	vStartPolledQueueTasks( mainQUEUE_POLL_PRIORITY );
-
-	/* Start the check task defined in this file. */
-	xTaskCreate( vErrorChecks, "Check", configMINIMAL_STACK_SIZE, NULL, mainCHECK_TASK_PRIORITY, NULL );
-
-	/* Start the scheduler.  Will never return here. */
-	vTaskStartScheduler();
-}
-/*-----------------------------------------------------------*/
-
-static void vErrorChecks( void *pvParameters )
-{
-TickType_t xDelayTime = mainNO_ERROR_CHECK_PERIOD;
-portBASE_TYPE xErrorOccurred;
-
-	/* Cycle for ever, delaying then checking all the other tasks are still
-	operating without error. */
-	for( ;; )
-	{
-		/* Wait until it is time to check the other tasks. */
-		vTaskDelay( xDelayTime );
-
-		/* Check all the other tasks are running, and running without ever
-		having an error. */
-		xErrorOccurred = prvCheckOtherTasksAreStillRunning();
-
-		/* If an error was detected increase the frequency of the LED flash. */
-		if( xErrorOccurred == pdTRUE )
-		{
-			xDelayTime = mainERROR_CHECK_PERIOD;
-		}
-
-		/* Flash the LED for visual feedback. */
-		vParTestToggleLED( mainCHECK_TASK_LED );
-	}
-}
-/*-----------------------------------------------------------*/
-
-static portBASE_TYPE prvCheckOtherTasksAreStillRunning( void )
-{
-portBASE_TYPE xErrorHasOccurred = pdFALSE;
-
-	if( xAreIntegerMathsTaskStillRunning() != pdTRUE )
-	{
-		xErrorHasOccurred = pdTRUE;
-	}
-
-	if( xArePollingQueuesStillRunning() != pdTRUE )
-	{
-		xErrorHasOccurred = pdTRUE;
-	}
-
-	return xErrorHasOccurred;
-}
-/*-----------------------------------------------------------*/
-
-
+/*
+ * FreeRTOS Kernel V10.4.1
+ * Copyright (C) 2020 Amazon.com, Inc. or its affiliates.  All Rights Reserved.
+ *
+ * Permission is hereby granted, free of charge, to any person obtaining a copy of
+ * this software and associated documentation files (the "Software"), to deal in
+ * the Software without restriction, including without limitation the rights to
+ * use, copy, modify, merge, publish, distribute, sublicense, and/or sell copies of
+ * the Software, and to permit persons to whom the Software is furnished to do so,
+ * subject to the following conditions:
+ *
+ * The above copyright notice and this permission notice shall be included in all
+ * copies or substantial portions of the Software.
+ *
+ * THE SOFTWARE IS PROVIDED "AS IS", WITHOUT WARRANTY OF ANY KIND, EXPRESS OR
+ * IMPLIED, INCLUDING BUT NOT LIMITED TO THE WARRANTIES OF MERCHANTABILITY, FITNESS
+ * FOR A PARTICULAR PURPOSE AND NONINFRINGEMENT. IN NO EVENT SHALL THE AUTHORS OR
+ * COPYRIGHT HOLDERS BE LIABLE FOR ANY CLAIM, DAMAGES OR OTHER LIABILITY, WHETHER
+ * IN AN ACTION OF CONTRACT, TORT OR OTHERWISE, ARISING FROM, OUT OF OR IN
+ * CONNECTION WITH THE SOFTWARE OR THE USE OR OTHER DEALINGS IN THE SOFTWARE.
+ *
+ * http://www.FreeRTOS.org
+ * http://aws.amazon.com/freertos
+ *
+ * 1 tab == 4 spaces!
+ */
+
+/*
+ * Instead of the normal single demo application, the PIC18F demo is split
+ * into several smaller programs of which this is the first.  This enables the
+ * demo's to be executed on the RAM limited 40 pin devices.  The 64 and 80 pin
+ * devices require a more costly development platform and are not so readily
+ * available.
+ *
+ * The RTOSDemo1 project is configured for a PIC18F452 device.  Main1.c starts 5
+ * tasks (including the idle task).
+ *
+ * The first task runs at the idle priority.  It repeatedly performs a 32bit
+ * calculation and checks it's result against the expected value.  This checks
+ * that the temporary storage utilised by the compiler to hold intermediate
+ * results does not get corrupted when the task gets switched in and out.  See
+ * demo/common/minimal/integer.c for more information.
+ *
+ * The second and third tasks pass an incrementing value between each other on
+ * a message queue.  See demo/common/minimal/PollQ.c for more information.
+ *
+ * Main1.c also creates a check task.  This periodically checks that all the
+ * other tasks are still running and have not experienced any unexpected
+ * results.  If all the other tasks are executing correctly an LED is flashed
+ * once every mainCHECK_PERIOD milliseconds.  If any of the tasks have not
+ * executed, or report and error, the frequency of the LED flash will increase
+ * to mainERROR_FLASH_RATE.
+ *
+ * On entry to main an 'X' is transmitted.  Monitoring the serial port using a
+ * dumb terminal allows for verification that the device is not continuously
+ * being reset (no more than one 'X' should be transmitted).
+ *
+ * http://www.FreeRTOS.org contains important information on the use of the
+ * PIC18F port.
+ */
+
+/*
+Changes from V2.0.0
+
+	+ Delay periods are now specified using variables and constants of
+	  TickType_t rather than unsigned long.
+*/
+
+/* Scheduler include files. */
+#include "FreeRTOS.h"
+#include "task.h"
+
+/* Demo app include files. */
+#include "PollQ.h"
+#include "integer.h"
+#include "partest.h"
+#include "serial.h"
+
+/* The period between executions of the check task before and after an error
+has been discovered.  If an error has been discovered the check task runs
+more frequently - increasing the LED flash rate. */
+#define mainNO_ERROR_CHECK_PERIOD		( ( TickType_t ) 1000 / portTICK_PERIOD_MS )
+#define mainERROR_CHECK_PERIOD			( ( TickType_t ) 100 / portTICK_PERIOD_MS )
+
+/* Priority definitions for some of the tasks.  Other tasks just use the idle
+priority. */
+#define mainQUEUE_POLL_PRIORITY			( tskIDLE_PRIORITY + 2 )
+#define mainCHECK_TASK_PRIORITY			( tskIDLE_PRIORITY + 3 )
+
+/* The LED that is flashed by the check task. */
+#define mainCHECK_TASK_LED				( 0 )
+
+/* Constants required for the communications.  Only one character is ever
+transmitted. */
+#define mainCOMMS_QUEUE_LENGTH			( 5 )
+#define mainNO_BLOCK					( ( TickType_t ) 0 )
+#define mainBAUD_RATE					( ( unsigned long ) 9600 )
+
+/*
+ * The task function for the "Check" task.
+ */
+static void vErrorChecks( void *pvParameters );
+
+/*
+ * Checks the unique counts of other tasks to ensure they are still operational.
+ * Returns pdTRUE if an error is detected, otherwise pdFALSE.
+ */
+static portBASE_TYPE prvCheckOtherTasksAreStillRunning( void );
+
+/*-----------------------------------------------------------*/
+
+/* Creates the tasks, then starts the scheduler. */
+void main( void )
+{
+	/* Initialise the required hardware. */
+	vParTestInitialise();
+	vPortInitialiseBlocks();
+
+	/* Send a character so we have some visible feedback of a reset. */
+	xSerialPortInitMinimal( mainBAUD_RATE, mainCOMMS_QUEUE_LENGTH );
+	xSerialPutChar( NULL, 'X', mainNO_BLOCK );
+
+	/* Start the standard demo tasks found in the demo\common directory. */
+	vStartIntegerMathTasks( tskIDLE_PRIORITY );
+	vStartPolledQueueTasks( mainQUEUE_POLL_PRIORITY );
+
+	/* Start the check task defined in this file. */
+	xTaskCreate( vErrorChecks, "Check", configMINIMAL_STACK_SIZE, NULL, mainCHECK_TASK_PRIORITY, NULL );
+
+	/* Start the scheduler.  Will never return here. */
+	vTaskStartScheduler();
+}
+/*-----------------------------------------------------------*/
+
+static void vErrorChecks( void *pvParameters )
+{
+TickType_t xDelayTime = mainNO_ERROR_CHECK_PERIOD;
+portBASE_TYPE xErrorOccurred;
+
+	/* Cycle for ever, delaying then checking all the other tasks are still
+	operating without error. */
+	for( ;; )
+	{
+		/* Wait until it is time to check the other tasks. */
+		vTaskDelay( xDelayTime );
+
+		/* Check all the other tasks are running, and running without ever
+		having an error. */
+		xErrorOccurred = prvCheckOtherTasksAreStillRunning();
+
+		/* If an error was detected increase the frequency of the LED flash. */
+		if( xErrorOccurred == pdTRUE )
+		{
+			xDelayTime = mainERROR_CHECK_PERIOD;
+		}
+
+		/* Flash the LED for visual feedback. */
+		vParTestToggleLED( mainCHECK_TASK_LED );
+	}
+}
+/*-----------------------------------------------------------*/
+
+static portBASE_TYPE prvCheckOtherTasksAreStillRunning( void )
+{
+portBASE_TYPE xErrorHasOccurred = pdFALSE;
+
+	if( xAreIntegerMathsTaskStillRunning() != pdTRUE )
+	{
+		xErrorHasOccurred = pdTRUE;
+	}
+
+	if( xArePollingQueuesStillRunning() != pdTRUE )
+	{
+		xErrorHasOccurred = pdTRUE;
+	}
+
+	return xErrorHasOccurred;
+}
+/*-----------------------------------------------------------*/
+
+