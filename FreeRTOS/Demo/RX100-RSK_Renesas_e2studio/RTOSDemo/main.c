/*
<<<<<<< HEAD
 * FreeRTOS Kernel V10.3.0
=======
 * FreeRTOS Kernel V10.4.1
>>>>>>> 5cc65129
 * Copyright (C) 2020 Amazon.com, Inc. or its affiliates.  All Rights Reserved.
 *
 * Permission is hereby granted, free of charge, to any person obtaining a copy of
 * this software and associated documentation files (the "Software"), to deal in
 * the Software without restriction, including without limitation the rights to
 * use, copy, modify, merge, publish, distribute, sublicense, and/or sell copies of
 * the Software, and to permit persons to whom the Software is furnished to do so,
 * subject to the following conditions:
 *
 * The above copyright notice and this permission notice shall be included in all
 * copies or substantial portions of the Software.
 *
 * THE SOFTWARE IS PROVIDED "AS IS", WITHOUT WARRANTY OF ANY KIND, EXPRESS OR
 * IMPLIED, INCLUDING BUT NOT LIMITED TO THE WARRANTIES OF MERCHANTABILITY, FITNESS
 * FOR A PARTICULAR PURPOSE AND NONINFRINGEMENT. IN NO EVENT SHALL THE AUTHORS OR
 * COPYRIGHT HOLDERS BE LIABLE FOR ANY CLAIM, DAMAGES OR OTHER LIABILITY, WHETHER
 * IN AN ACTION OF CONTRACT, TORT OR OTHERWISE, ARISING FROM, OUT OF OR IN
 * CONNECTION WITH THE SOFTWARE OR THE USE OR OTHER DEALINGS IN THE SOFTWARE.
 *
 * http://www.FreeRTOS.org
 * http://aws.amazon.com/freertos
 *
 * 1 tab == 4 spaces!
 */

/******************************************************************************
 * This project provides two demo applications.  A low power project that
 * demonstrates the FreeRTOS tickless mode, and a more comprehensive test and
 * demo application.  The configCREATE_LOW_POWER_DEMO setting (defined at the
 * top of FreeRTOSConfig.h) is used to select between the two.  The low power
 * demo is implemented and described in main_low_power.c.  The more
 * comprehensive test and demo application is implemented and described in
 * main_full.c.
 *
 * This file implements the code that is not demo specific, including the
 * hardware setup and FreeRTOS hook functions.
 */

/* Kernel includes. */
#include "FreeRTOS.h"
#include "task.h"

/* Platform includes. */
#include "lcd.h"

/*-----------------------------------------------------------*/

/*
 * main_low_power() is used when configCREATE_LOW_POWER_DEMO is set to 1.
 * main_full() is used when configCREATE_LOW_POWER_DEMO is set to 0.
 */
extern void main_low_power( void );
extern void main_full( void );

/* Prototypes for the standard FreeRTOS callback/hook functions implemented
within this file. */
void vApplicationMallocFailedHook( void );
void vApplicationIdleHook( void );
void vApplicationStackOverflowHook( TaskHandle_t pxTask, char *pcTaskName );
void vApplicationTickHook( void );

/*-----------------------------------------------------------*/

/* See the documentation page for this demo on the FreeRTOS.org web site for
full information - including hardware setup requirements. */

void main( void )
{
	lcd_initialize();
	lcd_display( LCD_LINE1, "FreeRTOS" );

	/* The configCREATE_LOW_POWER_DEMO setting is described in FreeRTOSConfig.h. */
	#if configCREATE_LOW_POWER_DEMO == 1
	{
		lcd_display( LCD_LINE2, "LP Demo" );
		main_low_power();
	}
	#else
	{
		lcd_display( LCD_LINE2, "Ful Demo" );
		main_full();
	}
	#endif
}
/*-----------------------------------------------------------*/

void vApplicationMallocFailedHook( void )
{
	/* vApplicationMallocFailedHook() will only be called if
	configUSE_MALLOC_FAILED_HOOK is set to 1 in FreeRTOSConfig.h.  It is a hook
	function that will get called if a call to pvPortMalloc() fails.
	pvPortMalloc() is called internally by the kernel whenever a task, queue,
	timer or semaphore is created.  It is also called by various parts of the
	demo application.  If heap_1.c, heap_2.c or heap_4.c are used, then the size
	of the heap available to pvPortMalloc() is defined by configTOTAL_HEAP_SIZE
	in FreeRTOSConfig.h, and the xPortGetFreeHeapSize() API function can be used
	to query the size of free heap space that remains (although it does not
	provide information on how the remaining heap might be fragmented). */
	taskDISABLE_INTERRUPTS();
	for( ;; );
}
/*-----------------------------------------------------------*/

void vApplicationIdleHook( void )
{
	/* vApplicationIdleHook() will only be called if configUSE_IDLE_HOOK is set
	to 1 in FreeRTOSConfig.h.  It will be called on each iteration of the idle
	task.  It is essential that code added to this hook function never attempts
	to block in any way (for example, call xQueueReceive() with a block time
	specified, or call vTaskDelay()).  If the application makes use of the
	vTaskDelete() API function (as this demo application does) then it is also
	important that vApplicationIdleHook() is permitted to return to its calling
	function, because it is the responsibility of the idle task to clean up
	memory allocated by the kernel to any task that has since been deleted. */
}
/*-----------------------------------------------------------*/

void vApplicationStackOverflowHook( TaskHandle_t pxTask, char *pcTaskName )
{
	( void ) pcTaskName;
	( void ) pxTask;

	/* Run time stack overflow checking is performed if
	configCHECK_FOR_STACK_OVERFLOW is defined to 1 or 2.  This hook	function is
	called if a stack overflow is detected. */
	taskDISABLE_INTERRUPTS();
	for( ;; );
}
/*-----------------------------------------------------------*/

void vApplicationTickHook( void )
{
	/* This function will be called by each tick interrupt if
	configUSE_TICK_HOOK is set to 1 in FreeRTOSConfig.h.  User code can be
	added here, but the tick hook is called from an interrupt context, so
	code must not attempt to block, and only the interrupt safe FreeRTOS API
	functions can be used (those that end in FromISR()). */
}
/*-----------------------------------------------------------*/

void vAssertCalled( void )
{
volatile unsigned long ul = 0;

	taskENTER_CRITICAL();
	{
		/* Set ul to a non-zero value using the debugger to step out of this
		function. */
		while( ul == 0 )
		{
			nop();
		}
	}
	taskEXIT_CRITICAL();
}
<|MERGE_RESOLUTION|>--- conflicted
+++ resolved
@@ -1,161 +1,157 @@
-/*
-<<<<<<< HEAD
- * FreeRTOS Kernel V10.3.0
-=======
- * FreeRTOS Kernel V10.4.1
->>>>>>> 5cc65129
- * Copyright (C) 2020 Amazon.com, Inc. or its affiliates.  All Rights Reserved.
- *
- * Permission is hereby granted, free of charge, to any person obtaining a copy of
- * this software and associated documentation files (the "Software"), to deal in
- * the Software without restriction, including without limitation the rights to
- * use, copy, modify, merge, publish, distribute, sublicense, and/or sell copies of
- * the Software, and to permit persons to whom the Software is furnished to do so,
- * subject to the following conditions:
- *
- * The above copyright notice and this permission notice shall be included in all
- * copies or substantial portions of the Software.
- *
- * THE SOFTWARE IS PROVIDED "AS IS", WITHOUT WARRANTY OF ANY KIND, EXPRESS OR
- * IMPLIED, INCLUDING BUT NOT LIMITED TO THE WARRANTIES OF MERCHANTABILITY, FITNESS
- * FOR A PARTICULAR PURPOSE AND NONINFRINGEMENT. IN NO EVENT SHALL THE AUTHORS OR
- * COPYRIGHT HOLDERS BE LIABLE FOR ANY CLAIM, DAMAGES OR OTHER LIABILITY, WHETHER
- * IN AN ACTION OF CONTRACT, TORT OR OTHERWISE, ARISING FROM, OUT OF OR IN
- * CONNECTION WITH THE SOFTWARE OR THE USE OR OTHER DEALINGS IN THE SOFTWARE.
- *
- * http://www.FreeRTOS.org
- * http://aws.amazon.com/freertos
- *
- * 1 tab == 4 spaces!
- */
-
-/******************************************************************************
- * This project provides two demo applications.  A low power project that
- * demonstrates the FreeRTOS tickless mode, and a more comprehensive test and
- * demo application.  The configCREATE_LOW_POWER_DEMO setting (defined at the
- * top of FreeRTOSConfig.h) is used to select between the two.  The low power
- * demo is implemented and described in main_low_power.c.  The more
- * comprehensive test and demo application is implemented and described in
- * main_full.c.
- *
- * This file implements the code that is not demo specific, including the
- * hardware setup and FreeRTOS hook functions.
- */
-
-/* Kernel includes. */
-#include "FreeRTOS.h"
-#include "task.h"
-
-/* Platform includes. */
-#include "lcd.h"
-
-/*-----------------------------------------------------------*/
-
-/*
- * main_low_power() is used when configCREATE_LOW_POWER_DEMO is set to 1.
- * main_full() is used when configCREATE_LOW_POWER_DEMO is set to 0.
- */
-extern void main_low_power( void );
-extern void main_full( void );
-
-/* Prototypes for the standard FreeRTOS callback/hook functions implemented
-within this file. */
-void vApplicationMallocFailedHook( void );
-void vApplicationIdleHook( void );
-void vApplicationStackOverflowHook( TaskHandle_t pxTask, char *pcTaskName );
-void vApplicationTickHook( void );
-
-/*-----------------------------------------------------------*/
-
-/* See the documentation page for this demo on the FreeRTOS.org web site for
-full information - including hardware setup requirements. */
-
-void main( void )
-{
-	lcd_initialize();
-	lcd_display( LCD_LINE1, "FreeRTOS" );
-
-	/* The configCREATE_LOW_POWER_DEMO setting is described in FreeRTOSConfig.h. */
-	#if configCREATE_LOW_POWER_DEMO == 1
-	{
-		lcd_display( LCD_LINE2, "LP Demo" );
-		main_low_power();
-	}
-	#else
-	{
-		lcd_display( LCD_LINE2, "Ful Demo" );
-		main_full();
-	}
-	#endif
-}
-/*-----------------------------------------------------------*/
-
-void vApplicationMallocFailedHook( void )
-{
-	/* vApplicationMallocFailedHook() will only be called if
-	configUSE_MALLOC_FAILED_HOOK is set to 1 in FreeRTOSConfig.h.  It is a hook
-	function that will get called if a call to pvPortMalloc() fails.
-	pvPortMalloc() is called internally by the kernel whenever a task, queue,
-	timer or semaphore is created.  It is also called by various parts of the
-	demo application.  If heap_1.c, heap_2.c or heap_4.c are used, then the size
-	of the heap available to pvPortMalloc() is defined by configTOTAL_HEAP_SIZE
-	in FreeRTOSConfig.h, and the xPortGetFreeHeapSize() API function can be used
-	to query the size of free heap space that remains (although it does not
-	provide information on how the remaining heap might be fragmented). */
-	taskDISABLE_INTERRUPTS();
-	for( ;; );
-}
-/*-----------------------------------------------------------*/
-
-void vApplicationIdleHook( void )
-{
-	/* vApplicationIdleHook() will only be called if configUSE_IDLE_HOOK is set
-	to 1 in FreeRTOSConfig.h.  It will be called on each iteration of the idle
-	task.  It is essential that code added to this hook function never attempts
-	to block in any way (for example, call xQueueReceive() with a block time
-	specified, or call vTaskDelay()).  If the application makes use of the
-	vTaskDelete() API function (as this demo application does) then it is also
-	important that vApplicationIdleHook() is permitted to return to its calling
-	function, because it is the responsibility of the idle task to clean up
-	memory allocated by the kernel to any task that has since been deleted. */
-}
-/*-----------------------------------------------------------*/
-
-void vApplicationStackOverflowHook( TaskHandle_t pxTask, char *pcTaskName )
-{
-	( void ) pcTaskName;
-	( void ) pxTask;
-
-	/* Run time stack overflow checking is performed if
-	configCHECK_FOR_STACK_OVERFLOW is defined to 1 or 2.  This hook	function is
-	called if a stack overflow is detected. */
-	taskDISABLE_INTERRUPTS();
-	for( ;; );
-}
-/*-----------------------------------------------------------*/
-
-void vApplicationTickHook( void )
-{
-	/* This function will be called by each tick interrupt if
-	configUSE_TICK_HOOK is set to 1 in FreeRTOSConfig.h.  User code can be
-	added here, but the tick hook is called from an interrupt context, so
-	code must not attempt to block, and only the interrupt safe FreeRTOS API
-	functions can be used (those that end in FromISR()). */
-}
-/*-----------------------------------------------------------*/
-
-void vAssertCalled( void )
-{
-volatile unsigned long ul = 0;
-
-	taskENTER_CRITICAL();
-	{
-		/* Set ul to a non-zero value using the debugger to step out of this
-		function. */
-		while( ul == 0 )
-		{
-			nop();
-		}
-	}
-	taskEXIT_CRITICAL();
-}
+/*
+ * FreeRTOS Kernel V10.4.1
+ * Copyright (C) 2020 Amazon.com, Inc. or its affiliates.  All Rights Reserved.
+ *
+ * Permission is hereby granted, free of charge, to any person obtaining a copy of
+ * this software and associated documentation files (the "Software"), to deal in
+ * the Software without restriction, including without limitation the rights to
+ * use, copy, modify, merge, publish, distribute, sublicense, and/or sell copies of
+ * the Software, and to permit persons to whom the Software is furnished to do so,
+ * subject to the following conditions:
+ *
+ * The above copyright notice and this permission notice shall be included in all
+ * copies or substantial portions of the Software.
+ *
+ * THE SOFTWARE IS PROVIDED "AS IS", WITHOUT WARRANTY OF ANY KIND, EXPRESS OR
+ * IMPLIED, INCLUDING BUT NOT LIMITED TO THE WARRANTIES OF MERCHANTABILITY, FITNESS
+ * FOR A PARTICULAR PURPOSE AND NONINFRINGEMENT. IN NO EVENT SHALL THE AUTHORS OR
+ * COPYRIGHT HOLDERS BE LIABLE FOR ANY CLAIM, DAMAGES OR OTHER LIABILITY, WHETHER
+ * IN AN ACTION OF CONTRACT, TORT OR OTHERWISE, ARISING FROM, OUT OF OR IN
+ * CONNECTION WITH THE SOFTWARE OR THE USE OR OTHER DEALINGS IN THE SOFTWARE.
+ *
+ * http://www.FreeRTOS.org
+ * http://aws.amazon.com/freertos
+ *
+ * 1 tab == 4 spaces!
+ */
+
+/******************************************************************************
+ * This project provides two demo applications.  A low power project that
+ * demonstrates the FreeRTOS tickless mode, and a more comprehensive test and
+ * demo application.  The configCREATE_LOW_POWER_DEMO setting (defined at the
+ * top of FreeRTOSConfig.h) is used to select between the two.  The low power
+ * demo is implemented and described in main_low_power.c.  The more
+ * comprehensive test and demo application is implemented and described in
+ * main_full.c.
+ *
+ * This file implements the code that is not demo specific, including the
+ * hardware setup and FreeRTOS hook functions.
+ */
+
+/* Kernel includes. */
+#include "FreeRTOS.h"
+#include "task.h"
+
+/* Platform includes. */
+#include "lcd.h"
+
+/*-----------------------------------------------------------*/
+
+/*
+ * main_low_power() is used when configCREATE_LOW_POWER_DEMO is set to 1.
+ * main_full() is used when configCREATE_LOW_POWER_DEMO is set to 0.
+ */
+extern void main_low_power( void );
+extern void main_full( void );
+
+/* Prototypes for the standard FreeRTOS callback/hook functions implemented
+within this file. */
+void vApplicationMallocFailedHook( void );
+void vApplicationIdleHook( void );
+void vApplicationStackOverflowHook( TaskHandle_t pxTask, char *pcTaskName );
+void vApplicationTickHook( void );
+
+/*-----------------------------------------------------------*/
+
+/* See the documentation page for this demo on the FreeRTOS.org web site for
+full information - including hardware setup requirements. */
+
+void main( void )
+{
+	lcd_initialize();
+	lcd_display( LCD_LINE1, "FreeRTOS" );
+
+	/* The configCREATE_LOW_POWER_DEMO setting is described in FreeRTOSConfig.h. */
+	#if configCREATE_LOW_POWER_DEMO == 1
+	{
+		lcd_display( LCD_LINE2, "LP Demo" );
+		main_low_power();
+	}
+	#else
+	{
+		lcd_display( LCD_LINE2, "Ful Demo" );
+		main_full();
+	}
+	#endif
+}
+/*-----------------------------------------------------------*/
+
+void vApplicationMallocFailedHook( void )
+{
+	/* vApplicationMallocFailedHook() will only be called if
+	configUSE_MALLOC_FAILED_HOOK is set to 1 in FreeRTOSConfig.h.  It is a hook
+	function that will get called if a call to pvPortMalloc() fails.
+	pvPortMalloc() is called internally by the kernel whenever a task, queue,
+	timer or semaphore is created.  It is also called by various parts of the
+	demo application.  If heap_1.c, heap_2.c or heap_4.c are used, then the size
+	of the heap available to pvPortMalloc() is defined by configTOTAL_HEAP_SIZE
+	in FreeRTOSConfig.h, and the xPortGetFreeHeapSize() API function can be used
+	to query the size of free heap space that remains (although it does not
+	provide information on how the remaining heap might be fragmented). */
+	taskDISABLE_INTERRUPTS();
+	for( ;; );
+}
+/*-----------------------------------------------------------*/
+
+void vApplicationIdleHook( void )
+{
+	/* vApplicationIdleHook() will only be called if configUSE_IDLE_HOOK is set
+	to 1 in FreeRTOSConfig.h.  It will be called on each iteration of the idle
+	task.  It is essential that code added to this hook function never attempts
+	to block in any way (for example, call xQueueReceive() with a block time
+	specified, or call vTaskDelay()).  If the application makes use of the
+	vTaskDelete() API function (as this demo application does) then it is also
+	important that vApplicationIdleHook() is permitted to return to its calling
+	function, because it is the responsibility of the idle task to clean up
+	memory allocated by the kernel to any task that has since been deleted. */
+}
+/*-----------------------------------------------------------*/
+
+void vApplicationStackOverflowHook( TaskHandle_t pxTask, char *pcTaskName )
+{
+	( void ) pcTaskName;
+	( void ) pxTask;
+
+	/* Run time stack overflow checking is performed if
+	configCHECK_FOR_STACK_OVERFLOW is defined to 1 or 2.  This hook	function is
+	called if a stack overflow is detected. */
+	taskDISABLE_INTERRUPTS();
+	for( ;; );
+}
+/*-----------------------------------------------------------*/
+
+void vApplicationTickHook( void )
+{
+	/* This function will be called by each tick interrupt if
+	configUSE_TICK_HOOK is set to 1 in FreeRTOSConfig.h.  User code can be
+	added here, but the tick hook is called from an interrupt context, so
+	code must not attempt to block, and only the interrupt safe FreeRTOS API
+	functions can be used (those that end in FromISR()). */
+}
+/*-----------------------------------------------------------*/
+
+void vAssertCalled( void )
+{
+volatile unsigned long ul = 0;
+
+	taskENTER_CRITICAL();
+	{
+		/* Set ul to a non-zero value using the debugger to step out of this
+		function. */
+		while( ul == 0 )
+		{
+			nop();
+		}
+	}
+	taskEXIT_CRITICAL();
+}