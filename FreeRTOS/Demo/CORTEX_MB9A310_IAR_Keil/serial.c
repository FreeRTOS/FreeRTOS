--- conflicted
+++ resolved
@@ -1,276 +1,272 @@
-/*
-<<<<<<< HEAD
- * FreeRTOS Kernel V10.3.0
-=======
- * FreeRTOS Kernel V10.4.1
->>>>>>> 5cc65129
- * Copyright (C) 2020 Amazon.com, Inc. or its affiliates.  All Rights Reserved.
- *
- * Permission is hereby granted, free of charge, to any person obtaining a copy of
- * this software and associated documentation files (the "Software"), to deal in
- * the Software without restriction, including without limitation the rights to
- * use, copy, modify, merge, publish, distribute, sublicense, and/or sell copies of
- * the Software, and to permit persons to whom the Software is furnished to do so,
- * subject to the following conditions:
- *
- * The above copyright notice and this permission notice shall be included in all
- * copies or substantial portions of the Software.
- *
- * THE SOFTWARE IS PROVIDED "AS IS", WITHOUT WARRANTY OF ANY KIND, EXPRESS OR
- * IMPLIED, INCLUDING BUT NOT LIMITED TO THE WARRANTIES OF MERCHANTABILITY, FITNESS
- * FOR A PARTICULAR PURPOSE AND NONINFRINGEMENT. IN NO EVENT SHALL THE AUTHORS OR
- * COPYRIGHT HOLDERS BE LIABLE FOR ANY CLAIM, DAMAGES OR OTHER LIABILITY, WHETHER
- * IN AN ACTION OF CONTRACT, TORT OR OTHERWISE, ARISING FROM, OUT OF OR IN
- * CONNECTION WITH THE SOFTWARE OR THE USE OR OTHER DEALINGS IN THE SOFTWARE.
- *
- * http://www.FreeRTOS.org
- * http://aws.amazon.com/freertos
- *
- * 1 tab == 4 spaces!
- */
-
-/*
-	BASIC INTERRUPT DRIVEN SERIAL PORT DRIVER FOR UART0.
-	
-	***Note*** This example uses queues to send each character into an interrupt
-	service routine and out of an interrupt service routine individually.  This
-	is done to demonstrate queues being used in an interrupt, and to deliberately
-	load the system to test the FreeRTOS port.  It is *NOT* meant to be an
-	example of an efficient implementation.  An efficient implementation should
-	use FIFOs or DMA if available, and only use FreeRTOS API functions when
-	enough has been received to warrant a task being unblocked to process the
-	data.
-*/
-
-/* Scheduler includes. */
-#include "FreeRTOS.h"
-#include "queue.h"
-#include "semphr.h"
-#include "comtest2.h"
-
-/* Library includes. */
-#include "mcu.h"
-
-/* Demo application includes. */
-#include "serial.h"
-/*-----------------------------------------------------------*/
-
-/* Register bit definitions. */
-#define serRX_INT_ENABLE		0x10
-#define serTX_INT_ENABLE		0x08
-#define serRX_ENABLE			0x02
-#define serTX_ENABLE			0x01
-#define serORE_ERROR_BIT		0x08
-#define serFRE_ERROR_BIT		0x10
-#define serPE_ERROR_BIT			0x20
-#define serRX_INT				0x04
-#define serTX_INT				0x02
-
-/* Misc defines. */
-#define serINVALID_QUEUE				( ( QueueHandle_t ) 0 )
-#define serNO_BLOCK						( ( TickType_t ) 0 )
-
-/*-----------------------------------------------------------*/
-
-/* The queue used to hold received characters. */
-static QueueHandle_t xRxedChars;
-static QueueHandle_t xCharsForTx;
-
-/*-----------------------------------------------------------*/
-
-/*
- * See the serial2.h header file.
- */
-xComPortHandle xSerialPortInitMinimal( unsigned long ulWantedBaud, unsigned portBASE_TYPE uxQueueLength )
-{
-	/* Create the queues used to hold Rx/Tx characters. */
-	xRxedChars = xQueueCreate( uxQueueLength, ( unsigned portBASE_TYPE ) sizeof( signed char ) );
-	xCharsForTx = xQueueCreate( uxQueueLength + 1, ( unsigned portBASE_TYPE ) sizeof( signed char ) );
-	
-	/* If the queues were created correctly then setup the serial port
-	hardware. */
-	if( ( xRxedChars != serINVALID_QUEUE ) && ( xCharsForTx != serINVALID_QUEUE ) )
-	{
-		/* Ensure interrupts don't fire during the init process.  Interrupts
-		will be enabled automatically when the first task start running. */
-		portDISABLE_INTERRUPTS();
-		
-		/* Configure P21 and P22 for use by the UART. */
-		FM3_GPIO->PFR2 |= ( 1 << 0x01 ) | ( 1 << 0x02 );
-		
-		/* SIN0_0 and SOT0_0. */
-		FM3_GPIO->EPFR07 |= ( 1 << 6 );
-		
-		/* Reset. */
-		FM3_MFS0_UART->SCR = 0x80;
-		
-		/* Enable output in mode 0. */
-		FM3_MFS0_UART->SMR = 0x01;
-		
-		/* Clear all errors that may already be present. */
-		FM3_MFS0_UART->SSR = 0x00;
-		FM3_MFS0_UART->ESCR = 0x00;
-		
-		FM3_MFS0_UART->BGR = ( configCPU_CLOCK_HZ / 2UL ) / ( ulWantedBaud - 1UL );
-
-		/* Enable Rx, Tx, and the Rx interrupt. */		
-		FM3_MFS0_UART->SCR |= ( serRX_ENABLE | serTX_ENABLE | serRX_INT_ENABLE );
-		
-		/* Configure the NVIC for UART interrupts. */
-		NVIC_ClearPendingIRQ( MFS0RX_IRQn );
-		NVIC_EnableIRQ( MFS0RX_IRQn );
-		
-		/* The priority *MUST* be at or below
-		configLIBRARY_MAX_SYSCALL_INTERRUPT_PRIORITY as FreeRTOS API functions
-		are called in the interrupt handler. */
-		NVIC_SetPriority( MFS0RX_IRQn, configLIBRARY_MAX_SYSCALL_INTERRUPT_PRIORITY );
-		
-		/* Do the same for the Tx interrupts. */
-		NVIC_ClearPendingIRQ( MFS0TX_IRQn );
-		NVIC_EnableIRQ( MFS0TX_IRQn );
-		
-		/* The priority *MUST* be at or below
-		configLIBRARY_MAX_SYSCALL_INTERRUPT_PRIORITY as FreeRTOS API functions
-		are called in the interrupt handler. */
-		NVIC_SetPriority( MFS0TX_IRQn, configLIBRARY_MAX_SYSCALL_INTERRUPT_PRIORITY );
-	}
-
-	/* This demo file only supports a single port but we have to return
-	something to comply with the standard demo header file. */
-	return ( xComPortHandle ) 0;
-}
-/*-----------------------------------------------------------*/
-
-signed portBASE_TYPE xSerialGetChar( xComPortHandle pxPort, signed char *pcRxedChar, TickType_t xBlockTime )
-{
-	/* The port handle is not required as this driver only supports one port. */
-	( void ) pxPort;
-
-	/* Get the next character from the buffer.  Return false if no characters
-	are available, or arrive before xBlockTime expires. */
-	if( xQueueReceive( xRxedChars, pcRxedChar, xBlockTime ) )
-	{
-		return pdTRUE;
-	}
-	else
-	{
-		return pdFALSE;
-	}
-}
-/*-----------------------------------------------------------*/
-
-void vSerialPutString( xComPortHandle pxPort, const signed char * const pcString, unsigned short usStringLength )
-{
-signed char *pxNext;
-
-	/* A couple of parameters that this port does not use. */
-	( void ) usStringLength;
-	( void ) pxPort;
-
-	/* NOTE: This implementation does not handle the queue being full as no
-	block time is used! */
-
-	/* The port handle is not required as this driver only supports one UART. */
-	( void ) pxPort;
-
-	/* Send each character in the string, one at a time. */
-	pxNext = ( signed char * ) pcString;
-	while( *pxNext )
-	{
-		xSerialPutChar( pxPort, *pxNext, serNO_BLOCK );
-		pxNext++;
-	}
-}
-/*-----------------------------------------------------------*/
-
-signed portBASE_TYPE xSerialPutChar( xComPortHandle pxPort, signed char cOutChar, TickType_t xBlockTime )
-{
-signed portBASE_TYPE xReturn;
-
-	if( xQueueSend( xCharsForTx, &cOutChar, xBlockTime ) == pdPASS )
-	{
-		xReturn = pdPASS;
-		
-		/* Enable the UART Tx interrupt. */
-		FM3_MFS0_UART->SCR |= serTX_INT_ENABLE;
-	}
-	else
-	{
-		xReturn = pdFAIL;
-	}
-
-	return xReturn;
-}
-/*-----------------------------------------------------------*/
-
-void vSerialClose( xComPortHandle xPort )
-{
-	/* Not supported as not required by the demo application. */
-}
-/*-----------------------------------------------------------*/
-
-void MFS0RX_IRQHandler( void )
-{
-portBASE_TYPE xHigherPriorityTaskWoken = pdFALSE;
-char cChar;
-
-	if( ( FM3_MFS0_UART->SSR & ( serORE_ERROR_BIT | serFRE_ERROR_BIT | serPE_ERROR_BIT ) ) != 0 )
-	{
-		/* A PE, ORE or FRE error occurred.  Clear it. */
-		FM3_MFS0_UART->SSR |= ( 1 << 7 );
-		cChar = FM3_MFS0_UART->RDR;
-	}
-	else if( FM3_MFS0_UART->SSR & serRX_INT )
-	{
-		/* A character has been received on the USART, send it to the Rx
-		handler task. */
-		cChar = FM3_MFS0_UART->RDR;
-		xQueueSendFromISR( xRxedChars, &cChar, &xHigherPriorityTaskWoken );
-	}	
-
-	/* If sending or receiving from a queue has caused a task to unblock, and
-	the unblocked task has a priority equal to or higher than the currently
-	running task (the task this ISR interrupted), then xHigherPriorityTaskWoken
-	will have automatically been set to pdTRUE within the queue send or receive
-	function.  portEND_SWITCHING_ISR() will then ensure that this ISR returns
-	directly to the higher priority unblocked task. */
-	portEND_SWITCHING_ISR( xHigherPriorityTaskWoken );
-}
-/*-----------------------------------------------------------*/
-
-void MFS0TX_IRQHandler( void )
-{
-portBASE_TYPE xHigherPriorityTaskWoken = pdFALSE;
-char cChar;
-
-	if( FM3_MFS0_UART->SSR & serTX_INT )
-	{
-		/* The interrupt was caused by the TX register becoming empty.  Are
-		there any more characters to transmit? */
-		if( xQueueReceiveFromISR( xCharsForTx, &cChar, &xHigherPriorityTaskWoken ) == pdTRUE )
-		{
-			/* A character was retrieved from the queue so can be sent to the
-			USART now. */
-			FM3_MFS0_UART->TDR = cChar;
-		}
-		else
-		{
-			/* Disable the Tx interrupt. */
-			FM3_MFS0_UART->SCR &= ~serTX_INT_ENABLE;
-		}		
-	}	
-
-	/* If sending or receiving from a queue has caused a task to unblock, and
-	the unblocked task has a priority equal to or higher than the currently
-	running task (the task this ISR interrupted), then xHigherPriorityTaskWoken
-	will have automatically been set to pdTRUE within the queue send or receive
-	function.  portEND_SWITCHING_ISR() will then ensure that this ISR returns
-	directly to the higher priority unblocked task. */
-	portEND_SWITCHING_ISR( xHigherPriorityTaskWoken );
-}
-
-
-
-
-
-	
+/*
+ * FreeRTOS Kernel V10.4.1
+ * Copyright (C) 2020 Amazon.com, Inc. or its affiliates.  All Rights Reserved.
+ *
+ * Permission is hereby granted, free of charge, to any person obtaining a copy of
+ * this software and associated documentation files (the "Software"), to deal in
+ * the Software without restriction, including without limitation the rights to
+ * use, copy, modify, merge, publish, distribute, sublicense, and/or sell copies of
+ * the Software, and to permit persons to whom the Software is furnished to do so,
+ * subject to the following conditions:
+ *
+ * The above copyright notice and this permission notice shall be included in all
+ * copies or substantial portions of the Software.
+ *
+ * THE SOFTWARE IS PROVIDED "AS IS", WITHOUT WARRANTY OF ANY KIND, EXPRESS OR
+ * IMPLIED, INCLUDING BUT NOT LIMITED TO THE WARRANTIES OF MERCHANTABILITY, FITNESS
+ * FOR A PARTICULAR PURPOSE AND NONINFRINGEMENT. IN NO EVENT SHALL THE AUTHORS OR
+ * COPYRIGHT HOLDERS BE LIABLE FOR ANY CLAIM, DAMAGES OR OTHER LIABILITY, WHETHER
+ * IN AN ACTION OF CONTRACT, TORT OR OTHERWISE, ARISING FROM, OUT OF OR IN
+ * CONNECTION WITH THE SOFTWARE OR THE USE OR OTHER DEALINGS IN THE SOFTWARE.
+ *
+ * http://www.FreeRTOS.org
+ * http://aws.amazon.com/freertos
+ *
+ * 1 tab == 4 spaces!
+ */
+
+/*
+	BASIC INTERRUPT DRIVEN SERIAL PORT DRIVER FOR UART0.
+	
+	***Note*** This example uses queues to send each character into an interrupt
+	service routine and out of an interrupt service routine individually.  This
+	is done to demonstrate queues being used in an interrupt, and to deliberately
+	load the system to test the FreeRTOS port.  It is *NOT* meant to be an
+	example of an efficient implementation.  An efficient implementation should
+	use FIFOs or DMA if available, and only use FreeRTOS API functions when
+	enough has been received to warrant a task being unblocked to process the
+	data.
+*/
+
+/* Scheduler includes. */
+#include "FreeRTOS.h"
+#include "queue.h"
+#include "semphr.h"
+#include "comtest2.h"
+
+/* Library includes. */
+#include "mcu.h"
+
+/* Demo application includes. */
+#include "serial.h"
+/*-----------------------------------------------------------*/
+
+/* Register bit definitions. */
+#define serRX_INT_ENABLE		0x10
+#define serTX_INT_ENABLE		0x08
+#define serRX_ENABLE			0x02
+#define serTX_ENABLE			0x01
+#define serORE_ERROR_BIT		0x08
+#define serFRE_ERROR_BIT		0x10
+#define serPE_ERROR_BIT			0x20
+#define serRX_INT				0x04
+#define serTX_INT				0x02
+
+/* Misc defines. */
+#define serINVALID_QUEUE				( ( QueueHandle_t ) 0 )
+#define serNO_BLOCK						( ( TickType_t ) 0 )
+
+/*-----------------------------------------------------------*/
+
+/* The queue used to hold received characters. */
+static QueueHandle_t xRxedChars;
+static QueueHandle_t xCharsForTx;
+
+/*-----------------------------------------------------------*/
+
+/*
+ * See the serial2.h header file.
+ */
+xComPortHandle xSerialPortInitMinimal( unsigned long ulWantedBaud, unsigned portBASE_TYPE uxQueueLength )
+{
+	/* Create the queues used to hold Rx/Tx characters. */
+	xRxedChars = xQueueCreate( uxQueueLength, ( unsigned portBASE_TYPE ) sizeof( signed char ) );
+	xCharsForTx = xQueueCreate( uxQueueLength + 1, ( unsigned portBASE_TYPE ) sizeof( signed char ) );
+	
+	/* If the queues were created correctly then setup the serial port
+	hardware. */
+	if( ( xRxedChars != serINVALID_QUEUE ) && ( xCharsForTx != serINVALID_QUEUE ) )
+	{
+		/* Ensure interrupts don't fire during the init process.  Interrupts
+		will be enabled automatically when the first task start running. */
+		portDISABLE_INTERRUPTS();
+		
+		/* Configure P21 and P22 for use by the UART. */
+		FM3_GPIO->PFR2 |= ( 1 << 0x01 ) | ( 1 << 0x02 );
+		
+		/* SIN0_0 and SOT0_0. */
+		FM3_GPIO->EPFR07 |= ( 1 << 6 );
+		
+		/* Reset. */
+		FM3_MFS0_UART->SCR = 0x80;
+		
+		/* Enable output in mode 0. */
+		FM3_MFS0_UART->SMR = 0x01;
+		
+		/* Clear all errors that may already be present. */
+		FM3_MFS0_UART->SSR = 0x00;
+		FM3_MFS0_UART->ESCR = 0x00;
+		
+		FM3_MFS0_UART->BGR = ( configCPU_CLOCK_HZ / 2UL ) / ( ulWantedBaud - 1UL );
+
+		/* Enable Rx, Tx, and the Rx interrupt. */		
+		FM3_MFS0_UART->SCR |= ( serRX_ENABLE | serTX_ENABLE | serRX_INT_ENABLE );
+		
+		/* Configure the NVIC for UART interrupts. */
+		NVIC_ClearPendingIRQ( MFS0RX_IRQn );
+		NVIC_EnableIRQ( MFS0RX_IRQn );
+		
+		/* The priority *MUST* be at or below
+		configLIBRARY_MAX_SYSCALL_INTERRUPT_PRIORITY as FreeRTOS API functions
+		are called in the interrupt handler. */
+		NVIC_SetPriority( MFS0RX_IRQn, configLIBRARY_MAX_SYSCALL_INTERRUPT_PRIORITY );
+		
+		/* Do the same for the Tx interrupts. */
+		NVIC_ClearPendingIRQ( MFS0TX_IRQn );
+		NVIC_EnableIRQ( MFS0TX_IRQn );
+		
+		/* The priority *MUST* be at or below
+		configLIBRARY_MAX_SYSCALL_INTERRUPT_PRIORITY as FreeRTOS API functions
+		are called in the interrupt handler. */
+		NVIC_SetPriority( MFS0TX_IRQn, configLIBRARY_MAX_SYSCALL_INTERRUPT_PRIORITY );
+	}
+
+	/* This demo file only supports a single port but we have to return
+	something to comply with the standard demo header file. */
+	return ( xComPortHandle ) 0;
+}
+/*-----------------------------------------------------------*/
+
+signed portBASE_TYPE xSerialGetChar( xComPortHandle pxPort, signed char *pcRxedChar, TickType_t xBlockTime )
+{
+	/* The port handle is not required as this driver only supports one port. */
+	( void ) pxPort;
+
+	/* Get the next character from the buffer.  Return false if no characters
+	are available, or arrive before xBlockTime expires. */
+	if( xQueueReceive( xRxedChars, pcRxedChar, xBlockTime ) )
+	{
+		return pdTRUE;
+	}
+	else
+	{
+		return pdFALSE;
+	}
+}
+/*-----------------------------------------------------------*/
+
+void vSerialPutString( xComPortHandle pxPort, const signed char * const pcString, unsigned short usStringLength )
+{
+signed char *pxNext;
+
+	/* A couple of parameters that this port does not use. */
+	( void ) usStringLength;
+	( void ) pxPort;
+
+	/* NOTE: This implementation does not handle the queue being full as no
+	block time is used! */
+
+	/* The port handle is not required as this driver only supports one UART. */
+	( void ) pxPort;
+
+	/* Send each character in the string, one at a time. */
+	pxNext = ( signed char * ) pcString;
+	while( *pxNext )
+	{
+		xSerialPutChar( pxPort, *pxNext, serNO_BLOCK );
+		pxNext++;
+	}
+}
+/*-----------------------------------------------------------*/
+
+signed portBASE_TYPE xSerialPutChar( xComPortHandle pxPort, signed char cOutChar, TickType_t xBlockTime )
+{
+signed portBASE_TYPE xReturn;
+
+	if( xQueueSend( xCharsForTx, &cOutChar, xBlockTime ) == pdPASS )
+	{
+		xReturn = pdPASS;
+		
+		/* Enable the UART Tx interrupt. */
+		FM3_MFS0_UART->SCR |= serTX_INT_ENABLE;
+	}
+	else
+	{
+		xReturn = pdFAIL;
+	}
+
+	return xReturn;
+}
+/*-----------------------------------------------------------*/
+
+void vSerialClose( xComPortHandle xPort )
+{
+	/* Not supported as not required by the demo application. */
+}
+/*-----------------------------------------------------------*/
+
+void MFS0RX_IRQHandler( void )
+{
+portBASE_TYPE xHigherPriorityTaskWoken = pdFALSE;
+char cChar;
+
+	if( ( FM3_MFS0_UART->SSR & ( serORE_ERROR_BIT | serFRE_ERROR_BIT | serPE_ERROR_BIT ) ) != 0 )
+	{
+		/* A PE, ORE or FRE error occurred.  Clear it. */
+		FM3_MFS0_UART->SSR |= ( 1 << 7 );
+		cChar = FM3_MFS0_UART->RDR;
+	}
+	else if( FM3_MFS0_UART->SSR & serRX_INT )
+	{
+		/* A character has been received on the USART, send it to the Rx
+		handler task. */
+		cChar = FM3_MFS0_UART->RDR;
+		xQueueSendFromISR( xRxedChars, &cChar, &xHigherPriorityTaskWoken );
+	}	
+
+	/* If sending or receiving from a queue has caused a task to unblock, and
+	the unblocked task has a priority equal to or higher than the currently
+	running task (the task this ISR interrupted), then xHigherPriorityTaskWoken
+	will have automatically been set to pdTRUE within the queue send or receive
+	function.  portEND_SWITCHING_ISR() will then ensure that this ISR returns
+	directly to the higher priority unblocked task. */
+	portEND_SWITCHING_ISR( xHigherPriorityTaskWoken );
+}
+/*-----------------------------------------------------------*/
+
+void MFS0TX_IRQHandler( void )
+{
+portBASE_TYPE xHigherPriorityTaskWoken = pdFALSE;
+char cChar;
+
+	if( FM3_MFS0_UART->SSR & serTX_INT )
+	{
+		/* The interrupt was caused by the TX register becoming empty.  Are
+		there any more characters to transmit? */
+		if( xQueueReceiveFromISR( xCharsForTx, &cChar, &xHigherPriorityTaskWoken ) == pdTRUE )
+		{
+			/* A character was retrieved from the queue so can be sent to the
+			USART now. */
+			FM3_MFS0_UART->TDR = cChar;
+		}
+		else
+		{
+			/* Disable the Tx interrupt. */
+			FM3_MFS0_UART->SCR &= ~serTX_INT_ENABLE;
+		}		
+	}	
+
+	/* If sending or receiving from a queue has caused a task to unblock, and
+	the unblocked task has a priority equal to or higher than the currently
+	running task (the task this ISR interrupted), then xHigherPriorityTaskWoken
+	will have automatically been set to pdTRUE within the queue send or receive
+	function.  portEND_SWITCHING_ISR() will then ensure that this ISR returns
+	directly to the higher priority unblocked task. */
+	portEND_SWITCHING_ISR( xHigherPriorityTaskWoken );
+}
+
+
+
+
+
+	