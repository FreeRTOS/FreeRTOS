--- conflicted
+++ resolved
@@ -1,378 +1,374 @@
-/*
-<<<<<<< HEAD
- * FreeRTOS Kernel V10.3.0
-=======
- * FreeRTOS Kernel V10.4.1
->>>>>>> 5cc65129
- * Copyright (C) 2020 Amazon.com, Inc. or its affiliates.  All Rights Reserved.
- *
- * Permission is hereby granted, free of charge, to any person obtaining a copy of
- * this software and associated documentation files (the "Software"), to deal in
- * the Software without restriction, including without limitation the rights to
- * use, copy, modify, merge, publish, distribute, sublicense, and/or sell copies of
- * the Software, and to permit persons to whom the Software is furnished to do so,
- * subject to the following conditions:
- *
- * The above copyright notice and this permission notice shall be included in all
- * copies or substantial portions of the Software.
- *
- * THE SOFTWARE IS PROVIDED "AS IS", WITHOUT WARRANTY OF ANY KIND, EXPRESS OR
- * IMPLIED, INCLUDING BUT NOT LIMITED TO THE WARRANTIES OF MERCHANTABILITY, FITNESS
- * FOR A PARTICULAR PURPOSE AND NONINFRINGEMENT. IN NO EVENT SHALL THE AUTHORS OR
- * COPYRIGHT HOLDERS BE LIABLE FOR ANY CLAIM, DAMAGES OR OTHER LIABILITY, WHETHER
- * IN AN ACTION OF CONTRACT, TORT OR OTHERWISE, ARISING FROM, OUT OF OR IN
- * CONNECTION WITH THE SOFTWARE OR THE USE OR OTHER DEALINGS IN THE SOFTWARE.
- *
- * http://www.FreeRTOS.org
- * http://aws.amazon.com/freertos
- *
- * 1 tab == 4 spaces!
- */
-
-/*
- * Creates all the demo application tasks, then starts the scheduler.  The WEB
- * documentation provides more details of the standard demo application tasks.
- * In addition to the standard demo tasks, the following tasks and tests are
- * defined and/or created within this file:
- *
- * "Check" task -  This only executes every three seconds but has a high priority
- * to ensure it gets processor time.  Its main function is to check that all the
- * standard demo tasks are still operational.  If everything is running as
- * expected then the check task will toggle an LED every 3 seconds.  An error
- * being discovered in any task will cause the toggle rate to increase to 500ms.
- *
- * "Reg test" tasks - These fill the registers with known values, then check
- * that each register still contains its expected value.  Each task uses
- * different values.  The tasks run with very low priority so get preempted very
- * frequently.  A register containing an unexpected value is indicative of an
- * error in the context switching mechanism.
- *
- *
- * Also in addition to the standard demo tasks is a button push task.  This is
- * a very basic task that is included as an example of how to write an interrupt
- * service routine that interacts with a task.  The button on the target board
- * is used to generate an interrupt that 'gives' a semaphore in order to unblock
- * a task.  In doing so the task is synchronised with the interrupt.  Each time
- * the task unblocks it simply toggles an LED before entering the Blocked state
- * again to wait for the next button push.
- */
-
-/* Standard includes. */
-#include <stdlib.h>
-#include <string.h>
-
-/* Scheduler include files. */
-#include "FreeRTOS.h"
-#include "task.h"
-
-/* Standard demo file headers. */
-#include "PollQ.h"
-#include "semtest.h"
-#include "GenQTest.h"
-#include "dynamic.h"
-#include "blocktim.h"
-
-/*
- * Priority definitions for most of the tasks in the demo application.  Some
- * tasks just use the idle priority.
- */
-#define mainCHECK_TASK_PRIORITY	( tskIDLE_PRIORITY + 2 )
-#define mainQUEUE_POLL_PRIORITY	( tskIDLE_PRIORITY + 1 )
-#define mainSEMTEST_PRIORITY    ( tskIDLE_PRIORITY + 1 )
-#define mainBUTTON_PRIORITY		( configMAX_PRIORITIES - 1 )
-#define mainGEN_QUEUE_PRIORITY	( tskIDLE_PRIORITY )
-
-/* The period between executions of the check task. */
-#define mainNO_ERROR_TOGGLE_PERIOD	( ( TickType_t ) 3000 / portTICK_PERIOD_MS  )
-#define mainERROR_TOGGLE_PERIOD		( ( TickType_t ) 500 / portTICK_PERIOD_MS  )
-
-/* The LED toggled by the check task. */
-#define mainLED_0   P7_bit.no6
-
-/* A value that is passed in as the parameter to the 'check' task.  This is done
-purely to check that the parameter passing mechanism is functioning correctly. */
-#define mainCHECK_PARAMETER_VALUE	( 0x5678 )
-
-/*-----------------------------------------------------------*/
-
-/*
- * The function that defines the 'check' task as described at the top of this
- * file.
- */
-static void vErrorChecks( void *pvParameters );
-
-
-/*
- * This function is called from the C startup routine to setup the processor -
- * in particular the clock source.
- */
-int __low_level_init(void);
-
-/*
- * Functions that define the RegTest tasks as described at the top of this file.
- */
-extern void vRegTest1( void *pvParameters );
-extern void vRegTest2( void *pvParameters );
-
-/*
- * Function that defines the button push task as described at the top of this
- * file.
- */
-extern void vButtonTask( void *pvParameters );
-
-/*-----------------------------------------------------------*/
-
-/* If an error is discovered by one of the RegTest tasks then this flag is set
-to pdFAIL.  The 'check' task then inspects this flag to detect errors within
-the RegTest tasks. */
-static short sRegTestStatus = pdPASS;
-
-/* 78K0R Option Byte Definition. Watchdog disabled, LVI enabled, OCD interface
-enabled. */
-__root __far const unsigned char OptionByte[] @ 0x00C0 =
-{
-	WATCHDOG_DISABLED, LVI_ENABLED, RESERVED_FF, OCD_ENABLED
-};
-
-/* Security byte definition */
-__root __far const unsigned char SecuIDCode[]  @ 0x00C4 =
-{
-	0xff, 0xff, 0xff, 0xff, 0xff, 0xff, 0xff, 0xff, 0xff, 0xff
-};
-
-
-/*-----------------------------------------------------------*/
-
-short main( void )
-{
-	/* Creates all the tasks, then starts the scheduler. */
-
-	/* First create the 'standard demo' tasks.  These are used to demonstrate
-	API functions being used and also to test the kernel port.  More information
-	is provided on the FreeRTOS.org WEB site. */
-	vStartDynamicPriorityTasks();
-
-	/* Create the RegTest tasks as described at the top of this file. */
-	xTaskCreate( vRegTest1, "Reg1", configMINIMAL_STACK_SIZE, NULL, 0, NULL );
-	xTaskCreate( vRegTest2, "Reg2", configMINIMAL_STACK_SIZE, NULL, 0, NULL );
-
-	/* Create the button push task as described at the top of this file. */
-	xTaskCreate( vButtonTask, "Button", configMINIMAL_STACK_SIZE, NULL, mainBUTTON_PRIORITY, NULL );
-
-	/* Create the 'check' task as described at the top of this file. */
-	xTaskCreate( vErrorChecks, "Check", configMINIMAL_STACK_SIZE, ( void* )mainCHECK_PARAMETER_VALUE, mainCHECK_TASK_PRIORITY, NULL );
-
-	#ifdef __IAR_78K0R_Kx3__
-	{
-		/* The Kx3 has enough RAM to create more of the standard demo tasks. */
-		vStartPolledQueueTasks( mainQUEUE_POLL_PRIORITY );
-		vStartSemaphoreTasks(mainSEMTEST_PRIORITY);
-		vStartGenericQueueTasks( mainGEN_QUEUE_PRIORITY );
-		vCreateBlockTimeTasks();
-	}
-	#endif
-
-	/* Finally start the scheduler running. */
-	vTaskStartScheduler();
-
-	/* If this line is reached then vTaskStartScheduler() returned because there
-	was insufficient heap memory remaining for the idle task to be created. */
-	for( ;; );
-}
-/*-----------------------------------------------------------*/
-
-static void vErrorChecks( void *pvParameters )
-{
-TickType_t xToggleRate = mainNO_ERROR_TOGGLE_PERIOD, xLastWakeTime;
-
-	/* Ensure the parameter was passed in as expected.  This is just a test of
-	the kernel port, the parameter is not actually used for anything.  The
-	pointer will only actually be either 3 or 2 bytes, depending on the memory
-	model. */
-	if( pvParameters != ( void * ) mainCHECK_PARAMETER_VALUE )
-	{
-		xToggleRate = mainERROR_TOGGLE_PERIOD;
-	}
-
-	/* Initialise xLastWakeTime before it is used.  After this point it is not
-	written to directly. */
-	xLastWakeTime = xTaskGetTickCount();
-
-	/* Cycle for ever, delaying then checking all the other tasks are still
-	operating without error. */
-	for( ;; )
-	{
-		/* Wait until it is time to check all the other tasks again. */
-		vTaskDelayUntil( &xLastWakeTime, xToggleRate );
-
-		if( xAreDynamicPriorityTasksStillRunning() != pdTRUE )
-		{
-			xToggleRate = mainERROR_TOGGLE_PERIOD;
-		}
-
-		if( sRegTestStatus != pdPASS )
-		{
-			xToggleRate = mainERROR_TOGGLE_PERIOD;
-		}
-
-		#ifdef __IAR_78K0R_Kx3__
-		{
-			/* Only the Kx3 runs all the tasks. */
-			if( xArePollingQueuesStillRunning() != pdTRUE)
-			{
-				xToggleRate = mainERROR_TOGGLE_PERIOD;
-			}
-
-			if( xAreSemaphoreTasksStillRunning() != pdTRUE)
-			{
-				xToggleRate = mainERROR_TOGGLE_PERIOD;
-			}
-
-			if( xAreGenericQueueTasksStillRunning() != pdTRUE )
-			{
-				xToggleRate = mainERROR_TOGGLE_PERIOD;
-			}
-
-			if( xAreBlockTimeTestTasksStillRunning() != pdTRUE )
-			{
-				xToggleRate = mainERROR_TOGGLE_PERIOD;
-			}
-		}
-		#endif
-
-		/* Toggle the LED.  The toggle rate will depend on whether or not an
-		error has been found in any tasks. */
-		mainLED_0 = !mainLED_0;
-	}
-}
-/*-----------------------------------------------------------*/
-
-int __low_level_init(void)
-{
-unsigned char ucResetFlag = RESF;
-
-	portDISABLE_INTERRUPTS();
-
-	/* Clock Configuration:
-	In this port, to use the internal high speed clock source of the microcontroller
-	define the configCLOCK_SOURCE as 1 in FreeRTOSConfig.h.  To use an external
-	clock define configCLOCK_SOURCE as 0. */
-	#if configCLOCK_SOURCE == 1
-	{
-		/* Set XT1 and XT2 in Input Port Mode
-		   Set X1  and X2  in Input Port Mode
-		   High speed oscillator frequency 2MHz <= fMX <= 10MHz */
-		CMC = 0x00;
-
-		/* X1 external oszillation stopped. */
-		MSTOP = 1;
-
-		/* Enable internal high speed oszillation. */
-		HIOSTOP = 0;
-		MCM0 = 0;
-
-		/* Stop internal subsystem clock. */
-		XTSTOP = 1;
-
-		/* Set clock speed. */
-		CSS = 0;
-		CKC &= (unsigned char)~0x07;
-		CKC |= 0x00;
-	}
-	#else
-	{
-		/* XT1 and XT2 pin in input port mode
-		   X1  and X2  pin in crystal resonator mode
-		   High speed oszillation frequency 10MHz < fMX <= 20MHz */
-		CMC   = 0x41;
-
-		/* Set oscillation stabilization time. */
-		OSTS  = 0x07;
-
-		/* Set speed mode: fMX > 10MHz for Flash memory high speed operation. */
-		OSMC  = 0x01;
-
-		/* Start up X1 oscillator operation
-		   Internal high-speed oscillator operating. */
-		MSTOP = 0;
-
-		/* Check oscillation stabilization time status. */
-		while(OSTC < 0x07)
-		{
-			/* Wait until X1 clock stabilization time. */
-			portNOP();
-		}
-
-		/* Switch CPU clock to X1 oscillator. */
-		MCM0 = 1;
-		while(MCS != 1)
-		{
-			/* Wait until CPU and peripherals operate with fX1 clock. */
-			portNOP();
-		}
-
-		/* Stop the internal high-speed oscillator operation. */
-		HIOSTOP = 1;
-
-		/* Stop the XT1 oscillator operation. */
-		XTSTOP  = 1;
-
-		/* Operating frequency f = fx
-		   Change clock generator setting, if necessary. */
-		CKC &= 0xF8;
-
-		/* From here onwards the X1 oscillator is supplied to the CPU. */
-	}
-	#endif
-
-	/* LED port initialization - set port register. */
-	P7  = 0x80;
-
-	/* Set port mode register. */
-	PM7 = 0x3F;
-
-	/* Switch pin initialization - enable pull-up resistor. */
-	PU12_bit.no0  = 1;
-
-	/* INTP0 is used by the button on the target board. */
-
-	/* INTP0 disable. */
-	PMK0 = 1;
-
-	/* INTP0 IF clear. */
-	PIF0 = 0;
-	EGN0_bit.no0  = 1;
-
-	/* INTP0 priority low. */
-	PPR10 = 0;
-	PPR00 = 1;
-
-	/* Enable ext. INTP0 interrupt */
-	PMK0  = 0;
-
-	return pdTRUE;
-}
-/*-----------------------------------------------------------*/
-
-void vRegTestError( void )
-{
-	/* Called by the RegTest tasks if an error is found.  lRegTestStatus is
-	inspected by the check task. */
-	sRegTestStatus = pdFAIL;
-
-	/* Do not return from here as the reg test tasks clobber all registers so
-	function calls may not function correctly. */
-	for( ;; );
-}
-/*-----------------------------------------------------------*/
-
-void vApplicationStackOverflowHook( TaskHandle_t xTask, char *pcTaskName )
-{
-	( void ) xTask;
-	( void ) pcTaskName;
-
-	/* This will get called if an overflow is detected in the stack of a task.
-	Inspect pxCurrentTCB to see which was the offending task. */
-	for( ;; );
-}
-
+/*
+ * FreeRTOS Kernel V10.4.1
+ * Copyright (C) 2020 Amazon.com, Inc. or its affiliates.  All Rights Reserved.
+ *
+ * Permission is hereby granted, free of charge, to any person obtaining a copy of
+ * this software and associated documentation files (the "Software"), to deal in
+ * the Software without restriction, including without limitation the rights to
+ * use, copy, modify, merge, publish, distribute, sublicense, and/or sell copies of
+ * the Software, and to permit persons to whom the Software is furnished to do so,
+ * subject to the following conditions:
+ *
+ * The above copyright notice and this permission notice shall be included in all
+ * copies or substantial portions of the Software.
+ *
+ * THE SOFTWARE IS PROVIDED "AS IS", WITHOUT WARRANTY OF ANY KIND, EXPRESS OR
+ * IMPLIED, INCLUDING BUT NOT LIMITED TO THE WARRANTIES OF MERCHANTABILITY, FITNESS
+ * FOR A PARTICULAR PURPOSE AND NONINFRINGEMENT. IN NO EVENT SHALL THE AUTHORS OR
+ * COPYRIGHT HOLDERS BE LIABLE FOR ANY CLAIM, DAMAGES OR OTHER LIABILITY, WHETHER
+ * IN AN ACTION OF CONTRACT, TORT OR OTHERWISE, ARISING FROM, OUT OF OR IN
+ * CONNECTION WITH THE SOFTWARE OR THE USE OR OTHER DEALINGS IN THE SOFTWARE.
+ *
+ * http://www.FreeRTOS.org
+ * http://aws.amazon.com/freertos
+ *
+ * 1 tab == 4 spaces!
+ */
+
+/*
+ * Creates all the demo application tasks, then starts the scheduler.  The WEB
+ * documentation provides more details of the standard demo application tasks.
+ * In addition to the standard demo tasks, the following tasks and tests are
+ * defined and/or created within this file:
+ *
+ * "Check" task -  This only executes every three seconds but has a high priority
+ * to ensure it gets processor time.  Its main function is to check that all the
+ * standard demo tasks are still operational.  If everything is running as
+ * expected then the check task will toggle an LED every 3 seconds.  An error
+ * being discovered in any task will cause the toggle rate to increase to 500ms.
+ *
+ * "Reg test" tasks - These fill the registers with known values, then check
+ * that each register still contains its expected value.  Each task uses
+ * different values.  The tasks run with very low priority so get preempted very
+ * frequently.  A register containing an unexpected value is indicative of an
+ * error in the context switching mechanism.
+ *
+ *
+ * Also in addition to the standard demo tasks is a button push task.  This is
+ * a very basic task that is included as an example of how to write an interrupt
+ * service routine that interacts with a task.  The button on the target board
+ * is used to generate an interrupt that 'gives' a semaphore in order to unblock
+ * a task.  In doing so the task is synchronised with the interrupt.  Each time
+ * the task unblocks it simply toggles an LED before entering the Blocked state
+ * again to wait for the next button push.
+ */
+
+/* Standard includes. */
+#include <stdlib.h>
+#include <string.h>
+
+/* Scheduler include files. */
+#include "FreeRTOS.h"
+#include "task.h"
+
+/* Standard demo file headers. */
+#include "PollQ.h"
+#include "semtest.h"
+#include "GenQTest.h"
+#include "dynamic.h"
+#include "blocktim.h"
+
+/*
+ * Priority definitions for most of the tasks in the demo application.  Some
+ * tasks just use the idle priority.
+ */
+#define mainCHECK_TASK_PRIORITY	( tskIDLE_PRIORITY + 2 )
+#define mainQUEUE_POLL_PRIORITY	( tskIDLE_PRIORITY + 1 )
+#define mainSEMTEST_PRIORITY    ( tskIDLE_PRIORITY + 1 )
+#define mainBUTTON_PRIORITY		( configMAX_PRIORITIES - 1 )
+#define mainGEN_QUEUE_PRIORITY	( tskIDLE_PRIORITY )
+
+/* The period between executions of the check task. */
+#define mainNO_ERROR_TOGGLE_PERIOD	( ( TickType_t ) 3000 / portTICK_PERIOD_MS  )
+#define mainERROR_TOGGLE_PERIOD		( ( TickType_t ) 500 / portTICK_PERIOD_MS  )
+
+/* The LED toggled by the check task. */
+#define mainLED_0   P7_bit.no6
+
+/* A value that is passed in as the parameter to the 'check' task.  This is done
+purely to check that the parameter passing mechanism is functioning correctly. */
+#define mainCHECK_PARAMETER_VALUE	( 0x5678 )
+
+/*-----------------------------------------------------------*/
+
+/*
+ * The function that defines the 'check' task as described at the top of this
+ * file.
+ */
+static void vErrorChecks( void *pvParameters );
+
+
+/*
+ * This function is called from the C startup routine to setup the processor -
+ * in particular the clock source.
+ */
+int __low_level_init(void);
+
+/*
+ * Functions that define the RegTest tasks as described at the top of this file.
+ */
+extern void vRegTest1( void *pvParameters );
+extern void vRegTest2( void *pvParameters );
+
+/*
+ * Function that defines the button push task as described at the top of this
+ * file.
+ */
+extern void vButtonTask( void *pvParameters );
+
+/*-----------------------------------------------------------*/
+
+/* If an error is discovered by one of the RegTest tasks then this flag is set
+to pdFAIL.  The 'check' task then inspects this flag to detect errors within
+the RegTest tasks. */
+static short sRegTestStatus = pdPASS;
+
+/* 78K0R Option Byte Definition. Watchdog disabled, LVI enabled, OCD interface
+enabled. */
+__root __far const unsigned char OptionByte[] @ 0x00C0 =
+{
+	WATCHDOG_DISABLED, LVI_ENABLED, RESERVED_FF, OCD_ENABLED
+};
+
+/* Security byte definition */
+__root __far const unsigned char SecuIDCode[]  @ 0x00C4 =
+{
+	0xff, 0xff, 0xff, 0xff, 0xff, 0xff, 0xff, 0xff, 0xff, 0xff
+};
+
+
+/*-----------------------------------------------------------*/
+
+short main( void )
+{
+	/* Creates all the tasks, then starts the scheduler. */
+
+	/* First create the 'standard demo' tasks.  These are used to demonstrate
+	API functions being used and also to test the kernel port.  More information
+	is provided on the FreeRTOS.org WEB site. */
+	vStartDynamicPriorityTasks();
+
+	/* Create the RegTest tasks as described at the top of this file. */
+	xTaskCreate( vRegTest1, "Reg1", configMINIMAL_STACK_SIZE, NULL, 0, NULL );
+	xTaskCreate( vRegTest2, "Reg2", configMINIMAL_STACK_SIZE, NULL, 0, NULL );
+
+	/* Create the button push task as described at the top of this file. */
+	xTaskCreate( vButtonTask, "Button", configMINIMAL_STACK_SIZE, NULL, mainBUTTON_PRIORITY, NULL );
+
+	/* Create the 'check' task as described at the top of this file. */
+	xTaskCreate( vErrorChecks, "Check", configMINIMAL_STACK_SIZE, ( void* )mainCHECK_PARAMETER_VALUE, mainCHECK_TASK_PRIORITY, NULL );
+
+	#ifdef __IAR_78K0R_Kx3__
+	{
+		/* The Kx3 has enough RAM to create more of the standard demo tasks. */
+		vStartPolledQueueTasks( mainQUEUE_POLL_PRIORITY );
+		vStartSemaphoreTasks(mainSEMTEST_PRIORITY);
+		vStartGenericQueueTasks( mainGEN_QUEUE_PRIORITY );
+		vCreateBlockTimeTasks();
+	}
+	#endif
+
+	/* Finally start the scheduler running. */
+	vTaskStartScheduler();
+
+	/* If this line is reached then vTaskStartScheduler() returned because there
+	was insufficient heap memory remaining for the idle task to be created. */
+	for( ;; );
+}
+/*-----------------------------------------------------------*/
+
+static void vErrorChecks( void *pvParameters )
+{
+TickType_t xToggleRate = mainNO_ERROR_TOGGLE_PERIOD, xLastWakeTime;
+
+	/* Ensure the parameter was passed in as expected.  This is just a test of
+	the kernel port, the parameter is not actually used for anything.  The
+	pointer will only actually be either 3 or 2 bytes, depending on the memory
+	model. */
+	if( pvParameters != ( void * ) mainCHECK_PARAMETER_VALUE )
+	{
+		xToggleRate = mainERROR_TOGGLE_PERIOD;
+	}
+
+	/* Initialise xLastWakeTime before it is used.  After this point it is not
+	written to directly. */
+	xLastWakeTime = xTaskGetTickCount();
+
+	/* Cycle for ever, delaying then checking all the other tasks are still
+	operating without error. */
+	for( ;; )
+	{
+		/* Wait until it is time to check all the other tasks again. */
+		vTaskDelayUntil( &xLastWakeTime, xToggleRate );
+
+		if( xAreDynamicPriorityTasksStillRunning() != pdTRUE )
+		{
+			xToggleRate = mainERROR_TOGGLE_PERIOD;
+		}
+
+		if( sRegTestStatus != pdPASS )
+		{
+			xToggleRate = mainERROR_TOGGLE_PERIOD;
+		}
+
+		#ifdef __IAR_78K0R_Kx3__
+		{
+			/* Only the Kx3 runs all the tasks. */
+			if( xArePollingQueuesStillRunning() != pdTRUE)
+			{
+				xToggleRate = mainERROR_TOGGLE_PERIOD;
+			}
+
+			if( xAreSemaphoreTasksStillRunning() != pdTRUE)
+			{
+				xToggleRate = mainERROR_TOGGLE_PERIOD;
+			}
+
+			if( xAreGenericQueueTasksStillRunning() != pdTRUE )
+			{
+				xToggleRate = mainERROR_TOGGLE_PERIOD;
+			}
+
+			if( xAreBlockTimeTestTasksStillRunning() != pdTRUE )
+			{
+				xToggleRate = mainERROR_TOGGLE_PERIOD;
+			}
+		}
+		#endif
+
+		/* Toggle the LED.  The toggle rate will depend on whether or not an
+		error has been found in any tasks. */
+		mainLED_0 = !mainLED_0;
+	}
+}
+/*-----------------------------------------------------------*/
+
+int __low_level_init(void)
+{
+unsigned char ucResetFlag = RESF;
+
+	portDISABLE_INTERRUPTS();
+
+	/* Clock Configuration:
+	In this port, to use the internal high speed clock source of the microcontroller
+	define the configCLOCK_SOURCE as 1 in FreeRTOSConfig.h.  To use an external
+	clock define configCLOCK_SOURCE as 0. */
+	#if configCLOCK_SOURCE == 1
+	{
+		/* Set XT1 and XT2 in Input Port Mode
+		   Set X1  and X2  in Input Port Mode
+		   High speed oscillator frequency 2MHz <= fMX <= 10MHz */
+		CMC = 0x00;
+
+		/* X1 external oszillation stopped. */
+		MSTOP = 1;
+
+		/* Enable internal high speed oszillation. */
+		HIOSTOP = 0;
+		MCM0 = 0;
+
+		/* Stop internal subsystem clock. */
+		XTSTOP = 1;
+
+		/* Set clock speed. */
+		CSS = 0;
+		CKC &= (unsigned char)~0x07;
+		CKC |= 0x00;
+	}
+	#else
+	{
+		/* XT1 and XT2 pin in input port mode
+		   X1  and X2  pin in crystal resonator mode
+		   High speed oszillation frequency 10MHz < fMX <= 20MHz */
+		CMC   = 0x41;
+
+		/* Set oscillation stabilization time. */
+		OSTS  = 0x07;
+
+		/* Set speed mode: fMX > 10MHz for Flash memory high speed operation. */
+		OSMC  = 0x01;
+
+		/* Start up X1 oscillator operation
+		   Internal high-speed oscillator operating. */
+		MSTOP = 0;
+
+		/* Check oscillation stabilization time status. */
+		while(OSTC < 0x07)
+		{
+			/* Wait until X1 clock stabilization time. */
+			portNOP();
+		}
+
+		/* Switch CPU clock to X1 oscillator. */
+		MCM0 = 1;
+		while(MCS != 1)
+		{
+			/* Wait until CPU and peripherals operate with fX1 clock. */
+			portNOP();
+		}
+
+		/* Stop the internal high-speed oscillator operation. */
+		HIOSTOP = 1;
+
+		/* Stop the XT1 oscillator operation. */
+		XTSTOP  = 1;
+
+		/* Operating frequency f = fx
+		   Change clock generator setting, if necessary. */
+		CKC &= 0xF8;
+
+		/* From here onwards the X1 oscillator is supplied to the CPU. */
+	}
+	#endif
+
+	/* LED port initialization - set port register. */
+	P7  = 0x80;
+
+	/* Set port mode register. */
+	PM7 = 0x3F;
+
+	/* Switch pin initialization - enable pull-up resistor. */
+	PU12_bit.no0  = 1;
+
+	/* INTP0 is used by the button on the target board. */
+
+	/* INTP0 disable. */
+	PMK0 = 1;
+
+	/* INTP0 IF clear. */
+	PIF0 = 0;
+	EGN0_bit.no0  = 1;
+
+	/* INTP0 priority low. */
+	PPR10 = 0;
+	PPR00 = 1;
+
+	/* Enable ext. INTP0 interrupt */
+	PMK0  = 0;
+
+	return pdTRUE;
+}
+/*-----------------------------------------------------------*/
+
+void vRegTestError( void )
+{
+	/* Called by the RegTest tasks if an error is found.  lRegTestStatus is
+	inspected by the check task. */
+	sRegTestStatus = pdFAIL;
+
+	/* Do not return from here as the reg test tasks clobber all registers so
+	function calls may not function correctly. */
+	for( ;; );
+}
+/*-----------------------------------------------------------*/
+
+void vApplicationStackOverflowHook( TaskHandle_t xTask, char *pcTaskName )
+{
+	( void ) xTask;
+	( void ) pcTaskName;
+
+	/* This will get called if an overflow is detected in the stack of a task.
+	Inspect pxCurrentTCB to see which was the offending task. */
+	for( ;; );
+}
+