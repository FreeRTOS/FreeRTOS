/*
<<<<<<< HEAD
 * FreeRTOS Kernel V10.3.0
=======
 * FreeRTOS Kernel V10.4.1
>>>>>>> 5cc65129
 * Copyright (C) 2020 Amazon.com, Inc. or its affiliates.  All Rights Reserved.
 *
 * Permission is hereby granted, free of charge, to any person obtaining a copy of
 * this software and associated documentation files (the "Software"), to deal in
 * the Software without restriction, including without limitation the rights to
 * use, copy, modify, merge, publish, distribute, sublicense, and/or sell copies of
 * the Software, and to permit persons to whom the Software is furnished to do so,
 * subject to the following conditions:
 *
 * The above copyright notice and this permission notice shall be included in all
 * copies or substantial portions of the Software.
 *
 * THE SOFTWARE IS PROVIDED "AS IS", WITHOUT WARRANTY OF ANY KIND, EXPRESS OR
 * IMPLIED, INCLUDING BUT NOT LIMITED TO THE WARRANTIES OF MERCHANTABILITY, FITNESS
 * FOR A PARTICULAR PURPOSE AND NONINFRINGEMENT. IN NO EVENT SHALL THE AUTHORS OR
 * COPYRIGHT HOLDERS BE LIABLE FOR ANY CLAIM, DAMAGES OR OTHER LIABILITY, WHETHER
 * IN AN ACTION OF CONTRACT, TORT OR OTHERWISE, ARISING FROM, OUT OF OR IN
 * CONNECTION WITH THE SOFTWARE OR THE USE OR OTHER DEALINGS IN THE SOFTWARE.
 *
 * http://www.FreeRTOS.org
 * http://aws.amazon.com/freertos
 *
 * 1 tab == 4 spaces!
 */

/* NOTE:  This is just a test file and not intended to be a generic 
COM driver. */

#include "altera_avalon_uart.h"
#include "altera_avalon_uart_regs.h"
#include "sys/alt_irq.h"

#include "FreeRTOS.h"
#include "queue.h"
#include "system.h"
#include "Serial.h"
/*---------------------------------------------------------------------------*/

#define serINVALID_QUEUE				( ( QueueHandle_t ) 0 )
#define serNO_BLOCK						( ( TickType_t ) 0 )
/*---------------------------------------------------------------------------*/

static QueueHandle_t xRxedChars; 
static QueueHandle_t xCharsForTx; 

alt_u32 uartControl;
/*---------------------------------------------------------------------------*/

static void vUARTInterruptHandler( void* context, alt_u32 id );
static void vUARTReceiveHandler( alt_u32 status );
static void vUARTTransmitHandler( alt_u32 status );
/*---------------------------------------------------------------------------*/

xComPortHandle xSerialPortInitMinimal( unsigned long ulWantedBaud, unsigned portBASE_TYPE uxQueueLength )
{
	/* Create the queues used to hold Rx and Tx characters. */
	xRxedChars = xQueueCreate( uxQueueLength, ( unsigned portBASE_TYPE ) sizeof( signed char ) );
	xCharsForTx = xQueueCreate( uxQueueLength + 1, ( unsigned portBASE_TYPE ) sizeof( signed char ) );

	/* If the queues were created correctly then setup the serial port hardware. */
	if( ( xRxedChars != serINVALID_QUEUE ) && ( xCharsForTx != serINVALID_QUEUE ) )
	{
		portENTER_CRITICAL();
		{
			uartControl = ALTERA_AVALON_UART_CONTROL_RTS_MSK | ALTERA_AVALON_UART_CONTROL_RRDY_MSK | ALTERA_AVALON_UART_CONTROL_DCTS_MSK;
			IOWR_ALTERA_AVALON_UART_CONTROL( UART_BASE, uartControl ); 
		  
		    /* register the interrupt handler */
			alt_irq_register ( UART_IRQ, NULL, vUARTInterruptHandler );
		}
		portEXIT_CRITICAL();
	}
	else
	{
		return ( xComPortHandle ) 0;
	}
    return ( xComPortHandle ) 1;
}
/*---------------------------------------------------------------------------*/

void vSerialClose( xComPortHandle xPort )
{
    /* Never used. */
}
/*---------------------------------------------------------------------------*/

signed portBASE_TYPE xSerialGetChar( xComPortHandle pxPort, signed char *pcRxedChar, TickType_t xBlockTime )
{
	/* The port handle is not required as this driver only supports one port. */
	( void ) pxPort;


	/* Get the next character from the buffer.  Return false if no characters
	are available, or arrive before xBlockTime expires. */
	if( xQueueReceive( xRxedChars, pcRxedChar, xBlockTime ) )
	{
		return pdTRUE;
	}
	else
	{
		uartControl |= ALTERA_AVALON_UART_CONTROL_RRDY_MSK;
		IOWR_ALTERA_AVALON_UART_CONTROL( UART_BASE, uartControl );
		return pdFALSE;
	}
}
/*---------------------------------------------------------------------------*/

signed portBASE_TYPE xSerialPutChar( xComPortHandle pxPort, signed char cOutChar, TickType_t xBlockTime )
{
signed portBASE_TYPE lReturn = pdPASS;

	/* Place the character in the queue of characters to be transmitted. */
	if( xQueueSend( xCharsForTx, &cOutChar, xBlockTime ) == pdPASS )
	{
        /*Triggers an interrupt on every character or (down) when queue is full. */
        uartControl |= ALTERA_AVALON_UART_CONTROL_TRDY_MSK; 
        IOWR_ALTERA_AVALON_UART_CONTROL( UART_BASE, uartControl );
        lReturn = pdPASS;
    }
    else
    {	
		lReturn = pdFAIL;
	}
	return lReturn;
}
/*---------------------------------------------------------------------------*/

void vSerialPutString( xComPortHandle pxPort, const signed char * const pcString, unsigned short usStringLength )
{
signed char *pxNext;

	/* A couple of parameters that this port does not use. */
	( void ) usStringLength;
	( void ) pxPort;

	/* NOTE: This implementation does not handle the queue being full as no block time is used! */

	/* The port handle is not required as this driver only supports UART0. */
	( void ) pxPort;

	/* Send each character in the string, one at a time. */
	pxNext = ( signed char * ) pcString;
	while( *pxNext )
	{
		xSerialPutChar( pxPort, *pxNext, serNO_BLOCK );
		pxNext++;
	}
}
/*-----------------------------------------------------------*/

static void vUARTInterruptHandler( void* context, alt_u32 id )
{
	alt_u32 status;

	/* Read the status register in order to determine the cause of the 
    interrupt. */
	status = IORD_ALTERA_AVALON_UART_STATUS( UART_BASE );
	
	/* Clear any error flags set at the device */
	IOWR_ALTERA_AVALON_UART_STATUS( UART_BASE, 0 );
	
	/* process a read irq */
	if ( status & ALTERA_AVALON_UART_STATUS_RRDY_MSK )
	{
		vUARTReceiveHandler( status );
	}
	
	/* process a write irq */
	if ( status & ( ALTERA_AVALON_UART_STATUS_TRDY_MSK  ) )
	{
		vUARTTransmitHandler( status );
	}
}
/*---------------------------------------------------------------------------*/

static void vUARTReceiveHandler( alt_u32 status )
{
signed char cChar;
portBASE_TYPE xHigherPriorityTaskWoken = pdFALSE;

	/* If there was an error, discard the data */
	if ( status & ( ALTERA_AVALON_UART_STATUS_PE_MSK | ALTERA_AVALON_UART_STATUS_FE_MSK ) )
	{
        asm("break");
		return;
	}

	/* Transfer data from the device to the circular buffer */
	cChar = IORD_ALTERA_AVALON_UART_RXDATA( UART_BASE );
	if ( pdTRUE != xQueueSendFromISR( xRxedChars, &cChar, &xHigherPriorityTaskWoken ) )
	{
		/* If the circular buffer was full, disable interrupts. Interrupts will 
        be re-enabled when data is removed from the buffer. */
		uartControl &= ~ALTERA_AVALON_UART_CONTROL_RRDY_MSK;
		IOWR_ALTERA_AVALON_UART_CONTROL( UART_BASE, uartControl );
	}
    
	portEND_SWITCHING_ISR( xHigherPriorityTaskWoken );
}
/*---------------------------------------------------------------------------*/

static void vUARTTransmitHandler( alt_u32 status )
{
signed char cChar;
portBASE_TYPE xHigherPriorityTaskWoken = pdFALSE;
	/* Transfer data if there is some ready to be transferred */
	if( xQueueReceiveFromISR( xCharsForTx, &cChar, &xHigherPriorityTaskWoken ) == pdTRUE )
	{
		IOWR_ALTERA_AVALON_UART_TXDATA( UART_BASE, cChar );
    }
    else
    {
		uartControl &= ~ALTERA_AVALON_UART_CONTROL_TRDY_MSK;
    }
	
	IOWR_ALTERA_AVALON_UART_CONTROL( UART_BASE, uartControl );
    portEND_SWITCHING_ISR( xHigherPriorityTaskWoken );    
}    
/*---------------------------------------------------------------------------*/
<|MERGE_RESOLUTION|>--- conflicted
+++ resolved
@@ -1,225 +1,221 @@
-/*
-<<<<<<< HEAD
- * FreeRTOS Kernel V10.3.0
-=======
- * FreeRTOS Kernel V10.4.1
->>>>>>> 5cc65129
- * Copyright (C) 2020 Amazon.com, Inc. or its affiliates.  All Rights Reserved.
- *
- * Permission is hereby granted, free of charge, to any person obtaining a copy of
- * this software and associated documentation files (the "Software"), to deal in
- * the Software without restriction, including without limitation the rights to
- * use, copy, modify, merge, publish, distribute, sublicense, and/or sell copies of
- * the Software, and to permit persons to whom the Software is furnished to do so,
- * subject to the following conditions:
- *
- * The above copyright notice and this permission notice shall be included in all
- * copies or substantial portions of the Software.
- *
- * THE SOFTWARE IS PROVIDED "AS IS", WITHOUT WARRANTY OF ANY KIND, EXPRESS OR
- * IMPLIED, INCLUDING BUT NOT LIMITED TO THE WARRANTIES OF MERCHANTABILITY, FITNESS
- * FOR A PARTICULAR PURPOSE AND NONINFRINGEMENT. IN NO EVENT SHALL THE AUTHORS OR
- * COPYRIGHT HOLDERS BE LIABLE FOR ANY CLAIM, DAMAGES OR OTHER LIABILITY, WHETHER
- * IN AN ACTION OF CONTRACT, TORT OR OTHERWISE, ARISING FROM, OUT OF OR IN
- * CONNECTION WITH THE SOFTWARE OR THE USE OR OTHER DEALINGS IN THE SOFTWARE.
- *
- * http://www.FreeRTOS.org
- * http://aws.amazon.com/freertos
- *
- * 1 tab == 4 spaces!
- */
-
-/* NOTE:  This is just a test file and not intended to be a generic 
-COM driver. */
-
-#include "altera_avalon_uart.h"
-#include "altera_avalon_uart_regs.h"
-#include "sys/alt_irq.h"
-
-#include "FreeRTOS.h"
-#include "queue.h"
-#include "system.h"
-#include "Serial.h"
-/*---------------------------------------------------------------------------*/
-
-#define serINVALID_QUEUE				( ( QueueHandle_t ) 0 )
-#define serNO_BLOCK						( ( TickType_t ) 0 )
-/*---------------------------------------------------------------------------*/
-
-static QueueHandle_t xRxedChars; 
-static QueueHandle_t xCharsForTx; 
-
-alt_u32 uartControl;
-/*---------------------------------------------------------------------------*/
-
-static void vUARTInterruptHandler( void* context, alt_u32 id );
-static void vUARTReceiveHandler( alt_u32 status );
-static void vUARTTransmitHandler( alt_u32 status );
-/*---------------------------------------------------------------------------*/
-
-xComPortHandle xSerialPortInitMinimal( unsigned long ulWantedBaud, unsigned portBASE_TYPE uxQueueLength )
-{
-	/* Create the queues used to hold Rx and Tx characters. */
-	xRxedChars = xQueueCreate( uxQueueLength, ( unsigned portBASE_TYPE ) sizeof( signed char ) );
-	xCharsForTx = xQueueCreate( uxQueueLength + 1, ( unsigned portBASE_TYPE ) sizeof( signed char ) );
-
-	/* If the queues were created correctly then setup the serial port hardware. */
-	if( ( xRxedChars != serINVALID_QUEUE ) && ( xCharsForTx != serINVALID_QUEUE ) )
-	{
-		portENTER_CRITICAL();
-		{
-			uartControl = ALTERA_AVALON_UART_CONTROL_RTS_MSK | ALTERA_AVALON_UART_CONTROL_RRDY_MSK | ALTERA_AVALON_UART_CONTROL_DCTS_MSK;
-			IOWR_ALTERA_AVALON_UART_CONTROL( UART_BASE, uartControl ); 
-		  
-		    /* register the interrupt handler */
-			alt_irq_register ( UART_IRQ, NULL, vUARTInterruptHandler );
-		}
-		portEXIT_CRITICAL();
-	}
-	else
-	{
-		return ( xComPortHandle ) 0;
-	}
-    return ( xComPortHandle ) 1;
-}
-/*---------------------------------------------------------------------------*/
-
-void vSerialClose( xComPortHandle xPort )
-{
-    /* Never used. */
-}
-/*---------------------------------------------------------------------------*/
-
-signed portBASE_TYPE xSerialGetChar( xComPortHandle pxPort, signed char *pcRxedChar, TickType_t xBlockTime )
-{
-	/* The port handle is not required as this driver only supports one port. */
-	( void ) pxPort;
-
-
-	/* Get the next character from the buffer.  Return false if no characters
-	are available, or arrive before xBlockTime expires. */
-	if( xQueueReceive( xRxedChars, pcRxedChar, xBlockTime ) )
-	{
-		return pdTRUE;
-	}
-	else
-	{
-		uartControl |= ALTERA_AVALON_UART_CONTROL_RRDY_MSK;
-		IOWR_ALTERA_AVALON_UART_CONTROL( UART_BASE, uartControl );
-		return pdFALSE;
-	}
-}
-/*---------------------------------------------------------------------------*/
-
-signed portBASE_TYPE xSerialPutChar( xComPortHandle pxPort, signed char cOutChar, TickType_t xBlockTime )
-{
-signed portBASE_TYPE lReturn = pdPASS;
-
-	/* Place the character in the queue of characters to be transmitted. */
-	if( xQueueSend( xCharsForTx, &cOutChar, xBlockTime ) == pdPASS )
-	{
-        /*Triggers an interrupt on every character or (down) when queue is full. */
-        uartControl |= ALTERA_AVALON_UART_CONTROL_TRDY_MSK; 
-        IOWR_ALTERA_AVALON_UART_CONTROL( UART_BASE, uartControl );
-        lReturn = pdPASS;
-    }
-    else
-    {	
-		lReturn = pdFAIL;
-	}
-	return lReturn;
-}
-/*---------------------------------------------------------------------------*/
-
-void vSerialPutString( xComPortHandle pxPort, const signed char * const pcString, unsigned short usStringLength )
-{
-signed char *pxNext;
-
-	/* A couple of parameters that this port does not use. */
-	( void ) usStringLength;
-	( void ) pxPort;
-
-	/* NOTE: This implementation does not handle the queue being full as no block time is used! */
-
-	/* The port handle is not required as this driver only supports UART0. */
-	( void ) pxPort;
-
-	/* Send each character in the string, one at a time. */
-	pxNext = ( signed char * ) pcString;
-	while( *pxNext )
-	{
-		xSerialPutChar( pxPort, *pxNext, serNO_BLOCK );
-		pxNext++;
-	}
-}
-/*-----------------------------------------------------------*/
-
-static void vUARTInterruptHandler( void* context, alt_u32 id )
-{
-	alt_u32 status;
-
-	/* Read the status register in order to determine the cause of the 
-    interrupt. */
-	status = IORD_ALTERA_AVALON_UART_STATUS( UART_BASE );
-	
-	/* Clear any error flags set at the device */
-	IOWR_ALTERA_AVALON_UART_STATUS( UART_BASE, 0 );
-	
-	/* process a read irq */
-	if ( status & ALTERA_AVALON_UART_STATUS_RRDY_MSK )
-	{
-		vUARTReceiveHandler( status );
-	}
-	
-	/* process a write irq */
-	if ( status & ( ALTERA_AVALON_UART_STATUS_TRDY_MSK  ) )
-	{
-		vUARTTransmitHandler( status );
-	}
-}
-/*---------------------------------------------------------------------------*/
-
-static void vUARTReceiveHandler( alt_u32 status )
-{
-signed char cChar;
-portBASE_TYPE xHigherPriorityTaskWoken = pdFALSE;
-
-	/* If there was an error, discard the data */
-	if ( status & ( ALTERA_AVALON_UART_STATUS_PE_MSK | ALTERA_AVALON_UART_STATUS_FE_MSK ) )
-	{
-        asm("break");
-		return;
-	}
-
-	/* Transfer data from the device to the circular buffer */
-	cChar = IORD_ALTERA_AVALON_UART_RXDATA( UART_BASE );
-	if ( pdTRUE != xQueueSendFromISR( xRxedChars, &cChar, &xHigherPriorityTaskWoken ) )
-	{
-		/* If the circular buffer was full, disable interrupts. Interrupts will 
-        be re-enabled when data is removed from the buffer. */
-		uartControl &= ~ALTERA_AVALON_UART_CONTROL_RRDY_MSK;
-		IOWR_ALTERA_AVALON_UART_CONTROL( UART_BASE, uartControl );
-	}
-    
-	portEND_SWITCHING_ISR( xHigherPriorityTaskWoken );
-}
-/*---------------------------------------------------------------------------*/
-
-static void vUARTTransmitHandler( alt_u32 status )
-{
-signed char cChar;
-portBASE_TYPE xHigherPriorityTaskWoken = pdFALSE;
-	/* Transfer data if there is some ready to be transferred */
-	if( xQueueReceiveFromISR( xCharsForTx, &cChar, &xHigherPriorityTaskWoken ) == pdTRUE )
-	{
-		IOWR_ALTERA_AVALON_UART_TXDATA( UART_BASE, cChar );
-    }
-    else
-    {
-		uartControl &= ~ALTERA_AVALON_UART_CONTROL_TRDY_MSK;
-    }
-	
-	IOWR_ALTERA_AVALON_UART_CONTROL( UART_BASE, uartControl );
-    portEND_SWITCHING_ISR( xHigherPriorityTaskWoken );    
-}    
-/*---------------------------------------------------------------------------*/
+/*
+ * FreeRTOS Kernel V10.4.1
+ * Copyright (C) 2020 Amazon.com, Inc. or its affiliates.  All Rights Reserved.
+ *
+ * Permission is hereby granted, free of charge, to any person obtaining a copy of
+ * this software and associated documentation files (the "Software"), to deal in
+ * the Software without restriction, including without limitation the rights to
+ * use, copy, modify, merge, publish, distribute, sublicense, and/or sell copies of
+ * the Software, and to permit persons to whom the Software is furnished to do so,
+ * subject to the following conditions:
+ *
+ * The above copyright notice and this permission notice shall be included in all
+ * copies or substantial portions of the Software.
+ *
+ * THE SOFTWARE IS PROVIDED "AS IS", WITHOUT WARRANTY OF ANY KIND, EXPRESS OR
+ * IMPLIED, INCLUDING BUT NOT LIMITED TO THE WARRANTIES OF MERCHANTABILITY, FITNESS
+ * FOR A PARTICULAR PURPOSE AND NONINFRINGEMENT. IN NO EVENT SHALL THE AUTHORS OR
+ * COPYRIGHT HOLDERS BE LIABLE FOR ANY CLAIM, DAMAGES OR OTHER LIABILITY, WHETHER
+ * IN AN ACTION OF CONTRACT, TORT OR OTHERWISE, ARISING FROM, OUT OF OR IN
+ * CONNECTION WITH THE SOFTWARE OR THE USE OR OTHER DEALINGS IN THE SOFTWARE.
+ *
+ * http://www.FreeRTOS.org
+ * http://aws.amazon.com/freertos
+ *
+ * 1 tab == 4 spaces!
+ */
+
+/* NOTE:  This is just a test file and not intended to be a generic 
+COM driver. */
+
+#include "altera_avalon_uart.h"
+#include "altera_avalon_uart_regs.h"
+#include "sys/alt_irq.h"
+
+#include "FreeRTOS.h"
+#include "queue.h"
+#include "system.h"
+#include "Serial.h"
+/*---------------------------------------------------------------------------*/
+
+#define serINVALID_QUEUE				( ( QueueHandle_t ) 0 )
+#define serNO_BLOCK						( ( TickType_t ) 0 )
+/*---------------------------------------------------------------------------*/
+
+static QueueHandle_t xRxedChars; 
+static QueueHandle_t xCharsForTx; 
+
+alt_u32 uartControl;
+/*---------------------------------------------------------------------------*/
+
+static void vUARTInterruptHandler( void* context, alt_u32 id );
+static void vUARTReceiveHandler( alt_u32 status );
+static void vUARTTransmitHandler( alt_u32 status );
+/*---------------------------------------------------------------------------*/
+
+xComPortHandle xSerialPortInitMinimal( unsigned long ulWantedBaud, unsigned portBASE_TYPE uxQueueLength )
+{
+	/* Create the queues used to hold Rx and Tx characters. */
+	xRxedChars = xQueueCreate( uxQueueLength, ( unsigned portBASE_TYPE ) sizeof( signed char ) );
+	xCharsForTx = xQueueCreate( uxQueueLength + 1, ( unsigned portBASE_TYPE ) sizeof( signed char ) );
+
+	/* If the queues were created correctly then setup the serial port hardware. */
+	if( ( xRxedChars != serINVALID_QUEUE ) && ( xCharsForTx != serINVALID_QUEUE ) )
+	{
+		portENTER_CRITICAL();
+		{
+			uartControl = ALTERA_AVALON_UART_CONTROL_RTS_MSK | ALTERA_AVALON_UART_CONTROL_RRDY_MSK | ALTERA_AVALON_UART_CONTROL_DCTS_MSK;
+			IOWR_ALTERA_AVALON_UART_CONTROL( UART_BASE, uartControl ); 
+		  
+		    /* register the interrupt handler */
+			alt_irq_register ( UART_IRQ, NULL, vUARTInterruptHandler );
+		}
+		portEXIT_CRITICAL();
+	}
+	else
+	{
+		return ( xComPortHandle ) 0;
+	}
+    return ( xComPortHandle ) 1;
+}
+/*---------------------------------------------------------------------------*/
+
+void vSerialClose( xComPortHandle xPort )
+{
+    /* Never used. */
+}
+/*---------------------------------------------------------------------------*/
+
+signed portBASE_TYPE xSerialGetChar( xComPortHandle pxPort, signed char *pcRxedChar, TickType_t xBlockTime )
+{
+	/* The port handle is not required as this driver only supports one port. */
+	( void ) pxPort;
+
+
+	/* Get the next character from the buffer.  Return false if no characters
+	are available, or arrive before xBlockTime expires. */
+	if( xQueueReceive( xRxedChars, pcRxedChar, xBlockTime ) )
+	{
+		return pdTRUE;
+	}
+	else
+	{
+		uartControl |= ALTERA_AVALON_UART_CONTROL_RRDY_MSK;
+		IOWR_ALTERA_AVALON_UART_CONTROL( UART_BASE, uartControl );
+		return pdFALSE;
+	}
+}
+/*---------------------------------------------------------------------------*/
+
+signed portBASE_TYPE xSerialPutChar( xComPortHandle pxPort, signed char cOutChar, TickType_t xBlockTime )
+{
+signed portBASE_TYPE lReturn = pdPASS;
+
+	/* Place the character in the queue of characters to be transmitted. */
+	if( xQueueSend( xCharsForTx, &cOutChar, xBlockTime ) == pdPASS )
+	{
+        /*Triggers an interrupt on every character or (down) when queue is full. */
+        uartControl |= ALTERA_AVALON_UART_CONTROL_TRDY_MSK; 
+        IOWR_ALTERA_AVALON_UART_CONTROL( UART_BASE, uartControl );
+        lReturn = pdPASS;
+    }
+    else
+    {	
+		lReturn = pdFAIL;
+	}
+	return lReturn;
+}
+/*---------------------------------------------------------------------------*/
+
+void vSerialPutString( xComPortHandle pxPort, const signed char * const pcString, unsigned short usStringLength )
+{
+signed char *pxNext;
+
+	/* A couple of parameters that this port does not use. */
+	( void ) usStringLength;
+	( void ) pxPort;
+
+	/* NOTE: This implementation does not handle the queue being full as no block time is used! */
+
+	/* The port handle is not required as this driver only supports UART0. */
+	( void ) pxPort;
+
+	/* Send each character in the string, one at a time. */
+	pxNext = ( signed char * ) pcString;
+	while( *pxNext )
+	{
+		xSerialPutChar( pxPort, *pxNext, serNO_BLOCK );
+		pxNext++;
+	}
+}
+/*-----------------------------------------------------------*/
+
+static void vUARTInterruptHandler( void* context, alt_u32 id )
+{
+	alt_u32 status;
+
+	/* Read the status register in order to determine the cause of the 
+    interrupt. */
+	status = IORD_ALTERA_AVALON_UART_STATUS( UART_BASE );
+	
+	/* Clear any error flags set at the device */
+	IOWR_ALTERA_AVALON_UART_STATUS( UART_BASE, 0 );
+	
+	/* process a read irq */
+	if ( status & ALTERA_AVALON_UART_STATUS_RRDY_MSK )
+	{
+		vUARTReceiveHandler( status );
+	}
+	
+	/* process a write irq */
+	if ( status & ( ALTERA_AVALON_UART_STATUS_TRDY_MSK  ) )
+	{
+		vUARTTransmitHandler( status );
+	}
+}
+/*---------------------------------------------------------------------------*/
+
+static void vUARTReceiveHandler( alt_u32 status )
+{
+signed char cChar;
+portBASE_TYPE xHigherPriorityTaskWoken = pdFALSE;
+
+	/* If there was an error, discard the data */
+	if ( status & ( ALTERA_AVALON_UART_STATUS_PE_MSK | ALTERA_AVALON_UART_STATUS_FE_MSK ) )
+	{
+        asm("break");
+		return;
+	}
+
+	/* Transfer data from the device to the circular buffer */
+	cChar = IORD_ALTERA_AVALON_UART_RXDATA( UART_BASE );
+	if ( pdTRUE != xQueueSendFromISR( xRxedChars, &cChar, &xHigherPriorityTaskWoken ) )
+	{
+		/* If the circular buffer was full, disable interrupts. Interrupts will 
+        be re-enabled when data is removed from the buffer. */
+		uartControl &= ~ALTERA_AVALON_UART_CONTROL_RRDY_MSK;
+		IOWR_ALTERA_AVALON_UART_CONTROL( UART_BASE, uartControl );
+	}
+    
+	portEND_SWITCHING_ISR( xHigherPriorityTaskWoken );
+}
+/*---------------------------------------------------------------------------*/
+
+static void vUARTTransmitHandler( alt_u32 status )
+{
+signed char cChar;
+portBASE_TYPE xHigherPriorityTaskWoken = pdFALSE;
+	/* Transfer data if there is some ready to be transferred */
+	if( xQueueReceiveFromISR( xCharsForTx, &cChar, &xHigherPriorityTaskWoken ) == pdTRUE )
+	{
+		IOWR_ALTERA_AVALON_UART_TXDATA( UART_BASE, cChar );
+    }
+    else
+    {
+		uartControl &= ~ALTERA_AVALON_UART_CONTROL_TRDY_MSK;
+    }
+	
+	IOWR_ALTERA_AVALON_UART_CONTROL( UART_BASE, uartControl );
+    portEND_SWITCHING_ISR( xHigherPriorityTaskWoken );    
+}    
+/*---------------------------------------------------------------------------*/