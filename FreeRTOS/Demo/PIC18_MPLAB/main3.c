/*
<<<<<<< HEAD
 * FreeRTOS Kernel V10.3.0
=======
 * FreeRTOS Kernel V10.4.1
>>>>>>> 5cc65129
 * Copyright (C) 2020 Amazon.com, Inc. or its affiliates.  All Rights Reserved.
 *
 * Permission is hereby granted, free of charge, to any person obtaining a copy of
 * this software and associated documentation files (the "Software"), to deal in
 * the Software without restriction, including without limitation the rights to
 * use, copy, modify, merge, publish, distribute, sublicense, and/or sell copies of
 * the Software, and to permit persons to whom the Software is furnished to do so,
 * subject to the following conditions:
 *
 * The above copyright notice and this permission notice shall be included in all
 * copies or substantial portions of the Software.
 *
 * THE SOFTWARE IS PROVIDED "AS IS", WITHOUT WARRANTY OF ANY KIND, EXPRESS OR
 * IMPLIED, INCLUDING BUT NOT LIMITED TO THE WARRANTIES OF MERCHANTABILITY, FITNESS
 * FOR A PARTICULAR PURPOSE AND NONINFRINGEMENT. IN NO EVENT SHALL THE AUTHORS OR
 * COPYRIGHT HOLDERS BE LIABLE FOR ANY CLAIM, DAMAGES OR OTHER LIABILITY, WHETHER
 * IN AN ACTION OF CONTRACT, TORT OR OTHERWISE, ARISING FROM, OUT OF OR IN
 * CONNECTION WITH THE SOFTWARE OR THE USE OR OTHER DEALINGS IN THE SOFTWARE.
 *
 * http://www.FreeRTOS.org
 * http://aws.amazon.com/freertos
 *
 * 1 tab == 4 spaces!
 */

/*
 * THIS DEMO APPLICATION REQUIRES A LOOPBACK CONNECTOR TO BE FITTED TO THE PIC
 * USART PORT - connect pin 2 to pin 3 on J2.
 *
 * Instead of the normal single demo application, the PIC18F demo is split
 * into several smaller programs of which this is the third.  This enables the
 * demo's to be executed on the RAM limited 40 pin devices.  The 64 and 80 pin
 * devices require a more costly development platform and are not so readily
 * available.
 *
 * The RTOSDemo3 project is configured for a PIC18F452 device.  Main3.c starts
 * 5 tasks (including the idle task).
 *
 * The first task repeatedly transmits a string of characters on the PIC USART
 * port.  The second task receives the characters, checking that the correct
 * sequence is maintained (i.e. what is transmitted is identical to that
 * received).  Each transmitted and each received character causes an LED to
 * flash.  See demo/common/minimal/comtest. c for more information.
 *
 * The third task continuously performs a 32 bit calculation.  This is a good
 * test of the context switch mechanism as the 8 bit architecture requires
 * the use of several file registers to perform the 32 bit operations.  See
 * demo/common/minimal/integer. c for more information.
 *
 * The third task is the check task.  This periodically checks that the other
 * tasks are still running and have not experienced any errors.  If no errors
 * have been reported by either the comms or integer tasks an LED is flashed
 * with a frequency mainNO_ERROR_CHECK_PERIOD.  If an error is discovered the
 * frequency is increased to mainERROR_FLASH_RATE.
 *
 * The check task also provides a visual indication of a system reset by
 * flashing the one remaining LED (mainRESET_LED) when it starts.  After
 * this initial flash mainRESET_LED should remain off.
 *
 * http://www.FreeRTOS.org contains important information on the use of the
 * PIC18F port.
 */

/*
Changes from V2.0.0

	+ Delay periods are now specified using variables and constants of
	  TickType_t rather than unsigned long.
*/

/* Scheduler include files. */
#include "FreeRTOS.h"
#include "task.h"

/* Demo app include files. */
#include "partest.h"
#include "serial.h"
#include "comtest.h"
#include "integer.h"

/* Priority definitions for the LED tasks.  Other tasks just use the idle
priority. */
#define mainCOMM_TEST_PRIORITY			( tskIDLE_PRIORITY + ( unsigned portBASE_TYPE ) 2 )
#define mainCHECK_TASK_PRIORITY			( tskIDLE_PRIORITY + ( unsigned portBASE_TYPE ) 3 )

/* The period between executions of the check task before and after an error
has been discovered.  If an error has been discovered the check task runs
more frequently - increasing the LED flash rate. */
#define mainNO_ERROR_CHECK_PERIOD		( ( TickType_t ) 1000 / portTICK_PERIOD_MS )
#define mainERROR_CHECK_PERIOD			( ( TickType_t ) 100 / portTICK_PERIOD_MS )

/* The period for which mainRESET_LED remain on every reset. */
#define mainRESET_LED_PERIOD			( ( TickType_t ) 500 / portTICK_PERIOD_MS )

/* The LED that is toggled whenever a character is transmitted.
mainCOMM_TX_RX_LED + 1 will be toggled every time a character is received. */
#define mainCOMM_TX_RX_LED				( ( unsigned portBASE_TYPE ) 2 )

/* The LED that is flashed by the check task at a rate that indicates the
error status. */
#define mainCHECK_TASK_LED				( ( unsigned portBASE_TYPE ) 1 )

/* The LED that is flashed once upon every reset. */
#define mainRESET_LED					( ( unsigned portBASE_TYPE ) 0 )

/* Constants required for the communications. */
#define mainCOMMS_QUEUE_LENGTH			( ( unsigned portBASE_TYPE ) 5 )
#define mainBAUD_RATE					( ( unsigned long ) 57600 )
/*-----------------------------------------------------------*/

/*
 * Task function which periodically checks the other tasks for errors.  Flashes
 * an LED at a rate that indicates whether an error has ever been detected.
 */
static void vErrorChecks( void *pvParameters );

/*-----------------------------------------------------------*/

/* Creates the tasks, then starts the scheduler. */
void main( void )
{
	/* Initialise the required hardware. */
	vParTestInitialise();

	/* Initialise the block memory allocator. */
	vPortInitialiseBlocks();

	/* Start the standard comtest tasks as defined in demo/common/minimal. */
	vAltStartComTestTasks( mainCOMM_TEST_PRIORITY, mainBAUD_RATE, mainCOMM_TX_RX_LED );

	/* Start the standard 32bit calculation task as defined in
	demo/common/minimal. */
	vStartIntegerMathTasks( tskIDLE_PRIORITY );

	/* Start the check task defined in this file. */
	xTaskCreate( vErrorChecks, "Check", configMINIMAL_STACK_SIZE, NULL, mainCHECK_TASK_PRIORITY, NULL );

	/* Start the scheduler.  This will never return. */
	vTaskStartScheduler();
}
/*-----------------------------------------------------------*/

static void vErrorChecks( void *pvParameters )
{
TickType_t xDelayTime = mainNO_ERROR_CHECK_PERIOD;
volatile unsigned long ulDummy = 3UL;

	/* Toggle the LED so we can see when a reset occurs. */
	vParTestSetLED( mainRESET_LED, pdTRUE );
	vTaskDelay( mainRESET_LED_PERIOD );
	vParTestSetLED( mainRESET_LED, pdFALSE );

	/* Cycle for ever, delaying then checking all the other tasks are still
	operating without error. */
	for( ;; )
	{
		/* Wait until it is time to check the other tasks. */
		vTaskDelay( xDelayTime );

		/* Perform an integer calculation - just to ensure the registers
		get used.  The result is not important. */
		ulDummy *= 3UL;

		/* Check all the other tasks are running, and running without ever
		having an error.  The delay period is lowered if an error is reported,
		causing the LED to flash at a higher rate. */
		if( xAreIntegerMathsTaskStillRunning() == pdFALSE )
		{
			xDelayTime = mainERROR_CHECK_PERIOD;
		}

		if( xAreComTestTasksStillRunning() == pdFALSE )
		{
			xDelayTime = mainERROR_CHECK_PERIOD;
		}

		/* Flash the LED for visual feedback.  The rate of the flash will
		indicate the health of the system. */
		vParTestToggleLED( mainCHECK_TASK_LED );
	}
}
/*-----------------------------------------------------------*/

<|MERGE_RESOLUTION|>--- conflicted
+++ resolved
@@ -1,189 +1,185 @@
-/*
-<<<<<<< HEAD
- * FreeRTOS Kernel V10.3.0
-=======
- * FreeRTOS Kernel V10.4.1
->>>>>>> 5cc65129
- * Copyright (C) 2020 Amazon.com, Inc. or its affiliates.  All Rights Reserved.
- *
- * Permission is hereby granted, free of charge, to any person obtaining a copy of
- * this software and associated documentation files (the "Software"), to deal in
- * the Software without restriction, including without limitation the rights to
- * use, copy, modify, merge, publish, distribute, sublicense, and/or sell copies of
- * the Software, and to permit persons to whom the Software is furnished to do so,
- * subject to the following conditions:
- *
- * The above copyright notice and this permission notice shall be included in all
- * copies or substantial portions of the Software.
- *
- * THE SOFTWARE IS PROVIDED "AS IS", WITHOUT WARRANTY OF ANY KIND, EXPRESS OR
- * IMPLIED, INCLUDING BUT NOT LIMITED TO THE WARRANTIES OF MERCHANTABILITY, FITNESS
- * FOR A PARTICULAR PURPOSE AND NONINFRINGEMENT. IN NO EVENT SHALL THE AUTHORS OR
- * COPYRIGHT HOLDERS BE LIABLE FOR ANY CLAIM, DAMAGES OR OTHER LIABILITY, WHETHER
- * IN AN ACTION OF CONTRACT, TORT OR OTHERWISE, ARISING FROM, OUT OF OR IN
- * CONNECTION WITH THE SOFTWARE OR THE USE OR OTHER DEALINGS IN THE SOFTWARE.
- *
- * http://www.FreeRTOS.org
- * http://aws.amazon.com/freertos
- *
- * 1 tab == 4 spaces!
- */
-
-/*
- * THIS DEMO APPLICATION REQUIRES A LOOPBACK CONNECTOR TO BE FITTED TO THE PIC
- * USART PORT - connect pin 2 to pin 3 on J2.
- *
- * Instead of the normal single demo application, the PIC18F demo is split
- * into several smaller programs of which this is the third.  This enables the
- * demo's to be executed on the RAM limited 40 pin devices.  The 64 and 80 pin
- * devices require a more costly development platform and are not so readily
- * available.
- *
- * The RTOSDemo3 project is configured for a PIC18F452 device.  Main3.c starts
- * 5 tasks (including the idle task).
- *
- * The first task repeatedly transmits a string of characters on the PIC USART
- * port.  The second task receives the characters, checking that the correct
- * sequence is maintained (i.e. what is transmitted is identical to that
- * received).  Each transmitted and each received character causes an LED to
- * flash.  See demo/common/minimal/comtest. c for more information.
- *
- * The third task continuously performs a 32 bit calculation.  This is a good
- * test of the context switch mechanism as the 8 bit architecture requires
- * the use of several file registers to perform the 32 bit operations.  See
- * demo/common/minimal/integer. c for more information.
- *
- * The third task is the check task.  This periodically checks that the other
- * tasks are still running and have not experienced any errors.  If no errors
- * have been reported by either the comms or integer tasks an LED is flashed
- * with a frequency mainNO_ERROR_CHECK_PERIOD.  If an error is discovered the
- * frequency is increased to mainERROR_FLASH_RATE.
- *
- * The check task also provides a visual indication of a system reset by
- * flashing the one remaining LED (mainRESET_LED) when it starts.  After
- * this initial flash mainRESET_LED should remain off.
- *
- * http://www.FreeRTOS.org contains important information on the use of the
- * PIC18F port.
- */
-
-/*
-Changes from V2.0.0
-
-	+ Delay periods are now specified using variables and constants of
-	  TickType_t rather than unsigned long.
-*/
-
-/* Scheduler include files. */
-#include "FreeRTOS.h"
-#include "task.h"
-
-/* Demo app include files. */
-#include "partest.h"
-#include "serial.h"
-#include "comtest.h"
-#include "integer.h"
-
-/* Priority definitions for the LED tasks.  Other tasks just use the idle
-priority. */
-#define mainCOMM_TEST_PRIORITY			( tskIDLE_PRIORITY + ( unsigned portBASE_TYPE ) 2 )
-#define mainCHECK_TASK_PRIORITY			( tskIDLE_PRIORITY + ( unsigned portBASE_TYPE ) 3 )
-
-/* The period between executions of the check task before and after an error
-has been discovered.  If an error has been discovered the check task runs
-more frequently - increasing the LED flash rate. */
-#define mainNO_ERROR_CHECK_PERIOD		( ( TickType_t ) 1000 / portTICK_PERIOD_MS )
-#define mainERROR_CHECK_PERIOD			( ( TickType_t ) 100 / portTICK_PERIOD_MS )
-
-/* The period for which mainRESET_LED remain on every reset. */
-#define mainRESET_LED_PERIOD			( ( TickType_t ) 500 / portTICK_PERIOD_MS )
-
-/* The LED that is toggled whenever a character is transmitted.
-mainCOMM_TX_RX_LED + 1 will be toggled every time a character is received. */
-#define mainCOMM_TX_RX_LED				( ( unsigned portBASE_TYPE ) 2 )
-
-/* The LED that is flashed by the check task at a rate that indicates the
-error status. */
-#define mainCHECK_TASK_LED				( ( unsigned portBASE_TYPE ) 1 )
-
-/* The LED that is flashed once upon every reset. */
-#define mainRESET_LED					( ( unsigned portBASE_TYPE ) 0 )
-
-/* Constants required for the communications. */
-#define mainCOMMS_QUEUE_LENGTH			( ( unsigned portBASE_TYPE ) 5 )
-#define mainBAUD_RATE					( ( unsigned long ) 57600 )
-/*-----------------------------------------------------------*/
-
-/*
- * Task function which periodically checks the other tasks for errors.  Flashes
- * an LED at a rate that indicates whether an error has ever been detected.
- */
-static void vErrorChecks( void *pvParameters );
-
-/*-----------------------------------------------------------*/
-
-/* Creates the tasks, then starts the scheduler. */
-void main( void )
-{
-	/* Initialise the required hardware. */
-	vParTestInitialise();
-
-	/* Initialise the block memory allocator. */
-	vPortInitialiseBlocks();
-
-	/* Start the standard comtest tasks as defined in demo/common/minimal. */
-	vAltStartComTestTasks( mainCOMM_TEST_PRIORITY, mainBAUD_RATE, mainCOMM_TX_RX_LED );
-
-	/* Start the standard 32bit calculation task as defined in
-	demo/common/minimal. */
-	vStartIntegerMathTasks( tskIDLE_PRIORITY );
-
-	/* Start the check task defined in this file. */
-	xTaskCreate( vErrorChecks, "Check", configMINIMAL_STACK_SIZE, NULL, mainCHECK_TASK_PRIORITY, NULL );
-
-	/* Start the scheduler.  This will never return. */
-	vTaskStartScheduler();
-}
-/*-----------------------------------------------------------*/
-
-static void vErrorChecks( void *pvParameters )
-{
-TickType_t xDelayTime = mainNO_ERROR_CHECK_PERIOD;
-volatile unsigned long ulDummy = 3UL;
-
-	/* Toggle the LED so we can see when a reset occurs. */
-	vParTestSetLED( mainRESET_LED, pdTRUE );
-	vTaskDelay( mainRESET_LED_PERIOD );
-	vParTestSetLED( mainRESET_LED, pdFALSE );
-
-	/* Cycle for ever, delaying then checking all the other tasks are still
-	operating without error. */
-	for( ;; )
-	{
-		/* Wait until it is time to check the other tasks. */
-		vTaskDelay( xDelayTime );
-
-		/* Perform an integer calculation - just to ensure the registers
-		get used.  The result is not important. */
-		ulDummy *= 3UL;
-
-		/* Check all the other tasks are running, and running without ever
-		having an error.  The delay period is lowered if an error is reported,
-		causing the LED to flash at a higher rate. */
-		if( xAreIntegerMathsTaskStillRunning() == pdFALSE )
-		{
-			xDelayTime = mainERROR_CHECK_PERIOD;
-		}
-
-		if( xAreComTestTasksStillRunning() == pdFALSE )
-		{
-			xDelayTime = mainERROR_CHECK_PERIOD;
-		}
-
-		/* Flash the LED for visual feedback.  The rate of the flash will
-		indicate the health of the system. */
-		vParTestToggleLED( mainCHECK_TASK_LED );
-	}
-}
-/*-----------------------------------------------------------*/
-
+/*
+ * FreeRTOS Kernel V10.4.1
+ * Copyright (C) 2020 Amazon.com, Inc. or its affiliates.  All Rights Reserved.
+ *
+ * Permission is hereby granted, free of charge, to any person obtaining a copy of
+ * this software and associated documentation files (the "Software"), to deal in
+ * the Software without restriction, including without limitation the rights to
+ * use, copy, modify, merge, publish, distribute, sublicense, and/or sell copies of
+ * the Software, and to permit persons to whom the Software is furnished to do so,
+ * subject to the following conditions:
+ *
+ * The above copyright notice and this permission notice shall be included in all
+ * copies or substantial portions of the Software.
+ *
+ * THE SOFTWARE IS PROVIDED "AS IS", WITHOUT WARRANTY OF ANY KIND, EXPRESS OR
+ * IMPLIED, INCLUDING BUT NOT LIMITED TO THE WARRANTIES OF MERCHANTABILITY, FITNESS
+ * FOR A PARTICULAR PURPOSE AND NONINFRINGEMENT. IN NO EVENT SHALL THE AUTHORS OR
+ * COPYRIGHT HOLDERS BE LIABLE FOR ANY CLAIM, DAMAGES OR OTHER LIABILITY, WHETHER
+ * IN AN ACTION OF CONTRACT, TORT OR OTHERWISE, ARISING FROM, OUT OF OR IN
+ * CONNECTION WITH THE SOFTWARE OR THE USE OR OTHER DEALINGS IN THE SOFTWARE.
+ *
+ * http://www.FreeRTOS.org
+ * http://aws.amazon.com/freertos
+ *
+ * 1 tab == 4 spaces!
+ */
+
+/*
+ * THIS DEMO APPLICATION REQUIRES A LOOPBACK CONNECTOR TO BE FITTED TO THE PIC
+ * USART PORT - connect pin 2 to pin 3 on J2.
+ *
+ * Instead of the normal single demo application, the PIC18F demo is split
+ * into several smaller programs of which this is the third.  This enables the
+ * demo's to be executed on the RAM limited 40 pin devices.  The 64 and 80 pin
+ * devices require a more costly development platform and are not so readily
+ * available.
+ *
+ * The RTOSDemo3 project is configured for a PIC18F452 device.  Main3.c starts
+ * 5 tasks (including the idle task).
+ *
+ * The first task repeatedly transmits a string of characters on the PIC USART
+ * port.  The second task receives the characters, checking that the correct
+ * sequence is maintained (i.e. what is transmitted is identical to that
+ * received).  Each transmitted and each received character causes an LED to
+ * flash.  See demo/common/minimal/comtest. c for more information.
+ *
+ * The third task continuously performs a 32 bit calculation.  This is a good
+ * test of the context switch mechanism as the 8 bit architecture requires
+ * the use of several file registers to perform the 32 bit operations.  See
+ * demo/common/minimal/integer. c for more information.
+ *
+ * The third task is the check task.  This periodically checks that the other
+ * tasks are still running and have not experienced any errors.  If no errors
+ * have been reported by either the comms or integer tasks an LED is flashed
+ * with a frequency mainNO_ERROR_CHECK_PERIOD.  If an error is discovered the
+ * frequency is increased to mainERROR_FLASH_RATE.
+ *
+ * The check task also provides a visual indication of a system reset by
+ * flashing the one remaining LED (mainRESET_LED) when it starts.  After
+ * this initial flash mainRESET_LED should remain off.
+ *
+ * http://www.FreeRTOS.org contains important information on the use of the
+ * PIC18F port.
+ */
+
+/*
+Changes from V2.0.0
+
+	+ Delay periods are now specified using variables and constants of
+	  TickType_t rather than unsigned long.
+*/
+
+/* Scheduler include files. */
+#include "FreeRTOS.h"
+#include "task.h"
+
+/* Demo app include files. */
+#include "partest.h"
+#include "serial.h"
+#include "comtest.h"
+#include "integer.h"
+
+/* Priority definitions for the LED tasks.  Other tasks just use the idle
+priority. */
+#define mainCOMM_TEST_PRIORITY			( tskIDLE_PRIORITY + ( unsigned portBASE_TYPE ) 2 )
+#define mainCHECK_TASK_PRIORITY			( tskIDLE_PRIORITY + ( unsigned portBASE_TYPE ) 3 )
+
+/* The period between executions of the check task before and after an error
+has been discovered.  If an error has been discovered the check task runs
+more frequently - increasing the LED flash rate. */
+#define mainNO_ERROR_CHECK_PERIOD		( ( TickType_t ) 1000 / portTICK_PERIOD_MS )
+#define mainERROR_CHECK_PERIOD			( ( TickType_t ) 100 / portTICK_PERIOD_MS )
+
+/* The period for which mainRESET_LED remain on every reset. */
+#define mainRESET_LED_PERIOD			( ( TickType_t ) 500 / portTICK_PERIOD_MS )
+
+/* The LED that is toggled whenever a character is transmitted.
+mainCOMM_TX_RX_LED + 1 will be toggled every time a character is received. */
+#define mainCOMM_TX_RX_LED				( ( unsigned portBASE_TYPE ) 2 )
+
+/* The LED that is flashed by the check task at a rate that indicates the
+error status. */
+#define mainCHECK_TASK_LED				( ( unsigned portBASE_TYPE ) 1 )
+
+/* The LED that is flashed once upon every reset. */
+#define mainRESET_LED					( ( unsigned portBASE_TYPE ) 0 )
+
+/* Constants required for the communications. */
+#define mainCOMMS_QUEUE_LENGTH			( ( unsigned portBASE_TYPE ) 5 )
+#define mainBAUD_RATE					( ( unsigned long ) 57600 )
+/*-----------------------------------------------------------*/
+
+/*
+ * Task function which periodically checks the other tasks for errors.  Flashes
+ * an LED at a rate that indicates whether an error has ever been detected.
+ */
+static void vErrorChecks( void *pvParameters );
+
+/*-----------------------------------------------------------*/
+
+/* Creates the tasks, then starts the scheduler. */
+void main( void )
+{
+	/* Initialise the required hardware. */
+	vParTestInitialise();
+
+	/* Initialise the block memory allocator. */
+	vPortInitialiseBlocks();
+
+	/* Start the standard comtest tasks as defined in demo/common/minimal. */
+	vAltStartComTestTasks( mainCOMM_TEST_PRIORITY, mainBAUD_RATE, mainCOMM_TX_RX_LED );
+
+	/* Start the standard 32bit calculation task as defined in
+	demo/common/minimal. */
+	vStartIntegerMathTasks( tskIDLE_PRIORITY );
+
+	/* Start the check task defined in this file. */
+	xTaskCreate( vErrorChecks, "Check", configMINIMAL_STACK_SIZE, NULL, mainCHECK_TASK_PRIORITY, NULL );
+
+	/* Start the scheduler.  This will never return. */
+	vTaskStartScheduler();
+}
+/*-----------------------------------------------------------*/
+
+static void vErrorChecks( void *pvParameters )
+{
+TickType_t xDelayTime = mainNO_ERROR_CHECK_PERIOD;
+volatile unsigned long ulDummy = 3UL;
+
+	/* Toggle the LED so we can see when a reset occurs. */
+	vParTestSetLED( mainRESET_LED, pdTRUE );
+	vTaskDelay( mainRESET_LED_PERIOD );
+	vParTestSetLED( mainRESET_LED, pdFALSE );
+
+	/* Cycle for ever, delaying then checking all the other tasks are still
+	operating without error. */
+	for( ;; )
+	{
+		/* Wait until it is time to check the other tasks. */
+		vTaskDelay( xDelayTime );
+
+		/* Perform an integer calculation - just to ensure the registers
+		get used.  The result is not important. */
+		ulDummy *= 3UL;
+
+		/* Check all the other tasks are running, and running without ever
+		having an error.  The delay period is lowered if an error is reported,
+		causing the LED to flash at a higher rate. */
+		if( xAreIntegerMathsTaskStillRunning() == pdFALSE )
+		{
+			xDelayTime = mainERROR_CHECK_PERIOD;
+		}
+
+		if( xAreComTestTasksStillRunning() == pdFALSE )
+		{
+			xDelayTime = mainERROR_CHECK_PERIOD;
+		}
+
+		/* Flash the LED for visual feedback.  The rate of the flash will
+		indicate the health of the system. */
+		vParTestToggleLED( mainCHECK_TASK_LED );
+	}
+}
+/*-----------------------------------------------------------*/
+