/*
<<<<<<< HEAD
 * FreeRTOS Kernel V10.3.0
=======
 * FreeRTOS Kernel V10.4.1
>>>>>>> 5cc65129
 * Copyright (C) 2020 Amazon.com, Inc. or its affiliates.  All Rights Reserved.
 *
 * Permission is hereby granted, free of charge, to any person obtaining a copy of
 * this software and associated documentation files (the "Software"), to deal in
 * the Software without restriction, including without limitation the rights to
 * use, copy, modify, merge, publish, distribute, sublicense, and/or sell copies of
 * the Software, and to permit persons to whom the Software is furnished to do so,
 * subject to the following conditions:
 *
 * The above copyright notice and this permission notice shall be included in all
 * copies or substantial portions of the Software.
 *
 * THE SOFTWARE IS PROVIDED "AS IS", WITHOUT WARRANTY OF ANY KIND, EXPRESS OR
 * IMPLIED, INCLUDING BUT NOT LIMITED TO THE WARRANTIES OF MERCHANTABILITY, FITNESS
 * FOR A PARTICULAR PURPOSE AND NONINFRINGEMENT. IN NO EVENT SHALL THE AUTHORS OR
 * COPYRIGHT HOLDERS BE LIABLE FOR ANY CLAIM, DAMAGES OR OTHER LIABILITY, WHETHER
 * IN AN ACTION OF CONTRACT, TORT OR OTHERWISE, ARISING FROM, OUT OF OR IN
 * CONNECTION WITH THE SOFTWARE OR THE USE OR OTHER DEALINGS IN THE SOFTWARE.
 *
 * http://www.FreeRTOS.org
 * http://aws.amazon.com/freertos
 *
 * 1 tab == 4 spaces!
 */


/* Scheduler includes. */
#include "FreeRTOS.h"

/* Demo application includes. */
#include "partest.h"

/* Library includes. */
#include "xparameters.h"
#include "xgpio_l.h"

/* Misc hardware specific definitions. */
#define partstALL_AS_OUTPUT	0x00
#define partstCHANNEL_1		0x01
#define partstMAX_8BIT_LED	0x07

/* The outputs are split into two IO sections, these variables maintain the 
current value of either section. */
static unsigned portBASE_TYPE uxCurrentOutput8Bit, uxCurrentOutput5Bit;

/*-----------------------------------------------------------*/
/*
 * Setup the IO for the LED outputs.
 */
void vParTestInitialise( void )
{
	/* Set both sets of LED's on the demo board to outputs. */
	XGpio_mSetDataDirection( XPAR_LEDS_8BIT_BASEADDR, partstCHANNEL_1, partstALL_AS_OUTPUT );
	XGpio_mSetDataDirection( XPAR_LEDS_POSITIONS_BASEADDR, partstCHANNEL_1, partstALL_AS_OUTPUT );

	/* Start with all outputs off. */
	uxCurrentOutput8Bit = 0;
	XGpio_mSetDataReg( XPAR_LEDS_8BIT_BASEADDR, partstCHANNEL_1, 0x00 );
	uxCurrentOutput5Bit = 0;
	XGpio_mSetDataReg( XPAR_LEDS_POSITIONS_BASEADDR, partstCHANNEL_1, 0x00 );
}
/*-----------------------------------------------------------*/

void vParTestSetLED( unsigned portBASE_TYPE uxLED, signed portBASE_TYPE xValue )
{
unsigned portBASE_TYPE uxBaseAddress, *puxCurrentValue;

	portENTER_CRITICAL();
	{
		/* Which IO section does the LED being set/cleared belong to?  The
		4 bit or 5 bit outputs? */
		if( uxLED <= partstMAX_8BIT_LED )
		{
			uxBaseAddress = XPAR_LEDS_8BIT_BASEADDR;
			puxCurrentValue = &uxCurrentOutput5Bit;
		}	
		else
		{
			uxBaseAddress = XPAR_LEDS_POSITIONS_BASEADDR;
			puxCurrentValue = &uxCurrentOutput8Bit;
			uxLED -= partstMAX_8BIT_LED;
		}

		/* Setup the bit mask accordingly. */
		uxLED = 0x01 << uxLED;

		/* Maintain the current output value. */
		if( xValue )
		{
			*puxCurrentValue |= uxLED;
		}
		else
		{
			*puxCurrentValue &= ~uxLED;
		}

		/* Write the value to the port. */
		XGpio_mSetDataReg( uxBaseAddress, partstCHANNEL_1, *puxCurrentValue );
	}
	portEXIT_CRITICAL();
}
/*-----------------------------------------------------------*/

void vParTestToggleLED( unsigned portBASE_TYPE uxLED )
{
unsigned portBASE_TYPE uxBaseAddress, *puxCurrentValue;

	portENTER_CRITICAL();
	{
		/* Which IO section does the LED being toggled belong to?  The
		4 bit or 5 bit outputs? */
		if( uxLED <= partstMAX_8BIT_LED )
		{

			uxBaseAddress = XPAR_LEDS_8BIT_BASEADDR;
			puxCurrentValue = &uxCurrentOutput5Bit;
		}	
		else
		{
			uxBaseAddress = XPAR_LEDS_POSITIONS_BASEADDR;
			puxCurrentValue = &uxCurrentOutput8Bit;
			uxLED -= partstMAX_8BIT_LED;
		}

		/* Setup the bit mask accordingly. */
		uxLED = 0x01 << uxLED;

		/* Maintain the current output value. */
		if( *puxCurrentValue & uxLED )
		{
			*puxCurrentValue &= ~uxLED;
		}
		else
		{
			*puxCurrentValue |= uxLED;
		}

		/* Write the value to the port. */
		XGpio_mSetDataReg(uxBaseAddress, partstCHANNEL_1, *puxCurrentValue );
	}
	portEXIT_CRITICAL();
}


<|MERGE_RESOLUTION|>--- conflicted
+++ resolved
@@ -1,150 +1,146 @@
-/*
-<<<<<<< HEAD
- * FreeRTOS Kernel V10.3.0
-=======
- * FreeRTOS Kernel V10.4.1
->>>>>>> 5cc65129
- * Copyright (C) 2020 Amazon.com, Inc. or its affiliates.  All Rights Reserved.
- *
- * Permission is hereby granted, free of charge, to any person obtaining a copy of
- * this software and associated documentation files (the "Software"), to deal in
- * the Software without restriction, including without limitation the rights to
- * use, copy, modify, merge, publish, distribute, sublicense, and/or sell copies of
- * the Software, and to permit persons to whom the Software is furnished to do so,
- * subject to the following conditions:
- *
- * The above copyright notice and this permission notice shall be included in all
- * copies or substantial portions of the Software.
- *
- * THE SOFTWARE IS PROVIDED "AS IS", WITHOUT WARRANTY OF ANY KIND, EXPRESS OR
- * IMPLIED, INCLUDING BUT NOT LIMITED TO THE WARRANTIES OF MERCHANTABILITY, FITNESS
- * FOR A PARTICULAR PURPOSE AND NONINFRINGEMENT. IN NO EVENT SHALL THE AUTHORS OR
- * COPYRIGHT HOLDERS BE LIABLE FOR ANY CLAIM, DAMAGES OR OTHER LIABILITY, WHETHER
- * IN AN ACTION OF CONTRACT, TORT OR OTHERWISE, ARISING FROM, OUT OF OR IN
- * CONNECTION WITH THE SOFTWARE OR THE USE OR OTHER DEALINGS IN THE SOFTWARE.
- *
- * http://www.FreeRTOS.org
- * http://aws.amazon.com/freertos
- *
- * 1 tab == 4 spaces!
- */
-
-
-/* Scheduler includes. */
-#include "FreeRTOS.h"
-
-/* Demo application includes. */
-#include "partest.h"
-
-/* Library includes. */
-#include "xparameters.h"
-#include "xgpio_l.h"
-
-/* Misc hardware specific definitions. */
-#define partstALL_AS_OUTPUT	0x00
-#define partstCHANNEL_1		0x01
-#define partstMAX_8BIT_LED	0x07
-
-/* The outputs are split into two IO sections, these variables maintain the 
-current value of either section. */
-static unsigned portBASE_TYPE uxCurrentOutput8Bit, uxCurrentOutput5Bit;
-
-/*-----------------------------------------------------------*/
-/*
- * Setup the IO for the LED outputs.
- */
-void vParTestInitialise( void )
-{
-	/* Set both sets of LED's on the demo board to outputs. */
-	XGpio_mSetDataDirection( XPAR_LEDS_8BIT_BASEADDR, partstCHANNEL_1, partstALL_AS_OUTPUT );
-	XGpio_mSetDataDirection( XPAR_LEDS_POSITIONS_BASEADDR, partstCHANNEL_1, partstALL_AS_OUTPUT );
-
-	/* Start with all outputs off. */
-	uxCurrentOutput8Bit = 0;
-	XGpio_mSetDataReg( XPAR_LEDS_8BIT_BASEADDR, partstCHANNEL_1, 0x00 );
-	uxCurrentOutput5Bit = 0;
-	XGpio_mSetDataReg( XPAR_LEDS_POSITIONS_BASEADDR, partstCHANNEL_1, 0x00 );
-}
-/*-----------------------------------------------------------*/
-
-void vParTestSetLED( unsigned portBASE_TYPE uxLED, signed portBASE_TYPE xValue )
-{
-unsigned portBASE_TYPE uxBaseAddress, *puxCurrentValue;
-
-	portENTER_CRITICAL();
-	{
-		/* Which IO section does the LED being set/cleared belong to?  The
-		4 bit or 5 bit outputs? */
-		if( uxLED <= partstMAX_8BIT_LED )
-		{
-			uxBaseAddress = XPAR_LEDS_8BIT_BASEADDR;
-			puxCurrentValue = &uxCurrentOutput5Bit;
-		}	
-		else
-		{
-			uxBaseAddress = XPAR_LEDS_POSITIONS_BASEADDR;
-			puxCurrentValue = &uxCurrentOutput8Bit;
-			uxLED -= partstMAX_8BIT_LED;
-		}
-
-		/* Setup the bit mask accordingly. */
-		uxLED = 0x01 << uxLED;
-
-		/* Maintain the current output value. */
-		if( xValue )
-		{
-			*puxCurrentValue |= uxLED;
-		}
-		else
-		{
-			*puxCurrentValue &= ~uxLED;
-		}
-
-		/* Write the value to the port. */
-		XGpio_mSetDataReg( uxBaseAddress, partstCHANNEL_1, *puxCurrentValue );
-	}
-	portEXIT_CRITICAL();
-}
-/*-----------------------------------------------------------*/
-
-void vParTestToggleLED( unsigned portBASE_TYPE uxLED )
-{
-unsigned portBASE_TYPE uxBaseAddress, *puxCurrentValue;
-
-	portENTER_CRITICAL();
-	{
-		/* Which IO section does the LED being toggled belong to?  The
-		4 bit or 5 bit outputs? */
-		if( uxLED <= partstMAX_8BIT_LED )
-		{
-
-			uxBaseAddress = XPAR_LEDS_8BIT_BASEADDR;
-			puxCurrentValue = &uxCurrentOutput5Bit;
-		}	
-		else
-		{
-			uxBaseAddress = XPAR_LEDS_POSITIONS_BASEADDR;
-			puxCurrentValue = &uxCurrentOutput8Bit;
-			uxLED -= partstMAX_8BIT_LED;
-		}
-
-		/* Setup the bit mask accordingly. */
-		uxLED = 0x01 << uxLED;
-
-		/* Maintain the current output value. */
-		if( *puxCurrentValue & uxLED )
-		{
-			*puxCurrentValue &= ~uxLED;
-		}
-		else
-		{
-			*puxCurrentValue |= uxLED;
-		}
-
-		/* Write the value to the port. */
-		XGpio_mSetDataReg(uxBaseAddress, partstCHANNEL_1, *puxCurrentValue );
-	}
-	portEXIT_CRITICAL();
-}
-
-
+/*
+ * FreeRTOS Kernel V10.4.1
+ * Copyright (C) 2020 Amazon.com, Inc. or its affiliates.  All Rights Reserved.
+ *
+ * Permission is hereby granted, free of charge, to any person obtaining a copy of
+ * this software and associated documentation files (the "Software"), to deal in
+ * the Software without restriction, including without limitation the rights to
+ * use, copy, modify, merge, publish, distribute, sublicense, and/or sell copies of
+ * the Software, and to permit persons to whom the Software is furnished to do so,
+ * subject to the following conditions:
+ *
+ * The above copyright notice and this permission notice shall be included in all
+ * copies or substantial portions of the Software.
+ *
+ * THE SOFTWARE IS PROVIDED "AS IS", WITHOUT WARRANTY OF ANY KIND, EXPRESS OR
+ * IMPLIED, INCLUDING BUT NOT LIMITED TO THE WARRANTIES OF MERCHANTABILITY, FITNESS
+ * FOR A PARTICULAR PURPOSE AND NONINFRINGEMENT. IN NO EVENT SHALL THE AUTHORS OR
+ * COPYRIGHT HOLDERS BE LIABLE FOR ANY CLAIM, DAMAGES OR OTHER LIABILITY, WHETHER
+ * IN AN ACTION OF CONTRACT, TORT OR OTHERWISE, ARISING FROM, OUT OF OR IN
+ * CONNECTION WITH THE SOFTWARE OR THE USE OR OTHER DEALINGS IN THE SOFTWARE.
+ *
+ * http://www.FreeRTOS.org
+ * http://aws.amazon.com/freertos
+ *
+ * 1 tab == 4 spaces!
+ */
+
+
+/* Scheduler includes. */
+#include "FreeRTOS.h"
+
+/* Demo application includes. */
+#include "partest.h"
+
+/* Library includes. */
+#include "xparameters.h"
+#include "xgpio_l.h"
+
+/* Misc hardware specific definitions. */
+#define partstALL_AS_OUTPUT	0x00
+#define partstCHANNEL_1		0x01
+#define partstMAX_8BIT_LED	0x07
+
+/* The outputs are split into two IO sections, these variables maintain the 
+current value of either section. */
+static unsigned portBASE_TYPE uxCurrentOutput8Bit, uxCurrentOutput5Bit;
+
+/*-----------------------------------------------------------*/
+/*
+ * Setup the IO for the LED outputs.
+ */
+void vParTestInitialise( void )
+{
+	/* Set both sets of LED's on the demo board to outputs. */
+	XGpio_mSetDataDirection( XPAR_LEDS_8BIT_BASEADDR, partstCHANNEL_1, partstALL_AS_OUTPUT );
+	XGpio_mSetDataDirection( XPAR_LEDS_POSITIONS_BASEADDR, partstCHANNEL_1, partstALL_AS_OUTPUT );
+
+	/* Start with all outputs off. */
+	uxCurrentOutput8Bit = 0;
+	XGpio_mSetDataReg( XPAR_LEDS_8BIT_BASEADDR, partstCHANNEL_1, 0x00 );
+	uxCurrentOutput5Bit = 0;
+	XGpio_mSetDataReg( XPAR_LEDS_POSITIONS_BASEADDR, partstCHANNEL_1, 0x00 );
+}
+/*-----------------------------------------------------------*/
+
+void vParTestSetLED( unsigned portBASE_TYPE uxLED, signed portBASE_TYPE xValue )
+{
+unsigned portBASE_TYPE uxBaseAddress, *puxCurrentValue;
+
+	portENTER_CRITICAL();
+	{
+		/* Which IO section does the LED being set/cleared belong to?  The
+		4 bit or 5 bit outputs? */
+		if( uxLED <= partstMAX_8BIT_LED )
+		{
+			uxBaseAddress = XPAR_LEDS_8BIT_BASEADDR;
+			puxCurrentValue = &uxCurrentOutput5Bit;
+		}	
+		else
+		{
+			uxBaseAddress = XPAR_LEDS_POSITIONS_BASEADDR;
+			puxCurrentValue = &uxCurrentOutput8Bit;
+			uxLED -= partstMAX_8BIT_LED;
+		}
+
+		/* Setup the bit mask accordingly. */
+		uxLED = 0x01 << uxLED;
+
+		/* Maintain the current output value. */
+		if( xValue )
+		{
+			*puxCurrentValue |= uxLED;
+		}
+		else
+		{
+			*puxCurrentValue &= ~uxLED;
+		}
+
+		/* Write the value to the port. */
+		XGpio_mSetDataReg( uxBaseAddress, partstCHANNEL_1, *puxCurrentValue );
+	}
+	portEXIT_CRITICAL();
+}
+/*-----------------------------------------------------------*/
+
+void vParTestToggleLED( unsigned portBASE_TYPE uxLED )
+{
+unsigned portBASE_TYPE uxBaseAddress, *puxCurrentValue;
+
+	portENTER_CRITICAL();
+	{
+		/* Which IO section does the LED being toggled belong to?  The
+		4 bit or 5 bit outputs? */
+		if( uxLED <= partstMAX_8BIT_LED )
+		{
+
+			uxBaseAddress = XPAR_LEDS_8BIT_BASEADDR;
+			puxCurrentValue = &uxCurrentOutput5Bit;
+		}	
+		else
+		{
+			uxBaseAddress = XPAR_LEDS_POSITIONS_BASEADDR;
+			puxCurrentValue = &uxCurrentOutput8Bit;
+			uxLED -= partstMAX_8BIT_LED;
+		}
+
+		/* Setup the bit mask accordingly. */
+		uxLED = 0x01 << uxLED;
+
+		/* Maintain the current output value. */
+		if( *puxCurrentValue & uxLED )
+		{
+			*puxCurrentValue &= ~uxLED;
+		}
+		else
+		{
+			*puxCurrentValue |= uxLED;
+		}
+
+		/* Write the value to the port. */
+		XGpio_mSetDataReg(uxBaseAddress, partstCHANNEL_1, *puxCurrentValue );
+	}
+	portEXIT_CRITICAL();
+}
+
+