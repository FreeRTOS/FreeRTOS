/*
<<<<<<< HEAD
 * FreeRTOS Kernel V10.3.0
=======
 * FreeRTOS Kernel V10.4.1
>>>>>>> 5cc65129
 * Copyright (C) 2020 Amazon.com, Inc. or its affiliates.  All Rights Reserved.
 *
 * Permission is hereby granted, free of charge, to any person obtaining a copy of
 * this software and associated documentation files (the "Software"), to deal in
 * the Software without restriction, including without limitation the rights to
 * use, copy, modify, merge, publish, distribute, sublicense, and/or sell copies of
 * the Software, and to permit persons to whom the Software is furnished to do so,
 * subject to the following conditions:
 *
 * The above copyright notice and this permission notice shall be included in all
 * copies or substantial portions of the Software.
 *
 * THE SOFTWARE IS PROVIDED "AS IS", WITHOUT WARRANTY OF ANY KIND, EXPRESS OR
 * IMPLIED, INCLUDING BUT NOT LIMITED TO THE WARRANTIES OF MERCHANTABILITY, FITNESS
 * FOR A PARTICULAR PURPOSE AND NONINFRINGEMENT. IN NO EVENT SHALL THE AUTHORS OR
 * COPYRIGHT HOLDERS BE LIABLE FOR ANY CLAIM, DAMAGES OR OTHER LIABILITY, WHETHER
 * IN AN ACTION OF CONTRACT, TORT OR OTHERWISE, ARISING FROM, OUT OF OR IN
 * CONNECTION WITH THE SOFTWARE OR THE USE OR OTHER DEALINGS IN THE SOFTWARE.
 *
 * http://www.FreeRTOS.org
 * http://aws.amazon.com/freertos
 *
 * 1 tab == 4 spaces!
 */

/******************************************************************************
 * This project provides two demo applications.  A simple blinky style project,
 * and a more comprehensive test and demo application.  The
 * mainCREATE_SIMPLE_BLINKY_DEMO_ONLY setting (defined in this file) is used to
 * select between the two.  The simply blinky demo is implemented and described
 * in main_blinky.c.  The more comprehensive test and demo application is
 * implemented and described in main_full.c.
 *
 * This file implements the code that is not demo specific, including the
 * hardware setup and standard FreeRTOS hook functions.
 *
 * When running on the HiFive Rev B hardware:
 * When executing correctly the red LED will toggle every three seconds.  If
 * the red LED toggles every 500ms then one of the self-monitoring test tasks
 * discovered a potential issue.  If the red led stops toggling then a hardware
 * exception occurred or an assert was hit.
 *
 * ENSURE TO READ THE DOCUMENTATION PAGE FOR THIS PORT AND DEMO APPLICATION ON
 * THE http://www.FreeRTOS.org WEB SITE FOR FULL INFORMATION ON USING THIS DEMO
 * APPLICATION, AND ITS ASSOCIATE FreeRTOS ARCHITECTURE PORT!
 *
 */

/* FreeRTOS kernel includes. */
#include <FreeRTOS.h>
#include <task.h>

/* Standard includes. */
#include <stdio.h>

/* Set mainCREATE_SIMPLE_BLINKY_DEMO_ONLY to one to run the simple blinky demo,
or 0 to run the more comprehensive test and demo application. */
#define mainCREATE_SIMPLE_BLINKY_DEMO_ONLY	0

/* UART hardware constants. */
#define mainUART_BASE_ADDRESS				( *( volatile uint32_t * ) 0x20000000UL )
#define mainUART_TX_DATA					0x00
#define mainUART_TX_CTRL					0x08
#define mainUART_RX_CTRL					0x0c
#define mainUART_CLOCK_DIV					0x18
#define mainUART_TX_ENABLE_BIT				(1UL <<  0UL)
#define mainUART_RX_ENABLE_BIT				(1UL <<  0UL)
#define mainUART_TX_FULL_BIT				(1UL << 31UL)
#define mainUART_REGISTER( offset )			( ( mainUART_BASE_ADDRESS + offset ) )
#define mainUART_REGISTER_WORD( offset )	( *( ( uint32_t * ) mainUART_REGISTER( offset ) ) )

/* Hardware LED specifics. */
#define mainRED_LED_PIN 					( 1UL << 0x16UL )
#define mainLED_IO_BASE_ADDRESS				( 0x10012000UL )
#define mainRED_LED_INPUT_ENABLE_REG  		( * ( uint32_t * ) ( mainLED_IO_BASE_ADDRESS + 4UL ) )
#define mainRED_LED_OUTPUT_ENABLE_REG 		( * ( uint32_t * ) ( mainLED_IO_BASE_ADDRESS + 8UL ) )

/* Hardware LED specifics. */
#define mainUART_PINMUX_BASE_ADDRESS 	( 0x10012000 )
#define mainUART0_BASE_ADDRESS 			0x10013000UL
#define mainUART_CLOCK_RATE 			16000000UL
#define mainUART_BAUD_RATE 				115200UL
#define mainUART0_TX_DATA_REG			( * ( uint32_t * ) ( mainUART0_BASE_ADDRESS + 0UL ) )
#define mainUART0_TX_DATA_BYTE_REG		( * ( uint8_t * ) ( mainUART0_BASE_ADDRESS + 0UL ) )
#define mainUART0_DIV_REG 				( * ( uint32_t * ) ( mainUART0_BASE_ADDRESS + 24UL ) )
#define mainUART0_TXCTRL_REG			( * ( uint32_t * ) ( mainUART0_BASE_ADDRESS + 8UL ) )
#define mainUART0_RXCTRL_REG			( * ( uint32_t * ) ( mainUART0_BASE_ADDRESS + 12UL ) )
#define mainUART0_GPIO_SEL_REG			( * ( uint32_t * ) ( mainUART_PINMUX_BASE_ADDRESS + 60UL ) )
#define mainUART0_GPIO_SEL_EN			( * ( uint32_t * ) ( mainUART_PINMUX_BASE_ADDRESS + 56UL ) )
#define mainUART_TXEN_BIT				( 1UL )
#define mainUART0_PIN					( 0x30000UL )

/* Registers used to initialise the PLIC. */
#define mainPLIC_PENDING_0 ( * ( ( volatile uint32_t * ) 0x0C001000UL ) )
#define mainPLIC_PENDING_1 ( * ( ( volatile uint32_t * ) 0x0C001004UL ) )
#define mainPLIC_ENABLE_0  ( * ( ( volatile uint32_t * ) 0x0C002000UL ) )
#define mainPLIC_ENABLE_1  ( * ( ( volatile uint32_t * ) 0x0C002004UL ) )

/*-----------------------------------------------------------*/

/*
 * main_blinky() is used when mainCREATE_SIMPLE_BLINKY_DEMO_ONLY is set to 1.
 * main_full() is used when mainCREATE_SIMPLE_BLINKY_DEMO_ONLY is set to 0.
 */
#if mainCREATE_SIMPLE_BLINKY_DEMO_ONLY == 1
	extern void main_blinky( void );
#else
	extern void main_full( void );
#endif /* #if mainCREATE_SIMPLE_BLINKY_DEMO_ONLY == 1 */

/*
 * Prototypes for the standard FreeRTOS callback/hook functions implemented
 * within this file.  See https://www.freertos.org/a00016.html
 */
void vApplicationMallocFailedHook( void );
void vApplicationIdleHook( void );
void vApplicationStackOverflowHook( TaskHandle_t pxTask, char *pcTaskName );
void vApplicationTickHook( void );

/*
 * Setup the hardware to run this demo.
 */
static void prvSetupHardware( void );

/* Simple polling UART send function. */
void vSendString( const char * const pcString );

/* Toggle the red LED. */
void vTogglelED( void );

/*-----------------------------------------------------------*/

int main( void )
{
	prvSetupHardware();

	/* The mainCREATE_SIMPLE_BLINKY_DEMO_ONLY setting is described at the top
	of this file. */
	#if( mainCREATE_SIMPLE_BLINKY_DEMO_ONLY == 1 )
	{
		main_blinky();
	}
	#else
	{
		main_full();
	}
	#endif
}
/*-----------------------------------------------------------*/

static void prvSetupHardware( void )
{
	/* Set all interrupt enable bits to 0. */
	mainPLIC_ENABLE_0 = 0UL;
	mainPLIC_ENABLE_1 = 0UL;

	/* Clear all pending interrupts. */
	mainPLIC_PENDING_0 = 0UL;
	mainPLIC_PENDING_1 = 0UL;

	/* Disable Red LED input. */
	mainRED_LED_INPUT_ENABLE_REG &= ~mainRED_LED_PIN;

	/* Enable Red LED output. */
	mainRED_LED_OUTPUT_ENABLE_REG |= mainRED_LED_PIN;

	/* Set UART baud rate. */
	mainUART0_DIV_REG = ( mainUART_CLOCK_RATE / mainUART_BAUD_RATE ) - 1;

	/* Enable UART Tx. */
	mainUART0_TXCTRL_REG |= mainUART_TXEN_BIT;
	mainUART0_GPIO_SEL_REG &= mainUART0_PIN;
	mainUART0_GPIO_SEL_EN |= mainUART0_PIN;
}
/*-----------------------------------------------------------*/

void vToggleLED( void )
{
static uint32_t ulLEDState = 0;

	if( ulLEDState == 0 )
	{
		mainRED_LED_OUTPUT_ENABLE_REG |= mainRED_LED_PIN;
	}
	else
	{
		mainRED_LED_OUTPUT_ENABLE_REG &= ~mainRED_LED_PIN;
	}
	ulLEDState = !ulLEDState;
}
/*-----------------------------------------------------------*/

void vSendString( const char * const pcString )
{
uint32_t ulIndex = 0;

	/* Crude polling UART Tx. */
	while( pcString[ ulIndex ] != 0x00 )
	{
		while( ( mainUART0_TX_DATA_REG & mainUART_TX_FULL_BIT ) != 0UL );
		mainUART0_TX_DATA_BYTE_REG = pcString[ ulIndex ];
		ulIndex++;
	}
}
/*-----------------------------------------------------------*/

void vApplicationMallocFailedHook( void )
{
	/* vApplicationMallocFailedHook() will only be called if
	configUSE_MALLOC_FAILED_HOOK is set to 1 in FreeRTOSConfig.h.  It is a hook
	function that will get called if a call to pvPortMalloc() fails.
	pvPortMalloc() is called internally by the kernel whenever a task, queue,
	timer or semaphore is created.  It is also called by various parts of the
	demo application.  If heap_1.c or heap_2.c are used, then the size of the
	heap available to pvPortMalloc() is defined by configTOTAL_HEAP_SIZE in
	FreeRTOSConfig.h, and the xPortGetFreeHeapSize() API function can be used
	to query the size of free heap space that remains (although it does not
	provide information on how the remaining heap might be fragmented). */
	taskDISABLE_INTERRUPTS();
	__asm volatile( "ebreak" );
	for( ;; );
}
/*-----------------------------------------------------------*/

void vApplicationIdleHook( void )
{
	/* vApplicationIdleHook() will only be called if configUSE_IDLE_HOOK is set
	to 1 in FreeRTOSConfig.h.  It will be called on each iteration of the idle
	task.  It is essential that code added to this hook function never attempts
	to block in any way (for example, call xQueueReceive() with a block time
	specified, or call vTaskDelay()).  If the application makes use of the
	vTaskDelete() API function (as this demo application does) then it is also
	important that vApplicationIdleHook() is permitted to return to its calling
	function, because it is the responsibility of the idle task to clean up
	memory allocated by the kernel to any task that has since been deleted. */
}
/*-----------------------------------------------------------*/

void vApplicationStackOverflowHook( TaskHandle_t pxTask, char *pcTaskName )
{
	( void ) pcTaskName;
	( void ) pxTask;

	/* Run time stack overflow checking is performed if
	configCHECK_FOR_STACK_OVERFLOW is defined to 1 or 2.  This hook
	function is called if a stack overflow is detected. */
	taskDISABLE_INTERRUPTS();
	__asm volatile( "ebreak" );
	for( ;; );
}
/*-----------------------------------------------------------*/

void vApplicationTickHook( void )
{
	/* The tests in the full demo expect some interaction with interrupts. */
	#if( mainCREATE_SIMPLE_BLINKY_DEMO_ONLY != 1 )
	{
		extern void vFullDemoTickHook( void );
		vFullDemoTickHook();
	}
	#endif
}
/*-----------------------------------------------------------*/

/* Called from the kernel's port layer to handle device specific external
interrupts. */
void vApplicationHandleTrap( uint32_t mcause )
{
char pcCause[ 20 ];

	#warning vApplicationHandleTrap not implemented.
	/* Not implemented yet! */
	sprintf( pcCause, "%u", mcause );
	vSendString( pcCause );
	configASSERT( mcause == 0 );
}

/*-----------------------------------------------------------*/

void *malloc( size_t xSize )
{
	/* The linker script does not define a heap so artificially force an assert()
	if something unexpectedly uses the C library heap.  See
	https://www.freertos.org/a00111.html for more information. */
	configASSERT( xTaskGetTickCount() == 0x00 );
	return NULL;
}
/*-----------------------------------------------------------*/

<|MERGE_RESOLUTION|>--- conflicted
+++ resolved
@@ -1,295 +1,291 @@
-/*
-<<<<<<< HEAD
- * FreeRTOS Kernel V10.3.0
-=======
- * FreeRTOS Kernel V10.4.1
->>>>>>> 5cc65129
- * Copyright (C) 2020 Amazon.com, Inc. or its affiliates.  All Rights Reserved.
- *
- * Permission is hereby granted, free of charge, to any person obtaining a copy of
- * this software and associated documentation files (the "Software"), to deal in
- * the Software without restriction, including without limitation the rights to
- * use, copy, modify, merge, publish, distribute, sublicense, and/or sell copies of
- * the Software, and to permit persons to whom the Software is furnished to do so,
- * subject to the following conditions:
- *
- * The above copyright notice and this permission notice shall be included in all
- * copies or substantial portions of the Software.
- *
- * THE SOFTWARE IS PROVIDED "AS IS", WITHOUT WARRANTY OF ANY KIND, EXPRESS OR
- * IMPLIED, INCLUDING BUT NOT LIMITED TO THE WARRANTIES OF MERCHANTABILITY, FITNESS
- * FOR A PARTICULAR PURPOSE AND NONINFRINGEMENT. IN NO EVENT SHALL THE AUTHORS OR
- * COPYRIGHT HOLDERS BE LIABLE FOR ANY CLAIM, DAMAGES OR OTHER LIABILITY, WHETHER
- * IN AN ACTION OF CONTRACT, TORT OR OTHERWISE, ARISING FROM, OUT OF OR IN
- * CONNECTION WITH THE SOFTWARE OR THE USE OR OTHER DEALINGS IN THE SOFTWARE.
- *
- * http://www.FreeRTOS.org
- * http://aws.amazon.com/freertos
- *
- * 1 tab == 4 spaces!
- */
-
-/******************************************************************************
- * This project provides two demo applications.  A simple blinky style project,
- * and a more comprehensive test and demo application.  The
- * mainCREATE_SIMPLE_BLINKY_DEMO_ONLY setting (defined in this file) is used to
- * select between the two.  The simply blinky demo is implemented and described
- * in main_blinky.c.  The more comprehensive test and demo application is
- * implemented and described in main_full.c.
- *
- * This file implements the code that is not demo specific, including the
- * hardware setup and standard FreeRTOS hook functions.
- *
- * When running on the HiFive Rev B hardware:
- * When executing correctly the red LED will toggle every three seconds.  If
- * the red LED toggles every 500ms then one of the self-monitoring test tasks
- * discovered a potential issue.  If the red led stops toggling then a hardware
- * exception occurred or an assert was hit.
- *
- * ENSURE TO READ THE DOCUMENTATION PAGE FOR THIS PORT AND DEMO APPLICATION ON
- * THE http://www.FreeRTOS.org WEB SITE FOR FULL INFORMATION ON USING THIS DEMO
- * APPLICATION, AND ITS ASSOCIATE FreeRTOS ARCHITECTURE PORT!
- *
- */
-
-/* FreeRTOS kernel includes. */
-#include <FreeRTOS.h>
-#include <task.h>
-
-/* Standard includes. */
-#include <stdio.h>
-
-/* Set mainCREATE_SIMPLE_BLINKY_DEMO_ONLY to one to run the simple blinky demo,
-or 0 to run the more comprehensive test and demo application. */
-#define mainCREATE_SIMPLE_BLINKY_DEMO_ONLY	0
-
-/* UART hardware constants. */
-#define mainUART_BASE_ADDRESS				( *( volatile uint32_t * ) 0x20000000UL )
-#define mainUART_TX_DATA					0x00
-#define mainUART_TX_CTRL					0x08
-#define mainUART_RX_CTRL					0x0c
-#define mainUART_CLOCK_DIV					0x18
-#define mainUART_TX_ENABLE_BIT				(1UL <<  0UL)
-#define mainUART_RX_ENABLE_BIT				(1UL <<  0UL)
-#define mainUART_TX_FULL_BIT				(1UL << 31UL)
-#define mainUART_REGISTER( offset )			( ( mainUART_BASE_ADDRESS + offset ) )
-#define mainUART_REGISTER_WORD( offset )	( *( ( uint32_t * ) mainUART_REGISTER( offset ) ) )
-
-/* Hardware LED specifics. */
-#define mainRED_LED_PIN 					( 1UL << 0x16UL )
-#define mainLED_IO_BASE_ADDRESS				( 0x10012000UL )
-#define mainRED_LED_INPUT_ENABLE_REG  		( * ( uint32_t * ) ( mainLED_IO_BASE_ADDRESS + 4UL ) )
-#define mainRED_LED_OUTPUT_ENABLE_REG 		( * ( uint32_t * ) ( mainLED_IO_BASE_ADDRESS + 8UL ) )
-
-/* Hardware LED specifics. */
-#define mainUART_PINMUX_BASE_ADDRESS 	( 0x10012000 )
-#define mainUART0_BASE_ADDRESS 			0x10013000UL
-#define mainUART_CLOCK_RATE 			16000000UL
-#define mainUART_BAUD_RATE 				115200UL
-#define mainUART0_TX_DATA_REG			( * ( uint32_t * ) ( mainUART0_BASE_ADDRESS + 0UL ) )
-#define mainUART0_TX_DATA_BYTE_REG		( * ( uint8_t * ) ( mainUART0_BASE_ADDRESS + 0UL ) )
-#define mainUART0_DIV_REG 				( * ( uint32_t * ) ( mainUART0_BASE_ADDRESS + 24UL ) )
-#define mainUART0_TXCTRL_REG			( * ( uint32_t * ) ( mainUART0_BASE_ADDRESS + 8UL ) )
-#define mainUART0_RXCTRL_REG			( * ( uint32_t * ) ( mainUART0_BASE_ADDRESS + 12UL ) )
-#define mainUART0_GPIO_SEL_REG			( * ( uint32_t * ) ( mainUART_PINMUX_BASE_ADDRESS + 60UL ) )
-#define mainUART0_GPIO_SEL_EN			( * ( uint32_t * ) ( mainUART_PINMUX_BASE_ADDRESS + 56UL ) )
-#define mainUART_TXEN_BIT				( 1UL )
-#define mainUART0_PIN					( 0x30000UL )
-
-/* Registers used to initialise the PLIC. */
-#define mainPLIC_PENDING_0 ( * ( ( volatile uint32_t * ) 0x0C001000UL ) )
-#define mainPLIC_PENDING_1 ( * ( ( volatile uint32_t * ) 0x0C001004UL ) )
-#define mainPLIC_ENABLE_0  ( * ( ( volatile uint32_t * ) 0x0C002000UL ) )
-#define mainPLIC_ENABLE_1  ( * ( ( volatile uint32_t * ) 0x0C002004UL ) )
-
-/*-----------------------------------------------------------*/
-
-/*
- * main_blinky() is used when mainCREATE_SIMPLE_BLINKY_DEMO_ONLY is set to 1.
- * main_full() is used when mainCREATE_SIMPLE_BLINKY_DEMO_ONLY is set to 0.
- */
-#if mainCREATE_SIMPLE_BLINKY_DEMO_ONLY == 1
-	extern void main_blinky( void );
-#else
-	extern void main_full( void );
-#endif /* #if mainCREATE_SIMPLE_BLINKY_DEMO_ONLY == 1 */
-
-/*
- * Prototypes for the standard FreeRTOS callback/hook functions implemented
- * within this file.  See https://www.freertos.org/a00016.html
- */
-void vApplicationMallocFailedHook( void );
-void vApplicationIdleHook( void );
-void vApplicationStackOverflowHook( TaskHandle_t pxTask, char *pcTaskName );
-void vApplicationTickHook( void );
-
-/*
- * Setup the hardware to run this demo.
- */
-static void prvSetupHardware( void );
-
-/* Simple polling UART send function. */
-void vSendString( const char * const pcString );
-
-/* Toggle the red LED. */
-void vTogglelED( void );
-
-/*-----------------------------------------------------------*/
-
-int main( void )
-{
-	prvSetupHardware();
-
-	/* The mainCREATE_SIMPLE_BLINKY_DEMO_ONLY setting is described at the top
-	of this file. */
-	#if( mainCREATE_SIMPLE_BLINKY_DEMO_ONLY == 1 )
-	{
-		main_blinky();
-	}
-	#else
-	{
-		main_full();
-	}
-	#endif
-}
-/*-----------------------------------------------------------*/
-
-static void prvSetupHardware( void )
-{
-	/* Set all interrupt enable bits to 0. */
-	mainPLIC_ENABLE_0 = 0UL;
-	mainPLIC_ENABLE_1 = 0UL;
-
-	/* Clear all pending interrupts. */
-	mainPLIC_PENDING_0 = 0UL;
-	mainPLIC_PENDING_1 = 0UL;
-
-	/* Disable Red LED input. */
-	mainRED_LED_INPUT_ENABLE_REG &= ~mainRED_LED_PIN;
-
-	/* Enable Red LED output. */
-	mainRED_LED_OUTPUT_ENABLE_REG |= mainRED_LED_PIN;
-
-	/* Set UART baud rate. */
-	mainUART0_DIV_REG = ( mainUART_CLOCK_RATE / mainUART_BAUD_RATE ) - 1;
-
-	/* Enable UART Tx. */
-	mainUART0_TXCTRL_REG |= mainUART_TXEN_BIT;
-	mainUART0_GPIO_SEL_REG &= mainUART0_PIN;
-	mainUART0_GPIO_SEL_EN |= mainUART0_PIN;
-}
-/*-----------------------------------------------------------*/
-
-void vToggleLED( void )
-{
-static uint32_t ulLEDState = 0;
-
-	if( ulLEDState == 0 )
-	{
-		mainRED_LED_OUTPUT_ENABLE_REG |= mainRED_LED_PIN;
-	}
-	else
-	{
-		mainRED_LED_OUTPUT_ENABLE_REG &= ~mainRED_LED_PIN;
-	}
-	ulLEDState = !ulLEDState;
-}
-/*-----------------------------------------------------------*/
-
-void vSendString( const char * const pcString )
-{
-uint32_t ulIndex = 0;
-
-	/* Crude polling UART Tx. */
-	while( pcString[ ulIndex ] != 0x00 )
-	{
-		while( ( mainUART0_TX_DATA_REG & mainUART_TX_FULL_BIT ) != 0UL );
-		mainUART0_TX_DATA_BYTE_REG = pcString[ ulIndex ];
-		ulIndex++;
-	}
-}
-/*-----------------------------------------------------------*/
-
-void vApplicationMallocFailedHook( void )
-{
-	/* vApplicationMallocFailedHook() will only be called if
-	configUSE_MALLOC_FAILED_HOOK is set to 1 in FreeRTOSConfig.h.  It is a hook
-	function that will get called if a call to pvPortMalloc() fails.
-	pvPortMalloc() is called internally by the kernel whenever a task, queue,
-	timer or semaphore is created.  It is also called by various parts of the
-	demo application.  If heap_1.c or heap_2.c are used, then the size of the
-	heap available to pvPortMalloc() is defined by configTOTAL_HEAP_SIZE in
-	FreeRTOSConfig.h, and the xPortGetFreeHeapSize() API function can be used
-	to query the size of free heap space that remains (although it does not
-	provide information on how the remaining heap might be fragmented). */
-	taskDISABLE_INTERRUPTS();
-	__asm volatile( "ebreak" );
-	for( ;; );
-}
-/*-----------------------------------------------------------*/
-
-void vApplicationIdleHook( void )
-{
-	/* vApplicationIdleHook() will only be called if configUSE_IDLE_HOOK is set
-	to 1 in FreeRTOSConfig.h.  It will be called on each iteration of the idle
-	task.  It is essential that code added to this hook function never attempts
-	to block in any way (for example, call xQueueReceive() with a block time
-	specified, or call vTaskDelay()).  If the application makes use of the
-	vTaskDelete() API function (as this demo application does) then it is also
-	important that vApplicationIdleHook() is permitted to return to its calling
-	function, because it is the responsibility of the idle task to clean up
-	memory allocated by the kernel to any task that has since been deleted. */
-}
-/*-----------------------------------------------------------*/
-
-void vApplicationStackOverflowHook( TaskHandle_t pxTask, char *pcTaskName )
-{
-	( void ) pcTaskName;
-	( void ) pxTask;
-
-	/* Run time stack overflow checking is performed if
-	configCHECK_FOR_STACK_OVERFLOW is defined to 1 or 2.  This hook
-	function is called if a stack overflow is detected. */
-	taskDISABLE_INTERRUPTS();
-	__asm volatile( "ebreak" );
-	for( ;; );
-}
-/*-----------------------------------------------------------*/
-
-void vApplicationTickHook( void )
-{
-	/* The tests in the full demo expect some interaction with interrupts. */
-	#if( mainCREATE_SIMPLE_BLINKY_DEMO_ONLY != 1 )
-	{
-		extern void vFullDemoTickHook( void );
-		vFullDemoTickHook();
-	}
-	#endif
-}
-/*-----------------------------------------------------------*/
-
-/* Called from the kernel's port layer to handle device specific external
-interrupts. */
-void vApplicationHandleTrap( uint32_t mcause )
-{
-char pcCause[ 20 ];
-
-	#warning vApplicationHandleTrap not implemented.
-	/* Not implemented yet! */
-	sprintf( pcCause, "%u", mcause );
-	vSendString( pcCause );
-	configASSERT( mcause == 0 );
-}
-
-/*-----------------------------------------------------------*/
-
-void *malloc( size_t xSize )
-{
-	/* The linker script does not define a heap so artificially force an assert()
-	if something unexpectedly uses the C library heap.  See
-	https://www.freertos.org/a00111.html for more information. */
-	configASSERT( xTaskGetTickCount() == 0x00 );
-	return NULL;
-}
-/*-----------------------------------------------------------*/
-
+/*
+ * FreeRTOS Kernel V10.4.1
+ * Copyright (C) 2020 Amazon.com, Inc. or its affiliates.  All Rights Reserved.
+ *
+ * Permission is hereby granted, free of charge, to any person obtaining a copy of
+ * this software and associated documentation files (the "Software"), to deal in
+ * the Software without restriction, including without limitation the rights to
+ * use, copy, modify, merge, publish, distribute, sublicense, and/or sell copies of
+ * the Software, and to permit persons to whom the Software is furnished to do so,
+ * subject to the following conditions:
+ *
+ * The above copyright notice and this permission notice shall be included in all
+ * copies or substantial portions of the Software.
+ *
+ * THE SOFTWARE IS PROVIDED "AS IS", WITHOUT WARRANTY OF ANY KIND, EXPRESS OR
+ * IMPLIED, INCLUDING BUT NOT LIMITED TO THE WARRANTIES OF MERCHANTABILITY, FITNESS
+ * FOR A PARTICULAR PURPOSE AND NONINFRINGEMENT. IN NO EVENT SHALL THE AUTHORS OR
+ * COPYRIGHT HOLDERS BE LIABLE FOR ANY CLAIM, DAMAGES OR OTHER LIABILITY, WHETHER
+ * IN AN ACTION OF CONTRACT, TORT OR OTHERWISE, ARISING FROM, OUT OF OR IN
+ * CONNECTION WITH THE SOFTWARE OR THE USE OR OTHER DEALINGS IN THE SOFTWARE.
+ *
+ * http://www.FreeRTOS.org
+ * http://aws.amazon.com/freertos
+ *
+ * 1 tab == 4 spaces!
+ */
+
+/******************************************************************************
+ * This project provides two demo applications.  A simple blinky style project,
+ * and a more comprehensive test and demo application.  The
+ * mainCREATE_SIMPLE_BLINKY_DEMO_ONLY setting (defined in this file) is used to
+ * select between the two.  The simply blinky demo is implemented and described
+ * in main_blinky.c.  The more comprehensive test and demo application is
+ * implemented and described in main_full.c.
+ *
+ * This file implements the code that is not demo specific, including the
+ * hardware setup and standard FreeRTOS hook functions.
+ *
+ * When running on the HiFive Rev B hardware:
+ * When executing correctly the red LED will toggle every three seconds.  If
+ * the red LED toggles every 500ms then one of the self-monitoring test tasks
+ * discovered a potential issue.  If the red led stops toggling then a hardware
+ * exception occurred or an assert was hit.
+ *
+ * ENSURE TO READ THE DOCUMENTATION PAGE FOR THIS PORT AND DEMO APPLICATION ON
+ * THE http://www.FreeRTOS.org WEB SITE FOR FULL INFORMATION ON USING THIS DEMO
+ * APPLICATION, AND ITS ASSOCIATE FreeRTOS ARCHITECTURE PORT!
+ *
+ */
+
+/* FreeRTOS kernel includes. */
+#include <FreeRTOS.h>
+#include <task.h>
+
+/* Standard includes. */
+#include <stdio.h>
+
+/* Set mainCREATE_SIMPLE_BLINKY_DEMO_ONLY to one to run the simple blinky demo,
+or 0 to run the more comprehensive test and demo application. */
+#define mainCREATE_SIMPLE_BLINKY_DEMO_ONLY	0
+
+/* UART hardware constants. */
+#define mainUART_BASE_ADDRESS				( *( volatile uint32_t * ) 0x20000000UL )
+#define mainUART_TX_DATA					0x00
+#define mainUART_TX_CTRL					0x08
+#define mainUART_RX_CTRL					0x0c
+#define mainUART_CLOCK_DIV					0x18
+#define mainUART_TX_ENABLE_BIT				(1UL <<  0UL)
+#define mainUART_RX_ENABLE_BIT				(1UL <<  0UL)
+#define mainUART_TX_FULL_BIT				(1UL << 31UL)
+#define mainUART_REGISTER( offset )			( ( mainUART_BASE_ADDRESS + offset ) )
+#define mainUART_REGISTER_WORD( offset )	( *( ( uint32_t * ) mainUART_REGISTER( offset ) ) )
+
+/* Hardware LED specifics. */
+#define mainRED_LED_PIN 					( 1UL << 0x16UL )
+#define mainLED_IO_BASE_ADDRESS				( 0x10012000UL )
+#define mainRED_LED_INPUT_ENABLE_REG  		( * ( uint32_t * ) ( mainLED_IO_BASE_ADDRESS + 4UL ) )
+#define mainRED_LED_OUTPUT_ENABLE_REG 		( * ( uint32_t * ) ( mainLED_IO_BASE_ADDRESS + 8UL ) )
+
+/* Hardware LED specifics. */
+#define mainUART_PINMUX_BASE_ADDRESS 	( 0x10012000 )
+#define mainUART0_BASE_ADDRESS 			0x10013000UL
+#define mainUART_CLOCK_RATE 			16000000UL
+#define mainUART_BAUD_RATE 				115200UL
+#define mainUART0_TX_DATA_REG			( * ( uint32_t * ) ( mainUART0_BASE_ADDRESS + 0UL ) )
+#define mainUART0_TX_DATA_BYTE_REG		( * ( uint8_t * ) ( mainUART0_BASE_ADDRESS + 0UL ) )
+#define mainUART0_DIV_REG 				( * ( uint32_t * ) ( mainUART0_BASE_ADDRESS + 24UL ) )
+#define mainUART0_TXCTRL_REG			( * ( uint32_t * ) ( mainUART0_BASE_ADDRESS + 8UL ) )
+#define mainUART0_RXCTRL_REG			( * ( uint32_t * ) ( mainUART0_BASE_ADDRESS + 12UL ) )
+#define mainUART0_GPIO_SEL_REG			( * ( uint32_t * ) ( mainUART_PINMUX_BASE_ADDRESS + 60UL ) )
+#define mainUART0_GPIO_SEL_EN			( * ( uint32_t * ) ( mainUART_PINMUX_BASE_ADDRESS + 56UL ) )
+#define mainUART_TXEN_BIT				( 1UL )
+#define mainUART0_PIN					( 0x30000UL )
+
+/* Registers used to initialise the PLIC. */
+#define mainPLIC_PENDING_0 ( * ( ( volatile uint32_t * ) 0x0C001000UL ) )
+#define mainPLIC_PENDING_1 ( * ( ( volatile uint32_t * ) 0x0C001004UL ) )
+#define mainPLIC_ENABLE_0  ( * ( ( volatile uint32_t * ) 0x0C002000UL ) )
+#define mainPLIC_ENABLE_1  ( * ( ( volatile uint32_t * ) 0x0C002004UL ) )
+
+/*-----------------------------------------------------------*/
+
+/*
+ * main_blinky() is used when mainCREATE_SIMPLE_BLINKY_DEMO_ONLY is set to 1.
+ * main_full() is used when mainCREATE_SIMPLE_BLINKY_DEMO_ONLY is set to 0.
+ */
+#if mainCREATE_SIMPLE_BLINKY_DEMO_ONLY == 1
+	extern void main_blinky( void );
+#else
+	extern void main_full( void );
+#endif /* #if mainCREATE_SIMPLE_BLINKY_DEMO_ONLY == 1 */
+
+/*
+ * Prototypes for the standard FreeRTOS callback/hook functions implemented
+ * within this file.  See https://www.freertos.org/a00016.html
+ */
+void vApplicationMallocFailedHook( void );
+void vApplicationIdleHook( void );
+void vApplicationStackOverflowHook( TaskHandle_t pxTask, char *pcTaskName );
+void vApplicationTickHook( void );
+
+/*
+ * Setup the hardware to run this demo.
+ */
+static void prvSetupHardware( void );
+
+/* Simple polling UART send function. */
+void vSendString( const char * const pcString );
+
+/* Toggle the red LED. */
+void vTogglelED( void );
+
+/*-----------------------------------------------------------*/
+
+int main( void )
+{
+	prvSetupHardware();
+
+	/* The mainCREATE_SIMPLE_BLINKY_DEMO_ONLY setting is described at the top
+	of this file. */
+	#if( mainCREATE_SIMPLE_BLINKY_DEMO_ONLY == 1 )
+	{
+		main_blinky();
+	}
+	#else
+	{
+		main_full();
+	}
+	#endif
+}
+/*-----------------------------------------------------------*/
+
+static void prvSetupHardware( void )
+{
+	/* Set all interrupt enable bits to 0. */
+	mainPLIC_ENABLE_0 = 0UL;
+	mainPLIC_ENABLE_1 = 0UL;
+
+	/* Clear all pending interrupts. */
+	mainPLIC_PENDING_0 = 0UL;
+	mainPLIC_PENDING_1 = 0UL;
+
+	/* Disable Red LED input. */
+	mainRED_LED_INPUT_ENABLE_REG &= ~mainRED_LED_PIN;
+
+	/* Enable Red LED output. */
+	mainRED_LED_OUTPUT_ENABLE_REG |= mainRED_LED_PIN;
+
+	/* Set UART baud rate. */
+	mainUART0_DIV_REG = ( mainUART_CLOCK_RATE / mainUART_BAUD_RATE ) - 1;
+
+	/* Enable UART Tx. */
+	mainUART0_TXCTRL_REG |= mainUART_TXEN_BIT;
+	mainUART0_GPIO_SEL_REG &= mainUART0_PIN;
+	mainUART0_GPIO_SEL_EN |= mainUART0_PIN;
+}
+/*-----------------------------------------------------------*/
+
+void vToggleLED( void )
+{
+static uint32_t ulLEDState = 0;
+
+	if( ulLEDState == 0 )
+	{
+		mainRED_LED_OUTPUT_ENABLE_REG |= mainRED_LED_PIN;
+	}
+	else
+	{
+		mainRED_LED_OUTPUT_ENABLE_REG &= ~mainRED_LED_PIN;
+	}
+	ulLEDState = !ulLEDState;
+}
+/*-----------------------------------------------------------*/
+
+void vSendString( const char * const pcString )
+{
+uint32_t ulIndex = 0;
+
+	/* Crude polling UART Tx. */
+	while( pcString[ ulIndex ] != 0x00 )
+	{
+		while( ( mainUART0_TX_DATA_REG & mainUART_TX_FULL_BIT ) != 0UL );
+		mainUART0_TX_DATA_BYTE_REG = pcString[ ulIndex ];
+		ulIndex++;
+	}
+}
+/*-----------------------------------------------------------*/
+
+void vApplicationMallocFailedHook( void )
+{
+	/* vApplicationMallocFailedHook() will only be called if
+	configUSE_MALLOC_FAILED_HOOK is set to 1 in FreeRTOSConfig.h.  It is a hook
+	function that will get called if a call to pvPortMalloc() fails.
+	pvPortMalloc() is called internally by the kernel whenever a task, queue,
+	timer or semaphore is created.  It is also called by various parts of the
+	demo application.  If heap_1.c or heap_2.c are used, then the size of the
+	heap available to pvPortMalloc() is defined by configTOTAL_HEAP_SIZE in
+	FreeRTOSConfig.h, and the xPortGetFreeHeapSize() API function can be used
+	to query the size of free heap space that remains (although it does not
+	provide information on how the remaining heap might be fragmented). */
+	taskDISABLE_INTERRUPTS();
+	__asm volatile( "ebreak" );
+	for( ;; );
+}
+/*-----------------------------------------------------------*/
+
+void vApplicationIdleHook( void )
+{
+	/* vApplicationIdleHook() will only be called if configUSE_IDLE_HOOK is set
+	to 1 in FreeRTOSConfig.h.  It will be called on each iteration of the idle
+	task.  It is essential that code added to this hook function never attempts
+	to block in any way (for example, call xQueueReceive() with a block time
+	specified, or call vTaskDelay()).  If the application makes use of the
+	vTaskDelete() API function (as this demo application does) then it is also
+	important that vApplicationIdleHook() is permitted to return to its calling
+	function, because it is the responsibility of the idle task to clean up
+	memory allocated by the kernel to any task that has since been deleted. */
+}
+/*-----------------------------------------------------------*/
+
+void vApplicationStackOverflowHook( TaskHandle_t pxTask, char *pcTaskName )
+{
+	( void ) pcTaskName;
+	( void ) pxTask;
+
+	/* Run time stack overflow checking is performed if
+	configCHECK_FOR_STACK_OVERFLOW is defined to 1 or 2.  This hook
+	function is called if a stack overflow is detected. */
+	taskDISABLE_INTERRUPTS();
+	__asm volatile( "ebreak" );
+	for( ;; );
+}
+/*-----------------------------------------------------------*/
+
+void vApplicationTickHook( void )
+{
+	/* The tests in the full demo expect some interaction with interrupts. */
+	#if( mainCREATE_SIMPLE_BLINKY_DEMO_ONLY != 1 )
+	{
+		extern void vFullDemoTickHook( void );
+		vFullDemoTickHook();
+	}
+	#endif
+}
+/*-----------------------------------------------------------*/
+
+/* Called from the kernel's port layer to handle device specific external
+interrupts. */
+void vApplicationHandleTrap( uint32_t mcause )
+{
+char pcCause[ 20 ];
+
+	#warning vApplicationHandleTrap not implemented.
+	/* Not implemented yet! */
+	sprintf( pcCause, "%u", mcause );
+	vSendString( pcCause );
+	configASSERT( mcause == 0 );
+}
+
+/*-----------------------------------------------------------*/
+
+void *malloc( size_t xSize )
+{
+	/* The linker script does not define a heap so artificially force an assert()
+	if something unexpectedly uses the C library heap.  See
+	https://www.freertos.org/a00111.html for more information. */
+	configASSERT( xTaskGetTickCount() == 0x00 );
+	return NULL;
+}
+/*-----------------------------------------------------------*/
+