--- conflicted
+++ resolved
@@ -1,249 +1,245 @@
-/*
-<<<<<<< HEAD
- * FreeRTOS Kernel V10.3.0
-=======
- * FreeRTOS Kernel V10.4.1
->>>>>>> 5cc65129
- * Copyright (C) 2017 Amazon.com, Inc. or its affiliates.  All Rights Reserved.
- *
- * Permission is hereby granted, free of charge, to any person obtaining a copy of
- * this software and associated documentation files (the "Software"), to deal in
- * the Software without restriction, including without limitation the rights to
- * use, copy, modify, merge, publish, distribute, sublicense, and/or sell copies of
- * the Software, and to permit persons to whom the Software is furnished to do so,
- * subject to the following conditions:
- *
- * The above copyright notice and this permission notice shall be included in all
- * copies or substantial portions of the Software.
- *
- * THE SOFTWARE IS PROVIDED "AS IS", WITHOUT WARRANTY OF ANY KIND, EXPRESS OR
- * IMPLIED, INCLUDING BUT NOT LIMITED TO THE WARRANTIES OF MERCHANTABILITY, FITNESS
- * FOR A PARTICULAR PURPOSE AND NONINFRINGEMENT. IN NO EVENT SHALL THE AUTHORS OR
- * COPYRIGHT HOLDERS BE LIABLE FOR ANY CLAIM, DAMAGES OR OTHER LIABILITY, WHETHER
- * IN AN ACTION OF CONTRACT, TORT OR OTHERWISE, ARISING FROM, OUT OF OR IN
- * CONNECTION WITH THE SOFTWARE OR THE USE OR OTHER DEALINGS IN THE SOFTWARE.
- *
- * http://www.FreeRTOS.org
- * http://aws.amazon.com/freertos
- *
- * 1 tab == 4 spaces!
- */
-
-#pragma comment( lib, "ws2_32.lib" )
-
-/* Win32 includes. */
-#include <WinSock2.h>
-
-/* wolfSSL includes. */
-#include "wolfssl/ssl.h"
-
-/* Standard includes. */
-#include <stdint.h>
-#include <stdio.h>
-
-/* FreeRTOS includes. */
-#include "FreeRTOS.h"
-#include "task.h"
-
-/* This application is using the FreeRTOS Windows simulator, which uses the
-FreeRTOS scheduler to schedule FreeRTOS task within the Windows environment.
-The Windows envrionment must not be allowed to block any Windows threads that
-are running FreeRTOS tasks, unless the FreeRTOS task is running at the FreeRTOS
-idle priority.  For simplicity, this demo uses the Windows TCP/IP stack, the
-API for which can cause Windows threads to block.  Therefore, any FreeRTOS task
-that makes calls to the Windows TCP/IP stack must be assigned the idle prioity.
-Note this is only a restriction of the simulated Windows environment - real
-FreeRTOS ports do not have this restriction. */
-#define sstSECURE_CLIENT_TASK_PRIORITY		( tskIDLE_PRIORITY )
-
-/*-----------------------------------------------------------*/
-
-/*
- * Open, configures and binds the server's TCP socket.
- */
-static SOCKET prvOpenServerSocket( void );
-
-/*
- * Prepare the wolfSSL library for use.
- */
-static void prvInitialiseWolfSSL( void );
-
-/*
- * The task that implements the client side of the connection.
- */
-extern void vSecureTCPClientTask( void *pvParameters );
-
-/*-----------------------------------------------------------*/
-
-/* The wolfSSL context for the server. */
-static WOLFSSL_CTX* xWolfSSL_ServerContext = NULL;
-
-/*-----------------------------------------------------------*/
-
-/* See the comments at the top of main.c. */
-void vSecureTCPServerTask( void *pvParameters )
-{
-BaseType_t xReturned;
-long lBytes;
-uint8_t cReceivedString[ 60 ];
-struct sockaddr_in xClient;
-int xClientAddressLength = sizeof( struct sockaddr_in );
-SOCKET xListeningSocket, xConnectedSocket;
-WOLFSSL* xWolfSSL_Object; /* Only one connection is accepted at a time, so only one object is needed at a time. */
-
-	/* Just to prevent compiler warnings. */
-	( void ) pvParameters;
-
-	/* Perform the initialisation necessary before wolfSSL can be used. */
-	prvInitialiseWolfSSL();
-	configASSERT( xWolfSSL_ServerContext );
-
-	/* Attempt to open the socket. */
-	xListeningSocket = prvOpenServerSocket();
-
-	/* Now the server socket has been created and the wolfSSL library has been
-	initialised, the task that implements the client side can be created. */
-	xTaskCreate( vSecureTCPClientTask, "Client", configMINIMAL_STACK_SIZE, NULL, sstSECURE_CLIENT_TASK_PRIORITY, NULL );
-
-	if( xListeningSocket != INVALID_SOCKET )
-	{
-		for( ;; )
-		{
-			/* Wait until the client connects. */
-			printf( "Waiting for new connection\r\n" );
-			xConnectedSocket = accept( xListeningSocket, ( struct sockaddr * ) &xClient, &xClientAddressLength );
-
-			if( xConnectedSocket != INVALID_SOCKET )
-			{
-				printf( "Connection established\r\n" );
-
-				/* A connection has been accepted by the server.  Create a
-				wolfSSL object for use with the newly connected socket. */
-				xWolfSSL_Object = NULL;
-				xWolfSSL_Object = wolfSSL_new( xWolfSSL_ServerContext );
-
-				if( xWolfSSL_Object != NULL )
-				{
-					/* Associate the created wolfSSL object with the connected
-					socket. */
-					xReturned = wolfSSL_set_fd( xWolfSSL_Object, xConnectedSocket );
-					configASSERT( xReturned == SSL_SUCCESS );
-
-					do
-					{
-						/* The next line is the secure equivalent to the
-						standard sockets call:
-						lBytes = recv( xConnectedSocket, cReceivedString, 50, 0 ); */
-						lBytes = wolfSSL_read( xWolfSSL_Object, cReceivedString, sizeof( cReceivedString ) );
-
-						/* Print the received characters. */
-						if( lBytes > 0 )
-						{
-							printf( "Received by the secure server: %s\r\n", cReceivedString );
-						}
-
-					} while ( lBytes > 0 );
-
-					/* The connection was closed, close the socket and free the
-					wolfSSL object. */
-					closesocket( xConnectedSocket );
-					wolfSSL_free( xWolfSSL_Object );
-					printf( "Connection closed, back to start\r\n\r\n" );
-				}
-			}
-		}
-	}
-	else
-	{
-		/* The socket could not be opened. */
-		vTaskDelete( NULL );
-	}
-}
-/*-----------------------------------------------------------*/
-
-static SOCKET prvOpenServerSocket( void )
-{
-WSADATA xWSAData;
-WORD wVersionRequested;
-struct sockaddr_in xConnection;
-SOCKET xSocket = INVALID_SOCKET;
-
-	wVersionRequested = MAKEWORD( 2, 2 );
-
-	/* Prepare to use WinSock. */
-	if( WSAStartup( wVersionRequested, &xWSAData ) != 0 )
-	{
-		fprintf( stderr, "Could not open Windows connection.\n" );
-	}
-	else
-	{
-		xSocket = socket( AF_INET, SOCK_STREAM, 0 );
-		if( xSocket == INVALID_SOCKET)
-		{
-			fprintf( stderr, "Could not create socket.\n" );
-			WSACleanup();
-		}
-		else
-		{
-			/* Zero out the server structure. */
-			memset( ( void * ) &xConnection, 0x00, sizeof( struct sockaddr_in ) );
-
-			xConnection.sin_family = AF_INET;
-			xConnection.sin_addr.s_addr = inet_addr("127.0.0.1");
-			xConnection.sin_port = htons( configTCP_PORT_NUMBER );
-
-			/* Bind the address to the socket. */
-			if( bind( xSocket, ( struct sockaddr * ) &xConnection, sizeof( struct sockaddr_in ) ) == -1 )
-			{
-				fprintf( stderr, "Could not socket to port %d.\n", configTCP_PORT_NUMBER );
-				closesocket( xSocket );
-				xSocket = INVALID_SOCKET;
-				WSACleanup();
-			}
-
-			if( listen( xSocket, 20 ) != 0 )
-			{
-				closesocket( xSocket );
-				xSocket = INVALID_SOCKET;
-				WSACleanup();
-			}
-		}
-	}
-
-	return xSocket;
-}
-/*-----------------------------------------------------------*/
-
-static void prvInitialiseWolfSSL( void )
-{
-int32_t iReturn;
-
-	#ifdef DEBUG_WOLFSSL
-	{
-		wolfSSL_Debugging_ON();
-	}
-	#endif
-
-    /* Initialise wolfSSL.  This must be done before any other wolfSSL functions
-    are called. */
-    wolfSSL_Init();
-
-    /* Attempt to create a context that uses the TLS 1.2 server protocol. */
-    xWolfSSL_ServerContext = wolfSSL_CTX_new( wolfTLSv1_2_server_method() );
-
-    if( xWolfSSL_ServerContext != NULL )
-    {
-        /* Load the CA certificate.  Real applications should ensure that
-        wolfSSL_CTX_load_verify_locations() returns SSL_SUCCESS before
-		proceeding. */
-        iReturn = wolfSSL_CTX_load_verify_locations( xWolfSSL_ServerContext, "ca-cert.pem", 0 );
-		configASSERT( iReturn == SSL_SUCCESS );
-
-		iReturn = wolfSSL_CTX_use_certificate_file( xWolfSSL_ServerContext, "server-cert.pem", SSL_FILETYPE_PEM );
-		configASSERT( iReturn == SSL_SUCCESS );
-
-		iReturn = wolfSSL_CTX_use_PrivateKey_file( xWolfSSL_ServerContext, "server-key.pem", SSL_FILETYPE_PEM );
-		configASSERT( iReturn == SSL_SUCCESS );
-    }
-}
-
+/*
+ * FreeRTOS Kernel V10.4.1
+ * Copyright (C) 2017 Amazon.com, Inc. or its affiliates.  All Rights Reserved.
+ *
+ * Permission is hereby granted, free of charge, to any person obtaining a copy of
+ * this software and associated documentation files (the "Software"), to deal in
+ * the Software without restriction, including without limitation the rights to
+ * use, copy, modify, merge, publish, distribute, sublicense, and/or sell copies of
+ * the Software, and to permit persons to whom the Software is furnished to do so,
+ * subject to the following conditions:
+ *
+ * The above copyright notice and this permission notice shall be included in all
+ * copies or substantial portions of the Software.
+ *
+ * THE SOFTWARE IS PROVIDED "AS IS", WITHOUT WARRANTY OF ANY KIND, EXPRESS OR
+ * IMPLIED, INCLUDING BUT NOT LIMITED TO THE WARRANTIES OF MERCHANTABILITY, FITNESS
+ * FOR A PARTICULAR PURPOSE AND NONINFRINGEMENT. IN NO EVENT SHALL THE AUTHORS OR
+ * COPYRIGHT HOLDERS BE LIABLE FOR ANY CLAIM, DAMAGES OR OTHER LIABILITY, WHETHER
+ * IN AN ACTION OF CONTRACT, TORT OR OTHERWISE, ARISING FROM, OUT OF OR IN
+ * CONNECTION WITH THE SOFTWARE OR THE USE OR OTHER DEALINGS IN THE SOFTWARE.
+ *
+ * http://www.FreeRTOS.org
+ * http://aws.amazon.com/freertos
+ *
+ * 1 tab == 4 spaces!
+ */
+
+#pragma comment( lib, "ws2_32.lib" )
+
+/* Win32 includes. */
+#include <WinSock2.h>
+
+/* wolfSSL includes. */
+#include "wolfssl/ssl.h"
+
+/* Standard includes. */
+#include <stdint.h>
+#include <stdio.h>
+
+/* FreeRTOS includes. */
+#include "FreeRTOS.h"
+#include "task.h"
+
+/* This application is using the FreeRTOS Windows simulator, which uses the
+FreeRTOS scheduler to schedule FreeRTOS task within the Windows environment.
+The Windows envrionment must not be allowed to block any Windows threads that
+are running FreeRTOS tasks, unless the FreeRTOS task is running at the FreeRTOS
+idle priority.  For simplicity, this demo uses the Windows TCP/IP stack, the
+API for which can cause Windows threads to block.  Therefore, any FreeRTOS task
+that makes calls to the Windows TCP/IP stack must be assigned the idle prioity.
+Note this is only a restriction of the simulated Windows environment - real
+FreeRTOS ports do not have this restriction. */
+#define sstSECURE_CLIENT_TASK_PRIORITY		( tskIDLE_PRIORITY )
+
+/*-----------------------------------------------------------*/
+
+/*
+ * Open, configures and binds the server's TCP socket.
+ */
+static SOCKET prvOpenServerSocket( void );
+
+/*
+ * Prepare the wolfSSL library for use.
+ */
+static void prvInitialiseWolfSSL( void );
+
+/*
+ * The task that implements the client side of the connection.
+ */
+extern void vSecureTCPClientTask( void *pvParameters );
+
+/*-----------------------------------------------------------*/
+
+/* The wolfSSL context for the server. */
+static WOLFSSL_CTX* xWolfSSL_ServerContext = NULL;
+
+/*-----------------------------------------------------------*/
+
+/* See the comments at the top of main.c. */
+void vSecureTCPServerTask( void *pvParameters )
+{
+BaseType_t xReturned;
+long lBytes;
+uint8_t cReceivedString[ 60 ];
+struct sockaddr_in xClient;
+int xClientAddressLength = sizeof( struct sockaddr_in );
+SOCKET xListeningSocket, xConnectedSocket;
+WOLFSSL* xWolfSSL_Object; /* Only one connection is accepted at a time, so only one object is needed at a time. */
+
+	/* Just to prevent compiler warnings. */
+	( void ) pvParameters;
+
+	/* Perform the initialisation necessary before wolfSSL can be used. */
+	prvInitialiseWolfSSL();
+	configASSERT( xWolfSSL_ServerContext );
+
+	/* Attempt to open the socket. */
+	xListeningSocket = prvOpenServerSocket();
+
+	/* Now the server socket has been created and the wolfSSL library has been
+	initialised, the task that implements the client side can be created. */
+	xTaskCreate( vSecureTCPClientTask, "Client", configMINIMAL_STACK_SIZE, NULL, sstSECURE_CLIENT_TASK_PRIORITY, NULL );
+
+	if( xListeningSocket != INVALID_SOCKET )
+	{
+		for( ;; )
+		{
+			/* Wait until the client connects. */
+			printf( "Waiting for new connection\r\n" );
+			xConnectedSocket = accept( xListeningSocket, ( struct sockaddr * ) &xClient, &xClientAddressLength );
+
+			if( xConnectedSocket != INVALID_SOCKET )
+			{
+				printf( "Connection established\r\n" );
+
+				/* A connection has been accepted by the server.  Create a
+				wolfSSL object for use with the newly connected socket. */
+				xWolfSSL_Object = NULL;
+				xWolfSSL_Object = wolfSSL_new( xWolfSSL_ServerContext );
+
+				if( xWolfSSL_Object != NULL )
+				{
+					/* Associate the created wolfSSL object with the connected
+					socket. */
+					xReturned = wolfSSL_set_fd( xWolfSSL_Object, xConnectedSocket );
+					configASSERT( xReturned == SSL_SUCCESS );
+
+					do
+					{
+						/* The next line is the secure equivalent to the
+						standard sockets call:
+						lBytes = recv( xConnectedSocket, cReceivedString, 50, 0 ); */
+						lBytes = wolfSSL_read( xWolfSSL_Object, cReceivedString, sizeof( cReceivedString ) );
+
+						/* Print the received characters. */
+						if( lBytes > 0 )
+						{
+							printf( "Received by the secure server: %s\r\n", cReceivedString );
+						}
+
+					} while ( lBytes > 0 );
+
+					/* The connection was closed, close the socket and free the
+					wolfSSL object. */
+					closesocket( xConnectedSocket );
+					wolfSSL_free( xWolfSSL_Object );
+					printf( "Connection closed, back to start\r\n\r\n" );
+				}
+			}
+		}
+	}
+	else
+	{
+		/* The socket could not be opened. */
+		vTaskDelete( NULL );
+	}
+}
+/*-----------------------------------------------------------*/
+
+static SOCKET prvOpenServerSocket( void )
+{
+WSADATA xWSAData;
+WORD wVersionRequested;
+struct sockaddr_in xConnection;
+SOCKET xSocket = INVALID_SOCKET;
+
+	wVersionRequested = MAKEWORD( 2, 2 );
+
+	/* Prepare to use WinSock. */
+	if( WSAStartup( wVersionRequested, &xWSAData ) != 0 )
+	{
+		fprintf( stderr, "Could not open Windows connection.\n" );
+	}
+	else
+	{
+		xSocket = socket( AF_INET, SOCK_STREAM, 0 );
+		if( xSocket == INVALID_SOCKET)
+		{
+			fprintf( stderr, "Could not create socket.\n" );
+			WSACleanup();
+		}
+		else
+		{
+			/* Zero out the server structure. */
+			memset( ( void * ) &xConnection, 0x00, sizeof( struct sockaddr_in ) );
+
+			xConnection.sin_family = AF_INET;
+			xConnection.sin_addr.s_addr = inet_addr("127.0.0.1");
+			xConnection.sin_port = htons( configTCP_PORT_NUMBER );
+
+			/* Bind the address to the socket. */
+			if( bind( xSocket, ( struct sockaddr * ) &xConnection, sizeof( struct sockaddr_in ) ) == -1 )
+			{
+				fprintf( stderr, "Could not socket to port %d.\n", configTCP_PORT_NUMBER );
+				closesocket( xSocket );
+				xSocket = INVALID_SOCKET;
+				WSACleanup();
+			}
+
+			if( listen( xSocket, 20 ) != 0 )
+			{
+				closesocket( xSocket );
+				xSocket = INVALID_SOCKET;
+				WSACleanup();
+			}
+		}
+	}
+
+	return xSocket;
+}
+/*-----------------------------------------------------------*/
+
+static void prvInitialiseWolfSSL( void )
+{
+int32_t iReturn;
+
+	#ifdef DEBUG_WOLFSSL
+	{
+		wolfSSL_Debugging_ON();
+	}
+	#endif
+
+    /* Initialise wolfSSL.  This must be done before any other wolfSSL functions
+    are called. */
+    wolfSSL_Init();
+
+    /* Attempt to create a context that uses the TLS 1.2 server protocol. */
+    xWolfSSL_ServerContext = wolfSSL_CTX_new( wolfTLSv1_2_server_method() );
+
+    if( xWolfSSL_ServerContext != NULL )
+    {
+        /* Load the CA certificate.  Real applications should ensure that
+        wolfSSL_CTX_load_verify_locations() returns SSL_SUCCESS before
+		proceeding. */
+        iReturn = wolfSSL_CTX_load_verify_locations( xWolfSSL_ServerContext, "ca-cert.pem", 0 );
+		configASSERT( iReturn == SSL_SUCCESS );
+
+		iReturn = wolfSSL_CTX_use_certificate_file( xWolfSSL_ServerContext, "server-cert.pem", SSL_FILETYPE_PEM );
+		configASSERT( iReturn == SSL_SUCCESS );
+
+		iReturn = wolfSSL_CTX_use_PrivateKey_file( xWolfSSL_ServerContext, "server-key.pem", SSL_FILETYPE_PEM );
+		configASSERT( iReturn == SSL_SUCCESS );
+    }
+}
+