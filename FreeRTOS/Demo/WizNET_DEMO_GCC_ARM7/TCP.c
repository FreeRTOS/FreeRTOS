/*
<<<<<<< HEAD
 * FreeRTOS Kernel V10.3.0
=======
 * FreeRTOS Kernel V10.4.1
>>>>>>> 5cc65129
 * Copyright (C) 2020 Amazon.com, Inc. or its affiliates.  All Rights Reserved.
 *
 * Permission is hereby granted, free of charge, to any person obtaining a copy of
 * this software and associated documentation files (the "Software"), to deal in
 * the Software without restriction, including without limitation the rights to
 * use, copy, modify, merge, publish, distribute, sublicense, and/or sell copies of
 * the Software, and to permit persons to whom the Software is furnished to do so,
 * subject to the following conditions:
 *
 * The above copyright notice and this permission notice shall be included in all
 * copies or substantial portions of the Software.
 *
 * THE SOFTWARE IS PROVIDED "AS IS", WITHOUT WARRANTY OF ANY KIND, EXPRESS OR
 * IMPLIED, INCLUDING BUT NOT LIMITED TO THE WARRANTIES OF MERCHANTABILITY, FITNESS
 * FOR A PARTICULAR PURPOSE AND NONINFRINGEMENT. IN NO EVENT SHALL THE AUTHORS OR
 * COPYRIGHT HOLDERS BE LIABLE FOR ANY CLAIM, DAMAGES OR OTHER LIABILITY, WHETHER
 * IN AN ACTION OF CONTRACT, TORT OR OTHERWISE, ARISING FROM, OUT OF OR IN
 * CONNECTION WITH THE SOFTWARE OR THE USE OR OTHER DEALINGS IN THE SOFTWARE.
 *
 * http://www.FreeRTOS.org
 * http://aws.amazon.com/freertos
 *
 * 1 tab == 4 spaces!
 */

/*
	Changes from V3.2.3
	
	+ Modified char* types to compile without warning when using GCC V4.0.1.
	+ Corrected the address to which the MAC address is written.  Thanks to
	  Bill Knight for this correction.

	Changes from V3.2.4

	+ Changed the default MAC address to something more realistic.

*/

/* Standard includes. */
#include <stdlib.h>
#include <string.h>

/* Scheduler include files. */
#include "FreeRTOS.h"
#include "task.h"
#include "semphr.h"
#include "tcp.h"
#include "serial.h"

/* Application includes. */
#include "i2c.h"
#include "html_pages.h"

/*-----------------------------------------------------------*/

/* Hardwired i2c address of the WIZNet device. */
#define tcpDEVICE_ADDRESS 				( ( unsigned char ) 0x00 )

/* Constants used to configure the Tx and Rx buffer sizes within the WIZnet
device. */
#define tcp8K_RX						( ( unsigned char ) 0x03 )
#define tcp8K_TX						( ( unsigned char ) 0x03 )

/* Constants used to generate the WIZnet internal buffer addresses. */
#define tcpSINGLE_SOCKET_ADDR_MASK		( ( unsigned long ) 0x1fff )
#define tcpSINGLE_SOCKET_ADDR_OFFSET	( ( unsigned long ) 0x4000 )

/* Bit definitions of the commands that can be sent to the command register. */
#define tcpRESET_CMD					( ( unsigned char ) 0x80 )
#define tcpSYS_INIT_CMD					( ( unsigned char ) 0x01 )
#define tcpSOCK_STREAM					( ( unsigned char ) 0x01 )
#define tcpSOCK_INIT					( ( unsigned char ) 0x02 )
#define tcpLISTEN_CMD					( ( unsigned char ) 0x08 )
#define tcpRECEIVE_CMD					( ( unsigned char ) 0x40 )
#define tcpDISCONNECT_CMD				( ( unsigned char ) 0x10 )
#define tcpSEND_CMD						( ( unsigned char ) 0x20 )

/* Constants required to handle the interrupts. */
#define tcpCLEAR_EINT0					( 1 )
#define i2cCLEAR_ALL_INTERRUPTS			( ( unsigned char ) 0xff )
#define i2cCHANNEL_0_ISR_ENABLE			( ( unsigned char ) 0x01 )
#define i2cCHANNEL_0_ISR_DISABLE		( ( unsigned char ) 0x00 )
#define tcpWAKE_ON_EINT0				( 1 )
#define tcpENABLE_EINT0_FUNCTION		( ( unsigned long ) 0x01 )
#define tcpEINT0_VIC_CHANNEL_BIT		( ( unsigned long ) 0x4000 )
#define tcpEINT0_VIC_CHANNEL			( ( unsigned long ) 14 )
#define tcpEINT0_VIC_ENABLE				( ( unsigned long ) 0x0020 )

/* Various delays used in the driver. */
#define tcpRESET_DELAY					( ( TickType_t ) 16 / portTICK_PERIOD_MS )
#define tcpINIT_DELAY					( ( TickType_t ) 500 / portTICK_PERIOD_MS  )
#define tcpLONG_DELAY					( ( TickType_t ) 500 / portTICK_PERIOD_MS  )
#define tcpSHORT_DELAY					( ( TickType_t ) 5 / portTICK_PERIOD_MS )
#define tcpCONNECTION_WAIT_DELAY		( ( TickType_t ) 100 / portTICK_PERIOD_MS )
#define tcpNO_DELAY						( ( TickType_t ) 0 )

/* Length of the data to read for various register reads. */
#define tcpSTATUS_READ_LEN				( ( unsigned long ) 1 )
#define tcpSHADOW_READ_LEN				( ( unsigned long ) 1 )
	
/* Register addresses within the WIZnet device. */
#define tcpCOMMAND_REG					( ( unsigned short ) 0x0000 )
#define tcpGATEWAY_ADDR_REG				( ( unsigned short ) 0x0080 )
#define tcpSUBNET_MASK_REG				( ( unsigned short ) 0x0084 )
#define tcpSOURCE_HA_REG				( ( unsigned short ) 0x0088 )
#define tpcSOURCE_IP_REG				( ( unsigned short ) 0x008E )
#define tpcSOCKET_OPT_REG				( ( unsigned short ) 0x00A1 )
#define tcpSOURCE_PORT_REG				( ( unsigned short ) 0x00AE )
#define tcpTX_WRITE_POINTER_REG			( ( unsigned short ) 0x0040 )
#define tcpTX_READ_POINTER_REG			( ( unsigned short ) 0x0044 )
#define tcpTX_ACK_POINTER_REG			( ( unsigned short ) 0x0018 )
#define tcpTX_MEM_SIZE_REG				( ( unsigned short ) 0x0096 )
#define tcpRX_MEM_SIZE_REG				( ( unsigned short ) 0x0095 )
#define tcpINTERRUPT_STATUS_REG			( ( unsigned short ) 0x0004 )
#define tcpTX_WRITE_SHADOW_REG			( ( unsigned short ) 0x01F0 )
#define tcpTX_ACK_SHADOW_REG			( ( unsigned short ) 0x01E2 )
#define tcpISR_MASK_REG					( ( unsigned short ) 0x0009 )
#define tcpINTERRUPT_REG				( ( unsigned short ) 0x0008 )
#define tcpSOCKET_STATE_REG				( ( unsigned short ) 0x00a0 )

/* Constants required for hardware setup. */
#define tcpRESET_ACTIVE_LOW 			( ( unsigned long ) 0x20 )
#define tcpRESET_ACTIVE_HIGH 			( ( unsigned long ) 0x10 )

/* Constants defining the source of the WIZnet ISR. */
#define tcpISR_SYS_INIT					( ( unsigned char ) 0x01 )
#define tcpISR_SOCKET_INIT				( ( unsigned char ) 0x02 )
#define tcpISR_ESTABLISHED				( ( unsigned char ) 0x04 )
#define tcpISR_CLOSED					( ( unsigned char ) 0x08 )
#define tcpISR_TIMEOUT					( ( unsigned char ) 0x10 )
#define tcpISR_TX_COMPLETE				( ( unsigned char ) 0x20 )
#define tcpISR_RX_COMPLETE				( ( unsigned char ) 0x40 )

/* Constants defining the socket status bits. */
#define tcpSTATUS_ESTABLISHED			( ( unsigned char ) 0x06 )
#define tcpSTATUS_LISTEN				( ( unsigned char ) 0x02 )

/* Misc constants. */
#define tcpNO_STATUS_BITS				( ( unsigned char ) 0x00 )
#define i2cNO_ADDR_REQUIRED				( ( unsigned short ) 0x0000 )
#define i2cNO_DATA_REQUIRED				( 0x0000 )
#define tcpISR_QUEUE_LENGTH				( ( unsigned portBASE_TYPE ) 10 )
#define tcpISR_QUEUE_ITEM_SIZE			( ( unsigned portBASE_TYPE ) 0 )
#define tcpBUFFER_LEN					( 4 * 1024 )
#define tcpMAX_REGISTER_LEN				( 4 )
#define tcpMAX_ATTEMPTS_TO_CHECK_BUFFER	( 6 )
#define tcpMAX_NON_LISTEN_STAUS_READS	( 5 )

/* Message definitions.  The IP address, MAC address, gateway address, etc.
is set here! */
const unsigned char const ucDataGAR[]				= { 172, 25, 218, 3 };	/* Gateway address. */
const unsigned char const ucDataMSR[]				= { 255, 255, 255, 0 };	/* Subnet mask.		*/
const unsigned char const ucDataSIPR[]				= { 172, 25, 218, 201 };/* IP address.		*/
const unsigned char const ucDataSHAR[]				= { 00, 23, 30, 41, 15, 26 }; /* MAC address - DO NOT USE THIS ON A PUBLIC NETWORK! */

/* Other fixed messages. */
const unsigned char const ucDataReset[]				= { tcpRESET_CMD }; 
const unsigned char const ucDataInit[]				= { tcpSYS_INIT_CMD }; 
const unsigned char const ucDataProtocol[]			= { tcpSOCK_STREAM };
const unsigned char const ucDataPort[]				= { 0xBA, 0xCC };
const unsigned char const ucDataSockInit[]			= { tcpSOCK_INIT };
const unsigned char const ucDataTxWritePointer[]	= { 0x11, 0x22, 0x00, 0x00 };
const unsigned char const ucDataTxAckPointer[]		= { 0x11, 0x22, 0x00, 0x00 };
const unsigned char const ucDataTxReadPointer[]		= { 0x11, 0x22, 0x00, 0x00 };
const unsigned char const ucDataListen[]			= { tcpLISTEN_CMD };
const unsigned char const ucDataReceiveCmd[]		= { tcpRECEIVE_CMD };
const unsigned char const ucDataSetTxBufSize[]		= { tcp8K_TX };
const unsigned char const ucDataSetRxBufSize[] 		= { tcp8K_RX };
const unsigned char const ucDataSend[]				= { tcpSEND_CMD };
const unsigned char const ucDataDisconnect[]		= { tcpDISCONNECT_CMD };
const unsigned char const ucDataEnableISR[]			= { i2cCHANNEL_0_ISR_ENABLE };
const unsigned char const ucDataDisableISR[]		= { i2cCHANNEL_0_ISR_DISABLE };
const unsigned char const ucDataClearInterrupt[]	= { i2cCLEAR_ALL_INTERRUPTS };

static SemaphoreHandle_t xMessageComplete = NULL;
QueueHandle_t xTCPISRQueue = NULL;

/* Dynamically generate and send an html page. */
static void prvSendSamplePage( void );

/* Read a register from the WIZnet device via the i2c interface. */
static void prvReadRegister( unsigned char *pucDestination, unsigned short usAddress, unsigned long ulLength );

/* Send the entire Tx buffer (the Tx buffer within the WIZnet device). */
static void prvFlushBuffer( unsigned long ulTxAddress );

/* Write a string to the WIZnet Tx buffer. */
static void prvWriteString( const char * const pucTxBuffer, long lTxLen, unsigned long *pulTxAddress );

/* Convert a number to a string. */
void ultoa( unsigned long ulVal, char *pcBuffer, long lIgnore );

/*-----------------------------------------------------------*/

void ultoa( unsigned long ulVal, char *pcBuffer, long lIgnore )
{
unsigned long lNibble;
long lIndex;

	/* Simple routine to convert an unsigned long value into a string in hex 
	format. */

	/* For each nibble in the number we are converting. */
	for( lIndex = 0; lIndex < ( sizeof( ulVal ) * 2 ); lIndex++ )
	{
		/* Take the top four bits of the number. */
		lNibble = ( ulVal >> 28 );

		/* We are converting it to a hex string, so is the number in the range
		0-10 or A-F? */
		if( lNibble < 10 )
		{
			pcBuffer[ lIndex ] = '0' + lNibble;
		}
		else
		{
			lNibble -= 10;
			pcBuffer[ lIndex ] = 'A' + lNibble;
		}

		/* Shift off the top nibble so we use the next nibble next time around. */
		ulVal <<= 4;
	}	

	/* Mark the end of the string with a null terminator. */
	pcBuffer[ lIndex ] = 0x00;
}
/*-----------------------------------------------------------*/

static void prvReadRegister( unsigned char *pucDestination, unsigned short usAddress, unsigned long ulLength )
{
unsigned char ucRxBuffer[ tcpMAX_REGISTER_LEN ];

	/* Read a register value from the WIZnet device. */

	/* First write out the address of the register we want to read. */
	i2cMessage( ucRxBuffer, i2cNO_DATA_REQUIRED, tcpDEVICE_ADDRESS, usAddress, i2cWRITE, NULL, portMAX_DELAY );
	
	/* Then read back from that address. */
	i2cMessage( ( unsigned char * ) pucDestination, ulLength, tcpDEVICE_ADDRESS, i2cNO_ADDR_REQUIRED, i2cREAD, xMessageComplete, portMAX_DELAY );

	/* I2C messages are queued so use the semaphore to wait for the read to 
	complete - otherwise we will leave this function before the I2C 
	transactions have completed. */
	xSemaphoreTake( xMessageComplete, tcpLONG_DELAY );
}
/*-----------------------------------------------------------*/

void vTCPHardReset( void )
{
	/* Physical reset of the WIZnet device by using the GPIO lines to hold the 
	WIZnet reset lines active for a few milliseconds. */

	/* Make sure the interrupt from the WIZnet is disabled. */
	VICIntEnClear |= tcpEINT0_VIC_CHANNEL_BIT;

	/* If xMessageComplete is NULL then this is the first time that this 
	function has been called and the queue and semaphore used in this file
	have not yet been created. */
	if( xMessageComplete == NULL )
	{
		/* Create and obtain the semaphore used when we want to wait for an i2c
		message to be completed. */
		vSemaphoreCreateBinary( xMessageComplete );
		xSemaphoreTake( xMessageComplete, tcpNO_DELAY );

		/* Create the queue used to communicate between the WIZnet and TCP tasks. */
		xTCPISRQueue = xQueueCreate( tcpISR_QUEUE_LENGTH, tcpISR_QUEUE_ITEM_SIZE );
	}

	/* Use the GPIO to reset the network hardware. */
	GPIO_IOCLR = tcpRESET_ACTIVE_LOW;
	GPIO_IOSET = tcpRESET_ACTIVE_HIGH;

	/* Delay with the network hardware in reset for a short while. */
	vTaskDelay( tcpRESET_DELAY );

	GPIO_IOCLR = tcpRESET_ACTIVE_HIGH;
	GPIO_IOSET = tcpRESET_ACTIVE_LOW;

	vTaskDelay( tcpINIT_DELAY );

	/* Setup the EINT0 to interrupt on required events from the WIZnet device.
	First enable the EINT0 function of the pin. */
	PCB_PINSEL1 |= tcpENABLE_EINT0_FUNCTION;
	
	/* We want the TCP comms to wake us from power save. */
	SCB_EXTWAKE = tcpWAKE_ON_EINT0;

	/* Install the ISR into the VIC - but don't enable it yet! */
	portENTER_CRITICAL();
	{
		extern void ( vEINT0_ISR_Wrapper )( void );

		VICIntSelect &= ~( tcpEINT0_VIC_CHANNEL_BIT );
		VICVectAddr3 = ( long ) vEINT0_ISR_Wrapper;

		VICVectCntl3 = tcpEINT0_VIC_CHANNEL | tcpEINT0_VIC_ENABLE;
	}
	portEXIT_CRITICAL();

	/* Enable interrupts in the WIZnet itself. */
	i2cMessage( ucDataEnableISR, sizeof( ucDataEnableISR ), tcpDEVICE_ADDRESS, tcpISR_MASK_REG, i2cWRITE, NULL, portMAX_DELAY );

	vTaskDelay( tcpLONG_DELAY );
}
/*-----------------------------------------------------------*/

long lTCPSoftReset( void )
{
unsigned char ucStatus;
extern volatile long lTransactionCompleted;

	/* Send a message to the WIZnet device to tell it set all it's registers
	back to their default states.  Then setup the WIZnet device as required. */

	/* Reset the internal WIZnet registers. */
	i2cMessage( ucDataReset,	sizeof( ucDataReset ),	tcpDEVICE_ADDRESS, tcpCOMMAND_REG, i2cWRITE, NULL, portMAX_DELAY );

	/* Now we can configure the protocol.   Here the MAC address, gateway 
	address, subnet mask and IP address are configured. */
	i2cMessage( ucDataSHAR,		sizeof( ucDataSHAR ),	tcpDEVICE_ADDRESS, tcpSOURCE_HA_REG, i2cWRITE, NULL, portMAX_DELAY );
	i2cMessage( ucDataGAR,		sizeof( ucDataGAR ),	tcpDEVICE_ADDRESS, tcpGATEWAY_ADDR_REG, i2cWRITE, NULL, portMAX_DELAY );
	i2cMessage( ucDataMSR,		sizeof( ucDataMSR ),	tcpDEVICE_ADDRESS, tcpSUBNET_MASK_REG,	i2cWRITE, NULL, portMAX_DELAY );
	i2cMessage( ucDataSIPR,		sizeof( ucDataSIPR ),	tcpDEVICE_ADDRESS, tpcSOURCE_IP_REG,	i2cWRITE, NULL, portMAX_DELAY );
	
	/* Next the memory buffers are configured to give all the WIZnet internal
	memory over to a single socket.  This gives the socket the maximum internal
	Tx and Rx buffer space. */
	i2cMessage( ucDataSetTxBufSize, sizeof( ucDataSetTxBufSize ), tcpDEVICE_ADDRESS, tcpTX_MEM_SIZE_REG, i2cWRITE, NULL, portMAX_DELAY );
	i2cMessage( ucDataSetRxBufSize, sizeof( ucDataSetRxBufSize ), tcpDEVICE_ADDRESS, tcpRX_MEM_SIZE_REG, i2cWRITE, NULL, portMAX_DELAY );

	/* Send the sys init command so the above parameters take effect. */
	i2cMessage( ucDataInit,		sizeof( ucDataInit ),	tcpDEVICE_ADDRESS, tcpCOMMAND_REG, i2cWRITE, NULL, portMAX_DELAY );

	/* Seems to like a little wait here. */
	vTaskDelay( tcpINIT_DELAY );

	/* Read back the status to ensure the system initialised ok. */
	prvReadRegister( &ucStatus, tcpINTERRUPT_STATUS_REG, tcpSTATUS_READ_LEN );

	/* We should find that the sys init was successful. */
	if( ucStatus != tcpISR_SYS_INIT )
	{
		return ( long ) pdFAIL;
	}

	/* No i2c errors yet. */
	portENTER_CRITICAL();
		lTransactionCompleted = pdTRUE;
	portEXIT_CRITICAL();

	return ( long ) pdPASS;
}
/*-----------------------------------------------------------*/

long lTCPCreateSocket( void )
{
unsigned char ucStatus;

	/* Create and configure a socket. */

	/* Setup and init the socket.  Here the port number is set and the socket
	is initialised. */
	i2cMessage( ucDataProtocol, sizeof( ucDataProtocol),tcpDEVICE_ADDRESS, tpcSOCKET_OPT_REG, i2cWRITE, NULL, portMAX_DELAY );
	i2cMessage( ucDataPort,		sizeof( ucDataPort),	tcpDEVICE_ADDRESS, tcpSOURCE_PORT_REG, i2cWRITE, NULL, portMAX_DELAY );
	i2cMessage( ucDataSockInit, sizeof( ucDataSockInit),tcpDEVICE_ADDRESS, tcpCOMMAND_REG, i2cWRITE, xMessageComplete, portMAX_DELAY );

	/* Wait for the Init command to be sent. */
	if( !xSemaphoreTake( xMessageComplete, tcpLONG_DELAY ) )
	{
		/* For some reason the message was not transmitted within our block
		period. */
		return ( long ) pdFAIL;
	}

	/* Allow the socket to initialise. */
	vTaskDelay( tcpINIT_DELAY );

	/* Read back the status to ensure the socket initialised ok. */
	prvReadRegister( &ucStatus, tcpINTERRUPT_STATUS_REG, tcpSTATUS_READ_LEN );
	
	/* We should find that the socket init was successful. */
	if( ucStatus != tcpISR_SOCKET_INIT )
	{
		return ( long ) pdFAIL;
	}


	/* Setup the Tx pointer registers to indicate that the Tx buffer is empty. */
	i2cMessage( ucDataTxReadPointer, sizeof( ucDataTxReadPointer ), tcpDEVICE_ADDRESS, tcpTX_READ_POINTER_REG, i2cWRITE, NULL, portMAX_DELAY );
	vTaskDelay( tcpSHORT_DELAY );
	i2cMessage( ucDataTxWritePointer, sizeof( ucDataTxWritePointer ), tcpDEVICE_ADDRESS, tcpTX_WRITE_POINTER_REG, i2cWRITE, NULL, portMAX_DELAY );
	vTaskDelay( tcpSHORT_DELAY );
	i2cMessage( ucDataTxAckPointer,	  sizeof( ucDataTxAckPointer ),	  tcpDEVICE_ADDRESS, tcpTX_ACK_POINTER_REG, i2cWRITE, NULL, portMAX_DELAY );
	vTaskDelay( tcpSHORT_DELAY );

	return ( long ) pdPASS;
}
/*-----------------------------------------------------------*/

void vTCPListen( void )
{
unsigned char ucISR;

	/* Start a passive listen on the socket. */

	/* Enable interrupts in the WizNet device after ensuring none are 
	currently pending. */
	while( SCB_EXTINT & tcpCLEAR_EINT0 )
	{
		/* The WIZnet device is still asserting and interrupt so tell it to 
		clear. */
		i2cMessage( ucDataClearInterrupt, sizeof( ucDataClearInterrupt ), tcpDEVICE_ADDRESS, tcpINTERRUPT_REG, i2cWRITE, xMessageComplete, portMAX_DELAY );
		xSemaphoreTake( xMessageComplete, tcpLONG_DELAY );

		vTaskDelay( 1 );
		SCB_EXTINT = tcpCLEAR_EINT0;
	}

	while( xQueueReceive( xTCPISRQueue, &ucISR, tcpNO_DELAY ) )
	{
		/* Just clearing the queue used by the ISR routine to tell this task
		that the WIZnet device needs attention. */
	}

	/* Now all the pending interrupts have been cleared we can enable the 
	processor interrupts. */
	VICIntEnable |= tcpEINT0_VIC_CHANNEL_BIT;

	/* Then start listening for incoming connections. */
	i2cMessage( ucDataListen, sizeof( ucDataListen ), tcpDEVICE_ADDRESS, tcpCOMMAND_REG, i2cWRITE, NULL, portMAX_DELAY );
}
/*-----------------------------------------------------------*/

long lProcessConnection( void )
{
unsigned char ucISR, ucState, ucLastState = 2, ucShadow;
extern volatile long lTransactionCompleted;
long lSameStateCount = 0, lDataSent = pdFALSE;
unsigned long ulWritePointer, ulAckPointer;

	/* No I2C errors can yet have occurred. */
	portENTER_CRITICAL();
		lTransactionCompleted = pdTRUE;
	portEXIT_CRITICAL();

	/* Keep looping - processing interrupts, until we have completed a 
	transaction.   This uses the WIZnet in it's simplest form.  The socket
	accepts a connection - we process the connection - then close the socket.
	We then go back to reinitialise everything and start again. */
	while( lTransactionCompleted == pdTRUE )
	{
		/* Wait for a message on the queue from the WIZnet ISR.  When the 
		WIZnet device asserts an interrupt the ISR simply posts a message
		onto this queue to wake this task. */
		if( xQueueReceive( xTCPISRQueue, &ucISR, tcpCONNECTION_WAIT_DELAY ) )
		{
			/* The ISR posted a message on this queue to tell us that the
			WIZnet device asserted an interrupt.  The ISR cannot process
			an I2C message so cannot tell us what caused the interrupt so
			we have to query the device here.  This task is the highest
			priority in the system so will run immediately following the ISR. */
			prvReadRegister( &ucISR, tcpINTERRUPT_STATUS_REG, tcpSTATUS_READ_LEN );

			/* Once we have read what caused the ISR we can clear the interrupt
			in the WIZnet. */
			i2cMessage( ucDataClearInterrupt, sizeof( ucDataClearInterrupt ), tcpDEVICE_ADDRESS, tcpINTERRUPT_REG, i2cWRITE, NULL, portMAX_DELAY );

			/* Now we can clear the processor interrupt and re-enable ready for
			the next. */
			SCB_EXTINT = tcpCLEAR_EINT0;
			VICIntEnable |= tcpEINT0_VIC_CHANNEL_BIT;
	
			/* Process the interrupt ... */

			if( ucISR & tcpISR_ESTABLISHED )
			{
				/* A connection has been established - respond by sending
				a receive command. */
				i2cMessage( ucDataReceiveCmd, sizeof( ucDataReceiveCmd ), tcpDEVICE_ADDRESS, tcpCOMMAND_REG, i2cWRITE, NULL, portMAX_DELAY );
			}
		
			if( ucISR & tcpISR_RX_COMPLETE )
			{
				/* We message has been received.  This will be an HTTP get 
				command.  We only have one page to send so just send it without
				regard to what the actual requested page was. */
				prvSendSamplePage();
			}
		
		 	if( ucISR & tcpISR_TX_COMPLETE )
			{
				/* We have a TX complete interrupt - which oddly does not 
				indicate that the message being sent is complete so we cannot
				yet close the socket.  Instead we read the position of the Tx
				pointer within the WIZnet device so we know how much data it
				has to send.  Later we will read the ack pointer and compare 
				this to the Tx pointer to ascertain whether the transmission 
				has completed. */

				/* First read the shadow register. */
				prvReadRegister( &ucShadow, tcpTX_WRITE_SHADOW_REG, tcpSHADOW_READ_LEN );
			
				/* Now a short delay is required. */
				vTaskDelay( tcpSHORT_DELAY );

				/* Then we can read the real register. */
				prvReadRegister( ( unsigned char * ) &ulWritePointer, tcpTX_WRITE_POINTER_REG, sizeof( ulWritePointer ) );

				/* We cannot do anything more here but need to remember that 
				this interrupt has occurred. */
				lDataSent = pdTRUE;
			}
		
			if( ucISR & tcpISR_CLOSED )
			{
				/* The socket has been closed so we can leave this function. */
				lTransactionCompleted = pdFALSE;
			}
		}
		else
		{
			/* We have not received an interrupt from the WIZnet device for a 
			while.  Read the socket status and check that everything is as
			expected. */
			prvReadRegister( &ucState, tcpSOCKET_STATE_REG, tcpSTATUS_READ_LEN );
			
			if( ( ucState == tcpSTATUS_ESTABLISHED ) && ( lDataSent > 0 ) ) 
			{
				/* The socket is established and we have already received a Tx
				end interrupt.  We must therefore be waiting for the Tx buffer
				inside the WIZnet device to be empty before we can close the
				socket. 

				Read the Ack pointer register to see if it has caught up with
				the Tx pointer register.  First we have to read the shadow 
				register. */
				prvReadRegister( &ucShadow, tcpTX_ACK_SHADOW_REG, tcpSHADOW_READ_LEN );
				vTaskDelay( tcpSHORT_DELAY );
				prvReadRegister( ( unsigned char * ) &ulAckPointer, tcpTX_ACK_POINTER_REG, sizeof( ulWritePointer ) );

				if( ulAckPointer == ulWritePointer )
				{
					/* The Ack and write pointer are now equal and we can 
					safely close the socket. */
					i2cMessage( ucDataDisconnect, sizeof( ucDataDisconnect ), tcpDEVICE_ADDRESS, tcpCOMMAND_REG, i2cWRITE, NULL, portMAX_DELAY );
				}
				else
				{
					/* Keep a count of how many times we encounter the Tx
					buffer still containing data. */
					lDataSent++;
					if( lDataSent > tcpMAX_ATTEMPTS_TO_CHECK_BUFFER )
					{
						/* Assume we cannot complete sending the data and 
						therefore cannot safely close the socket.  Start over. */
						vTCPHardReset();
						lTransactionCompleted = pdFALSE;
					}
				}
			}
			else if( ucState != tcpSTATUS_LISTEN )
			{
				/* If we have not yet received a Tx end interrupt we would only 
				ever expect to find the socket still listening for any 
				sustained period. */
				if( ucState == ucLastState )
				{
					lSameStateCount++;
					if( lSameStateCount > tcpMAX_NON_LISTEN_STAUS_READS )
					{						
						/* We are persistently in an unexpected state.  Assume
						we cannot safely close the socket and start over. */
						vTCPHardReset();
						lTransactionCompleted = pdFALSE;
					}
				}
			}
			else
			{
				/* We are in the listen state so are happy that everything
				is as expected. */
				lSameStateCount = 0;
			}

			/* Remember what state we are in this time around so we can check
			for a persistence on an unexpected state. */
			ucLastState = ucState;
		}
	}

	/* We are going to reinitialise the WIZnet device so do not want our 
	interrupts from the WIZnet to be processed. */
	VICIntEnClear |= tcpEINT0_VIC_CHANNEL_BIT;
	return lTransactionCompleted;
}
/*-----------------------------------------------------------*/

static void prvWriteString( const char * const pucTxBuffer, long lTxLen, unsigned long *pulTxAddress )
{
unsigned long ulSendAddress;

	/* Send a string to the Tx buffer internal to the WIZnet device. */

	/* Calculate the address to which we are going to write in the buffer. */
	ulSendAddress = ( *pulTxAddress & tcpSINGLE_SOCKET_ADDR_MASK ) + tcpSINGLE_SOCKET_ADDR_OFFSET;

	/* Send the buffer to the calculated address.  Use the semaphore so we
	can wait until the entire message has been transferred. */
	i2cMessage( ( unsigned char * ) pucTxBuffer, lTxLen, tcpDEVICE_ADDRESS, ( unsigned short ) ulSendAddress, i2cWRITE, xMessageComplete, portMAX_DELAY );

	/* Wait until the semaphore indicates that the message has been transferred. */
	if( !xSemaphoreTake( xMessageComplete, tcpLONG_DELAY ) )
	{
		return;
	}

	/* Return the new address of the end of the buffer (within the WIZnet 
	device). */
	*pulTxAddress += ( unsigned long ) lTxLen;
}
/*-----------------------------------------------------------*/

static void prvFlushBuffer( unsigned long ulTxAddress )
{
unsigned char ucTxBuffer[ tcpMAX_REGISTER_LEN ];

	/* We have written some data to the Tx buffer internal to the WIZnet
	device.  Now we update the Tx pointer inside the WIZnet then send a
	Send command - which causes	the data up to the new Tx pointer to be 
	transmitted. */

	/* Make sure endieness is correct for transmission. */
	ulTxAddress = htonl( ulTxAddress );

	/* Place the new Tx pointer in the string to be transmitted. */
	ucTxBuffer[ 0 ] = ( unsigned char ) ( ulTxAddress & 0xff );
	ulTxAddress >>= 8;
	ucTxBuffer[ 1 ] = ( unsigned char ) ( ulTxAddress & 0xff );
	ulTxAddress >>= 8;
	ucTxBuffer[ 2 ] = ( unsigned char ) ( ulTxAddress & 0xff );
	ulTxAddress >>= 8;
	ucTxBuffer[ 3 ] = ( unsigned char ) ( ulTxAddress & 0xff );
	ulTxAddress >>= 8;

	/* And send it to the WIZnet device. */
	i2cMessage( ucTxBuffer, sizeof( ulTxAddress ), tcpDEVICE_ADDRESS, tcpTX_WRITE_POINTER_REG, i2cWRITE, xMessageComplete, portMAX_DELAY );

	if( !xSemaphoreTake( xMessageComplete, tcpLONG_DELAY ) )
	{
		return;
	}

	vTaskDelay( tcpSHORT_DELAY );

	/* Transmit! */
	i2cMessage( ucDataSend, sizeof( ucDataSend ), tcpDEVICE_ADDRESS, tcpCOMMAND_REG, i2cWRITE, xMessageComplete, portMAX_DELAY );

	if( !xSemaphoreTake( xMessageComplete, tcpLONG_DELAY ) )
	{
		return;
	}
}
/*-----------------------------------------------------------*/

static void prvSendSamplePage( void )
{
extern long lErrorInTask;
unsigned long ulTxAddress;
unsigned char ucShadow;
long lIndex;
static unsigned long ulRefreshCount = 0x00;
static char cPageBuffer[ tcpBUFFER_LEN ];


	/* This function just generates a sample page of HTML which gets
	sent each time a client attaches to the socket.  The page is created
	from two fixed strings (cSamplePageFirstPart and cSamplePageSecondPart)
	with a bit of dynamically generated data in the middle. */

	/* We need to know the address to which the html string should be sent
	in the WIZnet Tx buffer.  First read the shadow register. */
	prvReadRegister( &ucShadow, tcpTX_WRITE_SHADOW_REG, tcpSHADOW_READ_LEN );

	/* Now a short delay is required. */
	vTaskDelay( tcpSHORT_DELAY );

	/* Now we can read the real pointer value. */
	prvReadRegister( ( unsigned char * ) &ulTxAddress, tcpTX_WRITE_POINTER_REG, sizeof( ulTxAddress ) );

	/* Make sure endieness is correct. */
	ulTxAddress = htonl( ulTxAddress );

	/* Send the start of the page. */
	prvWriteString( cSamplePageFirstPart, strlen( cSamplePageFirstPart ), &ulTxAddress );

	/* Generate a bit of dynamic data and place it in the buffer ready to be
	transmitted. */
	strcpy( cPageBuffer, "<BR>Number of ticks since boot = 0x" );
	lIndex = strlen( cPageBuffer );
	ultoa( xTaskGetTickCount(), &( cPageBuffer[ lIndex ] ), 0 );
	strcat( cPageBuffer, "<br>Number of tasks executing = ");
	lIndex = strlen( cPageBuffer );
	ultoa( ( unsigned long ) uxTaskGetNumberOfTasks(), &( cPageBuffer[ lIndex ] ), 0 );
	strcat( cPageBuffer, "<br>IO port 0 state (used by flash tasks) = 0x" );
	lIndex = strlen( cPageBuffer );
	ultoa( ( unsigned long ) GPIO0_IOPIN, &( cPageBuffer[ lIndex ] ), 0 );
	strcat( cPageBuffer, "<br>Refresh = 0x" );
	lIndex = strlen( cPageBuffer );
	ultoa( ( unsigned long ) ulRefreshCount, &( cPageBuffer[ lIndex ] ), 0 );
	
	if( lErrorInTask )
	{
		strcat( cPageBuffer, "<p>An error has occurred in at least one task." );
	}
	else
	{
		strcat( cPageBuffer, "<p>All tasks executing without error." );		
	}

	ulRefreshCount++;

	/* Send the dynamically generated string. */
	prvWriteString( cPageBuffer, strlen( cPageBuffer ), &ulTxAddress );

	/* Finish the page. */
	prvWriteString( cSamplePageSecondPart, strlen( cSamplePageSecondPart ), &ulTxAddress );

	/* Tell the WIZnet to send the data we have just written to its Tx buffer. */
	prvFlushBuffer( ulTxAddress );
}

<|MERGE_RESOLUTION|>--- conflicted
+++ resolved
@@ -1,739 +1,735 @@
-/*
-<<<<<<< HEAD
- * FreeRTOS Kernel V10.3.0
-=======
- * FreeRTOS Kernel V10.4.1
->>>>>>> 5cc65129
- * Copyright (C) 2020 Amazon.com, Inc. or its affiliates.  All Rights Reserved.
- *
- * Permission is hereby granted, free of charge, to any person obtaining a copy of
- * this software and associated documentation files (the "Software"), to deal in
- * the Software without restriction, including without limitation the rights to
- * use, copy, modify, merge, publish, distribute, sublicense, and/or sell copies of
- * the Software, and to permit persons to whom the Software is furnished to do so,
- * subject to the following conditions:
- *
- * The above copyright notice and this permission notice shall be included in all
- * copies or substantial portions of the Software.
- *
- * THE SOFTWARE IS PROVIDED "AS IS", WITHOUT WARRANTY OF ANY KIND, EXPRESS OR
- * IMPLIED, INCLUDING BUT NOT LIMITED TO THE WARRANTIES OF MERCHANTABILITY, FITNESS
- * FOR A PARTICULAR PURPOSE AND NONINFRINGEMENT. IN NO EVENT SHALL THE AUTHORS OR
- * COPYRIGHT HOLDERS BE LIABLE FOR ANY CLAIM, DAMAGES OR OTHER LIABILITY, WHETHER
- * IN AN ACTION OF CONTRACT, TORT OR OTHERWISE, ARISING FROM, OUT OF OR IN
- * CONNECTION WITH THE SOFTWARE OR THE USE OR OTHER DEALINGS IN THE SOFTWARE.
- *
- * http://www.FreeRTOS.org
- * http://aws.amazon.com/freertos
- *
- * 1 tab == 4 spaces!
- */
-
-/*
-	Changes from V3.2.3
-	
-	+ Modified char* types to compile without warning when using GCC V4.0.1.
-	+ Corrected the address to which the MAC address is written.  Thanks to
-	  Bill Knight for this correction.
-
-	Changes from V3.2.4
-
-	+ Changed the default MAC address to something more realistic.
-
-*/
-
-/* Standard includes. */
-#include <stdlib.h>
-#include <string.h>
-
-/* Scheduler include files. */
-#include "FreeRTOS.h"
-#include "task.h"
-#include "semphr.h"
-#include "tcp.h"
-#include "serial.h"
-
-/* Application includes. */
-#include "i2c.h"
-#include "html_pages.h"
-
-/*-----------------------------------------------------------*/
-
-/* Hardwired i2c address of the WIZNet device. */
-#define tcpDEVICE_ADDRESS 				( ( unsigned char ) 0x00 )
-
-/* Constants used to configure the Tx and Rx buffer sizes within the WIZnet
-device. */
-#define tcp8K_RX						( ( unsigned char ) 0x03 )
-#define tcp8K_TX						( ( unsigned char ) 0x03 )
-
-/* Constants used to generate the WIZnet internal buffer addresses. */
-#define tcpSINGLE_SOCKET_ADDR_MASK		( ( unsigned long ) 0x1fff )
-#define tcpSINGLE_SOCKET_ADDR_OFFSET	( ( unsigned long ) 0x4000 )
-
-/* Bit definitions of the commands that can be sent to the command register. */
-#define tcpRESET_CMD					( ( unsigned char ) 0x80 )
-#define tcpSYS_INIT_CMD					( ( unsigned char ) 0x01 )
-#define tcpSOCK_STREAM					( ( unsigned char ) 0x01 )
-#define tcpSOCK_INIT					( ( unsigned char ) 0x02 )
-#define tcpLISTEN_CMD					( ( unsigned char ) 0x08 )
-#define tcpRECEIVE_CMD					( ( unsigned char ) 0x40 )
-#define tcpDISCONNECT_CMD				( ( unsigned char ) 0x10 )
-#define tcpSEND_CMD						( ( unsigned char ) 0x20 )
-
-/* Constants required to handle the interrupts. */
-#define tcpCLEAR_EINT0					( 1 )
-#define i2cCLEAR_ALL_INTERRUPTS			( ( unsigned char ) 0xff )
-#define i2cCHANNEL_0_ISR_ENABLE			( ( unsigned char ) 0x01 )
-#define i2cCHANNEL_0_ISR_DISABLE		( ( unsigned char ) 0x00 )
-#define tcpWAKE_ON_EINT0				( 1 )
-#define tcpENABLE_EINT0_FUNCTION		( ( unsigned long ) 0x01 )
-#define tcpEINT0_VIC_CHANNEL_BIT		( ( unsigned long ) 0x4000 )
-#define tcpEINT0_VIC_CHANNEL			( ( unsigned long ) 14 )
-#define tcpEINT0_VIC_ENABLE				( ( unsigned long ) 0x0020 )
-
-/* Various delays used in the driver. */
-#define tcpRESET_DELAY					( ( TickType_t ) 16 / portTICK_PERIOD_MS )
-#define tcpINIT_DELAY					( ( TickType_t ) 500 / portTICK_PERIOD_MS  )
-#define tcpLONG_DELAY					( ( TickType_t ) 500 / portTICK_PERIOD_MS  )
-#define tcpSHORT_DELAY					( ( TickType_t ) 5 / portTICK_PERIOD_MS )
-#define tcpCONNECTION_WAIT_DELAY		( ( TickType_t ) 100 / portTICK_PERIOD_MS )
-#define tcpNO_DELAY						( ( TickType_t ) 0 )
-
-/* Length of the data to read for various register reads. */
-#define tcpSTATUS_READ_LEN				( ( unsigned long ) 1 )
-#define tcpSHADOW_READ_LEN				( ( unsigned long ) 1 )
-	
-/* Register addresses within the WIZnet device. */
-#define tcpCOMMAND_REG					( ( unsigned short ) 0x0000 )
-#define tcpGATEWAY_ADDR_REG				( ( unsigned short ) 0x0080 )
-#define tcpSUBNET_MASK_REG				( ( unsigned short ) 0x0084 )
-#define tcpSOURCE_HA_REG				( ( unsigned short ) 0x0088 )
-#define tpcSOURCE_IP_REG				( ( unsigned short ) 0x008E )
-#define tpcSOCKET_OPT_REG				( ( unsigned short ) 0x00A1 )
-#define tcpSOURCE_PORT_REG				( ( unsigned short ) 0x00AE )
-#define tcpTX_WRITE_POINTER_REG			( ( unsigned short ) 0x0040 )
-#define tcpTX_READ_POINTER_REG			( ( unsigned short ) 0x0044 )
-#define tcpTX_ACK_POINTER_REG			( ( unsigned short ) 0x0018 )
-#define tcpTX_MEM_SIZE_REG				( ( unsigned short ) 0x0096 )
-#define tcpRX_MEM_SIZE_REG				( ( unsigned short ) 0x0095 )
-#define tcpINTERRUPT_STATUS_REG			( ( unsigned short ) 0x0004 )
-#define tcpTX_WRITE_SHADOW_REG			( ( unsigned short ) 0x01F0 )
-#define tcpTX_ACK_SHADOW_REG			( ( unsigned short ) 0x01E2 )
-#define tcpISR_MASK_REG					( ( unsigned short ) 0x0009 )
-#define tcpINTERRUPT_REG				( ( unsigned short ) 0x0008 )
-#define tcpSOCKET_STATE_REG				( ( unsigned short ) 0x00a0 )
-
-/* Constants required for hardware setup. */
-#define tcpRESET_ACTIVE_LOW 			( ( unsigned long ) 0x20 )
-#define tcpRESET_ACTIVE_HIGH 			( ( unsigned long ) 0x10 )
-
-/* Constants defining the source of the WIZnet ISR. */
-#define tcpISR_SYS_INIT					( ( unsigned char ) 0x01 )
-#define tcpISR_SOCKET_INIT				( ( unsigned char ) 0x02 )
-#define tcpISR_ESTABLISHED				( ( unsigned char ) 0x04 )
-#define tcpISR_CLOSED					( ( unsigned char ) 0x08 )
-#define tcpISR_TIMEOUT					( ( unsigned char ) 0x10 )
-#define tcpISR_TX_COMPLETE				( ( unsigned char ) 0x20 )
-#define tcpISR_RX_COMPLETE				( ( unsigned char ) 0x40 )
-
-/* Constants defining the socket status bits. */
-#define tcpSTATUS_ESTABLISHED			( ( unsigned char ) 0x06 )
-#define tcpSTATUS_LISTEN				( ( unsigned char ) 0x02 )
-
-/* Misc constants. */
-#define tcpNO_STATUS_BITS				( ( unsigned char ) 0x00 )
-#define i2cNO_ADDR_REQUIRED				( ( unsigned short ) 0x0000 )
-#define i2cNO_DATA_REQUIRED				( 0x0000 )
-#define tcpISR_QUEUE_LENGTH				( ( unsigned portBASE_TYPE ) 10 )
-#define tcpISR_QUEUE_ITEM_SIZE			( ( unsigned portBASE_TYPE ) 0 )
-#define tcpBUFFER_LEN					( 4 * 1024 )
-#define tcpMAX_REGISTER_LEN				( 4 )
-#define tcpMAX_ATTEMPTS_TO_CHECK_BUFFER	( 6 )
-#define tcpMAX_NON_LISTEN_STAUS_READS	( 5 )
-
-/* Message definitions.  The IP address, MAC address, gateway address, etc.
-is set here! */
-const unsigned char const ucDataGAR[]				= { 172, 25, 218, 3 };	/* Gateway address. */
-const unsigned char const ucDataMSR[]				= { 255, 255, 255, 0 };	/* Subnet mask.		*/
-const unsigned char const ucDataSIPR[]				= { 172, 25, 218, 201 };/* IP address.		*/
-const unsigned char const ucDataSHAR[]				= { 00, 23, 30, 41, 15, 26 }; /* MAC address - DO NOT USE THIS ON A PUBLIC NETWORK! */
-
-/* Other fixed messages. */
-const unsigned char const ucDataReset[]				= { tcpRESET_CMD }; 
-const unsigned char const ucDataInit[]				= { tcpSYS_INIT_CMD }; 
-const unsigned char const ucDataProtocol[]			= { tcpSOCK_STREAM };
-const unsigned char const ucDataPort[]				= { 0xBA, 0xCC };
-const unsigned char const ucDataSockInit[]			= { tcpSOCK_INIT };
-const unsigned char const ucDataTxWritePointer[]	= { 0x11, 0x22, 0x00, 0x00 };
-const unsigned char const ucDataTxAckPointer[]		= { 0x11, 0x22, 0x00, 0x00 };
-const unsigned char const ucDataTxReadPointer[]		= { 0x11, 0x22, 0x00, 0x00 };
-const unsigned char const ucDataListen[]			= { tcpLISTEN_CMD };
-const unsigned char const ucDataReceiveCmd[]		= { tcpRECEIVE_CMD };
-const unsigned char const ucDataSetTxBufSize[]		= { tcp8K_TX };
-const unsigned char const ucDataSetRxBufSize[] 		= { tcp8K_RX };
-const unsigned char const ucDataSend[]				= { tcpSEND_CMD };
-const unsigned char const ucDataDisconnect[]		= { tcpDISCONNECT_CMD };
-const unsigned char const ucDataEnableISR[]			= { i2cCHANNEL_0_ISR_ENABLE };
-const unsigned char const ucDataDisableISR[]		= { i2cCHANNEL_0_ISR_DISABLE };
-const unsigned char const ucDataClearInterrupt[]	= { i2cCLEAR_ALL_INTERRUPTS };
-
-static SemaphoreHandle_t xMessageComplete = NULL;
-QueueHandle_t xTCPISRQueue = NULL;
-
-/* Dynamically generate and send an html page. */
-static void prvSendSamplePage( void );
-
-/* Read a register from the WIZnet device via the i2c interface. */
-static void prvReadRegister( unsigned char *pucDestination, unsigned short usAddress, unsigned long ulLength );
-
-/* Send the entire Tx buffer (the Tx buffer within the WIZnet device). */
-static void prvFlushBuffer( unsigned long ulTxAddress );
-
-/* Write a string to the WIZnet Tx buffer. */
-static void prvWriteString( const char * const pucTxBuffer, long lTxLen, unsigned long *pulTxAddress );
-
-/* Convert a number to a string. */
-void ultoa( unsigned long ulVal, char *pcBuffer, long lIgnore );
-
-/*-----------------------------------------------------------*/
-
-void ultoa( unsigned long ulVal, char *pcBuffer, long lIgnore )
-{
-unsigned long lNibble;
-long lIndex;
-
-	/* Simple routine to convert an unsigned long value into a string in hex 
-	format. */
-
-	/* For each nibble in the number we are converting. */
-	for( lIndex = 0; lIndex < ( sizeof( ulVal ) * 2 ); lIndex++ )
-	{
-		/* Take the top four bits of the number. */
-		lNibble = ( ulVal >> 28 );
-
-		/* We are converting it to a hex string, so is the number in the range
-		0-10 or A-F? */
-		if( lNibble < 10 )
-		{
-			pcBuffer[ lIndex ] = '0' + lNibble;
-		}
-		else
-		{
-			lNibble -= 10;
-			pcBuffer[ lIndex ] = 'A' + lNibble;
-		}
-
-		/* Shift off the top nibble so we use the next nibble next time around. */
-		ulVal <<= 4;
-	}	
-
-	/* Mark the end of the string with a null terminator. */
-	pcBuffer[ lIndex ] = 0x00;
-}
-/*-----------------------------------------------------------*/
-
-static void prvReadRegister( unsigned char *pucDestination, unsigned short usAddress, unsigned long ulLength )
-{
-unsigned char ucRxBuffer[ tcpMAX_REGISTER_LEN ];
-
-	/* Read a register value from the WIZnet device. */
-
-	/* First write out the address of the register we want to read. */
-	i2cMessage( ucRxBuffer, i2cNO_DATA_REQUIRED, tcpDEVICE_ADDRESS, usAddress, i2cWRITE, NULL, portMAX_DELAY );
-	
-	/* Then read back from that address. */
-	i2cMessage( ( unsigned char * ) pucDestination, ulLength, tcpDEVICE_ADDRESS, i2cNO_ADDR_REQUIRED, i2cREAD, xMessageComplete, portMAX_DELAY );
-
-	/* I2C messages are queued so use the semaphore to wait for the read to 
-	complete - otherwise we will leave this function before the I2C 
-	transactions have completed. */
-	xSemaphoreTake( xMessageComplete, tcpLONG_DELAY );
-}
-/*-----------------------------------------------------------*/
-
-void vTCPHardReset( void )
-{
-	/* Physical reset of the WIZnet device by using the GPIO lines to hold the 
-	WIZnet reset lines active for a few milliseconds. */
-
-	/* Make sure the interrupt from the WIZnet is disabled. */
-	VICIntEnClear |= tcpEINT0_VIC_CHANNEL_BIT;
-
-	/* If xMessageComplete is NULL then this is the first time that this 
-	function has been called and the queue and semaphore used in this file
-	have not yet been created. */
-	if( xMessageComplete == NULL )
-	{
-		/* Create and obtain the semaphore used when we want to wait for an i2c
-		message to be completed. */
-		vSemaphoreCreateBinary( xMessageComplete );
-		xSemaphoreTake( xMessageComplete, tcpNO_DELAY );
-
-		/* Create the queue used to communicate between the WIZnet and TCP tasks. */
-		xTCPISRQueue = xQueueCreate( tcpISR_QUEUE_LENGTH, tcpISR_QUEUE_ITEM_SIZE );
-	}
-
-	/* Use the GPIO to reset the network hardware. */
-	GPIO_IOCLR = tcpRESET_ACTIVE_LOW;
-	GPIO_IOSET = tcpRESET_ACTIVE_HIGH;
-
-	/* Delay with the network hardware in reset for a short while. */
-	vTaskDelay( tcpRESET_DELAY );
-
-	GPIO_IOCLR = tcpRESET_ACTIVE_HIGH;
-	GPIO_IOSET = tcpRESET_ACTIVE_LOW;
-
-	vTaskDelay( tcpINIT_DELAY );
-
-	/* Setup the EINT0 to interrupt on required events from the WIZnet device.
-	First enable the EINT0 function of the pin. */
-	PCB_PINSEL1 |= tcpENABLE_EINT0_FUNCTION;
-	
-	/* We want the TCP comms to wake us from power save. */
-	SCB_EXTWAKE = tcpWAKE_ON_EINT0;
-
-	/* Install the ISR into the VIC - but don't enable it yet! */
-	portENTER_CRITICAL();
-	{
-		extern void ( vEINT0_ISR_Wrapper )( void );
-
-		VICIntSelect &= ~( tcpEINT0_VIC_CHANNEL_BIT );
-		VICVectAddr3 = ( long ) vEINT0_ISR_Wrapper;
-
-		VICVectCntl3 = tcpEINT0_VIC_CHANNEL | tcpEINT0_VIC_ENABLE;
-	}
-	portEXIT_CRITICAL();
-
-	/* Enable interrupts in the WIZnet itself. */
-	i2cMessage( ucDataEnableISR, sizeof( ucDataEnableISR ), tcpDEVICE_ADDRESS, tcpISR_MASK_REG, i2cWRITE, NULL, portMAX_DELAY );
-
-	vTaskDelay( tcpLONG_DELAY );
-}
-/*-----------------------------------------------------------*/
-
-long lTCPSoftReset( void )
-{
-unsigned char ucStatus;
-extern volatile long lTransactionCompleted;
-
-	/* Send a message to the WIZnet device to tell it set all it's registers
-	back to their default states.  Then setup the WIZnet device as required. */
-
-	/* Reset the internal WIZnet registers. */
-	i2cMessage( ucDataReset,	sizeof( ucDataReset ),	tcpDEVICE_ADDRESS, tcpCOMMAND_REG, i2cWRITE, NULL, portMAX_DELAY );
-
-	/* Now we can configure the protocol.   Here the MAC address, gateway 
-	address, subnet mask and IP address are configured. */
-	i2cMessage( ucDataSHAR,		sizeof( ucDataSHAR ),	tcpDEVICE_ADDRESS, tcpSOURCE_HA_REG, i2cWRITE, NULL, portMAX_DELAY );
-	i2cMessage( ucDataGAR,		sizeof( ucDataGAR ),	tcpDEVICE_ADDRESS, tcpGATEWAY_ADDR_REG, i2cWRITE, NULL, portMAX_DELAY );
-	i2cMessage( ucDataMSR,		sizeof( ucDataMSR ),	tcpDEVICE_ADDRESS, tcpSUBNET_MASK_REG,	i2cWRITE, NULL, portMAX_DELAY );
-	i2cMessage( ucDataSIPR,		sizeof( ucDataSIPR ),	tcpDEVICE_ADDRESS, tpcSOURCE_IP_REG,	i2cWRITE, NULL, portMAX_DELAY );
-	
-	/* Next the memory buffers are configured to give all the WIZnet internal
-	memory over to a single socket.  This gives the socket the maximum internal
-	Tx and Rx buffer space. */
-	i2cMessage( ucDataSetTxBufSize, sizeof( ucDataSetTxBufSize ), tcpDEVICE_ADDRESS, tcpTX_MEM_SIZE_REG, i2cWRITE, NULL, portMAX_DELAY );
-	i2cMessage( ucDataSetRxBufSize, sizeof( ucDataSetRxBufSize ), tcpDEVICE_ADDRESS, tcpRX_MEM_SIZE_REG, i2cWRITE, NULL, portMAX_DELAY );
-
-	/* Send the sys init command so the above parameters take effect. */
-	i2cMessage( ucDataInit,		sizeof( ucDataInit ),	tcpDEVICE_ADDRESS, tcpCOMMAND_REG, i2cWRITE, NULL, portMAX_DELAY );
-
-	/* Seems to like a little wait here. */
-	vTaskDelay( tcpINIT_DELAY );
-
-	/* Read back the status to ensure the system initialised ok. */
-	prvReadRegister( &ucStatus, tcpINTERRUPT_STATUS_REG, tcpSTATUS_READ_LEN );
-
-	/* We should find that the sys init was successful. */
-	if( ucStatus != tcpISR_SYS_INIT )
-	{
-		return ( long ) pdFAIL;
-	}
-
-	/* No i2c errors yet. */
-	portENTER_CRITICAL();
-		lTransactionCompleted = pdTRUE;
-	portEXIT_CRITICAL();
-
-	return ( long ) pdPASS;
-}
-/*-----------------------------------------------------------*/
-
-long lTCPCreateSocket( void )
-{
-unsigned char ucStatus;
-
-	/* Create and configure a socket. */
-
-	/* Setup and init the socket.  Here the port number is set and the socket
-	is initialised. */
-	i2cMessage( ucDataProtocol, sizeof( ucDataProtocol),tcpDEVICE_ADDRESS, tpcSOCKET_OPT_REG, i2cWRITE, NULL, portMAX_DELAY );
-	i2cMessage( ucDataPort,		sizeof( ucDataPort),	tcpDEVICE_ADDRESS, tcpSOURCE_PORT_REG, i2cWRITE, NULL, portMAX_DELAY );
-	i2cMessage( ucDataSockInit, sizeof( ucDataSockInit),tcpDEVICE_ADDRESS, tcpCOMMAND_REG, i2cWRITE, xMessageComplete, portMAX_DELAY );
-
-	/* Wait for the Init command to be sent. */
-	if( !xSemaphoreTake( xMessageComplete, tcpLONG_DELAY ) )
-	{
-		/* For some reason the message was not transmitted within our block
-		period. */
-		return ( long ) pdFAIL;
-	}
-
-	/* Allow the socket to initialise. */
-	vTaskDelay( tcpINIT_DELAY );
-
-	/* Read back the status to ensure the socket initialised ok. */
-	prvReadRegister( &ucStatus, tcpINTERRUPT_STATUS_REG, tcpSTATUS_READ_LEN );
-	
-	/* We should find that the socket init was successful. */
-	if( ucStatus != tcpISR_SOCKET_INIT )
-	{
-		return ( long ) pdFAIL;
-	}
-
-
-	/* Setup the Tx pointer registers to indicate that the Tx buffer is empty. */
-	i2cMessage( ucDataTxReadPointer, sizeof( ucDataTxReadPointer ), tcpDEVICE_ADDRESS, tcpTX_READ_POINTER_REG, i2cWRITE, NULL, portMAX_DELAY );
-	vTaskDelay( tcpSHORT_DELAY );
-	i2cMessage( ucDataTxWritePointer, sizeof( ucDataTxWritePointer ), tcpDEVICE_ADDRESS, tcpTX_WRITE_POINTER_REG, i2cWRITE, NULL, portMAX_DELAY );
-	vTaskDelay( tcpSHORT_DELAY );
-	i2cMessage( ucDataTxAckPointer,	  sizeof( ucDataTxAckPointer ),	  tcpDEVICE_ADDRESS, tcpTX_ACK_POINTER_REG, i2cWRITE, NULL, portMAX_DELAY );
-	vTaskDelay( tcpSHORT_DELAY );
-
-	return ( long ) pdPASS;
-}
-/*-----------------------------------------------------------*/
-
-void vTCPListen( void )
-{
-unsigned char ucISR;
-
-	/* Start a passive listen on the socket. */
-
-	/* Enable interrupts in the WizNet device after ensuring none are 
-	currently pending. */
-	while( SCB_EXTINT & tcpCLEAR_EINT0 )
-	{
-		/* The WIZnet device is still asserting and interrupt so tell it to 
-		clear. */
-		i2cMessage( ucDataClearInterrupt, sizeof( ucDataClearInterrupt ), tcpDEVICE_ADDRESS, tcpINTERRUPT_REG, i2cWRITE, xMessageComplete, portMAX_DELAY );
-		xSemaphoreTake( xMessageComplete, tcpLONG_DELAY );
-
-		vTaskDelay( 1 );
-		SCB_EXTINT = tcpCLEAR_EINT0;
-	}
-
-	while( xQueueReceive( xTCPISRQueue, &ucISR, tcpNO_DELAY ) )
-	{
-		/* Just clearing the queue used by the ISR routine to tell this task
-		that the WIZnet device needs attention. */
-	}
-
-	/* Now all the pending interrupts have been cleared we can enable the 
-	processor interrupts. */
-	VICIntEnable |= tcpEINT0_VIC_CHANNEL_BIT;
-
-	/* Then start listening for incoming connections. */
-	i2cMessage( ucDataListen, sizeof( ucDataListen ), tcpDEVICE_ADDRESS, tcpCOMMAND_REG, i2cWRITE, NULL, portMAX_DELAY );
-}
-/*-----------------------------------------------------------*/
-
-long lProcessConnection( void )
-{
-unsigned char ucISR, ucState, ucLastState = 2, ucShadow;
-extern volatile long lTransactionCompleted;
-long lSameStateCount = 0, lDataSent = pdFALSE;
-unsigned long ulWritePointer, ulAckPointer;
-
-	/* No I2C errors can yet have occurred. */
-	portENTER_CRITICAL();
-		lTransactionCompleted = pdTRUE;
-	portEXIT_CRITICAL();
-
-	/* Keep looping - processing interrupts, until we have completed a 
-	transaction.   This uses the WIZnet in it's simplest form.  The socket
-	accepts a connection - we process the connection - then close the socket.
-	We then go back to reinitialise everything and start again. */
-	while( lTransactionCompleted == pdTRUE )
-	{
-		/* Wait for a message on the queue from the WIZnet ISR.  When the 
-		WIZnet device asserts an interrupt the ISR simply posts a message
-		onto this queue to wake this task. */
-		if( xQueueReceive( xTCPISRQueue, &ucISR, tcpCONNECTION_WAIT_DELAY ) )
-		{
-			/* The ISR posted a message on this queue to tell us that the
-			WIZnet device asserted an interrupt.  The ISR cannot process
-			an I2C message so cannot tell us what caused the interrupt so
-			we have to query the device here.  This task is the highest
-			priority in the system so will run immediately following the ISR. */
-			prvReadRegister( &ucISR, tcpINTERRUPT_STATUS_REG, tcpSTATUS_READ_LEN );
-
-			/* Once we have read what caused the ISR we can clear the interrupt
-			in the WIZnet. */
-			i2cMessage( ucDataClearInterrupt, sizeof( ucDataClearInterrupt ), tcpDEVICE_ADDRESS, tcpINTERRUPT_REG, i2cWRITE, NULL, portMAX_DELAY );
-
-			/* Now we can clear the processor interrupt and re-enable ready for
-			the next. */
-			SCB_EXTINT = tcpCLEAR_EINT0;
-			VICIntEnable |= tcpEINT0_VIC_CHANNEL_BIT;
-	
-			/* Process the interrupt ... */
-
-			if( ucISR & tcpISR_ESTABLISHED )
-			{
-				/* A connection has been established - respond by sending
-				a receive command. */
-				i2cMessage( ucDataReceiveCmd, sizeof( ucDataReceiveCmd ), tcpDEVICE_ADDRESS, tcpCOMMAND_REG, i2cWRITE, NULL, portMAX_DELAY );
-			}
-		
-			if( ucISR & tcpISR_RX_COMPLETE )
-			{
-				/* We message has been received.  This will be an HTTP get 
-				command.  We only have one page to send so just send it without
-				regard to what the actual requested page was. */
-				prvSendSamplePage();
-			}
-		
-		 	if( ucISR & tcpISR_TX_COMPLETE )
-			{
-				/* We have a TX complete interrupt - which oddly does not 
-				indicate that the message being sent is complete so we cannot
-				yet close the socket.  Instead we read the position of the Tx
-				pointer within the WIZnet device so we know how much data it
-				has to send.  Later we will read the ack pointer and compare 
-				this to the Tx pointer to ascertain whether the transmission 
-				has completed. */
-
-				/* First read the shadow register. */
-				prvReadRegister( &ucShadow, tcpTX_WRITE_SHADOW_REG, tcpSHADOW_READ_LEN );
-			
-				/* Now a short delay is required. */
-				vTaskDelay( tcpSHORT_DELAY );
-
-				/* Then we can read the real register. */
-				prvReadRegister( ( unsigned char * ) &ulWritePointer, tcpTX_WRITE_POINTER_REG, sizeof( ulWritePointer ) );
-
-				/* We cannot do anything more here but need to remember that 
-				this interrupt has occurred. */
-				lDataSent = pdTRUE;
-			}
-		
-			if( ucISR & tcpISR_CLOSED )
-			{
-				/* The socket has been closed so we can leave this function. */
-				lTransactionCompleted = pdFALSE;
-			}
-		}
-		else
-		{
-			/* We have not received an interrupt from the WIZnet device for a 
-			while.  Read the socket status and check that everything is as
-			expected. */
-			prvReadRegister( &ucState, tcpSOCKET_STATE_REG, tcpSTATUS_READ_LEN );
-			
-			if( ( ucState == tcpSTATUS_ESTABLISHED ) && ( lDataSent > 0 ) ) 
-			{
-				/* The socket is established and we have already received a Tx
-				end interrupt.  We must therefore be waiting for the Tx buffer
-				inside the WIZnet device to be empty before we can close the
-				socket. 
-
-				Read the Ack pointer register to see if it has caught up with
-				the Tx pointer register.  First we have to read the shadow 
-				register. */
-				prvReadRegister( &ucShadow, tcpTX_ACK_SHADOW_REG, tcpSHADOW_READ_LEN );
-				vTaskDelay( tcpSHORT_DELAY );
-				prvReadRegister( ( unsigned char * ) &ulAckPointer, tcpTX_ACK_POINTER_REG, sizeof( ulWritePointer ) );
-
-				if( ulAckPointer == ulWritePointer )
-				{
-					/* The Ack and write pointer are now equal and we can 
-					safely close the socket. */
-					i2cMessage( ucDataDisconnect, sizeof( ucDataDisconnect ), tcpDEVICE_ADDRESS, tcpCOMMAND_REG, i2cWRITE, NULL, portMAX_DELAY );
-				}
-				else
-				{
-					/* Keep a count of how many times we encounter the Tx
-					buffer still containing data. */
-					lDataSent++;
-					if( lDataSent > tcpMAX_ATTEMPTS_TO_CHECK_BUFFER )
-					{
-						/* Assume we cannot complete sending the data and 
-						therefore cannot safely close the socket.  Start over. */
-						vTCPHardReset();
-						lTransactionCompleted = pdFALSE;
-					}
-				}
-			}
-			else if( ucState != tcpSTATUS_LISTEN )
-			{
-				/* If we have not yet received a Tx end interrupt we would only 
-				ever expect to find the socket still listening for any 
-				sustained period. */
-				if( ucState == ucLastState )
-				{
-					lSameStateCount++;
-					if( lSameStateCount > tcpMAX_NON_LISTEN_STAUS_READS )
-					{						
-						/* We are persistently in an unexpected state.  Assume
-						we cannot safely close the socket and start over. */
-						vTCPHardReset();
-						lTransactionCompleted = pdFALSE;
-					}
-				}
-			}
-			else
-			{
-				/* We are in the listen state so are happy that everything
-				is as expected. */
-				lSameStateCount = 0;
-			}
-
-			/* Remember what state we are in this time around so we can check
-			for a persistence on an unexpected state. */
-			ucLastState = ucState;
-		}
-	}
-
-	/* We are going to reinitialise the WIZnet device so do not want our 
-	interrupts from the WIZnet to be processed. */
-	VICIntEnClear |= tcpEINT0_VIC_CHANNEL_BIT;
-	return lTransactionCompleted;
-}
-/*-----------------------------------------------------------*/
-
-static void prvWriteString( const char * const pucTxBuffer, long lTxLen, unsigned long *pulTxAddress )
-{
-unsigned long ulSendAddress;
-
-	/* Send a string to the Tx buffer internal to the WIZnet device. */
-
-	/* Calculate the address to which we are going to write in the buffer. */
-	ulSendAddress = ( *pulTxAddress & tcpSINGLE_SOCKET_ADDR_MASK ) + tcpSINGLE_SOCKET_ADDR_OFFSET;
-
-	/* Send the buffer to the calculated address.  Use the semaphore so we
-	can wait until the entire message has been transferred. */
-	i2cMessage( ( unsigned char * ) pucTxBuffer, lTxLen, tcpDEVICE_ADDRESS, ( unsigned short ) ulSendAddress, i2cWRITE, xMessageComplete, portMAX_DELAY );
-
-	/* Wait until the semaphore indicates that the message has been transferred. */
-	if( !xSemaphoreTake( xMessageComplete, tcpLONG_DELAY ) )
-	{
-		return;
-	}
-
-	/* Return the new address of the end of the buffer (within the WIZnet 
-	device). */
-	*pulTxAddress += ( unsigned long ) lTxLen;
-}
-/*-----------------------------------------------------------*/
-
-static void prvFlushBuffer( unsigned long ulTxAddress )
-{
-unsigned char ucTxBuffer[ tcpMAX_REGISTER_LEN ];
-
-	/* We have written some data to the Tx buffer internal to the WIZnet
-	device.  Now we update the Tx pointer inside the WIZnet then send a
-	Send command - which causes	the data up to the new Tx pointer to be 
-	transmitted. */
-
-	/* Make sure endieness is correct for transmission. */
-	ulTxAddress = htonl( ulTxAddress );
-
-	/* Place the new Tx pointer in the string to be transmitted. */
-	ucTxBuffer[ 0 ] = ( unsigned char ) ( ulTxAddress & 0xff );
-	ulTxAddress >>= 8;
-	ucTxBuffer[ 1 ] = ( unsigned char ) ( ulTxAddress & 0xff );
-	ulTxAddress >>= 8;
-	ucTxBuffer[ 2 ] = ( unsigned char ) ( ulTxAddress & 0xff );
-	ulTxAddress >>= 8;
-	ucTxBuffer[ 3 ] = ( unsigned char ) ( ulTxAddress & 0xff );
-	ulTxAddress >>= 8;
-
-	/* And send it to the WIZnet device. */
-	i2cMessage( ucTxBuffer, sizeof( ulTxAddress ), tcpDEVICE_ADDRESS, tcpTX_WRITE_POINTER_REG, i2cWRITE, xMessageComplete, portMAX_DELAY );
-
-	if( !xSemaphoreTake( xMessageComplete, tcpLONG_DELAY ) )
-	{
-		return;
-	}
-
-	vTaskDelay( tcpSHORT_DELAY );
-
-	/* Transmit! */
-	i2cMessage( ucDataSend, sizeof( ucDataSend ), tcpDEVICE_ADDRESS, tcpCOMMAND_REG, i2cWRITE, xMessageComplete, portMAX_DELAY );
-
-	if( !xSemaphoreTake( xMessageComplete, tcpLONG_DELAY ) )
-	{
-		return;
-	}
-}
-/*-----------------------------------------------------------*/
-
-static void prvSendSamplePage( void )
-{
-extern long lErrorInTask;
-unsigned long ulTxAddress;
-unsigned char ucShadow;
-long lIndex;
-static unsigned long ulRefreshCount = 0x00;
-static char cPageBuffer[ tcpBUFFER_LEN ];
-
-
-	/* This function just generates a sample page of HTML which gets
-	sent each time a client attaches to the socket.  The page is created
-	from two fixed strings (cSamplePageFirstPart and cSamplePageSecondPart)
-	with a bit of dynamically generated data in the middle. */
-
-	/* We need to know the address to which the html string should be sent
-	in the WIZnet Tx buffer.  First read the shadow register. */
-	prvReadRegister( &ucShadow, tcpTX_WRITE_SHADOW_REG, tcpSHADOW_READ_LEN );
-
-	/* Now a short delay is required. */
-	vTaskDelay( tcpSHORT_DELAY );
-
-	/* Now we can read the real pointer value. */
-	prvReadRegister( ( unsigned char * ) &ulTxAddress, tcpTX_WRITE_POINTER_REG, sizeof( ulTxAddress ) );
-
-	/* Make sure endieness is correct. */
-	ulTxAddress = htonl( ulTxAddress );
-
-	/* Send the start of the page. */
-	prvWriteString( cSamplePageFirstPart, strlen( cSamplePageFirstPart ), &ulTxAddress );
-
-	/* Generate a bit of dynamic data and place it in the buffer ready to be
-	transmitted. */
-	strcpy( cPageBuffer, "<BR>Number of ticks since boot = 0x" );
-	lIndex = strlen( cPageBuffer );
-	ultoa( xTaskGetTickCount(), &( cPageBuffer[ lIndex ] ), 0 );
-	strcat( cPageBuffer, "<br>Number of tasks executing = ");
-	lIndex = strlen( cPageBuffer );
-	ultoa( ( unsigned long ) uxTaskGetNumberOfTasks(), &( cPageBuffer[ lIndex ] ), 0 );
-	strcat( cPageBuffer, "<br>IO port 0 state (used by flash tasks) = 0x" );
-	lIndex = strlen( cPageBuffer );
-	ultoa( ( unsigned long ) GPIO0_IOPIN, &( cPageBuffer[ lIndex ] ), 0 );
-	strcat( cPageBuffer, "<br>Refresh = 0x" );
-	lIndex = strlen( cPageBuffer );
-	ultoa( ( unsigned long ) ulRefreshCount, &( cPageBuffer[ lIndex ] ), 0 );
-	
-	if( lErrorInTask )
-	{
-		strcat( cPageBuffer, "<p>An error has occurred in at least one task." );
-	}
-	else
-	{
-		strcat( cPageBuffer, "<p>All tasks executing without error." );		
-	}
-
-	ulRefreshCount++;
-
-	/* Send the dynamically generated string. */
-	prvWriteString( cPageBuffer, strlen( cPageBuffer ), &ulTxAddress );
-
-	/* Finish the page. */
-	prvWriteString( cSamplePageSecondPart, strlen( cSamplePageSecondPart ), &ulTxAddress );
-
-	/* Tell the WIZnet to send the data we have just written to its Tx buffer. */
-	prvFlushBuffer( ulTxAddress );
-}
-
+/*
+ * FreeRTOS Kernel V10.4.1
+ * Copyright (C) 2020 Amazon.com, Inc. or its affiliates.  All Rights Reserved.
+ *
+ * Permission is hereby granted, free of charge, to any person obtaining a copy of
+ * this software and associated documentation files (the "Software"), to deal in
+ * the Software without restriction, including without limitation the rights to
+ * use, copy, modify, merge, publish, distribute, sublicense, and/or sell copies of
+ * the Software, and to permit persons to whom the Software is furnished to do so,
+ * subject to the following conditions:
+ *
+ * The above copyright notice and this permission notice shall be included in all
+ * copies or substantial portions of the Software.
+ *
+ * THE SOFTWARE IS PROVIDED "AS IS", WITHOUT WARRANTY OF ANY KIND, EXPRESS OR
+ * IMPLIED, INCLUDING BUT NOT LIMITED TO THE WARRANTIES OF MERCHANTABILITY, FITNESS
+ * FOR A PARTICULAR PURPOSE AND NONINFRINGEMENT. IN NO EVENT SHALL THE AUTHORS OR
+ * COPYRIGHT HOLDERS BE LIABLE FOR ANY CLAIM, DAMAGES OR OTHER LIABILITY, WHETHER
+ * IN AN ACTION OF CONTRACT, TORT OR OTHERWISE, ARISING FROM, OUT OF OR IN
+ * CONNECTION WITH THE SOFTWARE OR THE USE OR OTHER DEALINGS IN THE SOFTWARE.
+ *
+ * http://www.FreeRTOS.org
+ * http://aws.amazon.com/freertos
+ *
+ * 1 tab == 4 spaces!
+ */
+
+/*
+	Changes from V3.2.3
+	
+	+ Modified char* types to compile without warning when using GCC V4.0.1.
+	+ Corrected the address to which the MAC address is written.  Thanks to
+	  Bill Knight for this correction.
+
+	Changes from V3.2.4
+
+	+ Changed the default MAC address to something more realistic.
+
+*/
+
+/* Standard includes. */
+#include <stdlib.h>
+#include <string.h>
+
+/* Scheduler include files. */
+#include "FreeRTOS.h"
+#include "task.h"
+#include "semphr.h"
+#include "tcp.h"
+#include "serial.h"
+
+/* Application includes. */
+#include "i2c.h"
+#include "html_pages.h"
+
+/*-----------------------------------------------------------*/
+
+/* Hardwired i2c address of the WIZNet device. */
+#define tcpDEVICE_ADDRESS 				( ( unsigned char ) 0x00 )
+
+/* Constants used to configure the Tx and Rx buffer sizes within the WIZnet
+device. */
+#define tcp8K_RX						( ( unsigned char ) 0x03 )
+#define tcp8K_TX						( ( unsigned char ) 0x03 )
+
+/* Constants used to generate the WIZnet internal buffer addresses. */
+#define tcpSINGLE_SOCKET_ADDR_MASK		( ( unsigned long ) 0x1fff )
+#define tcpSINGLE_SOCKET_ADDR_OFFSET	( ( unsigned long ) 0x4000 )
+
+/* Bit definitions of the commands that can be sent to the command register. */
+#define tcpRESET_CMD					( ( unsigned char ) 0x80 )
+#define tcpSYS_INIT_CMD					( ( unsigned char ) 0x01 )
+#define tcpSOCK_STREAM					( ( unsigned char ) 0x01 )
+#define tcpSOCK_INIT					( ( unsigned char ) 0x02 )
+#define tcpLISTEN_CMD					( ( unsigned char ) 0x08 )
+#define tcpRECEIVE_CMD					( ( unsigned char ) 0x40 )
+#define tcpDISCONNECT_CMD				( ( unsigned char ) 0x10 )
+#define tcpSEND_CMD						( ( unsigned char ) 0x20 )
+
+/* Constants required to handle the interrupts. */
+#define tcpCLEAR_EINT0					( 1 )
+#define i2cCLEAR_ALL_INTERRUPTS			( ( unsigned char ) 0xff )
+#define i2cCHANNEL_0_ISR_ENABLE			( ( unsigned char ) 0x01 )
+#define i2cCHANNEL_0_ISR_DISABLE		( ( unsigned char ) 0x00 )
+#define tcpWAKE_ON_EINT0				( 1 )
+#define tcpENABLE_EINT0_FUNCTION		( ( unsigned long ) 0x01 )
+#define tcpEINT0_VIC_CHANNEL_BIT		( ( unsigned long ) 0x4000 )
+#define tcpEINT0_VIC_CHANNEL			( ( unsigned long ) 14 )
+#define tcpEINT0_VIC_ENABLE				( ( unsigned long ) 0x0020 )
+
+/* Various delays used in the driver. */
+#define tcpRESET_DELAY					( ( TickType_t ) 16 / portTICK_PERIOD_MS )
+#define tcpINIT_DELAY					( ( TickType_t ) 500 / portTICK_PERIOD_MS  )
+#define tcpLONG_DELAY					( ( TickType_t ) 500 / portTICK_PERIOD_MS  )
+#define tcpSHORT_DELAY					( ( TickType_t ) 5 / portTICK_PERIOD_MS )
+#define tcpCONNECTION_WAIT_DELAY		( ( TickType_t ) 100 / portTICK_PERIOD_MS )
+#define tcpNO_DELAY						( ( TickType_t ) 0 )
+
+/* Length of the data to read for various register reads. */
+#define tcpSTATUS_READ_LEN				( ( unsigned long ) 1 )
+#define tcpSHADOW_READ_LEN				( ( unsigned long ) 1 )
+	
+/* Register addresses within the WIZnet device. */
+#define tcpCOMMAND_REG					( ( unsigned short ) 0x0000 )
+#define tcpGATEWAY_ADDR_REG				( ( unsigned short ) 0x0080 )
+#define tcpSUBNET_MASK_REG				( ( unsigned short ) 0x0084 )
+#define tcpSOURCE_HA_REG				( ( unsigned short ) 0x0088 )
+#define tpcSOURCE_IP_REG				( ( unsigned short ) 0x008E )
+#define tpcSOCKET_OPT_REG				( ( unsigned short ) 0x00A1 )
+#define tcpSOURCE_PORT_REG				( ( unsigned short ) 0x00AE )
+#define tcpTX_WRITE_POINTER_REG			( ( unsigned short ) 0x0040 )
+#define tcpTX_READ_POINTER_REG			( ( unsigned short ) 0x0044 )
+#define tcpTX_ACK_POINTER_REG			( ( unsigned short ) 0x0018 )
+#define tcpTX_MEM_SIZE_REG				( ( unsigned short ) 0x0096 )
+#define tcpRX_MEM_SIZE_REG				( ( unsigned short ) 0x0095 )
+#define tcpINTERRUPT_STATUS_REG			( ( unsigned short ) 0x0004 )
+#define tcpTX_WRITE_SHADOW_REG			( ( unsigned short ) 0x01F0 )
+#define tcpTX_ACK_SHADOW_REG			( ( unsigned short ) 0x01E2 )
+#define tcpISR_MASK_REG					( ( unsigned short ) 0x0009 )
+#define tcpINTERRUPT_REG				( ( unsigned short ) 0x0008 )
+#define tcpSOCKET_STATE_REG				( ( unsigned short ) 0x00a0 )
+
+/* Constants required for hardware setup. */
+#define tcpRESET_ACTIVE_LOW 			( ( unsigned long ) 0x20 )
+#define tcpRESET_ACTIVE_HIGH 			( ( unsigned long ) 0x10 )
+
+/* Constants defining the source of the WIZnet ISR. */
+#define tcpISR_SYS_INIT					( ( unsigned char ) 0x01 )
+#define tcpISR_SOCKET_INIT				( ( unsigned char ) 0x02 )
+#define tcpISR_ESTABLISHED				( ( unsigned char ) 0x04 )
+#define tcpISR_CLOSED					( ( unsigned char ) 0x08 )
+#define tcpISR_TIMEOUT					( ( unsigned char ) 0x10 )
+#define tcpISR_TX_COMPLETE				( ( unsigned char ) 0x20 )
+#define tcpISR_RX_COMPLETE				( ( unsigned char ) 0x40 )
+
+/* Constants defining the socket status bits. */
+#define tcpSTATUS_ESTABLISHED			( ( unsigned char ) 0x06 )
+#define tcpSTATUS_LISTEN				( ( unsigned char ) 0x02 )
+
+/* Misc constants. */
+#define tcpNO_STATUS_BITS				( ( unsigned char ) 0x00 )
+#define i2cNO_ADDR_REQUIRED				( ( unsigned short ) 0x0000 )
+#define i2cNO_DATA_REQUIRED				( 0x0000 )
+#define tcpISR_QUEUE_LENGTH				( ( unsigned portBASE_TYPE ) 10 )
+#define tcpISR_QUEUE_ITEM_SIZE			( ( unsigned portBASE_TYPE ) 0 )
+#define tcpBUFFER_LEN					( 4 * 1024 )
+#define tcpMAX_REGISTER_LEN				( 4 )
+#define tcpMAX_ATTEMPTS_TO_CHECK_BUFFER	( 6 )
+#define tcpMAX_NON_LISTEN_STAUS_READS	( 5 )
+
+/* Message definitions.  The IP address, MAC address, gateway address, etc.
+is set here! */
+const unsigned char const ucDataGAR[]				= { 172, 25, 218, 3 };	/* Gateway address. */
+const unsigned char const ucDataMSR[]				= { 255, 255, 255, 0 };	/* Subnet mask.		*/
+const unsigned char const ucDataSIPR[]				= { 172, 25, 218, 201 };/* IP address.		*/
+const unsigned char const ucDataSHAR[]				= { 00, 23, 30, 41, 15, 26 }; /* MAC address - DO NOT USE THIS ON A PUBLIC NETWORK! */
+
+/* Other fixed messages. */
+const unsigned char const ucDataReset[]				= { tcpRESET_CMD }; 
+const unsigned char const ucDataInit[]				= { tcpSYS_INIT_CMD }; 
+const unsigned char const ucDataProtocol[]			= { tcpSOCK_STREAM };
+const unsigned char const ucDataPort[]				= { 0xBA, 0xCC };
+const unsigned char const ucDataSockInit[]			= { tcpSOCK_INIT };
+const unsigned char const ucDataTxWritePointer[]	= { 0x11, 0x22, 0x00, 0x00 };
+const unsigned char const ucDataTxAckPointer[]		= { 0x11, 0x22, 0x00, 0x00 };
+const unsigned char const ucDataTxReadPointer[]		= { 0x11, 0x22, 0x00, 0x00 };
+const unsigned char const ucDataListen[]			= { tcpLISTEN_CMD };
+const unsigned char const ucDataReceiveCmd[]		= { tcpRECEIVE_CMD };
+const unsigned char const ucDataSetTxBufSize[]		= { tcp8K_TX };
+const unsigned char const ucDataSetRxBufSize[] 		= { tcp8K_RX };
+const unsigned char const ucDataSend[]				= { tcpSEND_CMD };
+const unsigned char const ucDataDisconnect[]		= { tcpDISCONNECT_CMD };
+const unsigned char const ucDataEnableISR[]			= { i2cCHANNEL_0_ISR_ENABLE };
+const unsigned char const ucDataDisableISR[]		= { i2cCHANNEL_0_ISR_DISABLE };
+const unsigned char const ucDataClearInterrupt[]	= { i2cCLEAR_ALL_INTERRUPTS };
+
+static SemaphoreHandle_t xMessageComplete = NULL;
+QueueHandle_t xTCPISRQueue = NULL;
+
+/* Dynamically generate and send an html page. */
+static void prvSendSamplePage( void );
+
+/* Read a register from the WIZnet device via the i2c interface. */
+static void prvReadRegister( unsigned char *pucDestination, unsigned short usAddress, unsigned long ulLength );
+
+/* Send the entire Tx buffer (the Tx buffer within the WIZnet device). */
+static void prvFlushBuffer( unsigned long ulTxAddress );
+
+/* Write a string to the WIZnet Tx buffer. */
+static void prvWriteString( const char * const pucTxBuffer, long lTxLen, unsigned long *pulTxAddress );
+
+/* Convert a number to a string. */
+void ultoa( unsigned long ulVal, char *pcBuffer, long lIgnore );
+
+/*-----------------------------------------------------------*/
+
+void ultoa( unsigned long ulVal, char *pcBuffer, long lIgnore )
+{
+unsigned long lNibble;
+long lIndex;
+
+	/* Simple routine to convert an unsigned long value into a string in hex 
+	format. */
+
+	/* For each nibble in the number we are converting. */
+	for( lIndex = 0; lIndex < ( sizeof( ulVal ) * 2 ); lIndex++ )
+	{
+		/* Take the top four bits of the number. */
+		lNibble = ( ulVal >> 28 );
+
+		/* We are converting it to a hex string, so is the number in the range
+		0-10 or A-F? */
+		if( lNibble < 10 )
+		{
+			pcBuffer[ lIndex ] = '0' + lNibble;
+		}
+		else
+		{
+			lNibble -= 10;
+			pcBuffer[ lIndex ] = 'A' + lNibble;
+		}
+
+		/* Shift off the top nibble so we use the next nibble next time around. */
+		ulVal <<= 4;
+	}	
+
+	/* Mark the end of the string with a null terminator. */
+	pcBuffer[ lIndex ] = 0x00;
+}
+/*-----------------------------------------------------------*/
+
+static void prvReadRegister( unsigned char *pucDestination, unsigned short usAddress, unsigned long ulLength )
+{
+unsigned char ucRxBuffer[ tcpMAX_REGISTER_LEN ];
+
+	/* Read a register value from the WIZnet device. */
+
+	/* First write out the address of the register we want to read. */
+	i2cMessage( ucRxBuffer, i2cNO_DATA_REQUIRED, tcpDEVICE_ADDRESS, usAddress, i2cWRITE, NULL, portMAX_DELAY );
+	
+	/* Then read back from that address. */
+	i2cMessage( ( unsigned char * ) pucDestination, ulLength, tcpDEVICE_ADDRESS, i2cNO_ADDR_REQUIRED, i2cREAD, xMessageComplete, portMAX_DELAY );
+
+	/* I2C messages are queued so use the semaphore to wait for the read to 
+	complete - otherwise we will leave this function before the I2C 
+	transactions have completed. */
+	xSemaphoreTake( xMessageComplete, tcpLONG_DELAY );
+}
+/*-----------------------------------------------------------*/
+
+void vTCPHardReset( void )
+{
+	/* Physical reset of the WIZnet device by using the GPIO lines to hold the 
+	WIZnet reset lines active for a few milliseconds. */
+
+	/* Make sure the interrupt from the WIZnet is disabled. */
+	VICIntEnClear |= tcpEINT0_VIC_CHANNEL_BIT;
+
+	/* If xMessageComplete is NULL then this is the first time that this 
+	function has been called and the queue and semaphore used in this file
+	have not yet been created. */
+	if( xMessageComplete == NULL )
+	{
+		/* Create and obtain the semaphore used when we want to wait for an i2c
+		message to be completed. */
+		vSemaphoreCreateBinary( xMessageComplete );
+		xSemaphoreTake( xMessageComplete, tcpNO_DELAY );
+
+		/* Create the queue used to communicate between the WIZnet and TCP tasks. */
+		xTCPISRQueue = xQueueCreate( tcpISR_QUEUE_LENGTH, tcpISR_QUEUE_ITEM_SIZE );
+	}
+
+	/* Use the GPIO to reset the network hardware. */
+	GPIO_IOCLR = tcpRESET_ACTIVE_LOW;
+	GPIO_IOSET = tcpRESET_ACTIVE_HIGH;
+
+	/* Delay with the network hardware in reset for a short while. */
+	vTaskDelay( tcpRESET_DELAY );
+
+	GPIO_IOCLR = tcpRESET_ACTIVE_HIGH;
+	GPIO_IOSET = tcpRESET_ACTIVE_LOW;
+
+	vTaskDelay( tcpINIT_DELAY );
+
+	/* Setup the EINT0 to interrupt on required events from the WIZnet device.
+	First enable the EINT0 function of the pin. */
+	PCB_PINSEL1 |= tcpENABLE_EINT0_FUNCTION;
+	
+	/* We want the TCP comms to wake us from power save. */
+	SCB_EXTWAKE = tcpWAKE_ON_EINT0;
+
+	/* Install the ISR into the VIC - but don't enable it yet! */
+	portENTER_CRITICAL();
+	{
+		extern void ( vEINT0_ISR_Wrapper )( void );
+
+		VICIntSelect &= ~( tcpEINT0_VIC_CHANNEL_BIT );
+		VICVectAddr3 = ( long ) vEINT0_ISR_Wrapper;
+
+		VICVectCntl3 = tcpEINT0_VIC_CHANNEL | tcpEINT0_VIC_ENABLE;
+	}
+	portEXIT_CRITICAL();
+
+	/* Enable interrupts in the WIZnet itself. */
+	i2cMessage( ucDataEnableISR, sizeof( ucDataEnableISR ), tcpDEVICE_ADDRESS, tcpISR_MASK_REG, i2cWRITE, NULL, portMAX_DELAY );
+
+	vTaskDelay( tcpLONG_DELAY );
+}
+/*-----------------------------------------------------------*/
+
+long lTCPSoftReset( void )
+{
+unsigned char ucStatus;
+extern volatile long lTransactionCompleted;
+
+	/* Send a message to the WIZnet device to tell it set all it's registers
+	back to their default states.  Then setup the WIZnet device as required. */
+
+	/* Reset the internal WIZnet registers. */
+	i2cMessage( ucDataReset,	sizeof( ucDataReset ),	tcpDEVICE_ADDRESS, tcpCOMMAND_REG, i2cWRITE, NULL, portMAX_DELAY );
+
+	/* Now we can configure the protocol.   Here the MAC address, gateway 
+	address, subnet mask and IP address are configured. */
+	i2cMessage( ucDataSHAR,		sizeof( ucDataSHAR ),	tcpDEVICE_ADDRESS, tcpSOURCE_HA_REG, i2cWRITE, NULL, portMAX_DELAY );
+	i2cMessage( ucDataGAR,		sizeof( ucDataGAR ),	tcpDEVICE_ADDRESS, tcpGATEWAY_ADDR_REG, i2cWRITE, NULL, portMAX_DELAY );
+	i2cMessage( ucDataMSR,		sizeof( ucDataMSR ),	tcpDEVICE_ADDRESS, tcpSUBNET_MASK_REG,	i2cWRITE, NULL, portMAX_DELAY );
+	i2cMessage( ucDataSIPR,		sizeof( ucDataSIPR ),	tcpDEVICE_ADDRESS, tpcSOURCE_IP_REG,	i2cWRITE, NULL, portMAX_DELAY );
+	
+	/* Next the memory buffers are configured to give all the WIZnet internal
+	memory over to a single socket.  This gives the socket the maximum internal
+	Tx and Rx buffer space. */
+	i2cMessage( ucDataSetTxBufSize, sizeof( ucDataSetTxBufSize ), tcpDEVICE_ADDRESS, tcpTX_MEM_SIZE_REG, i2cWRITE, NULL, portMAX_DELAY );
+	i2cMessage( ucDataSetRxBufSize, sizeof( ucDataSetRxBufSize ), tcpDEVICE_ADDRESS, tcpRX_MEM_SIZE_REG, i2cWRITE, NULL, portMAX_DELAY );
+
+	/* Send the sys init command so the above parameters take effect. */
+	i2cMessage( ucDataInit,		sizeof( ucDataInit ),	tcpDEVICE_ADDRESS, tcpCOMMAND_REG, i2cWRITE, NULL, portMAX_DELAY );
+
+	/* Seems to like a little wait here. */
+	vTaskDelay( tcpINIT_DELAY );
+
+	/* Read back the status to ensure the system initialised ok. */
+	prvReadRegister( &ucStatus, tcpINTERRUPT_STATUS_REG, tcpSTATUS_READ_LEN );
+
+	/* We should find that the sys init was successful. */
+	if( ucStatus != tcpISR_SYS_INIT )
+	{
+		return ( long ) pdFAIL;
+	}
+
+	/* No i2c errors yet. */
+	portENTER_CRITICAL();
+		lTransactionCompleted = pdTRUE;
+	portEXIT_CRITICAL();
+
+	return ( long ) pdPASS;
+}
+/*-----------------------------------------------------------*/
+
+long lTCPCreateSocket( void )
+{
+unsigned char ucStatus;
+
+	/* Create and configure a socket. */
+
+	/* Setup and init the socket.  Here the port number is set and the socket
+	is initialised. */
+	i2cMessage( ucDataProtocol, sizeof( ucDataProtocol),tcpDEVICE_ADDRESS, tpcSOCKET_OPT_REG, i2cWRITE, NULL, portMAX_DELAY );
+	i2cMessage( ucDataPort,		sizeof( ucDataPort),	tcpDEVICE_ADDRESS, tcpSOURCE_PORT_REG, i2cWRITE, NULL, portMAX_DELAY );
+	i2cMessage( ucDataSockInit, sizeof( ucDataSockInit),tcpDEVICE_ADDRESS, tcpCOMMAND_REG, i2cWRITE, xMessageComplete, portMAX_DELAY );
+
+	/* Wait for the Init command to be sent. */
+	if( !xSemaphoreTake( xMessageComplete, tcpLONG_DELAY ) )
+	{
+		/* For some reason the message was not transmitted within our block
+		period. */
+		return ( long ) pdFAIL;
+	}
+
+	/* Allow the socket to initialise. */
+	vTaskDelay( tcpINIT_DELAY );
+
+	/* Read back the status to ensure the socket initialised ok. */
+	prvReadRegister( &ucStatus, tcpINTERRUPT_STATUS_REG, tcpSTATUS_READ_LEN );
+	
+	/* We should find that the socket init was successful. */
+	if( ucStatus != tcpISR_SOCKET_INIT )
+	{
+		return ( long ) pdFAIL;
+	}
+
+
+	/* Setup the Tx pointer registers to indicate that the Tx buffer is empty. */
+	i2cMessage( ucDataTxReadPointer, sizeof( ucDataTxReadPointer ), tcpDEVICE_ADDRESS, tcpTX_READ_POINTER_REG, i2cWRITE, NULL, portMAX_DELAY );
+	vTaskDelay( tcpSHORT_DELAY );
+	i2cMessage( ucDataTxWritePointer, sizeof( ucDataTxWritePointer ), tcpDEVICE_ADDRESS, tcpTX_WRITE_POINTER_REG, i2cWRITE, NULL, portMAX_DELAY );
+	vTaskDelay( tcpSHORT_DELAY );
+	i2cMessage( ucDataTxAckPointer,	  sizeof( ucDataTxAckPointer ),	  tcpDEVICE_ADDRESS, tcpTX_ACK_POINTER_REG, i2cWRITE, NULL, portMAX_DELAY );
+	vTaskDelay( tcpSHORT_DELAY );
+
+	return ( long ) pdPASS;
+}
+/*-----------------------------------------------------------*/
+
+void vTCPListen( void )
+{
+unsigned char ucISR;
+
+	/* Start a passive listen on the socket. */
+
+	/* Enable interrupts in the WizNet device after ensuring none are 
+	currently pending. */
+	while( SCB_EXTINT & tcpCLEAR_EINT0 )
+	{
+		/* The WIZnet device is still asserting and interrupt so tell it to 
+		clear. */
+		i2cMessage( ucDataClearInterrupt, sizeof( ucDataClearInterrupt ), tcpDEVICE_ADDRESS, tcpINTERRUPT_REG, i2cWRITE, xMessageComplete, portMAX_DELAY );
+		xSemaphoreTake( xMessageComplete, tcpLONG_DELAY );
+
+		vTaskDelay( 1 );
+		SCB_EXTINT = tcpCLEAR_EINT0;
+	}
+
+	while( xQueueReceive( xTCPISRQueue, &ucISR, tcpNO_DELAY ) )
+	{
+		/* Just clearing the queue used by the ISR routine to tell this task
+		that the WIZnet device needs attention. */
+	}
+
+	/* Now all the pending interrupts have been cleared we can enable the 
+	processor interrupts. */
+	VICIntEnable |= tcpEINT0_VIC_CHANNEL_BIT;
+
+	/* Then start listening for incoming connections. */
+	i2cMessage( ucDataListen, sizeof( ucDataListen ), tcpDEVICE_ADDRESS, tcpCOMMAND_REG, i2cWRITE, NULL, portMAX_DELAY );
+}
+/*-----------------------------------------------------------*/
+
+long lProcessConnection( void )
+{
+unsigned char ucISR, ucState, ucLastState = 2, ucShadow;
+extern volatile long lTransactionCompleted;
+long lSameStateCount = 0, lDataSent = pdFALSE;
+unsigned long ulWritePointer, ulAckPointer;
+
+	/* No I2C errors can yet have occurred. */
+	portENTER_CRITICAL();
+		lTransactionCompleted = pdTRUE;
+	portEXIT_CRITICAL();
+
+	/* Keep looping - processing interrupts, until we have completed a 
+	transaction.   This uses the WIZnet in it's simplest form.  The socket
+	accepts a connection - we process the connection - then close the socket.
+	We then go back to reinitialise everything and start again. */
+	while( lTransactionCompleted == pdTRUE )
+	{
+		/* Wait for a message on the queue from the WIZnet ISR.  When the 
+		WIZnet device asserts an interrupt the ISR simply posts a message
+		onto this queue to wake this task. */
+		if( xQueueReceive( xTCPISRQueue, &ucISR, tcpCONNECTION_WAIT_DELAY ) )
+		{
+			/* The ISR posted a message on this queue to tell us that the
+			WIZnet device asserted an interrupt.  The ISR cannot process
+			an I2C message so cannot tell us what caused the interrupt so
+			we have to query the device here.  This task is the highest
+			priority in the system so will run immediately following the ISR. */
+			prvReadRegister( &ucISR, tcpINTERRUPT_STATUS_REG, tcpSTATUS_READ_LEN );
+
+			/* Once we have read what caused the ISR we can clear the interrupt
+			in the WIZnet. */
+			i2cMessage( ucDataClearInterrupt, sizeof( ucDataClearInterrupt ), tcpDEVICE_ADDRESS, tcpINTERRUPT_REG, i2cWRITE, NULL, portMAX_DELAY );
+
+			/* Now we can clear the processor interrupt and re-enable ready for
+			the next. */
+			SCB_EXTINT = tcpCLEAR_EINT0;
+			VICIntEnable |= tcpEINT0_VIC_CHANNEL_BIT;
+	
+			/* Process the interrupt ... */
+
+			if( ucISR & tcpISR_ESTABLISHED )
+			{
+				/* A connection has been established - respond by sending
+				a receive command. */
+				i2cMessage( ucDataReceiveCmd, sizeof( ucDataReceiveCmd ), tcpDEVICE_ADDRESS, tcpCOMMAND_REG, i2cWRITE, NULL, portMAX_DELAY );
+			}
+		
+			if( ucISR & tcpISR_RX_COMPLETE )
+			{
+				/* We message has been received.  This will be an HTTP get 
+				command.  We only have one page to send so just send it without
+				regard to what the actual requested page was. */
+				prvSendSamplePage();
+			}
+		
+		 	if( ucISR & tcpISR_TX_COMPLETE )
+			{
+				/* We have a TX complete interrupt - which oddly does not 
+				indicate that the message being sent is complete so we cannot
+				yet close the socket.  Instead we read the position of the Tx
+				pointer within the WIZnet device so we know how much data it
+				has to send.  Later we will read the ack pointer and compare 
+				this to the Tx pointer to ascertain whether the transmission 
+				has completed. */
+
+				/* First read the shadow register. */
+				prvReadRegister( &ucShadow, tcpTX_WRITE_SHADOW_REG, tcpSHADOW_READ_LEN );
+			
+				/* Now a short delay is required. */
+				vTaskDelay( tcpSHORT_DELAY );
+
+				/* Then we can read the real register. */
+				prvReadRegister( ( unsigned char * ) &ulWritePointer, tcpTX_WRITE_POINTER_REG, sizeof( ulWritePointer ) );
+
+				/* We cannot do anything more here but need to remember that 
+				this interrupt has occurred. */
+				lDataSent = pdTRUE;
+			}
+		
+			if( ucISR & tcpISR_CLOSED )
+			{
+				/* The socket has been closed so we can leave this function. */
+				lTransactionCompleted = pdFALSE;
+			}
+		}
+		else
+		{
+			/* We have not received an interrupt from the WIZnet device for a 
+			while.  Read the socket status and check that everything is as
+			expected. */
+			prvReadRegister( &ucState, tcpSOCKET_STATE_REG, tcpSTATUS_READ_LEN );
+			
+			if( ( ucState == tcpSTATUS_ESTABLISHED ) && ( lDataSent > 0 ) ) 
+			{
+				/* The socket is established and we have already received a Tx
+				end interrupt.  We must therefore be waiting for the Tx buffer
+				inside the WIZnet device to be empty before we can close the
+				socket. 
+
+				Read the Ack pointer register to see if it has caught up with
+				the Tx pointer register.  First we have to read the shadow 
+				register. */
+				prvReadRegister( &ucShadow, tcpTX_ACK_SHADOW_REG, tcpSHADOW_READ_LEN );
+				vTaskDelay( tcpSHORT_DELAY );
+				prvReadRegister( ( unsigned char * ) &ulAckPointer, tcpTX_ACK_POINTER_REG, sizeof( ulWritePointer ) );
+
+				if( ulAckPointer == ulWritePointer )
+				{
+					/* The Ack and write pointer are now equal and we can 
+					safely close the socket. */
+					i2cMessage( ucDataDisconnect, sizeof( ucDataDisconnect ), tcpDEVICE_ADDRESS, tcpCOMMAND_REG, i2cWRITE, NULL, portMAX_DELAY );
+				}
+				else
+				{
+					/* Keep a count of how many times we encounter the Tx
+					buffer still containing data. */
+					lDataSent++;
+					if( lDataSent > tcpMAX_ATTEMPTS_TO_CHECK_BUFFER )
+					{
+						/* Assume we cannot complete sending the data and 
+						therefore cannot safely close the socket.  Start over. */
+						vTCPHardReset();
+						lTransactionCompleted = pdFALSE;
+					}
+				}
+			}
+			else if( ucState != tcpSTATUS_LISTEN )
+			{
+				/* If we have not yet received a Tx end interrupt we would only 
+				ever expect to find the socket still listening for any 
+				sustained period. */
+				if( ucState == ucLastState )
+				{
+					lSameStateCount++;
+					if( lSameStateCount > tcpMAX_NON_LISTEN_STAUS_READS )
+					{						
+						/* We are persistently in an unexpected state.  Assume
+						we cannot safely close the socket and start over. */
+						vTCPHardReset();
+						lTransactionCompleted = pdFALSE;
+					}
+				}
+			}
+			else
+			{
+				/* We are in the listen state so are happy that everything
+				is as expected. */
+				lSameStateCount = 0;
+			}
+
+			/* Remember what state we are in this time around so we can check
+			for a persistence on an unexpected state. */
+			ucLastState = ucState;
+		}
+	}
+
+	/* We are going to reinitialise the WIZnet device so do not want our 
+	interrupts from the WIZnet to be processed. */
+	VICIntEnClear |= tcpEINT0_VIC_CHANNEL_BIT;
+	return lTransactionCompleted;
+}
+/*-----------------------------------------------------------*/
+
+static void prvWriteString( const char * const pucTxBuffer, long lTxLen, unsigned long *pulTxAddress )
+{
+unsigned long ulSendAddress;
+
+	/* Send a string to the Tx buffer internal to the WIZnet device. */
+
+	/* Calculate the address to which we are going to write in the buffer. */
+	ulSendAddress = ( *pulTxAddress & tcpSINGLE_SOCKET_ADDR_MASK ) + tcpSINGLE_SOCKET_ADDR_OFFSET;
+
+	/* Send the buffer to the calculated address.  Use the semaphore so we
+	can wait until the entire message has been transferred. */
+	i2cMessage( ( unsigned char * ) pucTxBuffer, lTxLen, tcpDEVICE_ADDRESS, ( unsigned short ) ulSendAddress, i2cWRITE, xMessageComplete, portMAX_DELAY );
+
+	/* Wait until the semaphore indicates that the message has been transferred. */
+	if( !xSemaphoreTake( xMessageComplete, tcpLONG_DELAY ) )
+	{
+		return;
+	}
+
+	/* Return the new address of the end of the buffer (within the WIZnet 
+	device). */
+	*pulTxAddress += ( unsigned long ) lTxLen;
+}
+/*-----------------------------------------------------------*/
+
+static void prvFlushBuffer( unsigned long ulTxAddress )
+{
+unsigned char ucTxBuffer[ tcpMAX_REGISTER_LEN ];
+
+	/* We have written some data to the Tx buffer internal to the WIZnet
+	device.  Now we update the Tx pointer inside the WIZnet then send a
+	Send command - which causes	the data up to the new Tx pointer to be 
+	transmitted. */
+
+	/* Make sure endieness is correct for transmission. */
+	ulTxAddress = htonl( ulTxAddress );
+
+	/* Place the new Tx pointer in the string to be transmitted. */
+	ucTxBuffer[ 0 ] = ( unsigned char ) ( ulTxAddress & 0xff );
+	ulTxAddress >>= 8;
+	ucTxBuffer[ 1 ] = ( unsigned char ) ( ulTxAddress & 0xff );
+	ulTxAddress >>= 8;
+	ucTxBuffer[ 2 ] = ( unsigned char ) ( ulTxAddress & 0xff );
+	ulTxAddress >>= 8;
+	ucTxBuffer[ 3 ] = ( unsigned char ) ( ulTxAddress & 0xff );
+	ulTxAddress >>= 8;
+
+	/* And send it to the WIZnet device. */
+	i2cMessage( ucTxBuffer, sizeof( ulTxAddress ), tcpDEVICE_ADDRESS, tcpTX_WRITE_POINTER_REG, i2cWRITE, xMessageComplete, portMAX_DELAY );
+
+	if( !xSemaphoreTake( xMessageComplete, tcpLONG_DELAY ) )
+	{
+		return;
+	}
+
+	vTaskDelay( tcpSHORT_DELAY );
+
+	/* Transmit! */
+	i2cMessage( ucDataSend, sizeof( ucDataSend ), tcpDEVICE_ADDRESS, tcpCOMMAND_REG, i2cWRITE, xMessageComplete, portMAX_DELAY );
+
+	if( !xSemaphoreTake( xMessageComplete, tcpLONG_DELAY ) )
+	{
+		return;
+	}
+}
+/*-----------------------------------------------------------*/
+
+static void prvSendSamplePage( void )
+{
+extern long lErrorInTask;
+unsigned long ulTxAddress;
+unsigned char ucShadow;
+long lIndex;
+static unsigned long ulRefreshCount = 0x00;
+static char cPageBuffer[ tcpBUFFER_LEN ];
+
+
+	/* This function just generates a sample page of HTML which gets
+	sent each time a client attaches to the socket.  The page is created
+	from two fixed strings (cSamplePageFirstPart and cSamplePageSecondPart)
+	with a bit of dynamically generated data in the middle. */
+
+	/* We need to know the address to which the html string should be sent
+	in the WIZnet Tx buffer.  First read the shadow register. */
+	prvReadRegister( &ucShadow, tcpTX_WRITE_SHADOW_REG, tcpSHADOW_READ_LEN );
+
+	/* Now a short delay is required. */
+	vTaskDelay( tcpSHORT_DELAY );
+
+	/* Now we can read the real pointer value. */
+	prvReadRegister( ( unsigned char * ) &ulTxAddress, tcpTX_WRITE_POINTER_REG, sizeof( ulTxAddress ) );
+
+	/* Make sure endieness is correct. */
+	ulTxAddress = htonl( ulTxAddress );
+
+	/* Send the start of the page. */
+	prvWriteString( cSamplePageFirstPart, strlen( cSamplePageFirstPart ), &ulTxAddress );
+
+	/* Generate a bit of dynamic data and place it in the buffer ready to be
+	transmitted. */
+	strcpy( cPageBuffer, "<BR>Number of ticks since boot = 0x" );
+	lIndex = strlen( cPageBuffer );
+	ultoa( xTaskGetTickCount(), &( cPageBuffer[ lIndex ] ), 0 );
+	strcat( cPageBuffer, "<br>Number of tasks executing = ");
+	lIndex = strlen( cPageBuffer );
+	ultoa( ( unsigned long ) uxTaskGetNumberOfTasks(), &( cPageBuffer[ lIndex ] ), 0 );
+	strcat( cPageBuffer, "<br>IO port 0 state (used by flash tasks) = 0x" );
+	lIndex = strlen( cPageBuffer );
+	ultoa( ( unsigned long ) GPIO0_IOPIN, &( cPageBuffer[ lIndex ] ), 0 );
+	strcat( cPageBuffer, "<br>Refresh = 0x" );
+	lIndex = strlen( cPageBuffer );
+	ultoa( ( unsigned long ) ulRefreshCount, &( cPageBuffer[ lIndex ] ), 0 );
+	
+	if( lErrorInTask )
+	{
+		strcat( cPageBuffer, "<p>An error has occurred in at least one task." );
+	}
+	else
+	{
+		strcat( cPageBuffer, "<p>All tasks executing without error." );		
+	}
+
+	ulRefreshCount++;
+
+	/* Send the dynamically generated string. */
+	prvWriteString( cPageBuffer, strlen( cPageBuffer ), &ulTxAddress );
+
+	/* Finish the page. */
+	prvWriteString( cSamplePageSecondPart, strlen( cSamplePageSecondPart ), &ulTxAddress );
+
+	/* Tell the WIZnet to send the data we have just written to its Tx buffer. */
+	prvFlushBuffer( ulTxAddress );
+}
+