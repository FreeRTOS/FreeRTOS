/*
 * FreeRTOS V202104.00
 * Copyright (C) 2020 Amazon.com, Inc. or its affiliates.  All Rights Reserved.
 *
 * Permission is hereby granted, free of charge, to any person obtaining a copy of
 * this software and associated documentation files (the "Software"), to deal in
 * the Software without restriction, including without limitation the rights to
 * use, copy, modify, merge, publish, distribute, sublicense, and/or sell copies of
 * the Software, and to permit persons to whom the Software is furnished to do so,
 * subject to the following conditions:
 *
 * The above copyright notice and this permission notice shall be included in all
 * copies or substantial portions of the Software.
 *
 * THE SOFTWARE IS PROVIDED "AS IS", WITHOUT WARRANTY OF ANY KIND, EXPRESS OR
 * IMPLIED, INCLUDING BUT NOT LIMITED TO THE WARRANTIES OF MERCHANTABILITY, FITNESS
 * FOR A PARTICULAR PURPOSE AND NONINFRINGEMENT. IN NO EVENT SHALL THE AUTHORS OR
 * COPYRIGHT HOLDERS BE LIABLE FOR ANY CLAIM, DAMAGES OR OTHER LIABILITY, WHETHER
 * IN AN ACTION OF CONTRACT, TORT OR OTHERWISE, ARISING FROM, OUT OF OR IN
 * CONNECTION WITH THE SOFTWARE OR THE USE OR OTHER DEALINGS IN THE SOFTWARE.
 *
 * https://www.FreeRTOS.org
 * https://github.com/FreeRTOS
 *
 */

 /**
  * @file code_signature_verification.h
<<<<<<< HEAD
  * @brief Interface for code siganture verfication functions.
=======
  * @brief Interface for code signature verification functions.
>>>>>>> c134a581
  *
  */

#ifndef CODE_SIGNATURE_VERIFICATION_H
#define CODE_SIGNATURE_VERIFICATION_H

#include "FreeRTOS.h"
 
 /**
 * @brief Validate the integrity of the new image to be activated.
 * @param[in] pFileContext pointer to File context
 * @return OtaPalMainStatus_t , OtaPalSuccess if the signature of the image is valid.
 */
OtaPalMainStatus_t xValidateImageSignature( OtaFileContext_t* const pFileContext );

#endif<|MERGE_RESOLUTION|>--- conflicted
+++ resolved
@@ -26,11 +26,7 @@
 
  /**
   * @file code_signature_verification.h
-<<<<<<< HEAD
-  * @brief Interface for code siganture verfication functions.
-=======
   * @brief Interface for code signature verification functions.
->>>>>>> c134a581
   *
   */
 
