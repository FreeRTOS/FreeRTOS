--- conflicted
+++ resolved
@@ -1,362 +1,358 @@
-/*
-<<<<<<< HEAD
- * FreeRTOS Kernel V10.3.0
-=======
- * FreeRTOS Kernel V10.4.1
->>>>>>> 5cc65129
- * Copyright (C) 2020 Amazon.com, Inc. or its affiliates.  All Rights Reserved.
- *
- * Permission is hereby granted, free of charge, to any person obtaining a copy of
- * this software and associated documentation files (the "Software"), to deal in
- * the Software without restriction, including without limitation the rights to
- * use, copy, modify, merge, publish, distribute, sublicense, and/or sell copies of
- * the Software, and to permit persons to whom the Software is furnished to do so,
- * subject to the following conditions:
- *
- * The above copyright notice and this permission notice shall be included in all
- * copies or substantial portions of the Software.
- *
- * THE SOFTWARE IS PROVIDED "AS IS", WITHOUT WARRANTY OF ANY KIND, EXPRESS OR
- * IMPLIED, INCLUDING BUT NOT LIMITED TO THE WARRANTIES OF MERCHANTABILITY, FITNESS
- * FOR A PARTICULAR PURPOSE AND NONINFRINGEMENT. IN NO EVENT SHALL THE AUTHORS OR
- * COPYRIGHT HOLDERS BE LIABLE FOR ANY CLAIM, DAMAGES OR OTHER LIABILITY, WHETHER
- * IN AN ACTION OF CONTRACT, TORT OR OTHERWISE, ARISING FROM, OUT OF OR IN
- * CONNECTION WITH THE SOFTWARE OR THE USE OR OTHER DEALINGS IN THE SOFTWARE.
- *
- * http://www.FreeRTOS.org
- * http://aws.amazon.com/freertos
- *
- * 1 tab == 4 spaces!
- */
-
-
-/* Standard includes. */
-#include <stdlib.h>
-
-/* Scheduler include files. */
-#include "FreeRTOS.h"
-#include "task.h"
-#include "queue.h"
-#include "semphr.h"
-
-/* Application includes. */
-#include "i2c.h"
-
-/*-----------------------------------------------------------*/
-
-/* Bit definitions within the I2CONCLR register. */
-#define i2cSTA_BIT		( ( unsigned char ) 0x20 )
-#define i2cSI_BIT		( ( unsigned char ) 0x08 )
-#define i2cSTO_BIT		( ( unsigned char ) 0x10 )
-#define i2cAA_BIT		( ( unsigned char ) 0x04 )
-
-/* Status codes for the I2STAT register. */
-#define i2cSTATUS_START_TXED			( 0x08 )
-#define i2cSTATUS_REP_START_TXED		( 0x10 )
-#define i2cSTATUS_TX_ADDR_ACKED			( 0x18 )
-#define i2cSTATUS_DATA_TXED				( 0x28 )
-#define i2cSTATUS_RX_ADDR_ACKED			( 0x40 )
-#define i2cSTATUS_DATA_RXED				( 0x50 )
-#define i2cSTATUS_LAST_BYTE_RXED		( 0x58 )
-
-/* Constants for operation of the VIC. */
-#define i2cCLEAR_VIC_INTERRUPT	( 0 )
-
-/* Misc constants. */
-#define i2cJUST_ONE_BYTE_TO_RX	( 1 )
-#define i2cBUFFER_ADDRESS_BYTES	( 2 )
-
-/* End the current transmission and free the bus. */
-#define i2cEND_TRANSMISSION( lStatus )					\
-{														\
-	I2C_I2CONCLR = i2cAA_BIT;							\
-	I2C_I2CONSET = i2cSTO_BIT;							\
-	eCurrentState = eSentStart;							\
-	lTransactionCompleted = lStatus;					\
-}
-/*-----------------------------------------------------------*/
-
-/* Valid i2c communication states. */
-typedef enum
-{
-	eSentStart,				/*<< Last action was the transmission of a start bit. */
-	eSentAddressForWrite,	/*<< Last action was the transmission of the slave address we are to write to. */
-	eSentAddressForRead,	/*<< Last action was the transmission of the slave address we are to read from. */
-	eSentData,				/*<< Last action was the transmission of a data byte. */
-	eReceiveData			/*<< We expected data to be received. */
-} I2C_STATE;
-/*-----------------------------------------------------------*/
-
-/* Points to the message currently being sent. */
-volatile xI2CMessage *pxCurrentMessage = NULL;	
-
-/* The queue of messages waiting to be transmitted. */
-static QueueHandle_t xMessagesForTx;
-
-/* Flag used to indicate whether or not the ISR is amid sending a message. */
-unsigned long ulBusFree = ( unsigned long ) pdTRUE;
-
-/* Setting this to true will cause the TCP task to think a message is 
-complete and thus restart.  It can therefore be used under error states
-to force a restart. */
-volatile long lTransactionCompleted = pdTRUE;
-
-/*-----------------------------------------------------------*/
-
-void vI2CISRCreateQueues( unsigned portBASE_TYPE uxQueueLength, QueueHandle_t *pxTxMessages, unsigned long **ppulBusFree )
-{
-	/* Create the queues used to hold Rx and Tx characters. */
-	xMessagesForTx = xQueueCreate( uxQueueLength, ( unsigned portBASE_TYPE ) sizeof( xI2CMessage * ) );
-
-	/* Pass back a reference to the queue and bus free flag so the I2C API file 
-	can post messages. */
-	*pxTxMessages = xMessagesForTx;
-	*ppulBusFree = &ulBusFree;
-}
-/*-----------------------------------------------------------*/
-
-/* The ISR entry point. */
-void vI2C_ISR_Wrapper( void ) __attribute__ (( naked ));
-
-/* The ISR function to perform the actual work.  This must be a separate
-function from the wrapper to ensure the correct stack frame is set up. */
-void vI2C_ISR_Handler( void );
-
-/*-----------------------------------------------------------*/
-
-void vI2C_ISR_Wrapper( void )
-{
-	/* Save the context of the interrupted task. */
-	portSAVE_CONTEXT();
-
-	/* Call the handler to perform the actual work.  This must be a
-	separate function to ensure the correct stack frame is set up. */
-	vI2C_ISR_Handler();
-
-	/* Restore the context of whichever task is going to run next. */
-	portRESTORE_CONTEXT();
-}
-/*-----------------------------------------------------------*/
-
-void vI2C_ISR_Handler( void )
-{
-/* Holds the current transmission state. */							
-static I2C_STATE eCurrentState = eSentStart;
-static long lMessageIndex = -i2cBUFFER_ADDRESS_BYTES; /* There are two address bytes to send prior to the data. */
-portBASE_TYPE xHigherPriorityTaskWoken = pdFALSE;
-long lBytesLeft;
-
-	/* The action taken for this interrupt depends on our current state. */
-	switch( eCurrentState )
-	{
-		case eSentStart	:	
-
-				/* We sent a start bit, if it was successful we can
-				go on to send the slave address. */
-				if( ( I2C_I2STAT == i2cSTATUS_START_TXED ) || ( I2C_I2STAT == i2cSTATUS_REP_START_TXED ) )
-				{
-					/* Send the slave address. */
-					I2C_I2DAT = pxCurrentMessage->ucSlaveAddress;
-
-					if( pxCurrentMessage->ucSlaveAddress & i2cREAD )
-					{
-						/* We are then going to read bytes back from the 
-						slave. */
-						eCurrentState = eSentAddressForRead;
-						
-						/* Initialise the buffer index so the first byte goes
-						into the first buffer position. */
-						lMessageIndex = 0;
-					}
-					else
-					{
-						/* We are then going to write some data to the slave. */
-						eCurrentState = eSentAddressForWrite;
-
-						/* When writing bytes we first have to send the two
-						byte buffer address so lMessageIndex is set negative,
-						when it reaches 0 it is time to send the actual data. */
-						lMessageIndex = -i2cBUFFER_ADDRESS_BYTES;
-					}
-				}
-				else
-				{
-					/* Could not send the start bit so give up. */
-					i2cEND_TRANSMISSION( pdFAIL );					
-				}
-
-				I2C_I2CONCLR = i2cSTA_BIT;				
-
-				break;
-
-		case eSentAddressForWrite :
-
-				/* We sent the address of the slave we are going to write to.
-				If this was acknowledged we	can go on to send the data. */
-				if( I2C_I2STAT == i2cSTATUS_TX_ADDR_ACKED )
-				{
-					/* Start the first byte transmitting which is the 
-					first byte of the buffer address to which the data will 
-					be sent. */
-					I2C_I2DAT = pxCurrentMessage->ucBufferAddressHighByte;
-					eCurrentState = eSentData;
-				}
-				else
-				{
-					/* Address was not acknowledged so give up. */
-					i2cEND_TRANSMISSION( pdFAIL );					
-				}					
-				break;
-
-		case eSentAddressForRead :
-
-				/* We sent the address of the slave we are going to read from.
-				If this was acknowledged we can go on to read the data. */
-				if( I2C_I2STAT == i2cSTATUS_RX_ADDR_ACKED )
-				{
-					eCurrentState = eReceiveData;
-					if( pxCurrentMessage->lMessageLength > i2cJUST_ONE_BYTE_TO_RX )
-					{
-						/* Don't ack the last byte of the message. */
-						I2C_I2CONSET = i2cAA_BIT;
-					}					
-				}
-				else
-				{
-					/* Something unexpected happened - give up. */
-					i2cEND_TRANSMISSION( pdFAIL );					
-				}
-				break;
-
-		case eReceiveData :
-				
-				/* We have just received a byte from the slave. */
-				if( ( I2C_I2STAT == i2cSTATUS_DATA_RXED ) || ( I2C_I2STAT == i2cSTATUS_LAST_BYTE_RXED ) )
-				{
-					/* Buffer the byte just received then increment the index 
-					so it points to the next free space. */
-					pxCurrentMessage->pucBuffer[ lMessageIndex ] = I2C_I2DAT;
-					lMessageIndex++;
-
-					/* How many more bytes are we expecting to receive? */
-					lBytesLeft = pxCurrentMessage->lMessageLength - lMessageIndex;
-					if( lBytesLeft == ( unsigned long ) 0 )
-					{
-						/* This was the last byte in the message. */
-						i2cEND_TRANSMISSION( pdPASS );
-
-						/* If xMessageCompleteSemaphore is not null then there
-						is a task waiting for this message to complete and we
-						must 'give' the semaphore so the task is woken.*/
-						if( pxCurrentMessage->xMessageCompleteSemaphore )
-						{
-							xSemaphoreGiveFromISR( pxCurrentMessage->xMessageCompleteSemaphore, &xHigherPriorityTaskWoken );
-						}
-
-						/* Are there any other messages to transact? */
-						if( xQueueReceiveFromISR( xMessagesForTx, &pxCurrentMessage, &xHigherPriorityTaskWoken ) == pdTRUE )
-						{
-							/* Start the next message - which was
-							retrieved from the queue. */
-							I2C_I2CONSET = i2cSTA_BIT;
-						}
-						else
-						{
-							/* No more messages were found to be waiting for
-							transaction so the bus is free. */
-							ulBusFree = ( unsigned long ) pdTRUE;			
-						}						
-					}
-					else
-					{
-						/* There are more bytes to receive but don't ack the 
-						last byte. */
-						if( lBytesLeft <= i2cJUST_ONE_BYTE_TO_RX )
-						{
-							I2C_I2CONCLR = i2cAA_BIT;
-						}							 
-					}
-				}
-				else
-				{
-					/* Something unexpected happened - give up. */
-					i2cEND_TRANSMISSION( pdFAIL );					
-				}
-
-				break;
-				
-		case eSentData	:	
-
-				/* We sent a data byte, if successful send the	next byte in 
-				the message. */
-				if( I2C_I2STAT == i2cSTATUS_DATA_TXED )
-				{
-					/* Index to the next byte to send. */
-					lMessageIndex++;
-					if( lMessageIndex < 0 )
-					{
-						/* lMessage index is still negative so we have so far 
-						only sent the first byte of the buffer address.  Send 
-						the second byte now, then initialise the buffer index
-						to zero so the next byte sent comes from the actual 
-						data buffer. */
-						I2C_I2DAT = pxCurrentMessage->ucBufferAddressLowByte;
-					}
-					else if( lMessageIndex < pxCurrentMessage->lMessageLength )
-					{
-						/* Simply send the next byte in the tx buffer. */
-						I2C_I2DAT = pxCurrentMessage->pucBuffer[ lMessageIndex ];										
-					}
-					else
-					{
-						/* No more bytes in this message to be send.  Finished 
-						sending message - send a stop bit. */
-						i2cEND_TRANSMISSION( pdPASS );
-
-						/* If xMessageCompleteSemaphore is not null then there
-						is a task waiting for this message to be sent and the
-						semaphore must be 'given' to wake the task. */
-						if( pxCurrentMessage->xMessageCompleteSemaphore )
-						{
-							xSemaphoreGiveFromISR( pxCurrentMessage->xMessageCompleteSemaphore, &xHigherPriorityTaskWoken );
-						}
-
-						/* Are there any other messages to transact? */
-						if( xQueueReceiveFromISR( xMessagesForTx, &pxCurrentMessage, &xHigherPriorityTaskWoken ) == pdTRUE )
-						{
-							/* Start the next message from the Tx queue. */
-							I2C_I2CONSET = i2cSTA_BIT;
-						}
-						else
-						{
-							/* No more message were queues for transaction so 
-							the bus is free. */
-							ulBusFree = ( unsigned long ) pdTRUE;			
-						}
-					}
-				}
-				else
-				{
-					/* Something unexpected happened, give up. */
-					i2cEND_TRANSMISSION( pdFAIL );					
-				}
-				break;
-
-		default	:	
-		
-				/* Should never get here. */
-				eCurrentState = eSentStart;
-				break;
-	}	
-
-	/* Clear the interrupt. */
-	I2C_I2CONCLR = i2cSI_BIT;
-	VICVectAddr = i2cCLEAR_VIC_INTERRUPT;
-
-	if( xHigherPriorityTaskWoken )
-	{
-		portYIELD_FROM_ISR();
-	}
-}
-/*-----------------------------------------------------------*/
-
+/*
+ * FreeRTOS Kernel V10.4.1
+ * Copyright (C) 2020 Amazon.com, Inc. or its affiliates.  All Rights Reserved.
+ *
+ * Permission is hereby granted, free of charge, to any person obtaining a copy of
+ * this software and associated documentation files (the "Software"), to deal in
+ * the Software without restriction, including without limitation the rights to
+ * use, copy, modify, merge, publish, distribute, sublicense, and/or sell copies of
+ * the Software, and to permit persons to whom the Software is furnished to do so,
+ * subject to the following conditions:
+ *
+ * The above copyright notice and this permission notice shall be included in all
+ * copies or substantial portions of the Software.
+ *
+ * THE SOFTWARE IS PROVIDED "AS IS", WITHOUT WARRANTY OF ANY KIND, EXPRESS OR
+ * IMPLIED, INCLUDING BUT NOT LIMITED TO THE WARRANTIES OF MERCHANTABILITY, FITNESS
+ * FOR A PARTICULAR PURPOSE AND NONINFRINGEMENT. IN NO EVENT SHALL THE AUTHORS OR
+ * COPYRIGHT HOLDERS BE LIABLE FOR ANY CLAIM, DAMAGES OR OTHER LIABILITY, WHETHER
+ * IN AN ACTION OF CONTRACT, TORT OR OTHERWISE, ARISING FROM, OUT OF OR IN
+ * CONNECTION WITH THE SOFTWARE OR THE USE OR OTHER DEALINGS IN THE SOFTWARE.
+ *
+ * http://www.FreeRTOS.org
+ * http://aws.amazon.com/freertos
+ *
+ * 1 tab == 4 spaces!
+ */
+
+
+/* Standard includes. */
+#include <stdlib.h>
+
+/* Scheduler include files. */
+#include "FreeRTOS.h"
+#include "task.h"
+#include "queue.h"
+#include "semphr.h"
+
+/* Application includes. */
+#include "i2c.h"
+
+/*-----------------------------------------------------------*/
+
+/* Bit definitions within the I2CONCLR register. */
+#define i2cSTA_BIT		( ( unsigned char ) 0x20 )
+#define i2cSI_BIT		( ( unsigned char ) 0x08 )
+#define i2cSTO_BIT		( ( unsigned char ) 0x10 )
+#define i2cAA_BIT		( ( unsigned char ) 0x04 )
+
+/* Status codes for the I2STAT register. */
+#define i2cSTATUS_START_TXED			( 0x08 )
+#define i2cSTATUS_REP_START_TXED		( 0x10 )
+#define i2cSTATUS_TX_ADDR_ACKED			( 0x18 )
+#define i2cSTATUS_DATA_TXED				( 0x28 )
+#define i2cSTATUS_RX_ADDR_ACKED			( 0x40 )
+#define i2cSTATUS_DATA_RXED				( 0x50 )
+#define i2cSTATUS_LAST_BYTE_RXED		( 0x58 )
+
+/* Constants for operation of the VIC. */
+#define i2cCLEAR_VIC_INTERRUPT	( 0 )
+
+/* Misc constants. */
+#define i2cJUST_ONE_BYTE_TO_RX	( 1 )
+#define i2cBUFFER_ADDRESS_BYTES	( 2 )
+
+/* End the current transmission and free the bus. */
+#define i2cEND_TRANSMISSION( lStatus )					\
+{														\
+	I2C_I2CONCLR = i2cAA_BIT;							\
+	I2C_I2CONSET = i2cSTO_BIT;							\
+	eCurrentState = eSentStart;							\
+	lTransactionCompleted = lStatus;					\
+}
+/*-----------------------------------------------------------*/
+
+/* Valid i2c communication states. */
+typedef enum
+{
+	eSentStart,				/*<< Last action was the transmission of a start bit. */
+	eSentAddressForWrite,	/*<< Last action was the transmission of the slave address we are to write to. */
+	eSentAddressForRead,	/*<< Last action was the transmission of the slave address we are to read from. */
+	eSentData,				/*<< Last action was the transmission of a data byte. */
+	eReceiveData			/*<< We expected data to be received. */
+} I2C_STATE;
+/*-----------------------------------------------------------*/
+
+/* Points to the message currently being sent. */
+volatile xI2CMessage *pxCurrentMessage = NULL;	
+
+/* The queue of messages waiting to be transmitted. */
+static QueueHandle_t xMessagesForTx;
+
+/* Flag used to indicate whether or not the ISR is amid sending a message. */
+unsigned long ulBusFree = ( unsigned long ) pdTRUE;
+
+/* Setting this to true will cause the TCP task to think a message is 
+complete and thus restart.  It can therefore be used under error states
+to force a restart. */
+volatile long lTransactionCompleted = pdTRUE;
+
+/*-----------------------------------------------------------*/
+
+void vI2CISRCreateQueues( unsigned portBASE_TYPE uxQueueLength, QueueHandle_t *pxTxMessages, unsigned long **ppulBusFree )
+{
+	/* Create the queues used to hold Rx and Tx characters. */
+	xMessagesForTx = xQueueCreate( uxQueueLength, ( unsigned portBASE_TYPE ) sizeof( xI2CMessage * ) );
+
+	/* Pass back a reference to the queue and bus free flag so the I2C API file 
+	can post messages. */
+	*pxTxMessages = xMessagesForTx;
+	*ppulBusFree = &ulBusFree;
+}
+/*-----------------------------------------------------------*/
+
+/* The ISR entry point. */
+void vI2C_ISR_Wrapper( void ) __attribute__ (( naked ));
+
+/* The ISR function to perform the actual work.  This must be a separate
+function from the wrapper to ensure the correct stack frame is set up. */
+void vI2C_ISR_Handler( void );
+
+/*-----------------------------------------------------------*/
+
+void vI2C_ISR_Wrapper( void )
+{
+	/* Save the context of the interrupted task. */
+	portSAVE_CONTEXT();
+
+	/* Call the handler to perform the actual work.  This must be a
+	separate function to ensure the correct stack frame is set up. */
+	vI2C_ISR_Handler();
+
+	/* Restore the context of whichever task is going to run next. */
+	portRESTORE_CONTEXT();
+}
+/*-----------------------------------------------------------*/
+
+void vI2C_ISR_Handler( void )
+{
+/* Holds the current transmission state. */							
+static I2C_STATE eCurrentState = eSentStart;
+static long lMessageIndex = -i2cBUFFER_ADDRESS_BYTES; /* There are two address bytes to send prior to the data. */
+portBASE_TYPE xHigherPriorityTaskWoken = pdFALSE;
+long lBytesLeft;
+
+	/* The action taken for this interrupt depends on our current state. */
+	switch( eCurrentState )
+	{
+		case eSentStart	:	
+
+				/* We sent a start bit, if it was successful we can
+				go on to send the slave address. */
+				if( ( I2C_I2STAT == i2cSTATUS_START_TXED ) || ( I2C_I2STAT == i2cSTATUS_REP_START_TXED ) )
+				{
+					/* Send the slave address. */
+					I2C_I2DAT = pxCurrentMessage->ucSlaveAddress;
+
+					if( pxCurrentMessage->ucSlaveAddress & i2cREAD )
+					{
+						/* We are then going to read bytes back from the 
+						slave. */
+						eCurrentState = eSentAddressForRead;
+						
+						/* Initialise the buffer index so the first byte goes
+						into the first buffer position. */
+						lMessageIndex = 0;
+					}
+					else
+					{
+						/* We are then going to write some data to the slave. */
+						eCurrentState = eSentAddressForWrite;
+
+						/* When writing bytes we first have to send the two
+						byte buffer address so lMessageIndex is set negative,
+						when it reaches 0 it is time to send the actual data. */
+						lMessageIndex = -i2cBUFFER_ADDRESS_BYTES;
+					}
+				}
+				else
+				{
+					/* Could not send the start bit so give up. */
+					i2cEND_TRANSMISSION( pdFAIL );					
+				}
+
+				I2C_I2CONCLR = i2cSTA_BIT;				
+
+				break;
+
+		case eSentAddressForWrite :
+
+				/* We sent the address of the slave we are going to write to.
+				If this was acknowledged we	can go on to send the data. */
+				if( I2C_I2STAT == i2cSTATUS_TX_ADDR_ACKED )
+				{
+					/* Start the first byte transmitting which is the 
+					first byte of the buffer address to which the data will 
+					be sent. */
+					I2C_I2DAT = pxCurrentMessage->ucBufferAddressHighByte;
+					eCurrentState = eSentData;
+				}
+				else
+				{
+					/* Address was not acknowledged so give up. */
+					i2cEND_TRANSMISSION( pdFAIL );					
+				}					
+				break;
+
+		case eSentAddressForRead :
+
+				/* We sent the address of the slave we are going to read from.
+				If this was acknowledged we can go on to read the data. */
+				if( I2C_I2STAT == i2cSTATUS_RX_ADDR_ACKED )
+				{
+					eCurrentState = eReceiveData;
+					if( pxCurrentMessage->lMessageLength > i2cJUST_ONE_BYTE_TO_RX )
+					{
+						/* Don't ack the last byte of the message. */
+						I2C_I2CONSET = i2cAA_BIT;
+					}					
+				}
+				else
+				{
+					/* Something unexpected happened - give up. */
+					i2cEND_TRANSMISSION( pdFAIL );					
+				}
+				break;
+
+		case eReceiveData :
+				
+				/* We have just received a byte from the slave. */
+				if( ( I2C_I2STAT == i2cSTATUS_DATA_RXED ) || ( I2C_I2STAT == i2cSTATUS_LAST_BYTE_RXED ) )
+				{
+					/* Buffer the byte just received then increment the index 
+					so it points to the next free space. */
+					pxCurrentMessage->pucBuffer[ lMessageIndex ] = I2C_I2DAT;
+					lMessageIndex++;
+
+					/* How many more bytes are we expecting to receive? */
+					lBytesLeft = pxCurrentMessage->lMessageLength - lMessageIndex;
+					if( lBytesLeft == ( unsigned long ) 0 )
+					{
+						/* This was the last byte in the message. */
+						i2cEND_TRANSMISSION( pdPASS );
+
+						/* If xMessageCompleteSemaphore is not null then there
+						is a task waiting for this message to complete and we
+						must 'give' the semaphore so the task is woken.*/
+						if( pxCurrentMessage->xMessageCompleteSemaphore )
+						{
+							xSemaphoreGiveFromISR( pxCurrentMessage->xMessageCompleteSemaphore, &xHigherPriorityTaskWoken );
+						}
+
+						/* Are there any other messages to transact? */
+						if( xQueueReceiveFromISR( xMessagesForTx, &pxCurrentMessage, &xHigherPriorityTaskWoken ) == pdTRUE )
+						{
+							/* Start the next message - which was
+							retrieved from the queue. */
+							I2C_I2CONSET = i2cSTA_BIT;
+						}
+						else
+						{
+							/* No more messages were found to be waiting for
+							transaction so the bus is free. */
+							ulBusFree = ( unsigned long ) pdTRUE;			
+						}						
+					}
+					else
+					{
+						/* There are more bytes to receive but don't ack the 
+						last byte. */
+						if( lBytesLeft <= i2cJUST_ONE_BYTE_TO_RX )
+						{
+							I2C_I2CONCLR = i2cAA_BIT;
+						}							 
+					}
+				}
+				else
+				{
+					/* Something unexpected happened - give up. */
+					i2cEND_TRANSMISSION( pdFAIL );					
+				}
+
+				break;
+				
+		case eSentData	:	
+
+				/* We sent a data byte, if successful send the	next byte in 
+				the message. */
+				if( I2C_I2STAT == i2cSTATUS_DATA_TXED )
+				{
+					/* Index to the next byte to send. */
+					lMessageIndex++;
+					if( lMessageIndex < 0 )
+					{
+						/* lMessage index is still negative so we have so far 
+						only sent the first byte of the buffer address.  Send 
+						the second byte now, then initialise the buffer index
+						to zero so the next byte sent comes from the actual 
+						data buffer. */
+						I2C_I2DAT = pxCurrentMessage->ucBufferAddressLowByte;
+					}
+					else if( lMessageIndex < pxCurrentMessage->lMessageLength )
+					{
+						/* Simply send the next byte in the tx buffer. */
+						I2C_I2DAT = pxCurrentMessage->pucBuffer[ lMessageIndex ];										
+					}
+					else
+					{
+						/* No more bytes in this message to be send.  Finished 
+						sending message - send a stop bit. */
+						i2cEND_TRANSMISSION( pdPASS );
+
+						/* If xMessageCompleteSemaphore is not null then there
+						is a task waiting for this message to be sent and the
+						semaphore must be 'given' to wake the task. */
+						if( pxCurrentMessage->xMessageCompleteSemaphore )
+						{
+							xSemaphoreGiveFromISR( pxCurrentMessage->xMessageCompleteSemaphore, &xHigherPriorityTaskWoken );
+						}
+
+						/* Are there any other messages to transact? */
+						if( xQueueReceiveFromISR( xMessagesForTx, &pxCurrentMessage, &xHigherPriorityTaskWoken ) == pdTRUE )
+						{
+							/* Start the next message from the Tx queue. */
+							I2C_I2CONSET = i2cSTA_BIT;
+						}
+						else
+						{
+							/* No more message were queues for transaction so 
+							the bus is free. */
+							ulBusFree = ( unsigned long ) pdTRUE;			
+						}
+					}
+				}
+				else
+				{
+					/* Something unexpected happened, give up. */
+					i2cEND_TRANSMISSION( pdFAIL );					
+				}
+				break;
+
+		default	:	
+		
+				/* Should never get here. */
+				eCurrentState = eSentStart;
+				break;
+	}	
+
+	/* Clear the interrupt. */
+	I2C_I2CONCLR = i2cSI_BIT;
+	VICVectAddr = i2cCLEAR_VIC_INTERRUPT;
+
+	if( xHigherPriorityTaskWoken )
+	{
+		portYIELD_FROM_ISR();
+	}
+}
+/*-----------------------------------------------------------*/
+