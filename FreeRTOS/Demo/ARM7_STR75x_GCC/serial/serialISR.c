/*
<<<<<<< HEAD
 * FreeRTOS Kernel V10.3.0
=======
 * FreeRTOS Kernel V10.4.1
>>>>>>> 5cc65129
 * Copyright (C) 2020 Amazon.com, Inc. or its affiliates.  All Rights Reserved.
 *
 * Permission is hereby granted, free of charge, to any person obtaining a copy of
 * this software and associated documentation files (the "Software"), to deal in
 * the Software without restriction, including without limitation the rights to
 * use, copy, modify, merge, publish, distribute, sublicense, and/or sell copies of
 * the Software, and to permit persons to whom the Software is furnished to do so,
 * subject to the following conditions:
 *
 * The above copyright notice and this permission notice shall be included in all
 * copies or substantial portions of the Software.
 *
 * THE SOFTWARE IS PROVIDED "AS IS", WITHOUT WARRANTY OF ANY KIND, EXPRESS OR
 * IMPLIED, INCLUDING BUT NOT LIMITED TO THE WARRANTIES OF MERCHANTABILITY, FITNESS
 * FOR A PARTICULAR PURPOSE AND NONINFRINGEMENT. IN NO EVENT SHALL THE AUTHORS OR
 * COPYRIGHT HOLDERS BE LIABLE FOR ANY CLAIM, DAMAGES OR OTHER LIABILITY, WHETHER
 * IN AN ACTION OF CONTRACT, TORT OR OTHERWISE, ARISING FROM, OUT OF OR IN
 * CONNECTION WITH THE SOFTWARE OR THE USE OR OTHER DEALINGS IN THE SOFTWARE.
 *
 * http://www.FreeRTOS.org
 * http://aws.amazon.com/freertos
 *
 * 1 tab == 4 spaces!
 */

/*-----------------------------------------------------------
 * Components that can be compiled to either ARM or THUMB mode are
 * contained in serial.c  The ISR routines, which can only be compiled
 * to ARM mode, are contained in this file.
 *----------------------------------------------------------*/



/* Library includes. */
#include "75x_uart.h"

/* Scheduler includes. */
#include "FreeRTOS.h"
#include "queue.h"

static QueueHandle_t xRxedChars;
static QueueHandle_t xCharsForTx;
static portBASE_TYPE volatile *pxQueueEmpty;

void vConfigureQueues( QueueHandle_t xQForRx, QueueHandle_t xQForTx, portBASE_TYPE volatile *pxEmptyFlag )
{
	xRxedChars = xQForRx;
	xCharsForTx = xQForTx;
	pxQueueEmpty = pxEmptyFlag;
}
/*-----------------------------------------------------------*/

void vSerialISR( void )
{
signed char cChar;
portBASE_TYPE xHigherPriorityTaskWoken = pdFALSE;

	do
	{
		if( UART0->MIS & UART_IT_Transmit )
		{
			/* The interrupt was caused by the THR becoming empty.  Are there any
			more characters to transmit? */
			if( xQueueReceiveFromISR( xCharsForTx, &cChar, &xHigherPriorityTaskWoken ) == pdTRUE )
			{
				/* A character was retrieved from the queue so can be sent to the
				THR now. */
				UART0->DR = cChar;
			}
			else
			{
				*pxQueueEmpty = pdTRUE;		
			}		

			UART_ClearITPendingBit( UART0, UART_IT_Transmit );
		}
	
		if( UART0->MIS & UART_IT_Receive )
		{
			/* The interrupt was caused by a character being received.  Grab the
			character from the RHR and place it in the queue of received
			characters. */
			cChar = UART0->DR;
			xQueueSendFromISR( xRxedChars, &cChar, &xHigherPriorityTaskWoken );
			UART_ClearITPendingBit( UART0, UART_IT_Receive );
		}
	} while( UART0->MIS );

	/* If a task was woken by either a character being received or a character
	being transmitted then we may need to switch to another task. */
	portEND_SWITCHING_ISR( xHigherPriorityTaskWoken );
}


<|MERGE_RESOLUTION|>--- conflicted
+++ resolved
@@ -1,100 +1,96 @@
-/*
-<<<<<<< HEAD
- * FreeRTOS Kernel V10.3.0
-=======
- * FreeRTOS Kernel V10.4.1
->>>>>>> 5cc65129
- * Copyright (C) 2020 Amazon.com, Inc. or its affiliates.  All Rights Reserved.
- *
- * Permission is hereby granted, free of charge, to any person obtaining a copy of
- * this software and associated documentation files (the "Software"), to deal in
- * the Software without restriction, including without limitation the rights to
- * use, copy, modify, merge, publish, distribute, sublicense, and/or sell copies of
- * the Software, and to permit persons to whom the Software is furnished to do so,
- * subject to the following conditions:
- *
- * The above copyright notice and this permission notice shall be included in all
- * copies or substantial portions of the Software.
- *
- * THE SOFTWARE IS PROVIDED "AS IS", WITHOUT WARRANTY OF ANY KIND, EXPRESS OR
- * IMPLIED, INCLUDING BUT NOT LIMITED TO THE WARRANTIES OF MERCHANTABILITY, FITNESS
- * FOR A PARTICULAR PURPOSE AND NONINFRINGEMENT. IN NO EVENT SHALL THE AUTHORS OR
- * COPYRIGHT HOLDERS BE LIABLE FOR ANY CLAIM, DAMAGES OR OTHER LIABILITY, WHETHER
- * IN AN ACTION OF CONTRACT, TORT OR OTHERWISE, ARISING FROM, OUT OF OR IN
- * CONNECTION WITH THE SOFTWARE OR THE USE OR OTHER DEALINGS IN THE SOFTWARE.
- *
- * http://www.FreeRTOS.org
- * http://aws.amazon.com/freertos
- *
- * 1 tab == 4 spaces!
- */
-
-/*-----------------------------------------------------------
- * Components that can be compiled to either ARM or THUMB mode are
- * contained in serial.c  The ISR routines, which can only be compiled
- * to ARM mode, are contained in this file.
- *----------------------------------------------------------*/
-
-
-
-/* Library includes. */
-#include "75x_uart.h"
-
-/* Scheduler includes. */
-#include "FreeRTOS.h"
-#include "queue.h"
-
-static QueueHandle_t xRxedChars;
-static QueueHandle_t xCharsForTx;
-static portBASE_TYPE volatile *pxQueueEmpty;
-
-void vConfigureQueues( QueueHandle_t xQForRx, QueueHandle_t xQForTx, portBASE_TYPE volatile *pxEmptyFlag )
-{
-	xRxedChars = xQForRx;
-	xCharsForTx = xQForTx;
-	pxQueueEmpty = pxEmptyFlag;
-}
-/*-----------------------------------------------------------*/
-
-void vSerialISR( void )
-{
-signed char cChar;
-portBASE_TYPE xHigherPriorityTaskWoken = pdFALSE;
-
-	do
-	{
-		if( UART0->MIS & UART_IT_Transmit )
-		{
-			/* The interrupt was caused by the THR becoming empty.  Are there any
-			more characters to transmit? */
-			if( xQueueReceiveFromISR( xCharsForTx, &cChar, &xHigherPriorityTaskWoken ) == pdTRUE )
-			{
-				/* A character was retrieved from the queue so can be sent to the
-				THR now. */
-				UART0->DR = cChar;
-			}
-			else
-			{
-				*pxQueueEmpty = pdTRUE;		
-			}		
-
-			UART_ClearITPendingBit( UART0, UART_IT_Transmit );
-		}
-	
-		if( UART0->MIS & UART_IT_Receive )
-		{
-			/* The interrupt was caused by a character being received.  Grab the
-			character from the RHR and place it in the queue of received
-			characters. */
-			cChar = UART0->DR;
-			xQueueSendFromISR( xRxedChars, &cChar, &xHigherPriorityTaskWoken );
-			UART_ClearITPendingBit( UART0, UART_IT_Receive );
-		}
-	} while( UART0->MIS );
-
-	/* If a task was woken by either a character being received or a character
-	being transmitted then we may need to switch to another task. */
-	portEND_SWITCHING_ISR( xHigherPriorityTaskWoken );
-}
-
-
+/*
+ * FreeRTOS Kernel V10.4.1
+ * Copyright (C) 2020 Amazon.com, Inc. or its affiliates.  All Rights Reserved.
+ *
+ * Permission is hereby granted, free of charge, to any person obtaining a copy of
+ * this software and associated documentation files (the "Software"), to deal in
+ * the Software without restriction, including without limitation the rights to
+ * use, copy, modify, merge, publish, distribute, sublicense, and/or sell copies of
+ * the Software, and to permit persons to whom the Software is furnished to do so,
+ * subject to the following conditions:
+ *
+ * The above copyright notice and this permission notice shall be included in all
+ * copies or substantial portions of the Software.
+ *
+ * THE SOFTWARE IS PROVIDED "AS IS", WITHOUT WARRANTY OF ANY KIND, EXPRESS OR
+ * IMPLIED, INCLUDING BUT NOT LIMITED TO THE WARRANTIES OF MERCHANTABILITY, FITNESS
+ * FOR A PARTICULAR PURPOSE AND NONINFRINGEMENT. IN NO EVENT SHALL THE AUTHORS OR
+ * COPYRIGHT HOLDERS BE LIABLE FOR ANY CLAIM, DAMAGES OR OTHER LIABILITY, WHETHER
+ * IN AN ACTION OF CONTRACT, TORT OR OTHERWISE, ARISING FROM, OUT OF OR IN
+ * CONNECTION WITH THE SOFTWARE OR THE USE OR OTHER DEALINGS IN THE SOFTWARE.
+ *
+ * http://www.FreeRTOS.org
+ * http://aws.amazon.com/freertos
+ *
+ * 1 tab == 4 spaces!
+ */
+
+/*-----------------------------------------------------------
+ * Components that can be compiled to either ARM or THUMB mode are
+ * contained in serial.c  The ISR routines, which can only be compiled
+ * to ARM mode, are contained in this file.
+ *----------------------------------------------------------*/
+
+
+
+/* Library includes. */
+#include "75x_uart.h"
+
+/* Scheduler includes. */
+#include "FreeRTOS.h"
+#include "queue.h"
+
+static QueueHandle_t xRxedChars;
+static QueueHandle_t xCharsForTx;
+static portBASE_TYPE volatile *pxQueueEmpty;
+
+void vConfigureQueues( QueueHandle_t xQForRx, QueueHandle_t xQForTx, portBASE_TYPE volatile *pxEmptyFlag )
+{
+	xRxedChars = xQForRx;
+	xCharsForTx = xQForTx;
+	pxQueueEmpty = pxEmptyFlag;
+}
+/*-----------------------------------------------------------*/
+
+void vSerialISR( void )
+{
+signed char cChar;
+portBASE_TYPE xHigherPriorityTaskWoken = pdFALSE;
+
+	do
+	{
+		if( UART0->MIS & UART_IT_Transmit )
+		{
+			/* The interrupt was caused by the THR becoming empty.  Are there any
+			more characters to transmit? */
+			if( xQueueReceiveFromISR( xCharsForTx, &cChar, &xHigherPriorityTaskWoken ) == pdTRUE )
+			{
+				/* A character was retrieved from the queue so can be sent to the
+				THR now. */
+				UART0->DR = cChar;
+			}
+			else
+			{
+				*pxQueueEmpty = pdTRUE;		
+			}		
+
+			UART_ClearITPendingBit( UART0, UART_IT_Transmit );
+		}
+	
+		if( UART0->MIS & UART_IT_Receive )
+		{
+			/* The interrupt was caused by a character being received.  Grab the
+			character from the RHR and place it in the queue of received
+			characters. */
+			cChar = UART0->DR;
+			xQueueSendFromISR( xRxedChars, &cChar, &xHigherPriorityTaskWoken );
+			UART_ClearITPendingBit( UART0, UART_IT_Receive );
+		}
+	} while( UART0->MIS );
+
+	/* If a task was woken by either a character being received or a character
+	being transmitted then we may need to switch to another task. */
+	portEND_SWITCHING_ISR( xHigherPriorityTaskWoken );
+}
+
+