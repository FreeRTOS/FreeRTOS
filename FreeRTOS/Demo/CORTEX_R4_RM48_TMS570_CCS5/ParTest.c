--- conflicted
+++ resolved
@@ -1,107 +1,103 @@
-/*
-<<<<<<< HEAD
- * FreeRTOS Kernel V10.3.0
-=======
- * FreeRTOS Kernel V10.4.1
->>>>>>> 5cc65129
- * Copyright (C) 2020 Amazon.com, Inc. or its affiliates.  All Rights Reserved.
- *
- * Permission is hereby granted, free of charge, to any person obtaining a copy of
- * this software and associated documentation files (the "Software"), to deal in
- * the Software without restriction, including without limitation the rights to
- * use, copy, modify, merge, publish, distribute, sublicense, and/or sell copies of
- * the Software, and to permit persons to whom the Software is furnished to do so,
- * subject to the following conditions:
- *
- * The above copyright notice and this permission notice shall be included in all
- * copies or substantial portions of the Software.
- *
- * THE SOFTWARE IS PROVIDED "AS IS", WITHOUT WARRANTY OF ANY KIND, EXPRESS OR
- * IMPLIED, INCLUDING BUT NOT LIMITED TO THE WARRANTIES OF MERCHANTABILITY, FITNESS
- * FOR A PARTICULAR PURPOSE AND NONINFRINGEMENT. IN NO EVENT SHALL THE AUTHORS OR
- * COPYRIGHT HOLDERS BE LIABLE FOR ANY CLAIM, DAMAGES OR OTHER LIABILITY, WHETHER
- * IN AN ACTION OF CONTRACT, TORT OR OTHERWISE, ARISING FROM, OUT OF OR IN
- * CONNECTION WITH THE SOFTWARE OR THE USE OR OTHER DEALINGS IN THE SOFTWARE.
- *
- * http://www.FreeRTOS.org
- * http://aws.amazon.com/freertos
- *
- * 1 tab == 4 spaces!
- */
-
-/*-----------------------------------------------------------
- * Simple IO routines to control the LEDs.
- *-----------------------------------------------------------*/
-
-/* Scheduler includes. */
-#include "FreeRTOS.h"
-#include "task.h"
-
-/* Demo includes. */
-#include "partest.h"
-
-/* Library includes. */
-#include "het.h"
-
-/* Port bits connected to LEDs. */
-const unsigned long ulLEDBits[] = { 25, 18, 29, 	/* Bottom row. */
-									17, 31, 0,  	/* Top row. */
-									2, 5, 20, 		/* Red1, blue1, green1 */
-									4, 27, 16 };	/* Red2, blue2, green2 */
-
-/* 1 turns a white LED on, or a coloured LED off. */
-const unsigned long ulOnStates[] = { 1, 1, 1,
-									 1, 1, 1,
-									 0, 0, 0,
-									 0, 0, 0 };
-
-const unsigned long ulNumLEDs = sizeof( ulLEDBits ) / sizeof( unsigned long );
-
-/*-----------------------------------------------------------*/
-
-void vParTestInitialise( void )
-{
-unsigned long ul;
-
-	/* Initalise the IO ports that drive the LEDs */
-	gioSetDirection( hetPORT, 0xFFFFFFFF );
-
-	/* Turn all the LEDs off. */
-	for( ul = 0; ul < ulNumLEDs; ul++ )
-	{
-		gioSetBit( hetPORT, ulLEDBits[ ul ], !ulOnStates[ ul ] );
-	}
-}
-/*-----------------------------------------------------------*/
-
-void vParTestSetLED( unsigned long ulLED, signed long xValue )
-{	
-	if( ulLED < ulNumLEDs )
-	{
-		if( xValue == pdFALSE )
-		{
-			xValue = !ulOnStates[ ulLED ];
-		}
-		else
-		{
-			xValue = ulOnStates[ ulLED ];
-		}
-
-		gioSetBit( hetPORT, ulLEDBits[ ulLED ], xValue );
-	}
-}
-/*-----------------------------------------------------------*/
-
-void vParTestToggleLED( unsigned long ulLED )
-{
-unsigned long ulBitState;
-
-	if( ulLED < ulNumLEDs )
-	{
-		ulBitState = gioGetBit( hetPORT, ulLEDBits[ ulLED ] );
-		gioSetBit( hetPORT, ulLEDBits[ ulLED ], !ulBitState );
-	}
-}
-							
-
-
+/*
+ * FreeRTOS Kernel V10.4.1
+ * Copyright (C) 2020 Amazon.com, Inc. or its affiliates.  All Rights Reserved.
+ *
+ * Permission is hereby granted, free of charge, to any person obtaining a copy of
+ * this software and associated documentation files (the "Software"), to deal in
+ * the Software without restriction, including without limitation the rights to
+ * use, copy, modify, merge, publish, distribute, sublicense, and/or sell copies of
+ * the Software, and to permit persons to whom the Software is furnished to do so,
+ * subject to the following conditions:
+ *
+ * The above copyright notice and this permission notice shall be included in all
+ * copies or substantial portions of the Software.
+ *
+ * THE SOFTWARE IS PROVIDED "AS IS", WITHOUT WARRANTY OF ANY KIND, EXPRESS OR
+ * IMPLIED, INCLUDING BUT NOT LIMITED TO THE WARRANTIES OF MERCHANTABILITY, FITNESS
+ * FOR A PARTICULAR PURPOSE AND NONINFRINGEMENT. IN NO EVENT SHALL THE AUTHORS OR
+ * COPYRIGHT HOLDERS BE LIABLE FOR ANY CLAIM, DAMAGES OR OTHER LIABILITY, WHETHER
+ * IN AN ACTION OF CONTRACT, TORT OR OTHERWISE, ARISING FROM, OUT OF OR IN
+ * CONNECTION WITH THE SOFTWARE OR THE USE OR OTHER DEALINGS IN THE SOFTWARE.
+ *
+ * http://www.FreeRTOS.org
+ * http://aws.amazon.com/freertos
+ *
+ * 1 tab == 4 spaces!
+ */
+
+/*-----------------------------------------------------------
+ * Simple IO routines to control the LEDs.
+ *-----------------------------------------------------------*/
+
+/* Scheduler includes. */
+#include "FreeRTOS.h"
+#include "task.h"
+
+/* Demo includes. */
+#include "partest.h"
+
+/* Library includes. */
+#include "het.h"
+
+/* Port bits connected to LEDs. */
+const unsigned long ulLEDBits[] = { 25, 18, 29, 	/* Bottom row. */
+									17, 31, 0,  	/* Top row. */
+									2, 5, 20, 		/* Red1, blue1, green1 */
+									4, 27, 16 };	/* Red2, blue2, green2 */
+
+/* 1 turns a white LED on, or a coloured LED off. */
+const unsigned long ulOnStates[] = { 1, 1, 1,
+									 1, 1, 1,
+									 0, 0, 0,
+									 0, 0, 0 };
+
+const unsigned long ulNumLEDs = sizeof( ulLEDBits ) / sizeof( unsigned long );
+
+/*-----------------------------------------------------------*/
+
+void vParTestInitialise( void )
+{
+unsigned long ul;
+
+	/* Initalise the IO ports that drive the LEDs */
+	gioSetDirection( hetPORT, 0xFFFFFFFF );
+
+	/* Turn all the LEDs off. */
+	for( ul = 0; ul < ulNumLEDs; ul++ )
+	{
+		gioSetBit( hetPORT, ulLEDBits[ ul ], !ulOnStates[ ul ] );
+	}
+}
+/*-----------------------------------------------------------*/
+
+void vParTestSetLED( unsigned long ulLED, signed long xValue )
+{	
+	if( ulLED < ulNumLEDs )
+	{
+		if( xValue == pdFALSE )
+		{
+			xValue = !ulOnStates[ ulLED ];
+		}
+		else
+		{
+			xValue = ulOnStates[ ulLED ];
+		}
+
+		gioSetBit( hetPORT, ulLEDBits[ ulLED ], xValue );
+	}
+}
+/*-----------------------------------------------------------*/
+
+void vParTestToggleLED( unsigned long ulLED )
+{
+unsigned long ulBitState;
+
+	if( ulLED < ulNumLEDs )
+	{
+		ulBitState = gioGetBit( hetPORT, ulLEDBits[ ulLED ] );
+		gioSetBit( hetPORT, ulLEDBits[ ulLED ], !ulBitState );
+	}
+}
+							
+
+