--- conflicted
+++ resolved
@@ -1,117 +1,113 @@
-/*
-<<<<<<< HEAD
- * FreeRTOS Kernel V10.3.0
-=======
- * FreeRTOS Kernel V10.4.1
->>>>>>> 5cc65129
- * Copyright (C) 2020 Amazon.com, Inc. or its affiliates.  All Rights Reserved.
- *
- * Permission is hereby granted, free of charge, to any person obtaining a copy of
- * this software and associated documentation files (the "Software"), to deal in
- * the Software without restriction, including without limitation the rights to
- * use, copy, modify, merge, publish, distribute, sublicense, and/or sell copies of
- * the Software, and to permit persons to whom the Software is furnished to do so,
- * subject to the following conditions:
- *
- * The above copyright notice and this permission notice shall be included in all
- * copies or substantial portions of the Software.
- *
- * THE SOFTWARE IS PROVIDED "AS IS", WITHOUT WARRANTY OF ANY KIND, EXPRESS OR
- * IMPLIED, INCLUDING BUT NOT LIMITED TO THE WARRANTIES OF MERCHANTABILITY, FITNESS
- * FOR A PARTICULAR PURPOSE AND NONINFRINGEMENT. IN NO EVENT SHALL THE AUTHORS OR
- * COPYRIGHT HOLDERS BE LIABLE FOR ANY CLAIM, DAMAGES OR OTHER LIABILITY, WHETHER
- * IN AN ACTION OF CONTRACT, TORT OR OTHERWISE, ARISING FROM, OUT OF OR IN
- * CONNECTION WITH THE SOFTWARE OR THE USE OR OTHER DEALINGS IN THE SOFTWARE.
- *
- * http://www.FreeRTOS.org
- * http://aws.amazon.com/freertos
- *
- * 1 tab == 4 spaces!
- */
-
-/* 
-Changes from V3.0.0
-	+ Added functionality to only call vTaskSwitchContext() once
-	  when handling multiple interruptsources in a single interruptcall.
-
-	+ Included Filenames changed to a .c extension to allow stepping through
-	  code using F7.
-
-Changes from V3.0.1
-*/
-
-#include <pic.h>
-
-/* Scheduler include files. */
-#include <FreeRTOS.h>
-#include <task.h>
-#include <queue.h>
-
-static bit uxSwitchRequested;
-
-/*
- * Vector for the ISR.
- */
-void pointed Interrupt()
-{
-	/*
-	 * Save the context of the current task.
-	 */
-	portSAVE_CONTEXT( portINTERRUPTS_FORCED );
-
-	/*
-	 * No contextswitch requested yet
-	 */
-	uxSwitchRequested	= pdFALSE;
-	
-	/*
-	 * Was the interrupt the FreeRTOS SystemTick?
-	 */
-	#include <libFreeRTOS/Drivers/Tick/isrTick.c>
-
-/*******************************************************************************
-** DO NOT MODIFY ANYTHING ABOVE THIS LINE
-********************************************************************************
-** Enter the includes for the ISR-code of the FreeRTOS drivers below.
-**
-** You cannot use local variables. Alternatives are:
-** - Use static variables	(Global RAM usage increases)
-** - Call a function		(Additional cycles are needed)
-** - Use unused SFR's		(preferred, no additional overhead)
-** See "../Serial/isrSerialTx.c" for an example of this last option
-*******************************************************************************/
-
-
-
-	/*
-	 * Was the interrupt a byte being received?
-	 */
-	#include "../Serial/isrSerialRx.c"
-
-
-	/*
-	 * Was the interrupt the Tx register becoming empty?
-	 */
-	#include "../Serial/isrSerialTx.c"
-
-
-
-/*******************************************************************************
-** DO NOT MODIFY ANYTHING BELOW THIS LINE
-*******************************************************************************/
-	/*
-	 * Was a contextswitch requested by one of the
-	 * interrupthandlers?
-	 */
-	 if ( uxSwitchRequested )
-	 {
-	 	vTaskSwitchContext();
-	 }
-	 
-	/*
-	 * Restore the context of the (possibly other) task.
-	 */
-	portRESTORE_CONTEXT();
-
-	#pragma asmline retfie	0
-}
+/*
+ * FreeRTOS Kernel V10.4.1
+ * Copyright (C) 2020 Amazon.com, Inc. or its affiliates.  All Rights Reserved.
+ *
+ * Permission is hereby granted, free of charge, to any person obtaining a copy of
+ * this software and associated documentation files (the "Software"), to deal in
+ * the Software without restriction, including without limitation the rights to
+ * use, copy, modify, merge, publish, distribute, sublicense, and/or sell copies of
+ * the Software, and to permit persons to whom the Software is furnished to do so,
+ * subject to the following conditions:
+ *
+ * The above copyright notice and this permission notice shall be included in all
+ * copies or substantial portions of the Software.
+ *
+ * THE SOFTWARE IS PROVIDED "AS IS", WITHOUT WARRANTY OF ANY KIND, EXPRESS OR
+ * IMPLIED, INCLUDING BUT NOT LIMITED TO THE WARRANTIES OF MERCHANTABILITY, FITNESS
+ * FOR A PARTICULAR PURPOSE AND NONINFRINGEMENT. IN NO EVENT SHALL THE AUTHORS OR
+ * COPYRIGHT HOLDERS BE LIABLE FOR ANY CLAIM, DAMAGES OR OTHER LIABILITY, WHETHER
+ * IN AN ACTION OF CONTRACT, TORT OR OTHERWISE, ARISING FROM, OUT OF OR IN
+ * CONNECTION WITH THE SOFTWARE OR THE USE OR OTHER DEALINGS IN THE SOFTWARE.
+ *
+ * http://www.FreeRTOS.org
+ * http://aws.amazon.com/freertos
+ *
+ * 1 tab == 4 spaces!
+ */
+
+/* 
+Changes from V3.0.0
+	+ Added functionality to only call vTaskSwitchContext() once
+	  when handling multiple interruptsources in a single interruptcall.
+
+	+ Included Filenames changed to a .c extension to allow stepping through
+	  code using F7.
+
+Changes from V3.0.1
+*/
+
+#include <pic.h>
+
+/* Scheduler include files. */
+#include <FreeRTOS.h>
+#include <task.h>
+#include <queue.h>
+
+static bit uxSwitchRequested;
+
+/*
+ * Vector for the ISR.
+ */
+void pointed Interrupt()
+{
+	/*
+	 * Save the context of the current task.
+	 */
+	portSAVE_CONTEXT( portINTERRUPTS_FORCED );
+
+	/*
+	 * No contextswitch requested yet
+	 */
+	uxSwitchRequested	= pdFALSE;
+	
+	/*
+	 * Was the interrupt the FreeRTOS SystemTick?
+	 */
+	#include <libFreeRTOS/Drivers/Tick/isrTick.c>
+
+/*******************************************************************************
+** DO NOT MODIFY ANYTHING ABOVE THIS LINE
+********************************************************************************
+** Enter the includes for the ISR-code of the FreeRTOS drivers below.
+**
+** You cannot use local variables. Alternatives are:
+** - Use static variables	(Global RAM usage increases)
+** - Call a function		(Additional cycles are needed)
+** - Use unused SFR's		(preferred, no additional overhead)
+** See "../Serial/isrSerialTx.c" for an example of this last option
+*******************************************************************************/
+
+
+
+	/*
+	 * Was the interrupt a byte being received?
+	 */
+	#include "../Serial/isrSerialRx.c"
+
+
+	/*
+	 * Was the interrupt the Tx register becoming empty?
+	 */
+	#include "../Serial/isrSerialTx.c"
+
+
+
+/*******************************************************************************
+** DO NOT MODIFY ANYTHING BELOW THIS LINE
+*******************************************************************************/
+	/*
+	 * Was a contextswitch requested by one of the
+	 * interrupthandlers?
+	 */
+	 if ( uxSwitchRequested )
+	 {
+	 	vTaskSwitchContext();
+	 }
+	 
+	/*
+	 * Restore the context of the (possibly other) task.
+	 */
+	portRESTORE_CONTEXT();
+
+	#pragma asmline retfie	0
+}