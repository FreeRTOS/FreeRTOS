--- conflicted
+++ resolved
@@ -3999,7 +3999,6 @@
     TEST_ASSERT_TRUE( xYieldPending );
 }
 
-<<<<<<< HEAD
 /**
  * @brief prvIdleTask - yield
  *
@@ -4024,10 +4023,6 @@
  * ( listCURRENT_LIST_LENGTH( &( pxReadyTasksLists[ tskIDLE_PRIORITY ] ) ) > ( UBaseType_t ) configNUMBER_OF_CORES ) is true.
  */
 void test_prvIdleTask_yield( void )
-=======
-/* TODO: find a way to fix the idle task UnitTest as it is an infinite loop */
-void ignore_test_prvIdleTask_yield( void )
->>>>>>> 03926888
 {
     int i = 8;
     void * args = &i;
