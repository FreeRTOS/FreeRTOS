--- conflicted
+++ resolved
@@ -1,230 +1,226 @@
-/*
-<<<<<<< HEAD
- * FreeRTOS Kernel V10.3.0
-=======
- * FreeRTOS Kernel V10.4.1
->>>>>>> 5cc65129
- * Copyright (C) 2020 Amazon.com, Inc. or its affiliates.  All Rights Reserved.
- *
- * Permission is hereby granted, free of charge, to any person obtaining a copy of
- * this software and associated documentation files (the "Software"), to deal in
- * the Software without restriction, including without limitation the rights to
- * use, copy, modify, merge, publish, distribute, sublicense, and/or sell copies of
- * the Software, and to permit persons to whom the Software is furnished to do so,
- * subject to the following conditions:
- *
- * The above copyright notice and this permission notice shall be included in all
- * copies or substantial portions of the Software.
- *
- * THE SOFTWARE IS PROVIDED "AS IS", WITHOUT WARRANTY OF ANY KIND, EXPRESS OR
- * IMPLIED, INCLUDING BUT NOT LIMITED TO THE WARRANTIES OF MERCHANTABILITY, FITNESS
- * FOR A PARTICULAR PURPOSE AND NONINFRINGEMENT. IN NO EVENT SHALL THE AUTHORS OR
- * COPYRIGHT HOLDERS BE LIABLE FOR ANY CLAIM, DAMAGES OR OTHER LIABILITY, WHETHER
- * IN AN ACTION OF CONTRACT, TORT OR OTHERWISE, ARISING FROM, OUT OF OR IN
- * CONNECTION WITH THE SOFTWARE OR THE USE OR OTHER DEALINGS IN THE SOFTWARE.
- *
- * http://www.FreeRTOS.org
- * http://aws.amazon.com/freertos
- *
- * 1 tab == 4 spaces!
- */
-
-/*
-Changes from V1.2.5
-
-	+  Clear overrun errors in the Rx ISR.  Overrun errors prevent any further
-	   characters being received.
-
-Changes from V2.0.0
-
-	+ Use TickType_t in place of unsigned pdLONG for delay periods.
-	+ cQueueReieveFromISR() used in place of xQueueReceive() in ISR.
-*/
-
-/* BASIC INTERRUPT DRIVEN SERIAL PORT DRIVER. */
-
-/* Scheduler header files. */
-#include "FreeRTOS.h"
-#include "task.h"
-#include "serial.h"
-#include "queue.h"
-
-/*
- * Prototypes for ISR's.  The PIC architecture means that these functions
- * have to be called from port.c.  The prototypes are not however included
- * in the header as the header is common to all ports.
- */
-void vSerialTxISR( void );
-void vSerialRxISR( void );
-
-/* Hardware pin definitions. */
-#define serTX_PIN	TRISCbits.TRISC6
-#define serRX_PIN	TRISCbits.TRISC7
-
-/* Bit/register definitions. */
-#define serINPUT				( 1 )
-#define serOUTPUT				( 0 )
-#define serTX_ENABLE			( ( unsigned short ) 1 )
-#define serRX_ENABLE			( ( unsigned short ) 1 )
-#define serHIGH_SPEED			( ( unsigned short ) 1 )
-#define serCONTINUOUS_RX		( ( unsigned short ) 1 )
-#define serCLEAR_OVERRUN		( ( unsigned short ) 0 )
-#define serINTERRUPT_ENABLED 	( ( unsigned short ) 1 )
-#define serINTERRUPT_DISABLED 	( ( unsigned short ) 0 )
-
-/* All ISR's use the PIC18 low priority interrupt. */
-#define							serLOW_PRIORITY ( 0 )
-
-/*-----------------------------------------------------------*/
-
-/* Queues to interface between comms API and interrupt routines. */
-static QueueHandle_t xRxedChars; 
-static QueueHandle_t xCharsForTx;
-
-/*-----------------------------------------------------------*/
-
-xComPortHandle xSerialPortInitMinimal( unsigned long ulWantedBaud, unsigned portBASE_TYPE uxQueueLength )
-{
-unsigned long ulBaud;
-
-	/* Calculate the baud rate generator constant.
-	SPBRG = ( (FOSC / Desired Baud Rate) / 16 ) - 1 */
-	ulBaud = configCPU_CLOCK_HZ / ulWantedBaud;
-	ulBaud /= ( unsigned long ) 16;
-	ulBaud -= ( unsigned long ) 1;
-
-	/* Create the queues used by the ISR's to interface to tasks. */
-	xRxedChars = xQueueCreate( uxQueueLength, ( unsigned portBASE_TYPE ) sizeof( char ) );
-	xCharsForTx = xQueueCreate( uxQueueLength, ( unsigned portBASE_TYPE ) sizeof( char ) );
-
-	portENTER_CRITICAL();
-	{
-		/* Start with config registers cleared, so we can just set the wanted
-		bits. */
-		TXSTA = ( unsigned short ) 0;
-		RCSTA = ( unsigned short ) 0;
-
-		/* Set the baud rate generator using the above calculated constant. */
-		SPBRG = ( unsigned char ) ulBaud;
-
-		/* Setup the IO pins to enable the USART IO. */
-		serTX_PIN = serOUTPUT;
-		serRX_PIN = serINPUT;
-
-		/* Set the serial interrupts to use the same priority as the tick. */
-		IPR1bits.TXIP = serLOW_PRIORITY;
-		IPR1bits.RCIP = serLOW_PRIORITY;
-
-		/* Setup Tx configuration. */
-		TXSTAbits.BRGH = serHIGH_SPEED;
-		TXSTAbits.TXEN = serTX_ENABLE;
-
-		/* Setup Rx configuration. */
-		RCSTAbits.SPEN = serRX_ENABLE;
-		RCSTAbits.CREN = serCONTINUOUS_RX;
-
-		/* Enable the Rx interrupt now, the Tx interrupt will get enabled when
-		we have data to send. */
-		PIE1bits.RCIE = serINTERRUPT_ENABLED;
-	}
-	portEXIT_CRITICAL();
-
-	/* Unlike other ports, this serial code does not allow for more than one
-	com port.  We therefore don't return a pointer to a port structure and 
-	can	instead just return NULL. */
-	return NULL;
-}
-/*-----------------------------------------------------------*/
-
-xComPortHandle xSerialPortInit( eCOMPort ePort, eBaud eWantedBaud, eParity eWantedParity, eDataBits eWantedDataBits, eStopBits eWantedStopBits, unsigned portBASE_TYPE uxBufferLength )
-{
-	/* This is not implemented in this port.
-	Use xSerialPortInitMinimal() instead. */
-}
-/*-----------------------------------------------------------*/
-
-portBASE_TYPE xSerialGetChar( xComPortHandle pxPort, signed char *pcRxedChar, TickType_t xBlockTime )
-{
-	/* Get the next character from the buffer.  Return false if no characters
-	are available, or arrive before xBlockTime expires. */
-	if( xQueueReceive( xRxedChars, pcRxedChar, xBlockTime ) )
-	{
-		return pdTRUE;
-	}
-	else
-	{
-		return pdFALSE;
-	}
-}
-/*-----------------------------------------------------------*/
-
-portBASE_TYPE xSerialPutChar( xComPortHandle pxPort, signed char cOutChar, TickType_t xBlockTime )
-{
-	/* Return false if after the block time there is no room on the Tx queue. */
-	if( xQueueSend( xCharsForTx, ( const void * ) &cOutChar, xBlockTime ) != pdPASS )
-	{
-		return pdFAIL;
-	}
-
-	/* Turn interrupt on - ensure the compiler only generates a single 
-	instruction for this. */
-	PIE1bits.TXIE = serINTERRUPT_ENABLED;
-
-	return pdPASS;
-}
-/*-----------------------------------------------------------*/
-
-void vSerialClose( xComPortHandle xPort )
-{
-	/* Not implemented for this port.
-	To implement, turn off the interrupts and delete the memory
-	allocated to the queues. */
-}
-/*-----------------------------------------------------------*/
-
-#pragma interruptlow vSerialRxISR save=PRODH, PRODL, TABLAT, section(".tmpdata")
-void vSerialRxISR( void )
-{
-char cChar;
-portBASE_TYPE xHigherPriorityTaskWoken = pdFALSE;
-
-	/* Get the character and post it on the queue of Rxed characters.
-	If the post causes a task to wake force a context switch as the woken task
-	may have a higher priority than the task we have interrupted. */
-	cChar = RCREG;
-
-	/* Clear any overrun errors. */
-	if( RCSTAbits.OERR )
-	{
-		RCSTAbits.CREN = serCLEAR_OVERRUN;
-		RCSTAbits.CREN = serCONTINUOUS_RX;	
-	}
-
-	xQueueSendFromISR( xRxedChars, ( const void * ) &cChar, &xHigherPriorityTaskWoken );
-
-	if( xHigherPriorityTaskWoken )
-	{
-		taskYIELD();
-	}
-}
-/*-----------------------------------------------------------*/
-
-#pragma interruptlow vSerialTxISR save=PRODH, PRODL, TABLAT, section(".tmpdata")
-void vSerialTxISR( void )
-{
-char cChar, cTaskWoken = pdFALSE;
-
-	if( xQueueReceiveFromISR( xCharsForTx, &cChar, &cTaskWoken ) == pdTRUE )
-	{
-		/* Send the next character queued for Tx. */
-		TXREG = cChar;
-	}
-	else
-	{
-		/* Queue empty, nothing to send. */
-		PIE1bits.TXIE = serINTERRUPT_DISABLED;
-	}
-}
-
-
-
+/*
+ * FreeRTOS Kernel V10.4.1
+ * Copyright (C) 2020 Amazon.com, Inc. or its affiliates.  All Rights Reserved.
+ *
+ * Permission is hereby granted, free of charge, to any person obtaining a copy of
+ * this software and associated documentation files (the "Software"), to deal in
+ * the Software without restriction, including without limitation the rights to
+ * use, copy, modify, merge, publish, distribute, sublicense, and/or sell copies of
+ * the Software, and to permit persons to whom the Software is furnished to do so,
+ * subject to the following conditions:
+ *
+ * The above copyright notice and this permission notice shall be included in all
+ * copies or substantial portions of the Software.
+ *
+ * THE SOFTWARE IS PROVIDED "AS IS", WITHOUT WARRANTY OF ANY KIND, EXPRESS OR
+ * IMPLIED, INCLUDING BUT NOT LIMITED TO THE WARRANTIES OF MERCHANTABILITY, FITNESS
+ * FOR A PARTICULAR PURPOSE AND NONINFRINGEMENT. IN NO EVENT SHALL THE AUTHORS OR
+ * COPYRIGHT HOLDERS BE LIABLE FOR ANY CLAIM, DAMAGES OR OTHER LIABILITY, WHETHER
+ * IN AN ACTION OF CONTRACT, TORT OR OTHERWISE, ARISING FROM, OUT OF OR IN
+ * CONNECTION WITH THE SOFTWARE OR THE USE OR OTHER DEALINGS IN THE SOFTWARE.
+ *
+ * http://www.FreeRTOS.org
+ * http://aws.amazon.com/freertos
+ *
+ * 1 tab == 4 spaces!
+ */
+
+/*
+Changes from V1.2.5
+
+	+  Clear overrun errors in the Rx ISR.  Overrun errors prevent any further
+	   characters being received.
+
+Changes from V2.0.0
+
+	+ Use TickType_t in place of unsigned pdLONG for delay periods.
+	+ cQueueReieveFromISR() used in place of xQueueReceive() in ISR.
+*/
+
+/* BASIC INTERRUPT DRIVEN SERIAL PORT DRIVER. */
+
+/* Scheduler header files. */
+#include "FreeRTOS.h"
+#include "task.h"
+#include "serial.h"
+#include "queue.h"
+
+/*
+ * Prototypes for ISR's.  The PIC architecture means that these functions
+ * have to be called from port.c.  The prototypes are not however included
+ * in the header as the header is common to all ports.
+ */
+void vSerialTxISR( void );
+void vSerialRxISR( void );
+
+/* Hardware pin definitions. */
+#define serTX_PIN	TRISCbits.TRISC6
+#define serRX_PIN	TRISCbits.TRISC7
+
+/* Bit/register definitions. */
+#define serINPUT				( 1 )
+#define serOUTPUT				( 0 )
+#define serTX_ENABLE			( ( unsigned short ) 1 )
+#define serRX_ENABLE			( ( unsigned short ) 1 )
+#define serHIGH_SPEED			( ( unsigned short ) 1 )
+#define serCONTINUOUS_RX		( ( unsigned short ) 1 )
+#define serCLEAR_OVERRUN		( ( unsigned short ) 0 )
+#define serINTERRUPT_ENABLED 	( ( unsigned short ) 1 )
+#define serINTERRUPT_DISABLED 	( ( unsigned short ) 0 )
+
+/* All ISR's use the PIC18 low priority interrupt. */
+#define							serLOW_PRIORITY ( 0 )
+
+/*-----------------------------------------------------------*/
+
+/* Queues to interface between comms API and interrupt routines. */
+static QueueHandle_t xRxedChars; 
+static QueueHandle_t xCharsForTx;
+
+/*-----------------------------------------------------------*/
+
+xComPortHandle xSerialPortInitMinimal( unsigned long ulWantedBaud, unsigned portBASE_TYPE uxQueueLength )
+{
+unsigned long ulBaud;
+
+	/* Calculate the baud rate generator constant.
+	SPBRG = ( (FOSC / Desired Baud Rate) / 16 ) - 1 */
+	ulBaud = configCPU_CLOCK_HZ / ulWantedBaud;
+	ulBaud /= ( unsigned long ) 16;
+	ulBaud -= ( unsigned long ) 1;
+
+	/* Create the queues used by the ISR's to interface to tasks. */
+	xRxedChars = xQueueCreate( uxQueueLength, ( unsigned portBASE_TYPE ) sizeof( char ) );
+	xCharsForTx = xQueueCreate( uxQueueLength, ( unsigned portBASE_TYPE ) sizeof( char ) );
+
+	portENTER_CRITICAL();
+	{
+		/* Start with config registers cleared, so we can just set the wanted
+		bits. */
+		TXSTA = ( unsigned short ) 0;
+		RCSTA = ( unsigned short ) 0;
+
+		/* Set the baud rate generator using the above calculated constant. */
+		SPBRG = ( unsigned char ) ulBaud;
+
+		/* Setup the IO pins to enable the USART IO. */
+		serTX_PIN = serOUTPUT;
+		serRX_PIN = serINPUT;
+
+		/* Set the serial interrupts to use the same priority as the tick. */
+		IPR1bits.TXIP = serLOW_PRIORITY;
+		IPR1bits.RCIP = serLOW_PRIORITY;
+
+		/* Setup Tx configuration. */
+		TXSTAbits.BRGH = serHIGH_SPEED;
+		TXSTAbits.TXEN = serTX_ENABLE;
+
+		/* Setup Rx configuration. */
+		RCSTAbits.SPEN = serRX_ENABLE;
+		RCSTAbits.CREN = serCONTINUOUS_RX;
+
+		/* Enable the Rx interrupt now, the Tx interrupt will get enabled when
+		we have data to send. */
+		PIE1bits.RCIE = serINTERRUPT_ENABLED;
+	}
+	portEXIT_CRITICAL();
+
+	/* Unlike other ports, this serial code does not allow for more than one
+	com port.  We therefore don't return a pointer to a port structure and 
+	can	instead just return NULL. */
+	return NULL;
+}
+/*-----------------------------------------------------------*/
+
+xComPortHandle xSerialPortInit( eCOMPort ePort, eBaud eWantedBaud, eParity eWantedParity, eDataBits eWantedDataBits, eStopBits eWantedStopBits, unsigned portBASE_TYPE uxBufferLength )
+{
+	/* This is not implemented in this port.
+	Use xSerialPortInitMinimal() instead. */
+}
+/*-----------------------------------------------------------*/
+
+portBASE_TYPE xSerialGetChar( xComPortHandle pxPort, signed char *pcRxedChar, TickType_t xBlockTime )
+{
+	/* Get the next character from the buffer.  Return false if no characters
+	are available, or arrive before xBlockTime expires. */
+	if( xQueueReceive( xRxedChars, pcRxedChar, xBlockTime ) )
+	{
+		return pdTRUE;
+	}
+	else
+	{
+		return pdFALSE;
+	}
+}
+/*-----------------------------------------------------------*/
+
+portBASE_TYPE xSerialPutChar( xComPortHandle pxPort, signed char cOutChar, TickType_t xBlockTime )
+{
+	/* Return false if after the block time there is no room on the Tx queue. */
+	if( xQueueSend( xCharsForTx, ( const void * ) &cOutChar, xBlockTime ) != pdPASS )
+	{
+		return pdFAIL;
+	}
+
+	/* Turn interrupt on - ensure the compiler only generates a single 
+	instruction for this. */
+	PIE1bits.TXIE = serINTERRUPT_ENABLED;
+
+	return pdPASS;
+}
+/*-----------------------------------------------------------*/
+
+void vSerialClose( xComPortHandle xPort )
+{
+	/* Not implemented for this port.
+	To implement, turn off the interrupts and delete the memory
+	allocated to the queues. */
+}
+/*-----------------------------------------------------------*/
+
+#pragma interruptlow vSerialRxISR save=PRODH, PRODL, TABLAT, section(".tmpdata")
+void vSerialRxISR( void )
+{
+char cChar;
+portBASE_TYPE xHigherPriorityTaskWoken = pdFALSE;
+
+	/* Get the character and post it on the queue of Rxed characters.
+	If the post causes a task to wake force a context switch as the woken task
+	may have a higher priority than the task we have interrupted. */
+	cChar = RCREG;
+
+	/* Clear any overrun errors. */
+	if( RCSTAbits.OERR )
+	{
+		RCSTAbits.CREN = serCLEAR_OVERRUN;
+		RCSTAbits.CREN = serCONTINUOUS_RX;	
+	}
+
+	xQueueSendFromISR( xRxedChars, ( const void * ) &cChar, &xHigherPriorityTaskWoken );
+
+	if( xHigherPriorityTaskWoken )
+	{
+		taskYIELD();
+	}
+}
+/*-----------------------------------------------------------*/
+
+#pragma interruptlow vSerialTxISR save=PRODH, PRODL, TABLAT, section(".tmpdata")
+void vSerialTxISR( void )
+{
+char cChar, cTaskWoken = pdFALSE;
+
+	if( xQueueReceiveFromISR( xCharsForTx, &cChar, &cTaskWoken ) == pdTRUE )
+	{
+		/* Send the next character queued for Tx. */
+		TXREG = cChar;
+	}
+	else
+	{
+		/* Queue empty, nothing to send. */
+		PIE1bits.TXIE = serINTERRUPT_DISABLED;
+	}
+}
+
+
+