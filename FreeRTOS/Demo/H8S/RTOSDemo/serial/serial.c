/*
<<<<<<< HEAD
 * FreeRTOS Kernel V10.3.0
=======
 * FreeRTOS Kernel V10.4.1
>>>>>>> 5cc65129
 * Copyright (C) 2020 Amazon.com, Inc. or its affiliates.  All Rights Reserved.
 *
 * Permission is hereby granted, free of charge, to any person obtaining a copy of
 * this software and associated documentation files (the "Software"), to deal in
 * the Software without restriction, including without limitation the rights to
 * use, copy, modify, merge, publish, distribute, sublicense, and/or sell copies of
 * the Software, and to permit persons to whom the Software is furnished to do so,
 * subject to the following conditions:
 *
 * The above copyright notice and this permission notice shall be included in all
 * copies or substantial portions of the Software.
 *
 * THE SOFTWARE IS PROVIDED "AS IS", WITHOUT WARRANTY OF ANY KIND, EXPRESS OR
 * IMPLIED, INCLUDING BUT NOT LIMITED TO THE WARRANTIES OF MERCHANTABILITY, FITNESS
 * FOR A PARTICULAR PURPOSE AND NONINFRINGEMENT. IN NO EVENT SHALL THE AUTHORS OR
 * COPYRIGHT HOLDERS BE LIABLE FOR ANY CLAIM, DAMAGES OR OTHER LIABILITY, WHETHER
 * IN AN ACTION OF CONTRACT, TORT OR OTHERWISE, ARISING FROM, OUT OF OR IN
 * CONNECTION WITH THE SOFTWARE OR THE USE OR OTHER DEALINGS IN THE SOFTWARE.
 *
 * http://www.FreeRTOS.org
 * http://aws.amazon.com/freertos
 *
 * 1 tab == 4 spaces!
 */


/* BASIC INTERRUPT DRIVEN SERIAL PORT DRIVER for port 1.

Note that this driver is written to test the RTOS port and is not intended
to represent an optimised solution.  In particular no use is made of the DMA
peripheral. */

/* Standard include files. */
#include <stdlib.h>

/* Scheduler include files. */
#include "FreeRTOS.h"
#include "queue.h"
#include "task.h"

/* Demo application include files. */
#include "serial.h"

/* The queues used to communicate between the task code and the interrupt
service routines. */
static QueueHandle_t xRxedChars; 
static QueueHandle_t xCharsForTx; 

/* Hardware specific constants. */
#define serTX_INTERRUPT				( ( unsigned char ) 0x80 )
#define serRX_INTERRUPT				( ( unsigned char ) 0x40 )
#define serTX_ENABLE				( ( unsigned char ) 0x20 )
#define serRX_ENABLE				( ( unsigned char ) 0x10 )

/* Macros to turn on and off the serial port THRE interrupt while leaving the
other register bits in their correct state.   The Rx interrupt is always 
enabled. */
#define serTX_INTERRUPT_ON()		SCR1 = serTX_INTERRUPT | serRX_INTERRUPT | serTX_ENABLE | serRX_ENABLE;									
#define serTX_INTERRUPT_OFF()		SCR1 = 					 serRX_INTERRUPT | serTX_ENABLE | serRX_ENABLE;

/* Bit used to switch on the channel 1 serial port in the module stop 
register. */
#define serMSTP6					( ( unsigned short ) 0x0040 )

/* Interrupt service routines.  Note that the Rx and Tx service routines can 
cause a context switch and are therefore defined with the saveall attribute in
addition to the interrupt_handler attribute.  See the FreeRTOS.org WEB site 
documentation for a full explanation.*/
void vCOM_1_Rx_ISR( void ) __attribute__ ( ( saveall, interrupt_handler ) );
void vCOM_1_Tx_ISR( void ) __attribute__ ( ( saveall, interrupt_handler ) );
void vCOM_1_Error_ISR( void ) __attribute__ ( ( interrupt_handler ) );

/*-----------------------------------------------------------*/

/*
 * Initialise port 1 for interrupt driven communications.
 */
xComPortHandle xSerialPortInitMinimal( unsigned long ulWantedBaud, unsigned portBASE_TYPE uxQueueLength )
{
	/* Create the queues used to communicate between the tasks and the
	interrupt service routines. */
	xRxedChars = xQueueCreate( uxQueueLength, ( unsigned portBASE_TYPE ) sizeof( signed char ) );
	xCharsForTx = xQueueCreate( uxQueueLength, ( unsigned portBASE_TYPE ) sizeof( signed char ) );

	/* No parity, 8 data bits and 1 stop bit is the default so does not require 
	configuration - setup the remains of the hardware. */
	portENTER_CRITICAL();
	{
		/* Turn channel 1 on. */
		MSTPCR &= ~serMSTP6;

		/* Enable the channels and the Rx interrupt.  The Tx interrupt is only 
		enabled when data is being transmitted. */
		SCR1 = serRX_INTERRUPT | serTX_ENABLE | serRX_ENABLE;

		/* Bit rate settings for 22.1184MHz clock only!. */
		switch( ulWantedBaud )
		{
			case 4800	:	BRR1 = 143;
							break;
			case 9600	:	BRR1 = 71;
							break;
			case 19200	:	BRR1 = 35;
							break;
			case 38400	:	BRR1 = 17;
							break;
			case 57600	:	BRR1 = 11;
							break;
			case 115200	:	BRR1 = 5;
							break;
			default		:	BRR1 = 5;
							break;
		}
	}
	portEXIT_CRITICAL();	

	/* Unlike some ports, this driver code does not allow for more than one
	com port.  We therefore don't return a pointer to a port structure and can
	instead just return NULL. */
	return NULL;
}
/*-----------------------------------------------------------*/

signed portBASE_TYPE xSerialGetChar( xComPortHandle pxPort, signed char *pcRxedChar, TickType_t xBlockTime )
{
	/* Get the next character from the buffer queue.  Return false if no characters
	are available, or arrive before xBlockTime expires. */
	if( xQueueReceive( xRxedChars, pcRxedChar, xBlockTime ) )
	{
		return pdTRUE;
	}
	else
	{
		return pdFALSE;
	}
}
/*-----------------------------------------------------------*/

signed portBASE_TYPE xSerialPutChar( xComPortHandle pxPort, signed char cOutChar, TickType_t xBlockTime )
{
signed portBASE_TYPE xReturn = pdPASS;

	/* Return false if after the block time there is no room on the Tx queue. */
	portENTER_CRITICAL();
	{
		/* Send a character to the queue of characters waiting transmission.
		The queue is serviced by the Tx ISR. */
		if( xQueueSend( xCharsForTx, &cOutChar, xBlockTime ) != pdPASS )
		{
			/* Could not post onto the queue. */
			xReturn = pdFAIL;
		}
		else
		{
			/* The message was posted onto the queue so we turn on the Tx
			interrupt to allow the Tx ISR to remove the character from the
			queue. */
			serTX_INTERRUPT_ON();
		}
	}
	portEXIT_CRITICAL();

	return xReturn;
}
/*-----------------------------------------------------------*/

void vSerialClose( xComPortHandle xPort )
{	
	/* Not supported. */
	( void ) xPort;
}
/*-----------------------------------------------------------*/

void vCOM_1_Rx_ISR( void )
{
	/* This can cause a context switch so this macro must be the first line
	in the function. */
	portENTER_SWITCHING_ISR();

	/* As this is a switching ISR the local variables must be declared as 
	static. */
	static char cRxByte;
	static portBASE_TYPE xHigherPriorityTaskWoken;

		xHigherPriorityTaskWoken = pdFALSE;

		/* Get the character. */
		cRxByte = RDR1;

		/* Post the character onto the queue of received characters - noting
		whether or not this wakes a task. */
		xQueueSendFromISR( xRxedChars, &cRxByte, &xHigherPriorityTaskWoken );

		/* Clear the interrupt. */
		SSR1 &= ~serRX_INTERRUPT;

	/* This must be the last line in the function.  We pass cTaskWokenByPost so 
	a context switch will occur if the received character woke a task that has
	a priority higher than the task we interrupted. */
	portEXIT_SWITCHING_ISR( xHigherPriorityTaskWoken );
}
/*-----------------------------------------------------------*/

void vCOM_1_Tx_ISR( void )
{
	/* This can cause a context switch so this macro must be the first line
	in the function. */
	portENTER_SWITCHING_ISR();

	/* As this is a switching ISR the local variables must be declared as 
	static. */
	static char cTxByte;
	static signed portBASE_TYPE xTaskWokenByTx;

		/* This variable is static so must be explicitly reinitialised each
		time the function executes. */
		xTaskWokenByTx = pdFALSE;

		/* The interrupt was caused by the THR becoming empty.  Are there any
		more characters to transmit?  Note whether or not the Tx interrupt has
		woken a task. */
		if( xQueueReceiveFromISR( xCharsForTx, &cTxByte, &xTaskWokenByTx ) == pdTRUE )
		{
			/* A character was retrieved from the queue so can be sent to the
			THR now. */							
			TDR1 = cTxByte;

			/* Clear the interrupt. */
			SSR1 &= ~serTX_INTERRUPT;
		}
		else
		{
			/* Queue empty, nothing to send so turn off the Tx interrupt. */
			serTX_INTERRUPT_OFF();
		}		

	/* This must be the last line in the function.  We pass cTaskWokenByTx so 
	a context switch will occur if the Tx'ed character woke a task that has
	a priority higher than the task we interrupted. */
	portEXIT_SWITCHING_ISR( xTaskWokenByTx );
}
/*-----------------------------------------------------------*/

/*
 * This ISR cannot cause a context switch so requires no special 
 * considerations. 
 */
void vCOM_1_Error_ISR( void )
{
volatile unsigned char ucIn;

	ucIn = SSR1;
	SSR1 = 0;
}

<|MERGE_RESOLUTION|>--- conflicted
+++ resolved
@@ -1,261 +1,257 @@
-/*
-<<<<<<< HEAD
- * FreeRTOS Kernel V10.3.0
-=======
- * FreeRTOS Kernel V10.4.1
->>>>>>> 5cc65129
- * Copyright (C) 2020 Amazon.com, Inc. or its affiliates.  All Rights Reserved.
- *
- * Permission is hereby granted, free of charge, to any person obtaining a copy of
- * this software and associated documentation files (the "Software"), to deal in
- * the Software without restriction, including without limitation the rights to
- * use, copy, modify, merge, publish, distribute, sublicense, and/or sell copies of
- * the Software, and to permit persons to whom the Software is furnished to do so,
- * subject to the following conditions:
- *
- * The above copyright notice and this permission notice shall be included in all
- * copies or substantial portions of the Software.
- *
- * THE SOFTWARE IS PROVIDED "AS IS", WITHOUT WARRANTY OF ANY KIND, EXPRESS OR
- * IMPLIED, INCLUDING BUT NOT LIMITED TO THE WARRANTIES OF MERCHANTABILITY, FITNESS
- * FOR A PARTICULAR PURPOSE AND NONINFRINGEMENT. IN NO EVENT SHALL THE AUTHORS OR
- * COPYRIGHT HOLDERS BE LIABLE FOR ANY CLAIM, DAMAGES OR OTHER LIABILITY, WHETHER
- * IN AN ACTION OF CONTRACT, TORT OR OTHERWISE, ARISING FROM, OUT OF OR IN
- * CONNECTION WITH THE SOFTWARE OR THE USE OR OTHER DEALINGS IN THE SOFTWARE.
- *
- * http://www.FreeRTOS.org
- * http://aws.amazon.com/freertos
- *
- * 1 tab == 4 spaces!
- */
-
-
-/* BASIC INTERRUPT DRIVEN SERIAL PORT DRIVER for port 1.
-
-Note that this driver is written to test the RTOS port and is not intended
-to represent an optimised solution.  In particular no use is made of the DMA
-peripheral. */
-
-/* Standard include files. */
-#include <stdlib.h>
-
-/* Scheduler include files. */
-#include "FreeRTOS.h"
-#include "queue.h"
-#include "task.h"
-
-/* Demo application include files. */
-#include "serial.h"
-
-/* The queues used to communicate between the task code and the interrupt
-service routines. */
-static QueueHandle_t xRxedChars; 
-static QueueHandle_t xCharsForTx; 
-
-/* Hardware specific constants. */
-#define serTX_INTERRUPT				( ( unsigned char ) 0x80 )
-#define serRX_INTERRUPT				( ( unsigned char ) 0x40 )
-#define serTX_ENABLE				( ( unsigned char ) 0x20 )
-#define serRX_ENABLE				( ( unsigned char ) 0x10 )
-
-/* Macros to turn on and off the serial port THRE interrupt while leaving the
-other register bits in their correct state.   The Rx interrupt is always 
-enabled. */
-#define serTX_INTERRUPT_ON()		SCR1 = serTX_INTERRUPT | serRX_INTERRUPT | serTX_ENABLE | serRX_ENABLE;									
-#define serTX_INTERRUPT_OFF()		SCR1 = 					 serRX_INTERRUPT | serTX_ENABLE | serRX_ENABLE;
-
-/* Bit used to switch on the channel 1 serial port in the module stop 
-register. */
-#define serMSTP6					( ( unsigned short ) 0x0040 )
-
-/* Interrupt service routines.  Note that the Rx and Tx service routines can 
-cause a context switch and are therefore defined with the saveall attribute in
-addition to the interrupt_handler attribute.  See the FreeRTOS.org WEB site 
-documentation for a full explanation.*/
-void vCOM_1_Rx_ISR( void ) __attribute__ ( ( saveall, interrupt_handler ) );
-void vCOM_1_Tx_ISR( void ) __attribute__ ( ( saveall, interrupt_handler ) );
-void vCOM_1_Error_ISR( void ) __attribute__ ( ( interrupt_handler ) );
-
-/*-----------------------------------------------------------*/
-
-/*
- * Initialise port 1 for interrupt driven communications.
- */
-xComPortHandle xSerialPortInitMinimal( unsigned long ulWantedBaud, unsigned portBASE_TYPE uxQueueLength )
-{
-	/* Create the queues used to communicate between the tasks and the
-	interrupt service routines. */
-	xRxedChars = xQueueCreate( uxQueueLength, ( unsigned portBASE_TYPE ) sizeof( signed char ) );
-	xCharsForTx = xQueueCreate( uxQueueLength, ( unsigned portBASE_TYPE ) sizeof( signed char ) );
-
-	/* No parity, 8 data bits and 1 stop bit is the default so does not require 
-	configuration - setup the remains of the hardware. */
-	portENTER_CRITICAL();
-	{
-		/* Turn channel 1 on. */
-		MSTPCR &= ~serMSTP6;
-
-		/* Enable the channels and the Rx interrupt.  The Tx interrupt is only 
-		enabled when data is being transmitted. */
-		SCR1 = serRX_INTERRUPT | serTX_ENABLE | serRX_ENABLE;
-
-		/* Bit rate settings for 22.1184MHz clock only!. */
-		switch( ulWantedBaud )
-		{
-			case 4800	:	BRR1 = 143;
-							break;
-			case 9600	:	BRR1 = 71;
-							break;
-			case 19200	:	BRR1 = 35;
-							break;
-			case 38400	:	BRR1 = 17;
-							break;
-			case 57600	:	BRR1 = 11;
-							break;
-			case 115200	:	BRR1 = 5;
-							break;
-			default		:	BRR1 = 5;
-							break;
-		}
-	}
-	portEXIT_CRITICAL();	
-
-	/* Unlike some ports, this driver code does not allow for more than one
-	com port.  We therefore don't return a pointer to a port structure and can
-	instead just return NULL. */
-	return NULL;
-}
-/*-----------------------------------------------------------*/
-
-signed portBASE_TYPE xSerialGetChar( xComPortHandle pxPort, signed char *pcRxedChar, TickType_t xBlockTime )
-{
-	/* Get the next character from the buffer queue.  Return false if no characters
-	are available, or arrive before xBlockTime expires. */
-	if( xQueueReceive( xRxedChars, pcRxedChar, xBlockTime ) )
-	{
-		return pdTRUE;
-	}
-	else
-	{
-		return pdFALSE;
-	}
-}
-/*-----------------------------------------------------------*/
-
-signed portBASE_TYPE xSerialPutChar( xComPortHandle pxPort, signed char cOutChar, TickType_t xBlockTime )
-{
-signed portBASE_TYPE xReturn = pdPASS;
-
-	/* Return false if after the block time there is no room on the Tx queue. */
-	portENTER_CRITICAL();
-	{
-		/* Send a character to the queue of characters waiting transmission.
-		The queue is serviced by the Tx ISR. */
-		if( xQueueSend( xCharsForTx, &cOutChar, xBlockTime ) != pdPASS )
-		{
-			/* Could not post onto the queue. */
-			xReturn = pdFAIL;
-		}
-		else
-		{
-			/* The message was posted onto the queue so we turn on the Tx
-			interrupt to allow the Tx ISR to remove the character from the
-			queue. */
-			serTX_INTERRUPT_ON();
-		}
-	}
-	portEXIT_CRITICAL();
-
-	return xReturn;
-}
-/*-----------------------------------------------------------*/
-
-void vSerialClose( xComPortHandle xPort )
-{	
-	/* Not supported. */
-	( void ) xPort;
-}
-/*-----------------------------------------------------------*/
-
-void vCOM_1_Rx_ISR( void )
-{
-	/* This can cause a context switch so this macro must be the first line
-	in the function. */
-	portENTER_SWITCHING_ISR();
-
-	/* As this is a switching ISR the local variables must be declared as 
-	static. */
-	static char cRxByte;
-	static portBASE_TYPE xHigherPriorityTaskWoken;
-
-		xHigherPriorityTaskWoken = pdFALSE;
-
-		/* Get the character. */
-		cRxByte = RDR1;
-
-		/* Post the character onto the queue of received characters - noting
-		whether or not this wakes a task. */
-		xQueueSendFromISR( xRxedChars, &cRxByte, &xHigherPriorityTaskWoken );
-
-		/* Clear the interrupt. */
-		SSR1 &= ~serRX_INTERRUPT;
-
-	/* This must be the last line in the function.  We pass cTaskWokenByPost so 
-	a context switch will occur if the received character woke a task that has
-	a priority higher than the task we interrupted. */
-	portEXIT_SWITCHING_ISR( xHigherPriorityTaskWoken );
-}
-/*-----------------------------------------------------------*/
-
-void vCOM_1_Tx_ISR( void )
-{
-	/* This can cause a context switch so this macro must be the first line
-	in the function. */
-	portENTER_SWITCHING_ISR();
-
-	/* As this is a switching ISR the local variables must be declared as 
-	static. */
-	static char cTxByte;
-	static signed portBASE_TYPE xTaskWokenByTx;
-
-		/* This variable is static so must be explicitly reinitialised each
-		time the function executes. */
-		xTaskWokenByTx = pdFALSE;
-
-		/* The interrupt was caused by the THR becoming empty.  Are there any
-		more characters to transmit?  Note whether or not the Tx interrupt has
-		woken a task. */
-		if( xQueueReceiveFromISR( xCharsForTx, &cTxByte, &xTaskWokenByTx ) == pdTRUE )
-		{
-			/* A character was retrieved from the queue so can be sent to the
-			THR now. */							
-			TDR1 = cTxByte;
-
-			/* Clear the interrupt. */
-			SSR1 &= ~serTX_INTERRUPT;
-		}
-		else
-		{
-			/* Queue empty, nothing to send so turn off the Tx interrupt. */
-			serTX_INTERRUPT_OFF();
-		}		
-
-	/* This must be the last line in the function.  We pass cTaskWokenByTx so 
-	a context switch will occur if the Tx'ed character woke a task that has
-	a priority higher than the task we interrupted. */
-	portEXIT_SWITCHING_ISR( xTaskWokenByTx );
-}
-/*-----------------------------------------------------------*/
-
-/*
- * This ISR cannot cause a context switch so requires no special 
- * considerations. 
- */
-void vCOM_1_Error_ISR( void )
-{
-volatile unsigned char ucIn;
-
-	ucIn = SSR1;
-	SSR1 = 0;
-}
-
+/*
+ * FreeRTOS Kernel V10.4.1
+ * Copyright (C) 2020 Amazon.com, Inc. or its affiliates.  All Rights Reserved.
+ *
+ * Permission is hereby granted, free of charge, to any person obtaining a copy of
+ * this software and associated documentation files (the "Software"), to deal in
+ * the Software without restriction, including without limitation the rights to
+ * use, copy, modify, merge, publish, distribute, sublicense, and/or sell copies of
+ * the Software, and to permit persons to whom the Software is furnished to do so,
+ * subject to the following conditions:
+ *
+ * The above copyright notice and this permission notice shall be included in all
+ * copies or substantial portions of the Software.
+ *
+ * THE SOFTWARE IS PROVIDED "AS IS", WITHOUT WARRANTY OF ANY KIND, EXPRESS OR
+ * IMPLIED, INCLUDING BUT NOT LIMITED TO THE WARRANTIES OF MERCHANTABILITY, FITNESS
+ * FOR A PARTICULAR PURPOSE AND NONINFRINGEMENT. IN NO EVENT SHALL THE AUTHORS OR
+ * COPYRIGHT HOLDERS BE LIABLE FOR ANY CLAIM, DAMAGES OR OTHER LIABILITY, WHETHER
+ * IN AN ACTION OF CONTRACT, TORT OR OTHERWISE, ARISING FROM, OUT OF OR IN
+ * CONNECTION WITH THE SOFTWARE OR THE USE OR OTHER DEALINGS IN THE SOFTWARE.
+ *
+ * http://www.FreeRTOS.org
+ * http://aws.amazon.com/freertos
+ *
+ * 1 tab == 4 spaces!
+ */
+
+
+/* BASIC INTERRUPT DRIVEN SERIAL PORT DRIVER for port 1.
+
+Note that this driver is written to test the RTOS port and is not intended
+to represent an optimised solution.  In particular no use is made of the DMA
+peripheral. */
+
+/* Standard include files. */
+#include <stdlib.h>
+
+/* Scheduler include files. */
+#include "FreeRTOS.h"
+#include "queue.h"
+#include "task.h"
+
+/* Demo application include files. */
+#include "serial.h"
+
+/* The queues used to communicate between the task code and the interrupt
+service routines. */
+static QueueHandle_t xRxedChars; 
+static QueueHandle_t xCharsForTx; 
+
+/* Hardware specific constants. */
+#define serTX_INTERRUPT				( ( unsigned char ) 0x80 )
+#define serRX_INTERRUPT				( ( unsigned char ) 0x40 )
+#define serTX_ENABLE				( ( unsigned char ) 0x20 )
+#define serRX_ENABLE				( ( unsigned char ) 0x10 )
+
+/* Macros to turn on and off the serial port THRE interrupt while leaving the
+other register bits in their correct state.   The Rx interrupt is always 
+enabled. */
+#define serTX_INTERRUPT_ON()		SCR1 = serTX_INTERRUPT | serRX_INTERRUPT | serTX_ENABLE | serRX_ENABLE;									
+#define serTX_INTERRUPT_OFF()		SCR1 = 					 serRX_INTERRUPT | serTX_ENABLE | serRX_ENABLE;
+
+/* Bit used to switch on the channel 1 serial port in the module stop 
+register. */
+#define serMSTP6					( ( unsigned short ) 0x0040 )
+
+/* Interrupt service routines.  Note that the Rx and Tx service routines can 
+cause a context switch and are therefore defined with the saveall attribute in
+addition to the interrupt_handler attribute.  See the FreeRTOS.org WEB site 
+documentation for a full explanation.*/
+void vCOM_1_Rx_ISR( void ) __attribute__ ( ( saveall, interrupt_handler ) );
+void vCOM_1_Tx_ISR( void ) __attribute__ ( ( saveall, interrupt_handler ) );
+void vCOM_1_Error_ISR( void ) __attribute__ ( ( interrupt_handler ) );
+
+/*-----------------------------------------------------------*/
+
+/*
+ * Initialise port 1 for interrupt driven communications.
+ */
+xComPortHandle xSerialPortInitMinimal( unsigned long ulWantedBaud, unsigned portBASE_TYPE uxQueueLength )
+{
+	/* Create the queues used to communicate between the tasks and the
+	interrupt service routines. */
+	xRxedChars = xQueueCreate( uxQueueLength, ( unsigned portBASE_TYPE ) sizeof( signed char ) );
+	xCharsForTx = xQueueCreate( uxQueueLength, ( unsigned portBASE_TYPE ) sizeof( signed char ) );
+
+	/* No parity, 8 data bits and 1 stop bit is the default so does not require 
+	configuration - setup the remains of the hardware. */
+	portENTER_CRITICAL();
+	{
+		/* Turn channel 1 on. */
+		MSTPCR &= ~serMSTP6;
+
+		/* Enable the channels and the Rx interrupt.  The Tx interrupt is only 
+		enabled when data is being transmitted. */
+		SCR1 = serRX_INTERRUPT | serTX_ENABLE | serRX_ENABLE;
+
+		/* Bit rate settings for 22.1184MHz clock only!. */
+		switch( ulWantedBaud )
+		{
+			case 4800	:	BRR1 = 143;
+							break;
+			case 9600	:	BRR1 = 71;
+							break;
+			case 19200	:	BRR1 = 35;
+							break;
+			case 38400	:	BRR1 = 17;
+							break;
+			case 57600	:	BRR1 = 11;
+							break;
+			case 115200	:	BRR1 = 5;
+							break;
+			default		:	BRR1 = 5;
+							break;
+		}
+	}
+	portEXIT_CRITICAL();	
+
+	/* Unlike some ports, this driver code does not allow for more than one
+	com port.  We therefore don't return a pointer to a port structure and can
+	instead just return NULL. */
+	return NULL;
+}
+/*-----------------------------------------------------------*/
+
+signed portBASE_TYPE xSerialGetChar( xComPortHandle pxPort, signed char *pcRxedChar, TickType_t xBlockTime )
+{
+	/* Get the next character from the buffer queue.  Return false if no characters
+	are available, or arrive before xBlockTime expires. */
+	if( xQueueReceive( xRxedChars, pcRxedChar, xBlockTime ) )
+	{
+		return pdTRUE;
+	}
+	else
+	{
+		return pdFALSE;
+	}
+}
+/*-----------------------------------------------------------*/
+
+signed portBASE_TYPE xSerialPutChar( xComPortHandle pxPort, signed char cOutChar, TickType_t xBlockTime )
+{
+signed portBASE_TYPE xReturn = pdPASS;
+
+	/* Return false if after the block time there is no room on the Tx queue. */
+	portENTER_CRITICAL();
+	{
+		/* Send a character to the queue of characters waiting transmission.
+		The queue is serviced by the Tx ISR. */
+		if( xQueueSend( xCharsForTx, &cOutChar, xBlockTime ) != pdPASS )
+		{
+			/* Could not post onto the queue. */
+			xReturn = pdFAIL;
+		}
+		else
+		{
+			/* The message was posted onto the queue so we turn on the Tx
+			interrupt to allow the Tx ISR to remove the character from the
+			queue. */
+			serTX_INTERRUPT_ON();
+		}
+	}
+	portEXIT_CRITICAL();
+
+	return xReturn;
+}
+/*-----------------------------------------------------------*/
+
+void vSerialClose( xComPortHandle xPort )
+{	
+	/* Not supported. */
+	( void ) xPort;
+}
+/*-----------------------------------------------------------*/
+
+void vCOM_1_Rx_ISR( void )
+{
+	/* This can cause a context switch so this macro must be the first line
+	in the function. */
+	portENTER_SWITCHING_ISR();
+
+	/* As this is a switching ISR the local variables must be declared as 
+	static. */
+	static char cRxByte;
+	static portBASE_TYPE xHigherPriorityTaskWoken;
+
+		xHigherPriorityTaskWoken = pdFALSE;
+
+		/* Get the character. */
+		cRxByte = RDR1;
+
+		/* Post the character onto the queue of received characters - noting
+		whether or not this wakes a task. */
+		xQueueSendFromISR( xRxedChars, &cRxByte, &xHigherPriorityTaskWoken );
+
+		/* Clear the interrupt. */
+		SSR1 &= ~serRX_INTERRUPT;
+
+	/* This must be the last line in the function.  We pass cTaskWokenByPost so 
+	a context switch will occur if the received character woke a task that has
+	a priority higher than the task we interrupted. */
+	portEXIT_SWITCHING_ISR( xHigherPriorityTaskWoken );
+}
+/*-----------------------------------------------------------*/
+
+void vCOM_1_Tx_ISR( void )
+{
+	/* This can cause a context switch so this macro must be the first line
+	in the function. */
+	portENTER_SWITCHING_ISR();
+
+	/* As this is a switching ISR the local variables must be declared as 
+	static. */
+	static char cTxByte;
+	static signed portBASE_TYPE xTaskWokenByTx;
+
+		/* This variable is static so must be explicitly reinitialised each
+		time the function executes. */
+		xTaskWokenByTx = pdFALSE;
+
+		/* The interrupt was caused by the THR becoming empty.  Are there any
+		more characters to transmit?  Note whether or not the Tx interrupt has
+		woken a task. */
+		if( xQueueReceiveFromISR( xCharsForTx, &cTxByte, &xTaskWokenByTx ) == pdTRUE )
+		{
+			/* A character was retrieved from the queue so can be sent to the
+			THR now. */							
+			TDR1 = cTxByte;
+
+			/* Clear the interrupt. */
+			SSR1 &= ~serTX_INTERRUPT;
+		}
+		else
+		{
+			/* Queue empty, nothing to send so turn off the Tx interrupt. */
+			serTX_INTERRUPT_OFF();
+		}		
+
+	/* This must be the last line in the function.  We pass cTaskWokenByTx so 
+	a context switch will occur if the Tx'ed character woke a task that has
+	a priority higher than the task we interrupted. */
+	portEXIT_SWITCHING_ISR( xTaskWokenByTx );
+}
+/*-----------------------------------------------------------*/
+
+/*
+ * This ISR cannot cause a context switch so requires no special 
+ * considerations. 
+ */
+void vCOM_1_Error_ISR( void )
+{
+volatile unsigned char ucIn;
+
+	ucIn = SSR1;
+	SSR1 = 0;
+}
+