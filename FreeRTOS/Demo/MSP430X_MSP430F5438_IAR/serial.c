--- conflicted
+++ resolved
@@ -1,188 +1,184 @@
-/*
-<<<<<<< HEAD
- * FreeRTOS Kernel V10.3.0
-=======
- * FreeRTOS Kernel V10.4.1
->>>>>>> 5cc65129
- * Copyright (C) 2020 Amazon.com, Inc. or its affiliates.  All Rights Reserved.
- *
- * Permission is hereby granted, free of charge, to any person obtaining a copy of
- * this software and associated documentation files (the "Software"), to deal in
- * the Software without restriction, including without limitation the rights to
- * use, copy, modify, merge, publish, distribute, sublicense, and/or sell copies of
- * the Software, and to permit persons to whom the Software is furnished to do so,
- * subject to the following conditions:
- *
- * The above copyright notice and this permission notice shall be included in all
- * copies or substantial portions of the Software.
- *
- * THE SOFTWARE IS PROVIDED "AS IS", WITHOUT WARRANTY OF ANY KIND, EXPRESS OR
- * IMPLIED, INCLUDING BUT NOT LIMITED TO THE WARRANTIES OF MERCHANTABILITY, FITNESS
- * FOR A PARTICULAR PURPOSE AND NONINFRINGEMENT. IN NO EVENT SHALL THE AUTHORS OR
- * COPYRIGHT HOLDERS BE LIABLE FOR ANY CLAIM, DAMAGES OR OTHER LIABILITY, WHETHER
- * IN AN ACTION OF CONTRACT, TORT OR OTHERWISE, ARISING FROM, OUT OF OR IN
- * CONNECTION WITH THE SOFTWARE OR THE USE OR OTHER DEALINGS IN THE SOFTWARE.
- *
- * http://www.FreeRTOS.org
- * http://aws.amazon.com/freertos
- *
- * 1 tab == 4 spaces!
- */
-
-
-/* BASIC INTERRUPT DRIVEN SERIAL PORT DRIVER.
- *
- * This is not a proper UART driver.  It only supports one port, uses loopback
- * mode, and is used to test interrupts that use the FreeRTOS API as part of
- * a wider test suite.  Nor is it intended to show an efficient implementation
- * of a UART interrupt service routine as queues are used to pass individual
- * characters one at a time!
- */
-
-/* Standard includes. */
-#include <stdlib.h>
-
-/* Scheduler includes. */
-#include "FreeRTOS.h"
-#include "queue.h"
-#include "task.h"
-
-/* Demo application includes. */
-#include "serial.h"
-
-/* Misc. constants. */
-#define serNO_BLOCK				( ( TickType_t ) 0 )
-
-/* The queue used to hold received characters. */
-static QueueHandle_t xRxedChars;
-
-/* The queue used to hold characters waiting transmission. */
-static QueueHandle_t xCharsForTx;
-
-/*-----------------------------------------------------------*/
-
-xComPortHandle xSerialPortInitMinimal( unsigned long ulWantedBaud, unsigned portBASE_TYPE uxQueueLength )
-{
-unsigned long ulBaudRateCount;
-
-	/* Initialise the hardware. */
-
-	/* Generate the baud rate constants for the wanted baud rate. */
-	ulBaudRateCount = configCPU_CLOCK_HZ / ulWantedBaud;
-
-	portENTER_CRITICAL();
-	{
-		/* Create the queues used by the com test task. */
-		xRxedChars = xQueueCreate( uxQueueLength, ( unsigned portBASE_TYPE ) sizeof( signed char ) );
-		xCharsForTx = xQueueCreate( uxQueueLength, ( unsigned portBASE_TYPE ) sizeof( signed char ) );
-
-		/* Reset UART. */
-		UCA1CTL1 |= UCSWRST;
-
-		/* Use SMCLK. */
-		UCA1CTL1 = UCSSEL0 | UCSSEL1;
-		
-		/* Setup baud rate low byte. */
-		UCA1BR0 = ( unsigned char ) ( ulBaudRateCount & ( unsigned long ) 0xff );
-
-		/* Setup baud rate high byte. */
-		ulBaudRateCount >>= 8UL;
-		UCA1BR1 = ( unsigned char ) ( ulBaudRateCount & ( unsigned long ) 0xff );
-
-		/* UCLISTEN sets loopback mode! */
-		UCA1STAT = UCLISTEN;
-
-		/* Enable interrupts. */
-		UCA1IE |= UCRXIE;
-		
-		/* Take out of reset. */
-		UCA1CTL1 &= ~UCSWRST;
-	}
-	portEXIT_CRITICAL();
-	
-	/* Note the comments at the top of this file about this not being a generic
-	UART driver. */
-	return NULL;
-}
-/*-----------------------------------------------------------*/
-
-signed portBASE_TYPE xSerialGetChar( xComPortHandle pxPort, signed char *pcRxedChar, TickType_t xBlockTime )
-{
-	/* Get the next character from the buffer.  Return false if no characters
-	are available, or arrive before xBlockTime expires. */
-	if( xQueueReceive( xRxedChars, pcRxedChar, xBlockTime ) )
-	{
-		return pdTRUE;
-	}
-	else
-	{
-		return pdFALSE;
-	}
-}
-/*-----------------------------------------------------------*/
-
-signed portBASE_TYPE xSerialPutChar( xComPortHandle pxPort, signed char cOutChar, TickType_t xBlockTime )
-{
-signed portBASE_TYPE xReturn;
-
-	/* Send the next character to the queue of characters waiting transmission,
-	then enable the UART Tx interrupt, just in case UART transmission has already
-	completed and switched itself off. */
-	xReturn = xQueueSend( xCharsForTx, &cOutChar, xBlockTime );
-	UCA1IE |= UCTXIE;
-
-	return xReturn;
-}
-/*-----------------------------------------------------------*/
-
-/* The implementation of this interrupt is provided to demonstrate the use
-of queues from inside an interrupt service routine.  It is *not* intended to
-be an efficient interrupt implementation.  A real application should make use
-of the DMA.  Or, as a minimum, transmission and reception could use a simple
-RAM ring buffer, and synchronise with a task using a semaphore when a complete
-message has been received or transmitted. */
-#pragma vector=USCI_A1_VECTOR
-static __interrupt void prvUSCI_A1_ISR( void )
-{
-signed char cChar;
-portBASE_TYPE xHigherPriorityTaskWoken = pdFALSE;
-
-	while( ( UCA1IFG & UCRXIFG ) != 0 )
-	{
-		/* Get the character from the UART and post it on the queue of Rxed
-		characters. */
-		cChar = UCA1RXBUF;
-		xQueueSendFromISR( xRxedChars, &cChar, &xHigherPriorityTaskWoken );
-	}
-	
-	/* If there is a Tx interrupt pending and the tx interrupts are enabled. */
-	if( ( UCA1IFG & UCTXIFG ) != 0 )
-	{
-		/* The previous character has been transmitted.  See if there are any
-		further characters waiting transmission. */
-		if( xQueueReceiveFromISR( xCharsForTx, &cChar, &xHigherPriorityTaskWoken ) == pdTRUE )
-		{
-			/* There was another character queued - transmit it now. */
-			UCA1TXBUF = cChar;
-		}
-		else
-		{
-			/* There were no other characters to transmit - disable the Tx
-			interrupt. */
-			UCA1IE &= ~UCTXIE;
-		}
-	}
-
-	__bic_SR_register_on_exit( SCG1 + SCG0 + OSCOFF + CPUOFF );
-	
-	/* If writing to a queue caused a task to unblock, and the unblocked task
-	has a priority equal to or above the task that this interrupt interrupted,
-	then lHigherPriorityTaskWoken will have been set to pdTRUE internally within
-	xQueuesendFromISR(), and portEND_SWITCHING_ISR() will ensure that this
-	interrupt returns directly to the higher priority unblocked task.
-	
-	THIS MUST BE THE LAST THING DONE IN THE ISR. */	
-	portYIELD_FROM_ISR( xHigherPriorityTaskWoken );
-}
-
-
+/*
+ * FreeRTOS Kernel V10.4.1
+ * Copyright (C) 2020 Amazon.com, Inc. or its affiliates.  All Rights Reserved.
+ *
+ * Permission is hereby granted, free of charge, to any person obtaining a copy of
+ * this software and associated documentation files (the "Software"), to deal in
+ * the Software without restriction, including without limitation the rights to
+ * use, copy, modify, merge, publish, distribute, sublicense, and/or sell copies of
+ * the Software, and to permit persons to whom the Software is furnished to do so,
+ * subject to the following conditions:
+ *
+ * The above copyright notice and this permission notice shall be included in all
+ * copies or substantial portions of the Software.
+ *
+ * THE SOFTWARE IS PROVIDED "AS IS", WITHOUT WARRANTY OF ANY KIND, EXPRESS OR
+ * IMPLIED, INCLUDING BUT NOT LIMITED TO THE WARRANTIES OF MERCHANTABILITY, FITNESS
+ * FOR A PARTICULAR PURPOSE AND NONINFRINGEMENT. IN NO EVENT SHALL THE AUTHORS OR
+ * COPYRIGHT HOLDERS BE LIABLE FOR ANY CLAIM, DAMAGES OR OTHER LIABILITY, WHETHER
+ * IN AN ACTION OF CONTRACT, TORT OR OTHERWISE, ARISING FROM, OUT OF OR IN
+ * CONNECTION WITH THE SOFTWARE OR THE USE OR OTHER DEALINGS IN THE SOFTWARE.
+ *
+ * http://www.FreeRTOS.org
+ * http://aws.amazon.com/freertos
+ *
+ * 1 tab == 4 spaces!
+ */
+
+
+/* BASIC INTERRUPT DRIVEN SERIAL PORT DRIVER.
+ *
+ * This is not a proper UART driver.  It only supports one port, uses loopback
+ * mode, and is used to test interrupts that use the FreeRTOS API as part of
+ * a wider test suite.  Nor is it intended to show an efficient implementation
+ * of a UART interrupt service routine as queues are used to pass individual
+ * characters one at a time!
+ */
+
+/* Standard includes. */
+#include <stdlib.h>
+
+/* Scheduler includes. */
+#include "FreeRTOS.h"
+#include "queue.h"
+#include "task.h"
+
+/* Demo application includes. */
+#include "serial.h"
+
+/* Misc. constants. */
+#define serNO_BLOCK				( ( TickType_t ) 0 )
+
+/* The queue used to hold received characters. */
+static QueueHandle_t xRxedChars;
+
+/* The queue used to hold characters waiting transmission. */
+static QueueHandle_t xCharsForTx;
+
+/*-----------------------------------------------------------*/
+
+xComPortHandle xSerialPortInitMinimal( unsigned long ulWantedBaud, unsigned portBASE_TYPE uxQueueLength )
+{
+unsigned long ulBaudRateCount;
+
+	/* Initialise the hardware. */
+
+	/* Generate the baud rate constants for the wanted baud rate. */
+	ulBaudRateCount = configCPU_CLOCK_HZ / ulWantedBaud;
+
+	portENTER_CRITICAL();
+	{
+		/* Create the queues used by the com test task. */
+		xRxedChars = xQueueCreate( uxQueueLength, ( unsigned portBASE_TYPE ) sizeof( signed char ) );
+		xCharsForTx = xQueueCreate( uxQueueLength, ( unsigned portBASE_TYPE ) sizeof( signed char ) );
+
+		/* Reset UART. */
+		UCA1CTL1 |= UCSWRST;
+
+		/* Use SMCLK. */
+		UCA1CTL1 = UCSSEL0 | UCSSEL1;
+		
+		/* Setup baud rate low byte. */
+		UCA1BR0 = ( unsigned char ) ( ulBaudRateCount & ( unsigned long ) 0xff );
+
+		/* Setup baud rate high byte. */
+		ulBaudRateCount >>= 8UL;
+		UCA1BR1 = ( unsigned char ) ( ulBaudRateCount & ( unsigned long ) 0xff );
+
+		/* UCLISTEN sets loopback mode! */
+		UCA1STAT = UCLISTEN;
+
+		/* Enable interrupts. */
+		UCA1IE |= UCRXIE;
+		
+		/* Take out of reset. */
+		UCA1CTL1 &= ~UCSWRST;
+	}
+	portEXIT_CRITICAL();
+	
+	/* Note the comments at the top of this file about this not being a generic
+	UART driver. */
+	return NULL;
+}
+/*-----------------------------------------------------------*/
+
+signed portBASE_TYPE xSerialGetChar( xComPortHandle pxPort, signed char *pcRxedChar, TickType_t xBlockTime )
+{
+	/* Get the next character from the buffer.  Return false if no characters
+	are available, or arrive before xBlockTime expires. */
+	if( xQueueReceive( xRxedChars, pcRxedChar, xBlockTime ) )
+	{
+		return pdTRUE;
+	}
+	else
+	{
+		return pdFALSE;
+	}
+}
+/*-----------------------------------------------------------*/
+
+signed portBASE_TYPE xSerialPutChar( xComPortHandle pxPort, signed char cOutChar, TickType_t xBlockTime )
+{
+signed portBASE_TYPE xReturn;
+
+	/* Send the next character to the queue of characters waiting transmission,
+	then enable the UART Tx interrupt, just in case UART transmission has already
+	completed and switched itself off. */
+	xReturn = xQueueSend( xCharsForTx, &cOutChar, xBlockTime );
+	UCA1IE |= UCTXIE;
+
+	return xReturn;
+}
+/*-----------------------------------------------------------*/
+
+/* The implementation of this interrupt is provided to demonstrate the use
+of queues from inside an interrupt service routine.  It is *not* intended to
+be an efficient interrupt implementation.  A real application should make use
+of the DMA.  Or, as a minimum, transmission and reception could use a simple
+RAM ring buffer, and synchronise with a task using a semaphore when a complete
+message has been received or transmitted. */
+#pragma vector=USCI_A1_VECTOR
+static __interrupt void prvUSCI_A1_ISR( void )
+{
+signed char cChar;
+portBASE_TYPE xHigherPriorityTaskWoken = pdFALSE;
+
+	while( ( UCA1IFG & UCRXIFG ) != 0 )
+	{
+		/* Get the character from the UART and post it on the queue of Rxed
+		characters. */
+		cChar = UCA1RXBUF;
+		xQueueSendFromISR( xRxedChars, &cChar, &xHigherPriorityTaskWoken );
+	}
+	
+	/* If there is a Tx interrupt pending and the tx interrupts are enabled. */
+	if( ( UCA1IFG & UCTXIFG ) != 0 )
+	{
+		/* The previous character has been transmitted.  See if there are any
+		further characters waiting transmission. */
+		if( xQueueReceiveFromISR( xCharsForTx, &cChar, &xHigherPriorityTaskWoken ) == pdTRUE )
+		{
+			/* There was another character queued - transmit it now. */
+			UCA1TXBUF = cChar;
+		}
+		else
+		{
+			/* There were no other characters to transmit - disable the Tx
+			interrupt. */
+			UCA1IE &= ~UCTXIE;
+		}
+	}
+
+	__bic_SR_register_on_exit( SCG1 + SCG0 + OSCOFF + CPUOFF );
+	
+	/* If writing to a queue caused a task to unblock, and the unblocked task
+	has a priority equal to or above the task that this interrupt interrupted,
+	then lHigherPriorityTaskWoken will have been set to pdTRUE internally within
+	xQueuesendFromISR(), and portEND_SWITCHING_ISR() will ensure that this
+	interrupt returns directly to the higher priority unblocked task.
+	
+	THIS MUST BE THE LAST THING DONE IN THE ISR. */	
+	portYIELD_FROM_ISR( xHigherPriorityTaskWoken );
+}
+
+