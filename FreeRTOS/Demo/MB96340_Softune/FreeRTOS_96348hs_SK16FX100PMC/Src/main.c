/*
<<<<<<< HEAD
 * FreeRTOS Kernel V10.3.0
=======
 * FreeRTOS Kernel V10.4.1
>>>>>>> 5cc65129
 * Copyright (C) 2020 Amazon.com, Inc. or its affiliates.  All Rights Reserved.
 *
 * Permission is hereby granted, free of charge, to any person obtaining a copy of
 * this software and associated documentation files (the "Software"), to deal in
 * the Software without restriction, including without limitation the rights to
 * use, copy, modify, merge, publish, distribute, sublicense, and/or sell copies of
 * the Software, and to permit persons to whom the Software is furnished to do so,
 * subject to the following conditions:
 *
 * The above copyright notice and this permission notice shall be included in all
 * copies or substantial portions of the Software.
 *
 * THE SOFTWARE IS PROVIDED "AS IS", WITHOUT WARRANTY OF ANY KIND, EXPRESS OR
 * IMPLIED, INCLUDING BUT NOT LIMITED TO THE WARRANTIES OF MERCHANTABILITY, FITNESS
 * FOR A PARTICULAR PURPOSE AND NONINFRINGEMENT. IN NO EVENT SHALL THE AUTHORS OR
 * COPYRIGHT HOLDERS BE LIABLE FOR ANY CLAIM, DAMAGES OR OTHER LIABILITY, WHETHER
 * IN AN ACTION OF CONTRACT, TORT OR OTHERWISE, ARISING FROM, OUT OF OR IN
 * CONNECTION WITH THE SOFTWARE OR THE USE OR OTHER DEALINGS IN THE SOFTWARE.
 *
 * http://www.FreeRTOS.org
 * http://aws.amazon.com/freertos
 *
 * 1 tab == 4 spaces!
 */

/*
 * Creates all the demo application tasks, then starts the scheduler.  The WEB
 * documentation provides more details of the demo application tasks.
 *
 * In addition to the standard demo tasks, the follow demo specific tasks are
 * create:
 *
 * The "Check" task.  This only executes every three seconds but has the highest
 * priority so is guaranteed to get processor time.  Its main function is to
 * check that all the other tasks are still operational.  Most tasks maintain
 * a unique count that is incremented each time the task successfully completes
 * its function.  Should any error occur within such a task the count is
 * permanently halted.  The check task inspects the count of each task to ensure
 * it has changed since the last time the check task executed.  If all the count
 * variables have changed all the tasks are still executing error free, and the
 * check task toggles the onboard LED.  Should any task contain an error at any time
 * the LED toggle rate will change from 3 seconds to 500ms.
 *
 * The "Trace Utility" task.  This can be used to obtain trace and debug
 * information via UART1.
 */


/* Scheduler includes. */
#include "FreeRTOS.h"
#include "task.h"
#include "semphr.h"

/* Demo application includes. */
#include "flash.h"
#include "integer.h"
#include "comtest2.h"
#include "PollQ.h"
#include "semtest.h"
#include "BlockQ.h"
#include "dynamic.h"
#include "flop.h"
#include "GenQTest.h"
#include "QPeek.h"
#include "blocktim.h"
#include "death.h"
#include "taskutility.h"
#include "partest.h"
#include "crflash.h"
#include "watchdog.h"

/* Library includes. */
#include <watchdog.h>

/*-----------------------------------------------------------*/

/* Demo task priorities. */
#define WTC_TASK_PRIORITY			( tskIDLE_PRIORITY + 5 )
#define mainCHECK_TASK_PRIORITY		( tskIDLE_PRIORITY + 4 )
#define TASK_UTILITY_PRIORITY		( tskIDLE_PRIORITY )
#define mainSEM_TEST_PRIORITY		( tskIDLE_PRIORITY + 3 )
#define mainCOM_TEST_PRIORITY		( tskIDLE_PRIORITY + 2 )
#define mainQUEUE_POLL_PRIORITY		( tskIDLE_PRIORITY + 2 )
#define mainQUEUE_BLOCK_PRIORITY	( tskIDLE_PRIORITY + 2 )
#define mainDEATH_PRIORITY			( tskIDLE_PRIORITY + 1 )
#define mainLED_TASK_PRIORITY		( tskIDLE_PRIORITY + 1 )
#define mainGENERIC_QUEUE_PRIORITY	( tskIDLE_PRIORITY )

/* Baud rate used by the COM test tasks. */
#define mainCOM_TEST_BAUD_RATE	( ( unsigned long ) 19200 )

/* The frequency at which the 'Check' tasks executes.  See the comments at the
top of the page.  When the system is operating error free the 'Check' task
toggles an LED every three seconds.  If an error is discovered in any task the
rate is increased to 500 milliseconds.  [in this case the '*' characters on the
LCD represent LED's] */
#define mainNO_ERROR_CHECK_DELAY	( (TickType_t) 3000 / portTICK_PERIOD_MS )
#define mainERROR_CHECK_DELAY		( (TickType_t) 500 / portTICK_PERIOD_MS )

/* LED assignments for the demo tasks. */
#define mainNUM_FLASH_CO_ROUTINES	8
#define mainCOM_TEST_LED			0x05
#define mainCHECK_TEST_LED			0x07

/*-----------------------------------------------------------*/

/*
 * The function that implements the Check task.  See the comments at the head
 * of the page for implementation details.
 */
static void	vErrorChecks( void *pvParameters );

/*
 * Called by the Check task.  Returns pdPASS if all the other tasks are found
 * to be operating without error - otherwise returns pdFAIL.
 */
static short prvCheckOtherTasksAreStillRunning( void );

/*
 * Perform any hardware setup necessary for the demo.
 */
static void prvSetupHardware( void );

/*-----------------------------------------------------------*/

void main( void )
{
	InitIrqLevels();		/* Initialize interrupts */
	__set_il( 7 );			/* Allow all levels      */

	prvSetupHardware();

	#if WATCHDOG == WTC_IN_TASK
		vStartWatchdogTask( WTC_TASK_PRIORITY );
	#endif

	/* Start the standard demo application tasks. */
	vStartLEDFlashTasks( mainLED_TASK_PRIORITY );
	vStartIntegerMathTasks( tskIDLE_PRIORITY );
	vStartPolledQueueTasks( mainQUEUE_POLL_PRIORITY );
	vStartSemaphoreTasks( mainSEM_TEST_PRIORITY );
	vStartBlockingQueueTasks( mainQUEUE_BLOCK_PRIORITY );
	vStartDynamicPriorityTasks();
	vStartFlashCoRoutines( mainNUM_FLASH_CO_ROUTINES );
	vStartGenericQueueTasks( mainGENERIC_QUEUE_PRIORITY );
	vCreateBlockTimeTasks();

	/* The definition INCLUDE_TraceListTasks is set within FreeRTOSConfig.h. */
	#if INCLUDE_TraceListTasks == 1
		vUtilityStartTraceTask( TASK_UTILITY_PRIORITY );
	#else
		vAltStartComTestTasks( mainCOM_TEST_PRIORITY, mainCOM_TEST_BAUD_RATE, mainCOM_TEST_LED - 1 );
	#endif

	/* Start the 'Check' task which is defined in this file. */
	xTaskCreate( vErrorChecks, "Check", configMINIMAL_STACK_SIZE, NULL, mainCHECK_TASK_PRIORITY, NULL );

	/* The suicide tasks must be started last as they record the number of other
	tasks that exist within the system.  The value is then used to ensure at run
	time the number of tasks that exists is within expected bounds. */
	vCreateSuicidalTasks( mainDEATH_PRIORITY );

	/* Now start the scheduler.  Following this call the created tasks should
	be executing. */
	vTaskStartScheduler( );

	/* vTaskStartScheduler() will only return if an error occurs while the
	idle task is being created. */
	for( ;; );
}
/*-----------------------------------------------------------*/

static void prvSetupHardware( void )
{
	/* Initialise the port used by the LEDs. */
	vParTestInitialise();

	/* See watchdog.h for definitions relating to the watchdog use. */
	#if WATCHDOG != WTC_NONE
		InitWatchdog();
	#endif
}
/*-----------------------------------------------------------*/

static void vErrorChecks( void *pvParameters )
{
TickType_t xDelayPeriod = mainNO_ERROR_CHECK_DELAY;

	/* Just to remove compiler warnings. */
	( void ) pvParameters;

	/* Cycle for ever, delaying then checking all the other tasks are still
	operating without error. */
	for( ;; )
	{
		/* Wait until it is time to check again.  The time we wait here depends
		on whether an error has been detected or not.  When an error is
		detected the time is shortened resulting in a faster LED flash rate. */
		vTaskDelay( xDelayPeriod );

		/* See if the other tasks are all ok. */
		if( prvCheckOtherTasksAreStillRunning() != pdPASS )
		{
			/* An error occurred in one of the tasks so shorten the delay
			period - which has the effect of increasing the frequency of the
			LED toggle. */
			xDelayPeriod = mainERROR_CHECK_DELAY;
		}

		/* Flash! */
		vParTestToggleLED( mainCHECK_TEST_LED );
	}
}
/*-----------------------------------------------------------*/

static short prvCheckOtherTasksAreStillRunning( void )
{
	static short	sNoErrorFound = pdTRUE;

	/* The demo tasks maintain a count that increments every cycle of the task
	provided that the task has never encountered an error.  This function
	checks the counts maintained by the tasks to ensure they are still being
	incremented.  A count remaining at the same value between calls therefore
	indicates that an error has been detected.  Only tasks that do not flash
	an LED are checked. */
	if( xAreIntegerMathsTaskStillRunning() != pdTRUE )
	{
		sNoErrorFound = pdFALSE;
	}

	if( xArePollingQueuesStillRunning() != pdTRUE )
	{
		sNoErrorFound = pdFALSE;
	}

	if( xAreSemaphoreTasksStillRunning() != pdTRUE )
	{
		sNoErrorFound = pdFALSE;
	}

	if( xAreBlockingQueuesStillRunning() != pdTRUE )
	{
		sNoErrorFound = pdFALSE;
	}

	if( xAreDynamicPriorityTasksStillRunning() != pdTRUE )
	{
		sNoErrorFound = pdFALSE;
	}

	if( xAreFlashCoRoutinesStillRunning() != pdTRUE )
	{
		sNoErrorFound = pdFALSE;
	}

	if( xAreGenericQueueTasksStillRunning() != pdTRUE )
	{
		sNoErrorFound = pdFALSE;
	}

	if( xAreBlockTimeTestTasksStillRunning() != pdTRUE )
	{
		sNoErrorFound = pdFALSE;
	}

	if( xIsCreateTaskStillRunning() != pdTRUE )
	{
		sNoErrorFound = pdFALSE;
	}

	#if INCLUDE_TraceListTasks == 0
	{
		if( xAreComTestTasksStillRunning() != pdTRUE )
		{
			sNoErrorFound = pdFALSE;
		}
	}
	#endif

	return sNoErrorFound;
}
/*-----------------------------------------------------------*/

/* Idle hook function. */
#if configUSE_IDLE_HOOK == 1
	void vApplicationIdleHook( void )
	{
		/* Are we using the idle task to kick the watchdog?  See watchdog.h
		for watchdog kicking options. Note this is for demonstration only
		and is not a suggested method of servicing the watchdog in a real
		application. */
		#if WATCHDOG == WTC_IN_IDLE
			Kick_Watchdog();
		#endif

		vCoRoutineSchedule();
	}
#else
	#if WATCHDOG == WTC_IN_IDLE
		#error configUSE_IDLE_HOOK must be set to 1 in FreeRTOSConfig.h if the watchdog is being cleared in the idle task hook.
	#endif
#endif

/*-----------------------------------------------------------*/

/* Tick hook function. */
#if configUSE_TICK_HOOK == 1
	void vApplicationTickHook( void )
	{
		/* Are we using the tick to kick the watchdog?  See watchdog.h
		for watchdog kicking options.  Note this is for demonstration
		only and is not a suggested method of servicing the watchdog in
		a real application. */
		#if WATCHDOG == WTC_IN_TICK
			Kick_Watchdog();
		#endif
	}
#else
	#if WATCHDOG == WTC_IN_TICK
		#error configUSE_TICK_HOOK must be set to 1 in FreeRTOSConfig.h if the watchdog is being cleared in the tick hook.
	#endif
#endif
/*-----------------------------------------------------------*/
<|MERGE_RESOLUTION|>--- conflicted
+++ resolved
@@ -1,329 +1,325 @@
-/*
-<<<<<<< HEAD
- * FreeRTOS Kernel V10.3.0
-=======
- * FreeRTOS Kernel V10.4.1
->>>>>>> 5cc65129
- * Copyright (C) 2020 Amazon.com, Inc. or its affiliates.  All Rights Reserved.
- *
- * Permission is hereby granted, free of charge, to any person obtaining a copy of
- * this software and associated documentation files (the "Software"), to deal in
- * the Software without restriction, including without limitation the rights to
- * use, copy, modify, merge, publish, distribute, sublicense, and/or sell copies of
- * the Software, and to permit persons to whom the Software is furnished to do so,
- * subject to the following conditions:
- *
- * The above copyright notice and this permission notice shall be included in all
- * copies or substantial portions of the Software.
- *
- * THE SOFTWARE IS PROVIDED "AS IS", WITHOUT WARRANTY OF ANY KIND, EXPRESS OR
- * IMPLIED, INCLUDING BUT NOT LIMITED TO THE WARRANTIES OF MERCHANTABILITY, FITNESS
- * FOR A PARTICULAR PURPOSE AND NONINFRINGEMENT. IN NO EVENT SHALL THE AUTHORS OR
- * COPYRIGHT HOLDERS BE LIABLE FOR ANY CLAIM, DAMAGES OR OTHER LIABILITY, WHETHER
- * IN AN ACTION OF CONTRACT, TORT OR OTHERWISE, ARISING FROM, OUT OF OR IN
- * CONNECTION WITH THE SOFTWARE OR THE USE OR OTHER DEALINGS IN THE SOFTWARE.
- *
- * http://www.FreeRTOS.org
- * http://aws.amazon.com/freertos
- *
- * 1 tab == 4 spaces!
- */
-
-/*
- * Creates all the demo application tasks, then starts the scheduler.  The WEB
- * documentation provides more details of the demo application tasks.
- *
- * In addition to the standard demo tasks, the follow demo specific tasks are
- * create:
- *
- * The "Check" task.  This only executes every three seconds but has the highest
- * priority so is guaranteed to get processor time.  Its main function is to
- * check that all the other tasks are still operational.  Most tasks maintain
- * a unique count that is incremented each time the task successfully completes
- * its function.  Should any error occur within such a task the count is
- * permanently halted.  The check task inspects the count of each task to ensure
- * it has changed since the last time the check task executed.  If all the count
- * variables have changed all the tasks are still executing error free, and the
- * check task toggles the onboard LED.  Should any task contain an error at any time
- * the LED toggle rate will change from 3 seconds to 500ms.
- *
- * The "Trace Utility" task.  This can be used to obtain trace and debug
- * information via UART1.
- */
-
-
-/* Scheduler includes. */
-#include "FreeRTOS.h"
-#include "task.h"
-#include "semphr.h"
-
-/* Demo application includes. */
-#include "flash.h"
-#include "integer.h"
-#include "comtest2.h"
-#include "PollQ.h"
-#include "semtest.h"
-#include "BlockQ.h"
-#include "dynamic.h"
-#include "flop.h"
-#include "GenQTest.h"
-#include "QPeek.h"
-#include "blocktim.h"
-#include "death.h"
-#include "taskutility.h"
-#include "partest.h"
-#include "crflash.h"
-#include "watchdog.h"
-
-/* Library includes. */
-#include <watchdog.h>
-
-/*-----------------------------------------------------------*/
-
-/* Demo task priorities. */
-#define WTC_TASK_PRIORITY			( tskIDLE_PRIORITY + 5 )
-#define mainCHECK_TASK_PRIORITY		( tskIDLE_PRIORITY + 4 )
-#define TASK_UTILITY_PRIORITY		( tskIDLE_PRIORITY )
-#define mainSEM_TEST_PRIORITY		( tskIDLE_PRIORITY + 3 )
-#define mainCOM_TEST_PRIORITY		( tskIDLE_PRIORITY + 2 )
-#define mainQUEUE_POLL_PRIORITY		( tskIDLE_PRIORITY + 2 )
-#define mainQUEUE_BLOCK_PRIORITY	( tskIDLE_PRIORITY + 2 )
-#define mainDEATH_PRIORITY			( tskIDLE_PRIORITY + 1 )
-#define mainLED_TASK_PRIORITY		( tskIDLE_PRIORITY + 1 )
-#define mainGENERIC_QUEUE_PRIORITY	( tskIDLE_PRIORITY )
-
-/* Baud rate used by the COM test tasks. */
-#define mainCOM_TEST_BAUD_RATE	( ( unsigned long ) 19200 )
-
-/* The frequency at which the 'Check' tasks executes.  See the comments at the
-top of the page.  When the system is operating error free the 'Check' task
-toggles an LED every three seconds.  If an error is discovered in any task the
-rate is increased to 500 milliseconds.  [in this case the '*' characters on the
-LCD represent LED's] */
-#define mainNO_ERROR_CHECK_DELAY	( (TickType_t) 3000 / portTICK_PERIOD_MS )
-#define mainERROR_CHECK_DELAY		( (TickType_t) 500 / portTICK_PERIOD_MS )
-
-/* LED assignments for the demo tasks. */
-#define mainNUM_FLASH_CO_ROUTINES	8
-#define mainCOM_TEST_LED			0x05
-#define mainCHECK_TEST_LED			0x07
-
-/*-----------------------------------------------------------*/
-
-/*
- * The function that implements the Check task.  See the comments at the head
- * of the page for implementation details.
- */
-static void	vErrorChecks( void *pvParameters );
-
-/*
- * Called by the Check task.  Returns pdPASS if all the other tasks are found
- * to be operating without error - otherwise returns pdFAIL.
- */
-static short prvCheckOtherTasksAreStillRunning( void );
-
-/*
- * Perform any hardware setup necessary for the demo.
- */
-static void prvSetupHardware( void );
-
-/*-----------------------------------------------------------*/
-
-void main( void )
-{
-	InitIrqLevels();		/* Initialize interrupts */
-	__set_il( 7 );			/* Allow all levels      */
-
-	prvSetupHardware();
-
-	#if WATCHDOG == WTC_IN_TASK
-		vStartWatchdogTask( WTC_TASK_PRIORITY );
-	#endif
-
-	/* Start the standard demo application tasks. */
-	vStartLEDFlashTasks( mainLED_TASK_PRIORITY );
-	vStartIntegerMathTasks( tskIDLE_PRIORITY );
-	vStartPolledQueueTasks( mainQUEUE_POLL_PRIORITY );
-	vStartSemaphoreTasks( mainSEM_TEST_PRIORITY );
-	vStartBlockingQueueTasks( mainQUEUE_BLOCK_PRIORITY );
-	vStartDynamicPriorityTasks();
-	vStartFlashCoRoutines( mainNUM_FLASH_CO_ROUTINES );
-	vStartGenericQueueTasks( mainGENERIC_QUEUE_PRIORITY );
-	vCreateBlockTimeTasks();
-
-	/* The definition INCLUDE_TraceListTasks is set within FreeRTOSConfig.h. */
-	#if INCLUDE_TraceListTasks == 1
-		vUtilityStartTraceTask( TASK_UTILITY_PRIORITY );
-	#else
-		vAltStartComTestTasks( mainCOM_TEST_PRIORITY, mainCOM_TEST_BAUD_RATE, mainCOM_TEST_LED - 1 );
-	#endif
-
-	/* Start the 'Check' task which is defined in this file. */
-	xTaskCreate( vErrorChecks, "Check", configMINIMAL_STACK_SIZE, NULL, mainCHECK_TASK_PRIORITY, NULL );
-
-	/* The suicide tasks must be started last as they record the number of other
-	tasks that exist within the system.  The value is then used to ensure at run
-	time the number of tasks that exists is within expected bounds. */
-	vCreateSuicidalTasks( mainDEATH_PRIORITY );
-
-	/* Now start the scheduler.  Following this call the created tasks should
-	be executing. */
-	vTaskStartScheduler( );
-
-	/* vTaskStartScheduler() will only return if an error occurs while the
-	idle task is being created. */
-	for( ;; );
-}
-/*-----------------------------------------------------------*/
-
-static void prvSetupHardware( void )
-{
-	/* Initialise the port used by the LEDs. */
-	vParTestInitialise();
-
-	/* See watchdog.h for definitions relating to the watchdog use. */
-	#if WATCHDOG != WTC_NONE
-		InitWatchdog();
-	#endif
-}
-/*-----------------------------------------------------------*/
-
-static void vErrorChecks( void *pvParameters )
-{
-TickType_t xDelayPeriod = mainNO_ERROR_CHECK_DELAY;
-
-	/* Just to remove compiler warnings. */
-	( void ) pvParameters;
-
-	/* Cycle for ever, delaying then checking all the other tasks are still
-	operating without error. */
-	for( ;; )
-	{
-		/* Wait until it is time to check again.  The time we wait here depends
-		on whether an error has been detected or not.  When an error is
-		detected the time is shortened resulting in a faster LED flash rate. */
-		vTaskDelay( xDelayPeriod );
-
-		/* See if the other tasks are all ok. */
-		if( prvCheckOtherTasksAreStillRunning() != pdPASS )
-		{
-			/* An error occurred in one of the tasks so shorten the delay
-			period - which has the effect of increasing the frequency of the
-			LED toggle. */
-			xDelayPeriod = mainERROR_CHECK_DELAY;
-		}
-
-		/* Flash! */
-		vParTestToggleLED( mainCHECK_TEST_LED );
-	}
-}
-/*-----------------------------------------------------------*/
-
-static short prvCheckOtherTasksAreStillRunning( void )
-{
-	static short	sNoErrorFound = pdTRUE;
-
-	/* The demo tasks maintain a count that increments every cycle of the task
-	provided that the task has never encountered an error.  This function
-	checks the counts maintained by the tasks to ensure they are still being
-	incremented.  A count remaining at the same value between calls therefore
-	indicates that an error has been detected.  Only tasks that do not flash
-	an LED are checked. */
-	if( xAreIntegerMathsTaskStillRunning() != pdTRUE )
-	{
-		sNoErrorFound = pdFALSE;
-	}
-
-	if( xArePollingQueuesStillRunning() != pdTRUE )
-	{
-		sNoErrorFound = pdFALSE;
-	}
-
-	if( xAreSemaphoreTasksStillRunning() != pdTRUE )
-	{
-		sNoErrorFound = pdFALSE;
-	}
-
-	if( xAreBlockingQueuesStillRunning() != pdTRUE )
-	{
-		sNoErrorFound = pdFALSE;
-	}
-
-	if( xAreDynamicPriorityTasksStillRunning() != pdTRUE )
-	{
-		sNoErrorFound = pdFALSE;
-	}
-
-	if( xAreFlashCoRoutinesStillRunning() != pdTRUE )
-	{
-		sNoErrorFound = pdFALSE;
-	}
-
-	if( xAreGenericQueueTasksStillRunning() != pdTRUE )
-	{
-		sNoErrorFound = pdFALSE;
-	}
-
-	if( xAreBlockTimeTestTasksStillRunning() != pdTRUE )
-	{
-		sNoErrorFound = pdFALSE;
-	}
-
-	if( xIsCreateTaskStillRunning() != pdTRUE )
-	{
-		sNoErrorFound = pdFALSE;
-	}
-
-	#if INCLUDE_TraceListTasks == 0
-	{
-		if( xAreComTestTasksStillRunning() != pdTRUE )
-		{
-			sNoErrorFound = pdFALSE;
-		}
-	}
-	#endif
-
-	return sNoErrorFound;
-}
-/*-----------------------------------------------------------*/
-
-/* Idle hook function. */
-#if configUSE_IDLE_HOOK == 1
-	void vApplicationIdleHook( void )
-	{
-		/* Are we using the idle task to kick the watchdog?  See watchdog.h
-		for watchdog kicking options. Note this is for demonstration only
-		and is not a suggested method of servicing the watchdog in a real
-		application. */
-		#if WATCHDOG == WTC_IN_IDLE
-			Kick_Watchdog();
-		#endif
-
-		vCoRoutineSchedule();
-	}
-#else
-	#if WATCHDOG == WTC_IN_IDLE
-		#error configUSE_IDLE_HOOK must be set to 1 in FreeRTOSConfig.h if the watchdog is being cleared in the idle task hook.
-	#endif
-#endif
-
-/*-----------------------------------------------------------*/
-
-/* Tick hook function. */
-#if configUSE_TICK_HOOK == 1
-	void vApplicationTickHook( void )
-	{
-		/* Are we using the tick to kick the watchdog?  See watchdog.h
-		for watchdog kicking options.  Note this is for demonstration
-		only and is not a suggested method of servicing the watchdog in
-		a real application. */
-		#if WATCHDOG == WTC_IN_TICK
-			Kick_Watchdog();
-		#endif
-	}
-#else
-	#if WATCHDOG == WTC_IN_TICK
-		#error configUSE_TICK_HOOK must be set to 1 in FreeRTOSConfig.h if the watchdog is being cleared in the tick hook.
-	#endif
-#endif
-/*-----------------------------------------------------------*/
+/*
+ * FreeRTOS Kernel V10.4.1
+ * Copyright (C) 2020 Amazon.com, Inc. or its affiliates.  All Rights Reserved.
+ *
+ * Permission is hereby granted, free of charge, to any person obtaining a copy of
+ * this software and associated documentation files (the "Software"), to deal in
+ * the Software without restriction, including without limitation the rights to
+ * use, copy, modify, merge, publish, distribute, sublicense, and/or sell copies of
+ * the Software, and to permit persons to whom the Software is furnished to do so,
+ * subject to the following conditions:
+ *
+ * The above copyright notice and this permission notice shall be included in all
+ * copies or substantial portions of the Software.
+ *
+ * THE SOFTWARE IS PROVIDED "AS IS", WITHOUT WARRANTY OF ANY KIND, EXPRESS OR
+ * IMPLIED, INCLUDING BUT NOT LIMITED TO THE WARRANTIES OF MERCHANTABILITY, FITNESS
+ * FOR A PARTICULAR PURPOSE AND NONINFRINGEMENT. IN NO EVENT SHALL THE AUTHORS OR
+ * COPYRIGHT HOLDERS BE LIABLE FOR ANY CLAIM, DAMAGES OR OTHER LIABILITY, WHETHER
+ * IN AN ACTION OF CONTRACT, TORT OR OTHERWISE, ARISING FROM, OUT OF OR IN
+ * CONNECTION WITH THE SOFTWARE OR THE USE OR OTHER DEALINGS IN THE SOFTWARE.
+ *
+ * http://www.FreeRTOS.org
+ * http://aws.amazon.com/freertos
+ *
+ * 1 tab == 4 spaces!
+ */
+
+/*
+ * Creates all the demo application tasks, then starts the scheduler.  The WEB
+ * documentation provides more details of the demo application tasks.
+ *
+ * In addition to the standard demo tasks, the follow demo specific tasks are
+ * create:
+ *
+ * The "Check" task.  This only executes every three seconds but has the highest
+ * priority so is guaranteed to get processor time.  Its main function is to
+ * check that all the other tasks are still operational.  Most tasks maintain
+ * a unique count that is incremented each time the task successfully completes
+ * its function.  Should any error occur within such a task the count is
+ * permanently halted.  The check task inspects the count of each task to ensure
+ * it has changed since the last time the check task executed.  If all the count
+ * variables have changed all the tasks are still executing error free, and the
+ * check task toggles the onboard LED.  Should any task contain an error at any time
+ * the LED toggle rate will change from 3 seconds to 500ms.
+ *
+ * The "Trace Utility" task.  This can be used to obtain trace and debug
+ * information via UART1.
+ */
+
+
+/* Scheduler includes. */
+#include "FreeRTOS.h"
+#include "task.h"
+#include "semphr.h"
+
+/* Demo application includes. */
+#include "flash.h"
+#include "integer.h"
+#include "comtest2.h"
+#include "PollQ.h"
+#include "semtest.h"
+#include "BlockQ.h"
+#include "dynamic.h"
+#include "flop.h"
+#include "GenQTest.h"
+#include "QPeek.h"
+#include "blocktim.h"
+#include "death.h"
+#include "taskutility.h"
+#include "partest.h"
+#include "crflash.h"
+#include "watchdog.h"
+
+/* Library includes. */
+#include <watchdog.h>
+
+/*-----------------------------------------------------------*/
+
+/* Demo task priorities. */
+#define WTC_TASK_PRIORITY			( tskIDLE_PRIORITY + 5 )
+#define mainCHECK_TASK_PRIORITY		( tskIDLE_PRIORITY + 4 )
+#define TASK_UTILITY_PRIORITY		( tskIDLE_PRIORITY )
+#define mainSEM_TEST_PRIORITY		( tskIDLE_PRIORITY + 3 )
+#define mainCOM_TEST_PRIORITY		( tskIDLE_PRIORITY + 2 )
+#define mainQUEUE_POLL_PRIORITY		( tskIDLE_PRIORITY + 2 )
+#define mainQUEUE_BLOCK_PRIORITY	( tskIDLE_PRIORITY + 2 )
+#define mainDEATH_PRIORITY			( tskIDLE_PRIORITY + 1 )
+#define mainLED_TASK_PRIORITY		( tskIDLE_PRIORITY + 1 )
+#define mainGENERIC_QUEUE_PRIORITY	( tskIDLE_PRIORITY )
+
+/* Baud rate used by the COM test tasks. */
+#define mainCOM_TEST_BAUD_RATE	( ( unsigned long ) 19200 )
+
+/* The frequency at which the 'Check' tasks executes.  See the comments at the
+top of the page.  When the system is operating error free the 'Check' task
+toggles an LED every three seconds.  If an error is discovered in any task the
+rate is increased to 500 milliseconds.  [in this case the '*' characters on the
+LCD represent LED's] */
+#define mainNO_ERROR_CHECK_DELAY	( (TickType_t) 3000 / portTICK_PERIOD_MS )
+#define mainERROR_CHECK_DELAY		( (TickType_t) 500 / portTICK_PERIOD_MS )
+
+/* LED assignments for the demo tasks. */
+#define mainNUM_FLASH_CO_ROUTINES	8
+#define mainCOM_TEST_LED			0x05
+#define mainCHECK_TEST_LED			0x07
+
+/*-----------------------------------------------------------*/
+
+/*
+ * The function that implements the Check task.  See the comments at the head
+ * of the page for implementation details.
+ */
+static void	vErrorChecks( void *pvParameters );
+
+/*
+ * Called by the Check task.  Returns pdPASS if all the other tasks are found
+ * to be operating without error - otherwise returns pdFAIL.
+ */
+static short prvCheckOtherTasksAreStillRunning( void );
+
+/*
+ * Perform any hardware setup necessary for the demo.
+ */
+static void prvSetupHardware( void );
+
+/*-----------------------------------------------------------*/
+
+void main( void )
+{
+	InitIrqLevels();		/* Initialize interrupts */
+	__set_il( 7 );			/* Allow all levels      */
+
+	prvSetupHardware();
+
+	#if WATCHDOG == WTC_IN_TASK
+		vStartWatchdogTask( WTC_TASK_PRIORITY );
+	#endif
+
+	/* Start the standard demo application tasks. */
+	vStartLEDFlashTasks( mainLED_TASK_PRIORITY );
+	vStartIntegerMathTasks( tskIDLE_PRIORITY );
+	vStartPolledQueueTasks( mainQUEUE_POLL_PRIORITY );
+	vStartSemaphoreTasks( mainSEM_TEST_PRIORITY );
+	vStartBlockingQueueTasks( mainQUEUE_BLOCK_PRIORITY );
+	vStartDynamicPriorityTasks();
+	vStartFlashCoRoutines( mainNUM_FLASH_CO_ROUTINES );
+	vStartGenericQueueTasks( mainGENERIC_QUEUE_PRIORITY );
+	vCreateBlockTimeTasks();
+
+	/* The definition INCLUDE_TraceListTasks is set within FreeRTOSConfig.h. */
+	#if INCLUDE_TraceListTasks == 1
+		vUtilityStartTraceTask( TASK_UTILITY_PRIORITY );
+	#else
+		vAltStartComTestTasks( mainCOM_TEST_PRIORITY, mainCOM_TEST_BAUD_RATE, mainCOM_TEST_LED - 1 );
+	#endif
+
+	/* Start the 'Check' task which is defined in this file. */
+	xTaskCreate( vErrorChecks, "Check", configMINIMAL_STACK_SIZE, NULL, mainCHECK_TASK_PRIORITY, NULL );
+
+	/* The suicide tasks must be started last as they record the number of other
+	tasks that exist within the system.  The value is then used to ensure at run
+	time the number of tasks that exists is within expected bounds. */
+	vCreateSuicidalTasks( mainDEATH_PRIORITY );
+
+	/* Now start the scheduler.  Following this call the created tasks should
+	be executing. */
+	vTaskStartScheduler( );
+
+	/* vTaskStartScheduler() will only return if an error occurs while the
+	idle task is being created. */
+	for( ;; );
+}
+/*-----------------------------------------------------------*/
+
+static void prvSetupHardware( void )
+{
+	/* Initialise the port used by the LEDs. */
+	vParTestInitialise();
+
+	/* See watchdog.h for definitions relating to the watchdog use. */
+	#if WATCHDOG != WTC_NONE
+		InitWatchdog();
+	#endif
+}
+/*-----------------------------------------------------------*/
+
+static void vErrorChecks( void *pvParameters )
+{
+TickType_t xDelayPeriod = mainNO_ERROR_CHECK_DELAY;
+
+	/* Just to remove compiler warnings. */
+	( void ) pvParameters;
+
+	/* Cycle for ever, delaying then checking all the other tasks are still
+	operating without error. */
+	for( ;; )
+	{
+		/* Wait until it is time to check again.  The time we wait here depends
+		on whether an error has been detected or not.  When an error is
+		detected the time is shortened resulting in a faster LED flash rate. */
+		vTaskDelay( xDelayPeriod );
+
+		/* See if the other tasks are all ok. */
+		if( prvCheckOtherTasksAreStillRunning() != pdPASS )
+		{
+			/* An error occurred in one of the tasks so shorten the delay
+			period - which has the effect of increasing the frequency of the
+			LED toggle. */
+			xDelayPeriod = mainERROR_CHECK_DELAY;
+		}
+
+		/* Flash! */
+		vParTestToggleLED( mainCHECK_TEST_LED );
+	}
+}
+/*-----------------------------------------------------------*/
+
+static short prvCheckOtherTasksAreStillRunning( void )
+{
+	static short	sNoErrorFound = pdTRUE;
+
+	/* The demo tasks maintain a count that increments every cycle of the task
+	provided that the task has never encountered an error.  This function
+	checks the counts maintained by the tasks to ensure they are still being
+	incremented.  A count remaining at the same value between calls therefore
+	indicates that an error has been detected.  Only tasks that do not flash
+	an LED are checked. */
+	if( xAreIntegerMathsTaskStillRunning() != pdTRUE )
+	{
+		sNoErrorFound = pdFALSE;
+	}
+
+	if( xArePollingQueuesStillRunning() != pdTRUE )
+	{
+		sNoErrorFound = pdFALSE;
+	}
+
+	if( xAreSemaphoreTasksStillRunning() != pdTRUE )
+	{
+		sNoErrorFound = pdFALSE;
+	}
+
+	if( xAreBlockingQueuesStillRunning() != pdTRUE )
+	{
+		sNoErrorFound = pdFALSE;
+	}
+
+	if( xAreDynamicPriorityTasksStillRunning() != pdTRUE )
+	{
+		sNoErrorFound = pdFALSE;
+	}
+
+	if( xAreFlashCoRoutinesStillRunning() != pdTRUE )
+	{
+		sNoErrorFound = pdFALSE;
+	}
+
+	if( xAreGenericQueueTasksStillRunning() != pdTRUE )
+	{
+		sNoErrorFound = pdFALSE;
+	}
+
+	if( xAreBlockTimeTestTasksStillRunning() != pdTRUE )
+	{
+		sNoErrorFound = pdFALSE;
+	}
+
+	if( xIsCreateTaskStillRunning() != pdTRUE )
+	{
+		sNoErrorFound = pdFALSE;
+	}
+
+	#if INCLUDE_TraceListTasks == 0
+	{
+		if( xAreComTestTasksStillRunning() != pdTRUE )
+		{
+			sNoErrorFound = pdFALSE;
+		}
+	}
+	#endif
+
+	return sNoErrorFound;
+}
+/*-----------------------------------------------------------*/
+
+/* Idle hook function. */
+#if configUSE_IDLE_HOOK == 1
+	void vApplicationIdleHook( void )
+	{
+		/* Are we using the idle task to kick the watchdog?  See watchdog.h
+		for watchdog kicking options. Note this is for demonstration only
+		and is not a suggested method of servicing the watchdog in a real
+		application. */
+		#if WATCHDOG == WTC_IN_IDLE
+			Kick_Watchdog();
+		#endif
+
+		vCoRoutineSchedule();
+	}
+#else
+	#if WATCHDOG == WTC_IN_IDLE
+		#error configUSE_IDLE_HOOK must be set to 1 in FreeRTOSConfig.h if the watchdog is being cleared in the idle task hook.
+	#endif
+#endif
+
+/*-----------------------------------------------------------*/
+
+/* Tick hook function. */
+#if configUSE_TICK_HOOK == 1
+	void vApplicationTickHook( void )
+	{
+		/* Are we using the tick to kick the watchdog?  See watchdog.h
+		for watchdog kicking options.  Note this is for demonstration
+		only and is not a suggested method of servicing the watchdog in
+		a real application. */
+		#if WATCHDOG == WTC_IN_TICK
+			Kick_Watchdog();
+		#endif
+	}
+#else
+	#if WATCHDOG == WTC_IN_TICK
+		#error configUSE_TICK_HOOK must be set to 1 in FreeRTOSConfig.h if the watchdog is being cleared in the tick hook.
+	#endif
+#endif
+/*-----------------------------------------------------------*/