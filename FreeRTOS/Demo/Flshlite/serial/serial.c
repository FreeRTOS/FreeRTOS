/*
<<<<<<< HEAD
 * FreeRTOS Kernel V10.3.0
=======
 * FreeRTOS Kernel V10.4.1
>>>>>>> 5cc65129
 * Copyright (C) 2020 Amazon.com, Inc. or its affiliates.  All Rights Reserved.
 *
 * Permission is hereby granted, free of charge, to any person obtaining a copy of
 * this software and associated documentation files (the "Software"), to deal in
 * the Software without restriction, including without limitation the rights to
 * use, copy, modify, merge, publish, distribute, sublicense, and/or sell copies of
 * the Software, and to permit persons to whom the Software is furnished to do so,
 * subject to the following conditions:
 *
 * The above copyright notice and this permission notice shall be included in all
 * copies or substantial portions of the Software.
 *
 * THE SOFTWARE IS PROVIDED "AS IS", WITHOUT WARRANTY OF ANY KIND, EXPRESS OR
 * IMPLIED, INCLUDING BUT NOT LIMITED TO THE WARRANTIES OF MERCHANTABILITY, FITNESS
 * FOR A PARTICULAR PURPOSE AND NONINFRINGEMENT. IN NO EVENT SHALL THE AUTHORS OR
 * COPYRIGHT HOLDERS BE LIABLE FOR ANY CLAIM, DAMAGES OR OTHER LIABILITY, WHETHER
 * IN AN ACTION OF CONTRACT, TORT OR OTHERWISE, ARISING FROM, OUT OF OR IN
 * CONNECTION WITH THE SOFTWARE OR THE USE OR OTHER DEALINGS IN THE SOFTWARE.
 *
 * http://www.FreeRTOS.org
 * http://aws.amazon.com/freertos
 *
 * 1 tab == 4 spaces!
 */

/*
Changes from V1.00:
	
	+ Call to the more efficient portSWITCH_CONTEXT() replaces the call to 
	  taskYIELD() in the ISR.

Changes from V1.01:

	+ The semaphore task is not operational.  This does nothing but check
	  the semaphore from ISR functionality.
	+ ISR modified slightly so only Rx or Tx is serviced per ISR - not both.

Changes from V1.2.0:

	+ Change so Tx uses a DMA channel, and Rx uses an interrupt.

Changes from V1.2.3

	+ The function xPortInitMinimal() has been renamed to 
	  xSerialPortInitMinimal() and the function xPortInit() has been renamed
	  to xSerialPortInit().

Changes from V1.2.5

	+ Reverted back to the non-DMA serial port driver, with a slightly modified
	  ISR.  This is a better test of the scheduler mechanisms.
	+ A critical section is now used in vInterruptOn().
	+ Flag sTxInterruptOn has been added to the port structure.  This allows
	  checking of the interrupt enable status without performing any IO.

Changes from V2.0.0

	+ Use TickType_t in place of unsigned pdLONG for delay periods.
	+ Slightly more efficient vSerialSendString() implementation.
	+ cQueueReieveFromISR() used in place of xQueueReceive() in ISR.
*/

#include <stdlib.h>
#include <dos.h>
#include "FreeRTOS.h"
#include "queue.h"
#include "task.h"
#include "portasm.h"
#include "semphr.h"

#define serMAX_PORTS			( ( unsigned short ) 2 )

#define serPORT_0_INT_REG		( 0xff44 )
#define serPORT_0_BAUD_REG		( 0xff88 )
#define serPORT_0_RX_REG		( 0xff86 )
#define serPORT_0_TX_REG		( 0xff84 )
#define serPORT_0_STATUS_REG	( 0xff82 )
#define serPORT_0_CTRL_REG		( 0xff80 )
#define serPORT_0_IRQ			( 0x14 )

#define serPORT_1_INT_REG		( 0xff42 )
#define serPORT_1_BAUD_REG		( 0xff18 )
#define serPORT_1_RX_REG		( 0xff16 )
#define serPORT_1_TX_REG		( 0xff14 )
#define serPORT_1_STATUS_REG	( 0xff12 )
#define serPORT_1_CTRL_REG		( 0xff10 )
#define serPORT_1_IRQ			( 0x11 )

#define serTX_EMPTY				( ( unsigned short ) 0x40 )
#define serRX_READY				( ( unsigned short ) 0x80 )

#define serRESET_PIC( usEOI_TYPE )	portOUTPUT_WORD( ( unsigned short ) 0xff22, usEOI_TYPE )
#define serTX_HOLD_EMPTY_INT		( ( unsigned short ) 0x100 )

#define serENABLE_INTERRUPTS		( ( unsigned short ) 0x80 )
#define serMODE						( ( unsigned short ) 0x01 )
#define serENABLE_TX_MACHINES		( ( unsigned short ) 0x40 )
#define serENABLE_RX_MACHINES		( ( unsigned short ) 0x20 )
#define serINTERRUPT_MASK			( ( unsigned short ) 0x08 )
#define serCLEAR_ALL_STATUS_BITS	( ( unsigned short ) 0x00 )
#define serINTERRUPT_PRIORITY		( ( unsigned short ) 0x01 ) /*< Just below the scheduler priority. */

#define serDONT_BLOCK				( ( TickType_t ) 0 )

typedef enum
{ 
	serCOM1 = 0, 
	serCOM2, 
	serCOM3, 
	serCOM4, 
	serCOM5, 
	serCOM6, 
	serCOM7, 
	serCOM8 
} eCOMPort;

typedef enum 
{ 
	serNO_PARITY, 
	serODD_PARITY, 
	serEVEN_PARITY, 
	serMARK_PARITY, 
	serSPACE_PARITY 
} eParity;

typedef enum 
{ 
	serSTOP_1, 
	serSTOP_2 
} eStopBits;

typedef enum 
{ 
	serBITS_5, 
	serBITS_6, 
	serBITS_7, 
	serBITS_8 
} eDataBits;

typedef enum 
{ 
	ser50 = 0,
	ser75,		
	ser110,		
	ser134,		
	ser150,    
	ser200,
	ser300,		
	ser600,		
	ser1200,	
	ser1800,	
	ser2400,   
	ser4800,
	ser9600,		
	ser19200,	
	ser38400,	
	ser57600,	
	ser115200
} eBaud;

/* Must be same order as eBaud definitions. */
static const unsigned short usBaudRateDivisor[] = 
{
	0, /* Not sure if the first 6 are correct.  First cannot be used. */
	29127,
	19859,
	16302,
	14564,
	10923,	
	6879,
	3437,
	1718,
	1145,
	859,
	429,
	214,
	107,
	54,
	35,
	18
};


typedef struct xCOM_PORT
{
	/* Hardware parameters for this port. */
	short sTxInterruptOn;
	unsigned short usIntReg;
	unsigned short usBaudReg;
	unsigned short usRxReg;
	unsigned short usTxReg;
	unsigned short usStatusReg;
	unsigned short usCtrlReg;

	unsigned short usIRQVector;

	/* Queues used for communications with com test task. */
	QueueHandle_t xRxedChars; 
	QueueHandle_t xCharsForTx;

	/* This semaphore does nothing useful except test a feature of the
	scheduler. */
	SemaphoreHandle_t xTestSem;

} xComPort;

static xComPort xPorts[ serMAX_PORTS ] = 
{
	{ pdFALSE, serPORT_0_INT_REG, serPORT_0_BAUD_REG, serPORT_0_RX_REG, serPORT_0_TX_REG, serPORT_0_STATUS_REG, serPORT_0_CTRL_REG, serPORT_0_IRQ, NULL, NULL, NULL },
	{ pdFALSE, serPORT_1_INT_REG, serPORT_1_BAUD_REG, serPORT_1_RX_REG, serPORT_1_TX_REG, serPORT_1_STATUS_REG, serPORT_1_CTRL_REG, serPORT_1_IRQ, NULL, NULL, NULL }
};

typedef xComPort * xComPortHandle;

/* These prototypes are repeated here so we don't have to include the serial header.  This allows
the xComPortHandle structure details to be private to this file. */
xComPortHandle xSerialPortInit( eCOMPort ePort, eBaud eWantedBaud, eParity eWantedParity, eDataBits eWantedDataBits, eStopBits eWantedStopBits, unsigned portBASE_TYPE uxBufferLength );
portBASE_TYPE xSerialGetChar( xComPortHandle pxPort, char *pcRxedChar, TickType_t xBlockTime );
portBASE_TYPE xSerialPutChar( xComPortHandle pxPort, char cOutChar, TickType_t xBlockTime );
void vSerialClose( xComPortHandle xPort );
short sSerialWaitForSemaphore( xComPortHandle xPort );
/*-----------------------------------------------------------*/

static short xComPortISR( xComPort * const pxPort );

#define vInterruptOn( pxPort, usInterrupt )										\
{																				\
unsigned short usIn;														\
																				\
	portENTER_CRITICAL();														\
	{																			\
		if( pxPort->sTxInterruptOn == pdFALSE )									\
		{																		\
			usIn = portINPUT_WORD( pxPort->usCtrlReg );							\
			portOUTPUT_WORD( pxPort->usCtrlReg, usIn | usInterrupt );			\
																				\
			pxPort->sTxInterruptOn = pdTRUE;									\
		}																		\
	}																			\
	portEXIT_CRITICAL();															\
}																				
/*-----------------------------------------------------------*/

#define vInterruptOff( pxPort, usInterrupt )									\
{																				\
	unsigned short usIn = portINPUT_WORD( pxPort->usCtrlReg );				\
	if( usIn & usInterrupt )													\
	{																			\
		portOUTPUT_WORD( pxPort->usCtrlReg, usIn & ~usInterrupt);				\
		pxPort->sTxInterruptOn = pdFALSE;										\
	}																			\
}
/*-----------------------------------------------------------*/


/* Define an interrupt handler for each port */
#define COM_IRQ_WRAPPER(N)										\
	static void __interrupt COM_IRQ##N##_WRAPPER( void )		\
	{															\
        if( xComPortISR( &( xPorts[##N##] ) ) )                 \
        {                                                       \
			portSWITCH_CONTEXT();                             \
		}                                                       \
	}

  

COM_IRQ_WRAPPER( 0 )
COM_IRQ_WRAPPER( 1 )

static pxISR xISRs[ serMAX_PORTS ] = 
{
	COM_IRQ0_WRAPPER, 
	COM_IRQ1_WRAPPER
};

/*-----------------------------------------------------------*/

xComPortHandle xSerialPortInit( eCOMPort ePort, eBaud eWantedBaud, eParity eWantedParity, eDataBits eWantedDataBits, eStopBits eWantedStopBits, unsigned portBASE_TYPE uxBufferLength )
{
unsigned short usPort;
xComPortHandle pxPort = NULL;

/* BAUDDIV = ( Microprocessor Clock / Baud Rate ) / 16 */

	/* Only n, 8, 1 is supported so these parameters are not required for this
	port. */
	( void ) eWantedParity;
	( void ) eWantedDataBits;
    ( void ) eWantedStopBits;

	/* Currently only n,8,1 is supported. */

	usPort = ( unsigned short ) ePort;
	
	if( usPort < serMAX_PORTS )
	{
		pxPort = &( xPorts[ usPort ] );

		portENTER_CRITICAL();
		{
			unsigned short usInWord;

			/* Create the queues used by the com test task. */
			pxPort->xRxedChars = xQueueCreate( uxBufferLength, ( unsigned portBASE_TYPE ) sizeof( char ) );
			pxPort->xCharsForTx = xQueueCreate( uxBufferLength, ( unsigned portBASE_TYPE ) sizeof( char ) );

			/* Create the test semaphore.  This does nothing useful except test a feature of the scheduler. */
			vSemaphoreCreateBinary( pxPort->xTestSem );

			/* There is no ISR here already to restore later. */
			_dos_setvect( ( short ) pxPort->usIRQVector, xISRs[ usPort ] );

			usInWord = portINPUT_WORD( pxPort->usIntReg );
			usInWord &= ~serINTERRUPT_MASK;
			usInWord |= serINTERRUPT_PRIORITY;
			portOUTPUT_WORD( pxPort->usIntReg, usInWord );

			portOUTPUT_WORD( pxPort->usBaudReg, usBaudRateDivisor[ eWantedBaud ] );
			portOUTPUT_WORD( pxPort->usCtrlReg, serENABLE_INTERRUPTS | serMODE | serENABLE_TX_MACHINES | serENABLE_RX_MACHINES );

			portOUTPUT_WORD( pxPort->usStatusReg, serCLEAR_ALL_STATUS_BITS );
		}
		portEXIT_CRITICAL();
	}

	return pxPort;
} /*lint !e715 Some parameters are not used as only a subset of the serial port functionality is currently implemented. */
/*-----------------------------------------------------------*/

void vSerialPutString( xComPortHandle pxPort, const char * const pcString, unsigned short usStringLength )
{
unsigned short usByte;
char *pcNextChar;

	pcNextChar = ( char * ) pcString;

	for( usByte = 0; usByte < usStringLength; usByte++ )
	{
		xQueueSend( pxPort->xCharsForTx, pcNextChar, serDONT_BLOCK );
		pcNextChar++;
	}

	vInterruptOn( pxPort, serTX_HOLD_EMPTY_INT );
}
/*-----------------------------------------------------------*/

portBASE_TYPE xSerialGetChar( xComPortHandle pxPort, char *pcRxedChar, TickType_t xBlockTime )
{
	/* Get the next character from the buffer, note that this routine is only 
	called having checked that the is (at least) one to get */
	if( xQueueReceive( pxPort->xRxedChars, pcRxedChar, xBlockTime ) )
	{
		return pdTRUE;
	}
	else
	{
		return pdFALSE;
	}
}
/*-----------------------------------------------------------*/

portBASE_TYPE xSerialPutChar( xComPortHandle pxPort, char cOutChar, TickType_t xBlockTime )
{
	if( xQueueSend( pxPort->xCharsForTx, &cOutChar, xBlockTime ) != pdPASS )
	{
		return pdFAIL;
	}

	vInterruptOn( pxPort, serTX_HOLD_EMPTY_INT );

	return pdPASS;
}
/*-----------------------------------------------------------*/

portBASE_TYPE xSerialWaitForSemaphore( xComPortHandle xPort )
{
const TickType_t xBlockTime = ( TickType_t ) 0xffff;

	/* This function does nothing interesting, but test the 
	semaphore from ISR mechanism. */
	return xSemaphoreTake( xPort->xTestSem, xBlockTime );
}
/*-----------------------------------------------------------*/

void vSerialClose( xComPortHandle xPort )
{
unsigned short usOutput;

	/* Turn off the interrupts.  We may also want to delete the queues and/or
	re-install the original ISR. */

	portENTER_CRITICAL();
	{
		usOutput = portINPUT_WORD( xPort->usCtrlReg );

		usOutput &= ~serENABLE_INTERRUPTS;
		usOutput &= ~serENABLE_TX_MACHINES;
		usOutput &= ~serENABLE_RX_MACHINES;
		portOUTPUT_WORD( xPort->usCtrlReg, usOutput );

		usOutput = portINPUT_WORD( xPort->usIntReg );
		usOutput |= serINTERRUPT_MASK;
		portOUTPUT_WORD( xPort->usIntReg, usOutput );
	}
	portEXIT_CRITICAL();
}
/*-----------------------------------------------------------*/

static portBASE_TYPE xComPortISR( xComPort * const pxPort )
{
unsigned short usStatusRegister;
char cChar;
portBASE_TYPE xHigherPriorityTaskWoken = pdFALSE, xContinue = pdTRUE;

	/* NOTE:  THIS IS NOT AN EFFICIENT ISR AS IT IS DESIGNED SOLELY TO TEST
	THE SCHEDULER FUNCTIONALITY.  REAL APPLICATIONS SHOULD NOT USE THIS
	FUNCTION. */


	while( xContinue == pdTRUE )
	{
		xContinue = pdFALSE;
		usStatusRegister = portINPUT_WORD( pxPort->usStatusReg );

		if( usStatusRegister & serRX_READY )
		{
			cChar = ( char ) portINPUT_WORD( pxPort->usRxReg );
			xQueueSendFromISR( pxPort->xRxedChars, &cChar, &xHigherPriorityTaskWoken );

			/* Also release the semaphore - this does nothing interesting and is just a test. */
			xSemaphoreGiveFromISR( pxPort->xTestSem, &xHigherPriorityTaskWoken );

			/* We have performed an action this cycle - there may be other to perform. */
			xContinue = pdTRUE;
		}

		if( pxPort->sTxInterruptOn && ( usStatusRegister & serTX_EMPTY ) )
		{
			if( xQueueReceiveFromISR( pxPort->xCharsForTx, &cChar, &xHigherPriorityTaskWoken ) == pdTRUE )
			{
				portOUTPUT_WORD( pxPort->usTxReg, ( unsigned short ) cChar );

				/* We have performed an action this cycle - there may be others to perform. */
				xContinue = pdTRUE;
			}
			else
			{
				/* Queue empty, nothing to send */
				vInterruptOff( pxPort, serTX_HOLD_EMPTY_INT );
			}
		}
	}

	serRESET_PIC( pxPort->usIRQVector );

	/* If posting to the queue woke a task that was blocked on the queue we may
	want to switch to the woken task - depending on its priority relative to
	the task interrupted by this ISR. */
	return xHigherPriorityTaskWoken;
}






<|MERGE_RESOLUTION|>--- conflicted
+++ resolved
@@ -1,473 +1,469 @@
-/*
-<<<<<<< HEAD
- * FreeRTOS Kernel V10.3.0
-=======
- * FreeRTOS Kernel V10.4.1
->>>>>>> 5cc65129
- * Copyright (C) 2020 Amazon.com, Inc. or its affiliates.  All Rights Reserved.
- *
- * Permission is hereby granted, free of charge, to any person obtaining a copy of
- * this software and associated documentation files (the "Software"), to deal in
- * the Software without restriction, including without limitation the rights to
- * use, copy, modify, merge, publish, distribute, sublicense, and/or sell copies of
- * the Software, and to permit persons to whom the Software is furnished to do so,
- * subject to the following conditions:
- *
- * The above copyright notice and this permission notice shall be included in all
- * copies or substantial portions of the Software.
- *
- * THE SOFTWARE IS PROVIDED "AS IS", WITHOUT WARRANTY OF ANY KIND, EXPRESS OR
- * IMPLIED, INCLUDING BUT NOT LIMITED TO THE WARRANTIES OF MERCHANTABILITY, FITNESS
- * FOR A PARTICULAR PURPOSE AND NONINFRINGEMENT. IN NO EVENT SHALL THE AUTHORS OR
- * COPYRIGHT HOLDERS BE LIABLE FOR ANY CLAIM, DAMAGES OR OTHER LIABILITY, WHETHER
- * IN AN ACTION OF CONTRACT, TORT OR OTHERWISE, ARISING FROM, OUT OF OR IN
- * CONNECTION WITH THE SOFTWARE OR THE USE OR OTHER DEALINGS IN THE SOFTWARE.
- *
- * http://www.FreeRTOS.org
- * http://aws.amazon.com/freertos
- *
- * 1 tab == 4 spaces!
- */
-
-/*
-Changes from V1.00:
-	
-	+ Call to the more efficient portSWITCH_CONTEXT() replaces the call to 
-	  taskYIELD() in the ISR.
-
-Changes from V1.01:
-
-	+ The semaphore task is not operational.  This does nothing but check
-	  the semaphore from ISR functionality.
-	+ ISR modified slightly so only Rx or Tx is serviced per ISR - not both.
-
-Changes from V1.2.0:
-
-	+ Change so Tx uses a DMA channel, and Rx uses an interrupt.
-
-Changes from V1.2.3
-
-	+ The function xPortInitMinimal() has been renamed to 
-	  xSerialPortInitMinimal() and the function xPortInit() has been renamed
-	  to xSerialPortInit().
-
-Changes from V1.2.5
-
-	+ Reverted back to the non-DMA serial port driver, with a slightly modified
-	  ISR.  This is a better test of the scheduler mechanisms.
-	+ A critical section is now used in vInterruptOn().
-	+ Flag sTxInterruptOn has been added to the port structure.  This allows
-	  checking of the interrupt enable status without performing any IO.
-
-Changes from V2.0.0
-
-	+ Use TickType_t in place of unsigned pdLONG for delay periods.
-	+ Slightly more efficient vSerialSendString() implementation.
-	+ cQueueReieveFromISR() used in place of xQueueReceive() in ISR.
-*/
-
-#include <stdlib.h>
-#include <dos.h>
-#include "FreeRTOS.h"
-#include "queue.h"
-#include "task.h"
-#include "portasm.h"
-#include "semphr.h"
-
-#define serMAX_PORTS			( ( unsigned short ) 2 )
-
-#define serPORT_0_INT_REG		( 0xff44 )
-#define serPORT_0_BAUD_REG		( 0xff88 )
-#define serPORT_0_RX_REG		( 0xff86 )
-#define serPORT_0_TX_REG		( 0xff84 )
-#define serPORT_0_STATUS_REG	( 0xff82 )
-#define serPORT_0_CTRL_REG		( 0xff80 )
-#define serPORT_0_IRQ			( 0x14 )
-
-#define serPORT_1_INT_REG		( 0xff42 )
-#define serPORT_1_BAUD_REG		( 0xff18 )
-#define serPORT_1_RX_REG		( 0xff16 )
-#define serPORT_1_TX_REG		( 0xff14 )
-#define serPORT_1_STATUS_REG	( 0xff12 )
-#define serPORT_1_CTRL_REG		( 0xff10 )
-#define serPORT_1_IRQ			( 0x11 )
-
-#define serTX_EMPTY				( ( unsigned short ) 0x40 )
-#define serRX_READY				( ( unsigned short ) 0x80 )
-
-#define serRESET_PIC( usEOI_TYPE )	portOUTPUT_WORD( ( unsigned short ) 0xff22, usEOI_TYPE )
-#define serTX_HOLD_EMPTY_INT		( ( unsigned short ) 0x100 )
-
-#define serENABLE_INTERRUPTS		( ( unsigned short ) 0x80 )
-#define serMODE						( ( unsigned short ) 0x01 )
-#define serENABLE_TX_MACHINES		( ( unsigned short ) 0x40 )
-#define serENABLE_RX_MACHINES		( ( unsigned short ) 0x20 )
-#define serINTERRUPT_MASK			( ( unsigned short ) 0x08 )
-#define serCLEAR_ALL_STATUS_BITS	( ( unsigned short ) 0x00 )
-#define serINTERRUPT_PRIORITY		( ( unsigned short ) 0x01 ) /*< Just below the scheduler priority. */
-
-#define serDONT_BLOCK				( ( TickType_t ) 0 )
-
-typedef enum
-{ 
-	serCOM1 = 0, 
-	serCOM2, 
-	serCOM3, 
-	serCOM4, 
-	serCOM5, 
-	serCOM6, 
-	serCOM7, 
-	serCOM8 
-} eCOMPort;
-
-typedef enum 
-{ 
-	serNO_PARITY, 
-	serODD_PARITY, 
-	serEVEN_PARITY, 
-	serMARK_PARITY, 
-	serSPACE_PARITY 
-} eParity;
-
-typedef enum 
-{ 
-	serSTOP_1, 
-	serSTOP_2 
-} eStopBits;
-
-typedef enum 
-{ 
-	serBITS_5, 
-	serBITS_6, 
-	serBITS_7, 
-	serBITS_8 
-} eDataBits;
-
-typedef enum 
-{ 
-	ser50 = 0,
-	ser75,		
-	ser110,		
-	ser134,		
-	ser150,    
-	ser200,
-	ser300,		
-	ser600,		
-	ser1200,	
-	ser1800,	
-	ser2400,   
-	ser4800,
-	ser9600,		
-	ser19200,	
-	ser38400,	
-	ser57600,	
-	ser115200
-} eBaud;
-
-/* Must be same order as eBaud definitions. */
-static const unsigned short usBaudRateDivisor[] = 
-{
-	0, /* Not sure if the first 6 are correct.  First cannot be used. */
-	29127,
-	19859,
-	16302,
-	14564,
-	10923,	
-	6879,
-	3437,
-	1718,
-	1145,
-	859,
-	429,
-	214,
-	107,
-	54,
-	35,
-	18
-};
-
-
-typedef struct xCOM_PORT
-{
-	/* Hardware parameters for this port. */
-	short sTxInterruptOn;
-	unsigned short usIntReg;
-	unsigned short usBaudReg;
-	unsigned short usRxReg;
-	unsigned short usTxReg;
-	unsigned short usStatusReg;
-	unsigned short usCtrlReg;
-
-	unsigned short usIRQVector;
-
-	/* Queues used for communications with com test task. */
-	QueueHandle_t xRxedChars; 
-	QueueHandle_t xCharsForTx;
-
-	/* This semaphore does nothing useful except test a feature of the
-	scheduler. */
-	SemaphoreHandle_t xTestSem;
-
-} xComPort;
-
-static xComPort xPorts[ serMAX_PORTS ] = 
-{
-	{ pdFALSE, serPORT_0_INT_REG, serPORT_0_BAUD_REG, serPORT_0_RX_REG, serPORT_0_TX_REG, serPORT_0_STATUS_REG, serPORT_0_CTRL_REG, serPORT_0_IRQ, NULL, NULL, NULL },
-	{ pdFALSE, serPORT_1_INT_REG, serPORT_1_BAUD_REG, serPORT_1_RX_REG, serPORT_1_TX_REG, serPORT_1_STATUS_REG, serPORT_1_CTRL_REG, serPORT_1_IRQ, NULL, NULL, NULL }
-};
-
-typedef xComPort * xComPortHandle;
-
-/* These prototypes are repeated here so we don't have to include the serial header.  This allows
-the xComPortHandle structure details to be private to this file. */
-xComPortHandle xSerialPortInit( eCOMPort ePort, eBaud eWantedBaud, eParity eWantedParity, eDataBits eWantedDataBits, eStopBits eWantedStopBits, unsigned portBASE_TYPE uxBufferLength );
-portBASE_TYPE xSerialGetChar( xComPortHandle pxPort, char *pcRxedChar, TickType_t xBlockTime );
-portBASE_TYPE xSerialPutChar( xComPortHandle pxPort, char cOutChar, TickType_t xBlockTime );
-void vSerialClose( xComPortHandle xPort );
-short sSerialWaitForSemaphore( xComPortHandle xPort );
-/*-----------------------------------------------------------*/
-
-static short xComPortISR( xComPort * const pxPort );
-
-#define vInterruptOn( pxPort, usInterrupt )										\
-{																				\
-unsigned short usIn;														\
-																				\
-	portENTER_CRITICAL();														\
-	{																			\
-		if( pxPort->sTxInterruptOn == pdFALSE )									\
-		{																		\
-			usIn = portINPUT_WORD( pxPort->usCtrlReg );							\
-			portOUTPUT_WORD( pxPort->usCtrlReg, usIn | usInterrupt );			\
-																				\
-			pxPort->sTxInterruptOn = pdTRUE;									\
-		}																		\
-	}																			\
-	portEXIT_CRITICAL();															\
-}																				
-/*-----------------------------------------------------------*/
-
-#define vInterruptOff( pxPort, usInterrupt )									\
-{																				\
-	unsigned short usIn = portINPUT_WORD( pxPort->usCtrlReg );				\
-	if( usIn & usInterrupt )													\
-	{																			\
-		portOUTPUT_WORD( pxPort->usCtrlReg, usIn & ~usInterrupt);				\
-		pxPort->sTxInterruptOn = pdFALSE;										\
-	}																			\
-}
-/*-----------------------------------------------------------*/
-
-
-/* Define an interrupt handler for each port */
-#define COM_IRQ_WRAPPER(N)										\
-	static void __interrupt COM_IRQ##N##_WRAPPER( void )		\
-	{															\
-        if( xComPortISR( &( xPorts[##N##] ) ) )                 \
-        {                                                       \
-			portSWITCH_CONTEXT();                             \
-		}                                                       \
-	}
-
-  
-
-COM_IRQ_WRAPPER( 0 )
-COM_IRQ_WRAPPER( 1 )
-
-static pxISR xISRs[ serMAX_PORTS ] = 
-{
-	COM_IRQ0_WRAPPER, 
-	COM_IRQ1_WRAPPER
-};
-
-/*-----------------------------------------------------------*/
-
-xComPortHandle xSerialPortInit( eCOMPort ePort, eBaud eWantedBaud, eParity eWantedParity, eDataBits eWantedDataBits, eStopBits eWantedStopBits, unsigned portBASE_TYPE uxBufferLength )
-{
-unsigned short usPort;
-xComPortHandle pxPort = NULL;
-
-/* BAUDDIV = ( Microprocessor Clock / Baud Rate ) / 16 */
-
-	/* Only n, 8, 1 is supported so these parameters are not required for this
-	port. */
-	( void ) eWantedParity;
-	( void ) eWantedDataBits;
-    ( void ) eWantedStopBits;
-
-	/* Currently only n,8,1 is supported. */
-
-	usPort = ( unsigned short ) ePort;
-	
-	if( usPort < serMAX_PORTS )
-	{
-		pxPort = &( xPorts[ usPort ] );
-
-		portENTER_CRITICAL();
-		{
-			unsigned short usInWord;
-
-			/* Create the queues used by the com test task. */
-			pxPort->xRxedChars = xQueueCreate( uxBufferLength, ( unsigned portBASE_TYPE ) sizeof( char ) );
-			pxPort->xCharsForTx = xQueueCreate( uxBufferLength, ( unsigned portBASE_TYPE ) sizeof( char ) );
-
-			/* Create the test semaphore.  This does nothing useful except test a feature of the scheduler. */
-			vSemaphoreCreateBinary( pxPort->xTestSem );
-
-			/* There is no ISR here already to restore later. */
-			_dos_setvect( ( short ) pxPort->usIRQVector, xISRs[ usPort ] );
-
-			usInWord = portINPUT_WORD( pxPort->usIntReg );
-			usInWord &= ~serINTERRUPT_MASK;
-			usInWord |= serINTERRUPT_PRIORITY;
-			portOUTPUT_WORD( pxPort->usIntReg, usInWord );
-
-			portOUTPUT_WORD( pxPort->usBaudReg, usBaudRateDivisor[ eWantedBaud ] );
-			portOUTPUT_WORD( pxPort->usCtrlReg, serENABLE_INTERRUPTS | serMODE | serENABLE_TX_MACHINES | serENABLE_RX_MACHINES );
-
-			portOUTPUT_WORD( pxPort->usStatusReg, serCLEAR_ALL_STATUS_BITS );
-		}
-		portEXIT_CRITICAL();
-	}
-
-	return pxPort;
-} /*lint !e715 Some parameters are not used as only a subset of the serial port functionality is currently implemented. */
-/*-----------------------------------------------------------*/
-
-void vSerialPutString( xComPortHandle pxPort, const char * const pcString, unsigned short usStringLength )
-{
-unsigned short usByte;
-char *pcNextChar;
-
-	pcNextChar = ( char * ) pcString;
-
-	for( usByte = 0; usByte < usStringLength; usByte++ )
-	{
-		xQueueSend( pxPort->xCharsForTx, pcNextChar, serDONT_BLOCK );
-		pcNextChar++;
-	}
-
-	vInterruptOn( pxPort, serTX_HOLD_EMPTY_INT );
-}
-/*-----------------------------------------------------------*/
-
-portBASE_TYPE xSerialGetChar( xComPortHandle pxPort, char *pcRxedChar, TickType_t xBlockTime )
-{
-	/* Get the next character from the buffer, note that this routine is only 
-	called having checked that the is (at least) one to get */
-	if( xQueueReceive( pxPort->xRxedChars, pcRxedChar, xBlockTime ) )
-	{
-		return pdTRUE;
-	}
-	else
-	{
-		return pdFALSE;
-	}
-}
-/*-----------------------------------------------------------*/
-
-portBASE_TYPE xSerialPutChar( xComPortHandle pxPort, char cOutChar, TickType_t xBlockTime )
-{
-	if( xQueueSend( pxPort->xCharsForTx, &cOutChar, xBlockTime ) != pdPASS )
-	{
-		return pdFAIL;
-	}
-
-	vInterruptOn( pxPort, serTX_HOLD_EMPTY_INT );
-
-	return pdPASS;
-}
-/*-----------------------------------------------------------*/
-
-portBASE_TYPE xSerialWaitForSemaphore( xComPortHandle xPort )
-{
-const TickType_t xBlockTime = ( TickType_t ) 0xffff;
-
-	/* This function does nothing interesting, but test the 
-	semaphore from ISR mechanism. */
-	return xSemaphoreTake( xPort->xTestSem, xBlockTime );
-}
-/*-----------------------------------------------------------*/
-
-void vSerialClose( xComPortHandle xPort )
-{
-unsigned short usOutput;
-
-	/* Turn off the interrupts.  We may also want to delete the queues and/or
-	re-install the original ISR. */
-
-	portENTER_CRITICAL();
-	{
-		usOutput = portINPUT_WORD( xPort->usCtrlReg );
-
-		usOutput &= ~serENABLE_INTERRUPTS;
-		usOutput &= ~serENABLE_TX_MACHINES;
-		usOutput &= ~serENABLE_RX_MACHINES;
-		portOUTPUT_WORD( xPort->usCtrlReg, usOutput );
-
-		usOutput = portINPUT_WORD( xPort->usIntReg );
-		usOutput |= serINTERRUPT_MASK;
-		portOUTPUT_WORD( xPort->usIntReg, usOutput );
-	}
-	portEXIT_CRITICAL();
-}
-/*-----------------------------------------------------------*/
-
-static portBASE_TYPE xComPortISR( xComPort * const pxPort )
-{
-unsigned short usStatusRegister;
-char cChar;
-portBASE_TYPE xHigherPriorityTaskWoken = pdFALSE, xContinue = pdTRUE;
-
-	/* NOTE:  THIS IS NOT AN EFFICIENT ISR AS IT IS DESIGNED SOLELY TO TEST
-	THE SCHEDULER FUNCTIONALITY.  REAL APPLICATIONS SHOULD NOT USE THIS
-	FUNCTION. */
-
-
-	while( xContinue == pdTRUE )
-	{
-		xContinue = pdFALSE;
-		usStatusRegister = portINPUT_WORD( pxPort->usStatusReg );
-
-		if( usStatusRegister & serRX_READY )
-		{
-			cChar = ( char ) portINPUT_WORD( pxPort->usRxReg );
-			xQueueSendFromISR( pxPort->xRxedChars, &cChar, &xHigherPriorityTaskWoken );
-
-			/* Also release the semaphore - this does nothing interesting and is just a test. */
-			xSemaphoreGiveFromISR( pxPort->xTestSem, &xHigherPriorityTaskWoken );
-
-			/* We have performed an action this cycle - there may be other to perform. */
-			xContinue = pdTRUE;
-		}
-
-		if( pxPort->sTxInterruptOn && ( usStatusRegister & serTX_EMPTY ) )
-		{
-			if( xQueueReceiveFromISR( pxPort->xCharsForTx, &cChar, &xHigherPriorityTaskWoken ) == pdTRUE )
-			{
-				portOUTPUT_WORD( pxPort->usTxReg, ( unsigned short ) cChar );
-
-				/* We have performed an action this cycle - there may be others to perform. */
-				xContinue = pdTRUE;
-			}
-			else
-			{
-				/* Queue empty, nothing to send */
-				vInterruptOff( pxPort, serTX_HOLD_EMPTY_INT );
-			}
-		}
-	}
-
-	serRESET_PIC( pxPort->usIRQVector );
-
-	/* If posting to the queue woke a task that was blocked on the queue we may
-	want to switch to the woken task - depending on its priority relative to
-	the task interrupted by this ISR. */
-	return xHigherPriorityTaskWoken;
-}
-
-
-
-
-
-
+/*
+ * FreeRTOS Kernel V10.4.1
+ * Copyright (C) 2020 Amazon.com, Inc. or its affiliates.  All Rights Reserved.
+ *
+ * Permission is hereby granted, free of charge, to any person obtaining a copy of
+ * this software and associated documentation files (the "Software"), to deal in
+ * the Software without restriction, including without limitation the rights to
+ * use, copy, modify, merge, publish, distribute, sublicense, and/or sell copies of
+ * the Software, and to permit persons to whom the Software is furnished to do so,
+ * subject to the following conditions:
+ *
+ * The above copyright notice and this permission notice shall be included in all
+ * copies or substantial portions of the Software.
+ *
+ * THE SOFTWARE IS PROVIDED "AS IS", WITHOUT WARRANTY OF ANY KIND, EXPRESS OR
+ * IMPLIED, INCLUDING BUT NOT LIMITED TO THE WARRANTIES OF MERCHANTABILITY, FITNESS
+ * FOR A PARTICULAR PURPOSE AND NONINFRINGEMENT. IN NO EVENT SHALL THE AUTHORS OR
+ * COPYRIGHT HOLDERS BE LIABLE FOR ANY CLAIM, DAMAGES OR OTHER LIABILITY, WHETHER
+ * IN AN ACTION OF CONTRACT, TORT OR OTHERWISE, ARISING FROM, OUT OF OR IN
+ * CONNECTION WITH THE SOFTWARE OR THE USE OR OTHER DEALINGS IN THE SOFTWARE.
+ *
+ * http://www.FreeRTOS.org
+ * http://aws.amazon.com/freertos
+ *
+ * 1 tab == 4 spaces!
+ */
+
+/*
+Changes from V1.00:
+	
+	+ Call to the more efficient portSWITCH_CONTEXT() replaces the call to 
+	  taskYIELD() in the ISR.
+
+Changes from V1.01:
+
+	+ The semaphore task is not operational.  This does nothing but check
+	  the semaphore from ISR functionality.
+	+ ISR modified slightly so only Rx or Tx is serviced per ISR - not both.
+
+Changes from V1.2.0:
+
+	+ Change so Tx uses a DMA channel, and Rx uses an interrupt.
+
+Changes from V1.2.3
+
+	+ The function xPortInitMinimal() has been renamed to 
+	  xSerialPortInitMinimal() and the function xPortInit() has been renamed
+	  to xSerialPortInit().
+
+Changes from V1.2.5
+
+	+ Reverted back to the non-DMA serial port driver, with a slightly modified
+	  ISR.  This is a better test of the scheduler mechanisms.
+	+ A critical section is now used in vInterruptOn().
+	+ Flag sTxInterruptOn has been added to the port structure.  This allows
+	  checking of the interrupt enable status without performing any IO.
+
+Changes from V2.0.0
+
+	+ Use TickType_t in place of unsigned pdLONG for delay periods.
+	+ Slightly more efficient vSerialSendString() implementation.
+	+ cQueueReieveFromISR() used in place of xQueueReceive() in ISR.
+*/
+
+#include <stdlib.h>
+#include <dos.h>
+#include "FreeRTOS.h"
+#include "queue.h"
+#include "task.h"
+#include "portasm.h"
+#include "semphr.h"
+
+#define serMAX_PORTS			( ( unsigned short ) 2 )
+
+#define serPORT_0_INT_REG		( 0xff44 )
+#define serPORT_0_BAUD_REG		( 0xff88 )
+#define serPORT_0_RX_REG		( 0xff86 )
+#define serPORT_0_TX_REG		( 0xff84 )
+#define serPORT_0_STATUS_REG	( 0xff82 )
+#define serPORT_0_CTRL_REG		( 0xff80 )
+#define serPORT_0_IRQ			( 0x14 )
+
+#define serPORT_1_INT_REG		( 0xff42 )
+#define serPORT_1_BAUD_REG		( 0xff18 )
+#define serPORT_1_RX_REG		( 0xff16 )
+#define serPORT_1_TX_REG		( 0xff14 )
+#define serPORT_1_STATUS_REG	( 0xff12 )
+#define serPORT_1_CTRL_REG		( 0xff10 )
+#define serPORT_1_IRQ			( 0x11 )
+
+#define serTX_EMPTY				( ( unsigned short ) 0x40 )
+#define serRX_READY				( ( unsigned short ) 0x80 )
+
+#define serRESET_PIC( usEOI_TYPE )	portOUTPUT_WORD( ( unsigned short ) 0xff22, usEOI_TYPE )
+#define serTX_HOLD_EMPTY_INT		( ( unsigned short ) 0x100 )
+
+#define serENABLE_INTERRUPTS		( ( unsigned short ) 0x80 )
+#define serMODE						( ( unsigned short ) 0x01 )
+#define serENABLE_TX_MACHINES		( ( unsigned short ) 0x40 )
+#define serENABLE_RX_MACHINES		( ( unsigned short ) 0x20 )
+#define serINTERRUPT_MASK			( ( unsigned short ) 0x08 )
+#define serCLEAR_ALL_STATUS_BITS	( ( unsigned short ) 0x00 )
+#define serINTERRUPT_PRIORITY		( ( unsigned short ) 0x01 ) /*< Just below the scheduler priority. */
+
+#define serDONT_BLOCK				( ( TickType_t ) 0 )
+
+typedef enum
+{ 
+	serCOM1 = 0, 
+	serCOM2, 
+	serCOM3, 
+	serCOM4, 
+	serCOM5, 
+	serCOM6, 
+	serCOM7, 
+	serCOM8 
+} eCOMPort;
+
+typedef enum 
+{ 
+	serNO_PARITY, 
+	serODD_PARITY, 
+	serEVEN_PARITY, 
+	serMARK_PARITY, 
+	serSPACE_PARITY 
+} eParity;
+
+typedef enum 
+{ 
+	serSTOP_1, 
+	serSTOP_2 
+} eStopBits;
+
+typedef enum 
+{ 
+	serBITS_5, 
+	serBITS_6, 
+	serBITS_7, 
+	serBITS_8 
+} eDataBits;
+
+typedef enum 
+{ 
+	ser50 = 0,
+	ser75,		
+	ser110,		
+	ser134,		
+	ser150,    
+	ser200,
+	ser300,		
+	ser600,		
+	ser1200,	
+	ser1800,	
+	ser2400,   
+	ser4800,
+	ser9600,		
+	ser19200,	
+	ser38400,	
+	ser57600,	
+	ser115200
+} eBaud;
+
+/* Must be same order as eBaud definitions. */
+static const unsigned short usBaudRateDivisor[] = 
+{
+	0, /* Not sure if the first 6 are correct.  First cannot be used. */
+	29127,
+	19859,
+	16302,
+	14564,
+	10923,	
+	6879,
+	3437,
+	1718,
+	1145,
+	859,
+	429,
+	214,
+	107,
+	54,
+	35,
+	18
+};
+
+
+typedef struct xCOM_PORT
+{
+	/* Hardware parameters for this port. */
+	short sTxInterruptOn;
+	unsigned short usIntReg;
+	unsigned short usBaudReg;
+	unsigned short usRxReg;
+	unsigned short usTxReg;
+	unsigned short usStatusReg;
+	unsigned short usCtrlReg;
+
+	unsigned short usIRQVector;
+
+	/* Queues used for communications with com test task. */
+	QueueHandle_t xRxedChars; 
+	QueueHandle_t xCharsForTx;
+
+	/* This semaphore does nothing useful except test a feature of the
+	scheduler. */
+	SemaphoreHandle_t xTestSem;
+
+} xComPort;
+
+static xComPort xPorts[ serMAX_PORTS ] = 
+{
+	{ pdFALSE, serPORT_0_INT_REG, serPORT_0_BAUD_REG, serPORT_0_RX_REG, serPORT_0_TX_REG, serPORT_0_STATUS_REG, serPORT_0_CTRL_REG, serPORT_0_IRQ, NULL, NULL, NULL },
+	{ pdFALSE, serPORT_1_INT_REG, serPORT_1_BAUD_REG, serPORT_1_RX_REG, serPORT_1_TX_REG, serPORT_1_STATUS_REG, serPORT_1_CTRL_REG, serPORT_1_IRQ, NULL, NULL, NULL }
+};
+
+typedef xComPort * xComPortHandle;
+
+/* These prototypes are repeated here so we don't have to include the serial header.  This allows
+the xComPortHandle structure details to be private to this file. */
+xComPortHandle xSerialPortInit( eCOMPort ePort, eBaud eWantedBaud, eParity eWantedParity, eDataBits eWantedDataBits, eStopBits eWantedStopBits, unsigned portBASE_TYPE uxBufferLength );
+portBASE_TYPE xSerialGetChar( xComPortHandle pxPort, char *pcRxedChar, TickType_t xBlockTime );
+portBASE_TYPE xSerialPutChar( xComPortHandle pxPort, char cOutChar, TickType_t xBlockTime );
+void vSerialClose( xComPortHandle xPort );
+short sSerialWaitForSemaphore( xComPortHandle xPort );
+/*-----------------------------------------------------------*/
+
+static short xComPortISR( xComPort * const pxPort );
+
+#define vInterruptOn( pxPort, usInterrupt )										\
+{																				\
+unsigned short usIn;														\
+																				\
+	portENTER_CRITICAL();														\
+	{																			\
+		if( pxPort->sTxInterruptOn == pdFALSE )									\
+		{																		\
+			usIn = portINPUT_WORD( pxPort->usCtrlReg );							\
+			portOUTPUT_WORD( pxPort->usCtrlReg, usIn | usInterrupt );			\
+																				\
+			pxPort->sTxInterruptOn = pdTRUE;									\
+		}																		\
+	}																			\
+	portEXIT_CRITICAL();															\
+}																				
+/*-----------------------------------------------------------*/
+
+#define vInterruptOff( pxPort, usInterrupt )									\
+{																				\
+	unsigned short usIn = portINPUT_WORD( pxPort->usCtrlReg );				\
+	if( usIn & usInterrupt )													\
+	{																			\
+		portOUTPUT_WORD( pxPort->usCtrlReg, usIn & ~usInterrupt);				\
+		pxPort->sTxInterruptOn = pdFALSE;										\
+	}																			\
+}
+/*-----------------------------------------------------------*/
+
+
+/* Define an interrupt handler for each port */
+#define COM_IRQ_WRAPPER(N)										\
+	static void __interrupt COM_IRQ##N##_WRAPPER( void )		\
+	{															\
+        if( xComPortISR( &( xPorts[##N##] ) ) )                 \
+        {                                                       \
+			portSWITCH_CONTEXT();                             \
+		}                                                       \
+	}
+
+  
+
+COM_IRQ_WRAPPER( 0 )
+COM_IRQ_WRAPPER( 1 )
+
+static pxISR xISRs[ serMAX_PORTS ] = 
+{
+	COM_IRQ0_WRAPPER, 
+	COM_IRQ1_WRAPPER
+};
+
+/*-----------------------------------------------------------*/
+
+xComPortHandle xSerialPortInit( eCOMPort ePort, eBaud eWantedBaud, eParity eWantedParity, eDataBits eWantedDataBits, eStopBits eWantedStopBits, unsigned portBASE_TYPE uxBufferLength )
+{
+unsigned short usPort;
+xComPortHandle pxPort = NULL;
+
+/* BAUDDIV = ( Microprocessor Clock / Baud Rate ) / 16 */
+
+	/* Only n, 8, 1 is supported so these parameters are not required for this
+	port. */
+	( void ) eWantedParity;
+	( void ) eWantedDataBits;
+    ( void ) eWantedStopBits;
+
+	/* Currently only n,8,1 is supported. */
+
+	usPort = ( unsigned short ) ePort;
+	
+	if( usPort < serMAX_PORTS )
+	{
+		pxPort = &( xPorts[ usPort ] );
+
+		portENTER_CRITICAL();
+		{
+			unsigned short usInWord;
+
+			/* Create the queues used by the com test task. */
+			pxPort->xRxedChars = xQueueCreate( uxBufferLength, ( unsigned portBASE_TYPE ) sizeof( char ) );
+			pxPort->xCharsForTx = xQueueCreate( uxBufferLength, ( unsigned portBASE_TYPE ) sizeof( char ) );
+
+			/* Create the test semaphore.  This does nothing useful except test a feature of the scheduler. */
+			vSemaphoreCreateBinary( pxPort->xTestSem );
+
+			/* There is no ISR here already to restore later. */
+			_dos_setvect( ( short ) pxPort->usIRQVector, xISRs[ usPort ] );
+
+			usInWord = portINPUT_WORD( pxPort->usIntReg );
+			usInWord &= ~serINTERRUPT_MASK;
+			usInWord |= serINTERRUPT_PRIORITY;
+			portOUTPUT_WORD( pxPort->usIntReg, usInWord );
+
+			portOUTPUT_WORD( pxPort->usBaudReg, usBaudRateDivisor[ eWantedBaud ] );
+			portOUTPUT_WORD( pxPort->usCtrlReg, serENABLE_INTERRUPTS | serMODE | serENABLE_TX_MACHINES | serENABLE_RX_MACHINES );
+
+			portOUTPUT_WORD( pxPort->usStatusReg, serCLEAR_ALL_STATUS_BITS );
+		}
+		portEXIT_CRITICAL();
+	}
+
+	return pxPort;
+} /*lint !e715 Some parameters are not used as only a subset of the serial port functionality is currently implemented. */
+/*-----------------------------------------------------------*/
+
+void vSerialPutString( xComPortHandle pxPort, const char * const pcString, unsigned short usStringLength )
+{
+unsigned short usByte;
+char *pcNextChar;
+
+	pcNextChar = ( char * ) pcString;
+
+	for( usByte = 0; usByte < usStringLength; usByte++ )
+	{
+		xQueueSend( pxPort->xCharsForTx, pcNextChar, serDONT_BLOCK );
+		pcNextChar++;
+	}
+
+	vInterruptOn( pxPort, serTX_HOLD_EMPTY_INT );
+}
+/*-----------------------------------------------------------*/
+
+portBASE_TYPE xSerialGetChar( xComPortHandle pxPort, char *pcRxedChar, TickType_t xBlockTime )
+{
+	/* Get the next character from the buffer, note that this routine is only 
+	called having checked that the is (at least) one to get */
+	if( xQueueReceive( pxPort->xRxedChars, pcRxedChar, xBlockTime ) )
+	{
+		return pdTRUE;
+	}
+	else
+	{
+		return pdFALSE;
+	}
+}
+/*-----------------------------------------------------------*/
+
+portBASE_TYPE xSerialPutChar( xComPortHandle pxPort, char cOutChar, TickType_t xBlockTime )
+{
+	if( xQueueSend( pxPort->xCharsForTx, &cOutChar, xBlockTime ) != pdPASS )
+	{
+		return pdFAIL;
+	}
+
+	vInterruptOn( pxPort, serTX_HOLD_EMPTY_INT );
+
+	return pdPASS;
+}
+/*-----------------------------------------------------------*/
+
+portBASE_TYPE xSerialWaitForSemaphore( xComPortHandle xPort )
+{
+const TickType_t xBlockTime = ( TickType_t ) 0xffff;
+
+	/* This function does nothing interesting, but test the 
+	semaphore from ISR mechanism. */
+	return xSemaphoreTake( xPort->xTestSem, xBlockTime );
+}
+/*-----------------------------------------------------------*/
+
+void vSerialClose( xComPortHandle xPort )
+{
+unsigned short usOutput;
+
+	/* Turn off the interrupts.  We may also want to delete the queues and/or
+	re-install the original ISR. */
+
+	portENTER_CRITICAL();
+	{
+		usOutput = portINPUT_WORD( xPort->usCtrlReg );
+
+		usOutput &= ~serENABLE_INTERRUPTS;
+		usOutput &= ~serENABLE_TX_MACHINES;
+		usOutput &= ~serENABLE_RX_MACHINES;
+		portOUTPUT_WORD( xPort->usCtrlReg, usOutput );
+
+		usOutput = portINPUT_WORD( xPort->usIntReg );
+		usOutput |= serINTERRUPT_MASK;
+		portOUTPUT_WORD( xPort->usIntReg, usOutput );
+	}
+	portEXIT_CRITICAL();
+}
+/*-----------------------------------------------------------*/
+
+static portBASE_TYPE xComPortISR( xComPort * const pxPort )
+{
+unsigned short usStatusRegister;
+char cChar;
+portBASE_TYPE xHigherPriorityTaskWoken = pdFALSE, xContinue = pdTRUE;
+
+	/* NOTE:  THIS IS NOT AN EFFICIENT ISR AS IT IS DESIGNED SOLELY TO TEST
+	THE SCHEDULER FUNCTIONALITY.  REAL APPLICATIONS SHOULD NOT USE THIS
+	FUNCTION. */
+
+
+	while( xContinue == pdTRUE )
+	{
+		xContinue = pdFALSE;
+		usStatusRegister = portINPUT_WORD( pxPort->usStatusReg );
+
+		if( usStatusRegister & serRX_READY )
+		{
+			cChar = ( char ) portINPUT_WORD( pxPort->usRxReg );
+			xQueueSendFromISR( pxPort->xRxedChars, &cChar, &xHigherPriorityTaskWoken );
+
+			/* Also release the semaphore - this does nothing interesting and is just a test. */
+			xSemaphoreGiveFromISR( pxPort->xTestSem, &xHigherPriorityTaskWoken );
+
+			/* We have performed an action this cycle - there may be other to perform. */
+			xContinue = pdTRUE;
+		}
+
+		if( pxPort->sTxInterruptOn && ( usStatusRegister & serTX_EMPTY ) )
+		{
+			if( xQueueReceiveFromISR( pxPort->xCharsForTx, &cChar, &xHigherPriorityTaskWoken ) == pdTRUE )
+			{
+				portOUTPUT_WORD( pxPort->usTxReg, ( unsigned short ) cChar );
+
+				/* We have performed an action this cycle - there may be others to perform. */
+				xContinue = pdTRUE;
+			}
+			else
+			{
+				/* Queue empty, nothing to send */
+				vInterruptOff( pxPort, serTX_HOLD_EMPTY_INT );
+			}
+		}
+	}
+
+	serRESET_PIC( pxPort->usIRQVector );
+
+	/* If posting to the queue woke a task that was blocked on the queue we may
+	want to switch to the woken task - depending on its priority relative to
+	the task interrupted by this ISR. */
+	return xHigherPriorityTaskWoken;
+}
+
+
+
+
+
+