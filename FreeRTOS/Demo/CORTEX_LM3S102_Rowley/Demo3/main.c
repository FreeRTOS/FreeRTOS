/*
<<<<<<< HEAD
 * FreeRTOS Kernel V10.3.0
=======
 * FreeRTOS Kernel V10.4.1
>>>>>>> 5cc65129
 * Copyright (C) 2020 Amazon.com, Inc. or its affiliates.  All Rights Reserved.
 *
 * Permission is hereby granted, free of charge, to any person obtaining a copy of
 * this software and associated documentation files (the "Software"), to deal in
 * the Software without restriction, including without limitation the rights to
 * use, copy, modify, merge, publish, distribute, sublicense, and/or sell copies of
 * the Software, and to permit persons to whom the Software is furnished to do so,
 * subject to the following conditions:
 *
 * The above copyright notice and this permission notice shall be included in all
 * copies or substantial portions of the Software.
 *
 * THE SOFTWARE IS PROVIDED "AS IS", WITHOUT WARRANTY OF ANY KIND, EXPRESS OR
 * IMPLIED, INCLUDING BUT NOT LIMITED TO THE WARRANTIES OF MERCHANTABILITY, FITNESS
 * FOR A PARTICULAR PURPOSE AND NONINFRINGEMENT. IN NO EVENT SHALL THE AUTHORS OR
 * COPYRIGHT HOLDERS BE LIABLE FOR ANY CLAIM, DAMAGES OR OTHER LIABILITY, WHETHER
 * IN AN ACTION OF CONTRACT, TORT OR OTHERWISE, ARISING FROM, OUT OF OR IN
 * CONNECTION WITH THE SOFTWARE OR THE USE OR OTHER DEALINGS IN THE SOFTWARE.
 *
 * http://www.FreeRTOS.org
 * http://aws.amazon.com/freertos
 *
 * 1 tab == 4 spaces!
 */


/*
 * This is a mini co-routine demo for the Rowley CrossFire LM3S102 development
 * board.  It makes use of the boards tri-colour LED and analogue input.
 *
 * Four co-routines are created - an 'I2C' co-routine and three 'flash'
 * co-routines.
 *
 * The I2C co-routine triggers an ADC conversion then blocks on a queue to 
 * wait for the conversion result - which it receives on the queue directly
 * from the I2C interrupt service routine.  The conversion result is then
 * scalled to a delay period.  The I2C interrupt then wakes each of the 
 * flash co-routines before itself delaying for the calculated period and
 * then repeating the whole process.
 *
 * When woken by the I2C co-routine the flash co-routines each block for 
 * a given period, illuminate an LED for a fixed period, then go back to
 * sleep to wait for the next cycle.  The uxIndex parameter of the flash
 * co-routines is used to ensure that each flashes a different LED, and that
 * the delay periods are such that the LED's get flashed in sequence.
 */


/* Scheduler include files. */
#include "FreeRTOS.h"
#include "task.h"
#include "queue.h"
#include "croutine.h"

/* Demo application include files. */
#include "partest.h"

/* Library include files. */
#include "DriverLib.h"

/* States of the I2C master interface. */
#define mainI2C_IDLE       0
#define mainI2C_READ_1     1
#define mainI2C_READ_2     2
#define mainI2C_READ_DONE  3

#define mainZERO_LENGTH 0

/* Address of the A2D IC on the CrossFire board. */
#define mainI2CAddress	0x4D

/* The queue used to send data from the I2C ISR to the co-routine should never
contain more than one item as the same co-routine is used to trigger the I2C
activity. */
#define mainQUEUE_LENGTH 1

/* The CrossFire board contains a tri-colour LED. */
#define mainNUM_LEDs	3

/* The I2C co-routine has a higher priority than the flash co-routines.  This
is not really necessary as when the I2C co-routine is active the other 
co-routines are delaying. */
#define mainI2c_CO_ROUTINE_PRIORITY 1


/* The current state of the I2C master. */
static volatile unsigned portBASE_TYPE uxState = mainI2C_IDLE;

/* The delay period derived from the A2D value. */
static volatile portBASE_TYPE uxDelay = 250;

/* The queue used to communicate between the I2C interrupt and the I2C 
co-routine. */
static QueueHandle_t xADCQueue;

/* The queue used to synchronise the flash co-routines. */
static QueueHandle_t xDelayQueue;

/*
 * Sets up the PLL, I2C and GPIO used by the demo.
 */
static void prvSetupHardware( void );

/* The co-routines as described at the top of the file. */
static void vI2CCoRoutine( CoRoutineHandle_t xHandle, unsigned portBASE_TYPE uxIndex );
static void vFlashCoRoutine( CoRoutineHandle_t xHandle, unsigned portBASE_TYPE uxIndex );

/*-----------------------------------------------------------*/

int main( void )
{
unsigned portBASE_TYPE uxCoRoutine;

	/* Setup all the hardware used by this demo. */
	prvSetupHardware();

	/* Create the queue used to communicate between the ISR and I2C co-routine.
	This can only ever contain one value. */
	xADCQueue = xQueueCreate( mainQUEUE_LENGTH, sizeof( TickType_t ) );

	/* Create the queue used to synchronise the flash co-routines.  The queue
	is used to trigger three tasks, but is for synchronisation only and does
	not pass any data.  It therefore has three position each of zero length. */
	xDelayQueue = xQueueCreate( mainNUM_LEDs, mainZERO_LENGTH );

	/* Create the co-routine that initiates the i2c. */
	xCoRoutineCreate( vI2CCoRoutine, mainI2c_CO_ROUTINE_PRIORITY, 0 );

	/* Create the flash co-routines. */
	for( uxCoRoutine = 0; uxCoRoutine < mainNUM_LEDs; uxCoRoutine++ )
	{
		xCoRoutineCreate( vFlashCoRoutine, tskIDLE_PRIORITY, uxCoRoutine );        
	}

	/* Start the scheduler.  From this point on the co-routines should 
	execute. */
	vTaskStartScheduler();

	/* Should not get here unless we did not have enough memory to start the
	scheduler. */
	for( ;; );
	return 0;
}
/*-----------------------------------------------------------*/

static void prvSetupHardware( void )
{
	/* Setup the PLL. */
	SysCtlClockSet( SYSCTL_SYSDIV_10 | SYSCTL_USE_PLL | SYSCTL_OSC_MAIN | SYSCTL_XTAL_6MHZ );

	/* Enable the I2C used to read the pot. */
	SysCtlPeripheralEnable( SYSCTL_PERIPH_I2C );
	SysCtlPeripheralEnable( SYSCTL_PERIPH_GPIOB );
	GPIOPinTypeI2C( GPIO_PORTB_BASE, GPIO_PIN_2 | GPIO_PIN_3 );

	/* Initialize the I2C master. */
	I2CMasterInit( I2C_MASTER_BASE, pdFALSE );
	
	/* Enable the I2C master interrupt. */
	I2CMasterIntEnable( I2C_MASTER_BASE );
    IntEnable( INT_I2C );

	/* Initialise the hardware used to talk to the LED's. */
	vParTestInitialise();
}
/*-----------------------------------------------------------*/

static void vI2CCoRoutine( CoRoutineHandle_t xHandle, unsigned portBASE_TYPE uxIndex )
{
TickType_t xADCResult;
static portBASE_TYPE xResult = 0, xMilliSecs, xLED;

	crSTART( xHandle );

	for( ;; )
	{
		/* Start the I2C off to read the ADC. */
		uxState = mainI2C_READ_1;
		I2CMasterSlaveAddrSet( I2C_MASTER_BASE, mainI2CAddress, pdTRUE );		
		I2CMasterControl( I2C_MASTER_BASE, I2C_MASTER_CMD_BURST_RECEIVE_START );

		/* Wait to receive the conversion result. */
		crQUEUE_RECEIVE( xHandle, xADCQueue, &xADCResult, portMAX_DELAY, &xResult );

		/* Scale the result to give a useful range of values for a visual 
		demo. */
		xADCResult >>= 2;
		xMilliSecs = xADCResult / portTICK_PERIOD_MS;

		/* The delay is split between the four co-routines so they remain in
		synch. */
		uxDelay = xMilliSecs / ( mainNUM_LEDs + 1 );

		/* Trigger each of the flash co-routines. */
		for( xLED = 0; xLED < mainNUM_LEDs; xLED++ )
		{
			crQUEUE_SEND( xHandle, xDelayQueue, &xLED, 0, &xResult );
		}

		/* Wait for the full delay time then start again.  This delay is long 
		enough to ensure the flash co-routines have done their thing and gone
		back to sleep. */
		crDELAY( xHandle, xMilliSecs );
	}

	crEND();
}
/*-----------------------------------------------------------*/

static void vFlashCoRoutine( CoRoutineHandle_t xHandle, unsigned portBASE_TYPE uxIndex )
{
portBASE_TYPE xResult, xNothing;

	crSTART( xHandle );

	for( ;; )
	{
		/* Wait for start of next round. */
		crQUEUE_RECEIVE( xHandle, xDelayQueue, &xNothing, portMAX_DELAY, &xResult );

		/* Wait until it is this co-routines turn to flash. */
		crDELAY( xHandle, uxDelay * uxIndex );

		/* Turn on the LED for a fixed period. */
		vParTestSetLED( uxIndex, pdTRUE );
		crDELAY( xHandle, uxDelay );
		vParTestSetLED( uxIndex, pdFALSE );

		/* Go back and wait for the next round. */
	}

	crEND();
}
/*-----------------------------------------------------------*/

void vI2C_ISR(void)
{
static TickType_t xReading;

	/* Clear the interrupt. */
	I2CMasterIntClear( I2C_MASTER_BASE );

	/* Determine what to do based on the current uxState. */
	switch (uxState)
	{
		case mainI2C_IDLE:		break;
	
		case mainI2C_READ_1:	/* Read ADC result high byte. */
								xReading = I2CMasterDataGet( I2C_MASTER_BASE );
								xReading <<= 8;
		
								/* Continue the burst read. */
								I2CMasterControl( I2C_MASTER_BASE, I2C_MASTER_CMD_BURST_RECEIVE_CONT );
								uxState = mainI2C_READ_2;
								break;
	
		case mainI2C_READ_2:	/* Read ADC result low byte. */
								xReading |= I2CMasterDataGet( I2C_MASTER_BASE );								
			
								/* Finish the burst read. */
								I2CMasterControl( I2C_MASTER_BASE, I2C_MASTER_CMD_BURST_RECEIVE_FINISH );
								uxState = mainI2C_READ_DONE;
								break;
			
		case mainI2C_READ_DONE:	/* Complete. */
								I2CMasterDataGet( I2C_MASTER_BASE );
								uxState = mainI2C_IDLE;

								/* Send the result to the co-routine. */
                                crQUEUE_SEND_FROM_ISR( xADCQueue, &xReading, pdFALSE );
								break;
	}
}
/*-----------------------------------------------------------*/

void vApplicationIdleHook( void )
{
	for( ;; )
	{
		vCoRoutineSchedule();
	}
}

<|MERGE_RESOLUTION|>--- conflicted
+++ resolved
@@ -1,289 +1,285 @@
-/*
-<<<<<<< HEAD
- * FreeRTOS Kernel V10.3.0
-=======
- * FreeRTOS Kernel V10.4.1
->>>>>>> 5cc65129
- * Copyright (C) 2020 Amazon.com, Inc. or its affiliates.  All Rights Reserved.
- *
- * Permission is hereby granted, free of charge, to any person obtaining a copy of
- * this software and associated documentation files (the "Software"), to deal in
- * the Software without restriction, including without limitation the rights to
- * use, copy, modify, merge, publish, distribute, sublicense, and/or sell copies of
- * the Software, and to permit persons to whom the Software is furnished to do so,
- * subject to the following conditions:
- *
- * The above copyright notice and this permission notice shall be included in all
- * copies or substantial portions of the Software.
- *
- * THE SOFTWARE IS PROVIDED "AS IS", WITHOUT WARRANTY OF ANY KIND, EXPRESS OR
- * IMPLIED, INCLUDING BUT NOT LIMITED TO THE WARRANTIES OF MERCHANTABILITY, FITNESS
- * FOR A PARTICULAR PURPOSE AND NONINFRINGEMENT. IN NO EVENT SHALL THE AUTHORS OR
- * COPYRIGHT HOLDERS BE LIABLE FOR ANY CLAIM, DAMAGES OR OTHER LIABILITY, WHETHER
- * IN AN ACTION OF CONTRACT, TORT OR OTHERWISE, ARISING FROM, OUT OF OR IN
- * CONNECTION WITH THE SOFTWARE OR THE USE OR OTHER DEALINGS IN THE SOFTWARE.
- *
- * http://www.FreeRTOS.org
- * http://aws.amazon.com/freertos
- *
- * 1 tab == 4 spaces!
- */
-
-
-/*
- * This is a mini co-routine demo for the Rowley CrossFire LM3S102 development
- * board.  It makes use of the boards tri-colour LED and analogue input.
- *
- * Four co-routines are created - an 'I2C' co-routine and three 'flash'
- * co-routines.
- *
- * The I2C co-routine triggers an ADC conversion then blocks on a queue to 
- * wait for the conversion result - which it receives on the queue directly
- * from the I2C interrupt service routine.  The conversion result is then
- * scalled to a delay period.  The I2C interrupt then wakes each of the 
- * flash co-routines before itself delaying for the calculated period and
- * then repeating the whole process.
- *
- * When woken by the I2C co-routine the flash co-routines each block for 
- * a given period, illuminate an LED for a fixed period, then go back to
- * sleep to wait for the next cycle.  The uxIndex parameter of the flash
- * co-routines is used to ensure that each flashes a different LED, and that
- * the delay periods are such that the LED's get flashed in sequence.
- */
-
-
-/* Scheduler include files. */
-#include "FreeRTOS.h"
-#include "task.h"
-#include "queue.h"
-#include "croutine.h"
-
-/* Demo application include files. */
-#include "partest.h"
-
-/* Library include files. */
-#include "DriverLib.h"
-
-/* States of the I2C master interface. */
-#define mainI2C_IDLE       0
-#define mainI2C_READ_1     1
-#define mainI2C_READ_2     2
-#define mainI2C_READ_DONE  3
-
-#define mainZERO_LENGTH 0
-
-/* Address of the A2D IC on the CrossFire board. */
-#define mainI2CAddress	0x4D
-
-/* The queue used to send data from the I2C ISR to the co-routine should never
-contain more than one item as the same co-routine is used to trigger the I2C
-activity. */
-#define mainQUEUE_LENGTH 1
-
-/* The CrossFire board contains a tri-colour LED. */
-#define mainNUM_LEDs	3
-
-/* The I2C co-routine has a higher priority than the flash co-routines.  This
-is not really necessary as when the I2C co-routine is active the other 
-co-routines are delaying. */
-#define mainI2c_CO_ROUTINE_PRIORITY 1
-
-
-/* The current state of the I2C master. */
-static volatile unsigned portBASE_TYPE uxState = mainI2C_IDLE;
-
-/* The delay period derived from the A2D value. */
-static volatile portBASE_TYPE uxDelay = 250;
-
-/* The queue used to communicate between the I2C interrupt and the I2C 
-co-routine. */
-static QueueHandle_t xADCQueue;
-
-/* The queue used to synchronise the flash co-routines. */
-static QueueHandle_t xDelayQueue;
-
-/*
- * Sets up the PLL, I2C and GPIO used by the demo.
- */
-static void prvSetupHardware( void );
-
-/* The co-routines as described at the top of the file. */
-static void vI2CCoRoutine( CoRoutineHandle_t xHandle, unsigned portBASE_TYPE uxIndex );
-static void vFlashCoRoutine( CoRoutineHandle_t xHandle, unsigned portBASE_TYPE uxIndex );
-
-/*-----------------------------------------------------------*/
-
-int main( void )
-{
-unsigned portBASE_TYPE uxCoRoutine;
-
-	/* Setup all the hardware used by this demo. */
-	prvSetupHardware();
-
-	/* Create the queue used to communicate between the ISR and I2C co-routine.
-	This can only ever contain one value. */
-	xADCQueue = xQueueCreate( mainQUEUE_LENGTH, sizeof( TickType_t ) );
-
-	/* Create the queue used to synchronise the flash co-routines.  The queue
-	is used to trigger three tasks, but is for synchronisation only and does
-	not pass any data.  It therefore has three position each of zero length. */
-	xDelayQueue = xQueueCreate( mainNUM_LEDs, mainZERO_LENGTH );
-
-	/* Create the co-routine that initiates the i2c. */
-	xCoRoutineCreate( vI2CCoRoutine, mainI2c_CO_ROUTINE_PRIORITY, 0 );
-
-	/* Create the flash co-routines. */
-	for( uxCoRoutine = 0; uxCoRoutine < mainNUM_LEDs; uxCoRoutine++ )
-	{
-		xCoRoutineCreate( vFlashCoRoutine, tskIDLE_PRIORITY, uxCoRoutine );        
-	}
-
-	/* Start the scheduler.  From this point on the co-routines should 
-	execute. */
-	vTaskStartScheduler();
-
-	/* Should not get here unless we did not have enough memory to start the
-	scheduler. */
-	for( ;; );
-	return 0;
-}
-/*-----------------------------------------------------------*/
-
-static void prvSetupHardware( void )
-{
-	/* Setup the PLL. */
-	SysCtlClockSet( SYSCTL_SYSDIV_10 | SYSCTL_USE_PLL | SYSCTL_OSC_MAIN | SYSCTL_XTAL_6MHZ );
-
-	/* Enable the I2C used to read the pot. */
-	SysCtlPeripheralEnable( SYSCTL_PERIPH_I2C );
-	SysCtlPeripheralEnable( SYSCTL_PERIPH_GPIOB );
-	GPIOPinTypeI2C( GPIO_PORTB_BASE, GPIO_PIN_2 | GPIO_PIN_3 );
-
-	/* Initialize the I2C master. */
-	I2CMasterInit( I2C_MASTER_BASE, pdFALSE );
-	
-	/* Enable the I2C master interrupt. */
-	I2CMasterIntEnable( I2C_MASTER_BASE );
-    IntEnable( INT_I2C );
-
-	/* Initialise the hardware used to talk to the LED's. */
-	vParTestInitialise();
-}
-/*-----------------------------------------------------------*/
-
-static void vI2CCoRoutine( CoRoutineHandle_t xHandle, unsigned portBASE_TYPE uxIndex )
-{
-TickType_t xADCResult;
-static portBASE_TYPE xResult = 0, xMilliSecs, xLED;
-
-	crSTART( xHandle );
-
-	for( ;; )
-	{
-		/* Start the I2C off to read the ADC. */
-		uxState = mainI2C_READ_1;
-		I2CMasterSlaveAddrSet( I2C_MASTER_BASE, mainI2CAddress, pdTRUE );		
-		I2CMasterControl( I2C_MASTER_BASE, I2C_MASTER_CMD_BURST_RECEIVE_START );
-
-		/* Wait to receive the conversion result. */
-		crQUEUE_RECEIVE( xHandle, xADCQueue, &xADCResult, portMAX_DELAY, &xResult );
-
-		/* Scale the result to give a useful range of values for a visual 
-		demo. */
-		xADCResult >>= 2;
-		xMilliSecs = xADCResult / portTICK_PERIOD_MS;
-
-		/* The delay is split between the four co-routines so they remain in
-		synch. */
-		uxDelay = xMilliSecs / ( mainNUM_LEDs + 1 );
-
-		/* Trigger each of the flash co-routines. */
-		for( xLED = 0; xLED < mainNUM_LEDs; xLED++ )
-		{
-			crQUEUE_SEND( xHandle, xDelayQueue, &xLED, 0, &xResult );
-		}
-
-		/* Wait for the full delay time then start again.  This delay is long 
-		enough to ensure the flash co-routines have done their thing and gone
-		back to sleep. */
-		crDELAY( xHandle, xMilliSecs );
-	}
-
-	crEND();
-}
-/*-----------------------------------------------------------*/
-
-static void vFlashCoRoutine( CoRoutineHandle_t xHandle, unsigned portBASE_TYPE uxIndex )
-{
-portBASE_TYPE xResult, xNothing;
-
-	crSTART( xHandle );
-
-	for( ;; )
-	{
-		/* Wait for start of next round. */
-		crQUEUE_RECEIVE( xHandle, xDelayQueue, &xNothing, portMAX_DELAY, &xResult );
-
-		/* Wait until it is this co-routines turn to flash. */
-		crDELAY( xHandle, uxDelay * uxIndex );
-
-		/* Turn on the LED for a fixed period. */
-		vParTestSetLED( uxIndex, pdTRUE );
-		crDELAY( xHandle, uxDelay );
-		vParTestSetLED( uxIndex, pdFALSE );
-
-		/* Go back and wait for the next round. */
-	}
-
-	crEND();
-}
-/*-----------------------------------------------------------*/
-
-void vI2C_ISR(void)
-{
-static TickType_t xReading;
-
-	/* Clear the interrupt. */
-	I2CMasterIntClear( I2C_MASTER_BASE );
-
-	/* Determine what to do based on the current uxState. */
-	switch (uxState)
-	{
-		case mainI2C_IDLE:		break;
-	
-		case mainI2C_READ_1:	/* Read ADC result high byte. */
-								xReading = I2CMasterDataGet( I2C_MASTER_BASE );
-								xReading <<= 8;
-		
-								/* Continue the burst read. */
-								I2CMasterControl( I2C_MASTER_BASE, I2C_MASTER_CMD_BURST_RECEIVE_CONT );
-								uxState = mainI2C_READ_2;
-								break;
-	
-		case mainI2C_READ_2:	/* Read ADC result low byte. */
-								xReading |= I2CMasterDataGet( I2C_MASTER_BASE );								
-			
-								/* Finish the burst read. */
-								I2CMasterControl( I2C_MASTER_BASE, I2C_MASTER_CMD_BURST_RECEIVE_FINISH );
-								uxState = mainI2C_READ_DONE;
-								break;
-			
-		case mainI2C_READ_DONE:	/* Complete. */
-								I2CMasterDataGet( I2C_MASTER_BASE );
-								uxState = mainI2C_IDLE;
-
-								/* Send the result to the co-routine. */
-                                crQUEUE_SEND_FROM_ISR( xADCQueue, &xReading, pdFALSE );
-								break;
-	}
-}
-/*-----------------------------------------------------------*/
-
-void vApplicationIdleHook( void )
-{
-	for( ;; )
-	{
-		vCoRoutineSchedule();
-	}
-}
-
+/*
+ * FreeRTOS Kernel V10.4.1
+ * Copyright (C) 2020 Amazon.com, Inc. or its affiliates.  All Rights Reserved.
+ *
+ * Permission is hereby granted, free of charge, to any person obtaining a copy of
+ * this software and associated documentation files (the "Software"), to deal in
+ * the Software without restriction, including without limitation the rights to
+ * use, copy, modify, merge, publish, distribute, sublicense, and/or sell copies of
+ * the Software, and to permit persons to whom the Software is furnished to do so,
+ * subject to the following conditions:
+ *
+ * The above copyright notice and this permission notice shall be included in all
+ * copies or substantial portions of the Software.
+ *
+ * THE SOFTWARE IS PROVIDED "AS IS", WITHOUT WARRANTY OF ANY KIND, EXPRESS OR
+ * IMPLIED, INCLUDING BUT NOT LIMITED TO THE WARRANTIES OF MERCHANTABILITY, FITNESS
+ * FOR A PARTICULAR PURPOSE AND NONINFRINGEMENT. IN NO EVENT SHALL THE AUTHORS OR
+ * COPYRIGHT HOLDERS BE LIABLE FOR ANY CLAIM, DAMAGES OR OTHER LIABILITY, WHETHER
+ * IN AN ACTION OF CONTRACT, TORT OR OTHERWISE, ARISING FROM, OUT OF OR IN
+ * CONNECTION WITH THE SOFTWARE OR THE USE OR OTHER DEALINGS IN THE SOFTWARE.
+ *
+ * http://www.FreeRTOS.org
+ * http://aws.amazon.com/freertos
+ *
+ * 1 tab == 4 spaces!
+ */
+
+
+/*
+ * This is a mini co-routine demo for the Rowley CrossFire LM3S102 development
+ * board.  It makes use of the boards tri-colour LED and analogue input.
+ *
+ * Four co-routines are created - an 'I2C' co-routine and three 'flash'
+ * co-routines.
+ *
+ * The I2C co-routine triggers an ADC conversion then blocks on a queue to 
+ * wait for the conversion result - which it receives on the queue directly
+ * from the I2C interrupt service routine.  The conversion result is then
+ * scalled to a delay period.  The I2C interrupt then wakes each of the 
+ * flash co-routines before itself delaying for the calculated period and
+ * then repeating the whole process.
+ *
+ * When woken by the I2C co-routine the flash co-routines each block for 
+ * a given period, illuminate an LED for a fixed period, then go back to
+ * sleep to wait for the next cycle.  The uxIndex parameter of the flash
+ * co-routines is used to ensure that each flashes a different LED, and that
+ * the delay periods are such that the LED's get flashed in sequence.
+ */
+
+
+/* Scheduler include files. */
+#include "FreeRTOS.h"
+#include "task.h"
+#include "queue.h"
+#include "croutine.h"
+
+/* Demo application include files. */
+#include "partest.h"
+
+/* Library include files. */
+#include "DriverLib.h"
+
+/* States of the I2C master interface. */
+#define mainI2C_IDLE       0
+#define mainI2C_READ_1     1
+#define mainI2C_READ_2     2
+#define mainI2C_READ_DONE  3
+
+#define mainZERO_LENGTH 0
+
+/* Address of the A2D IC on the CrossFire board. */
+#define mainI2CAddress	0x4D
+
+/* The queue used to send data from the I2C ISR to the co-routine should never
+contain more than one item as the same co-routine is used to trigger the I2C
+activity. */
+#define mainQUEUE_LENGTH 1
+
+/* The CrossFire board contains a tri-colour LED. */
+#define mainNUM_LEDs	3
+
+/* The I2C co-routine has a higher priority than the flash co-routines.  This
+is not really necessary as when the I2C co-routine is active the other 
+co-routines are delaying. */
+#define mainI2c_CO_ROUTINE_PRIORITY 1
+
+
+/* The current state of the I2C master. */
+static volatile unsigned portBASE_TYPE uxState = mainI2C_IDLE;
+
+/* The delay period derived from the A2D value. */
+static volatile portBASE_TYPE uxDelay = 250;
+
+/* The queue used to communicate between the I2C interrupt and the I2C 
+co-routine. */
+static QueueHandle_t xADCQueue;
+
+/* The queue used to synchronise the flash co-routines. */
+static QueueHandle_t xDelayQueue;
+
+/*
+ * Sets up the PLL, I2C and GPIO used by the demo.
+ */
+static void prvSetupHardware( void );
+
+/* The co-routines as described at the top of the file. */
+static void vI2CCoRoutine( CoRoutineHandle_t xHandle, unsigned portBASE_TYPE uxIndex );
+static void vFlashCoRoutine( CoRoutineHandle_t xHandle, unsigned portBASE_TYPE uxIndex );
+
+/*-----------------------------------------------------------*/
+
+int main( void )
+{
+unsigned portBASE_TYPE uxCoRoutine;
+
+	/* Setup all the hardware used by this demo. */
+	prvSetupHardware();
+
+	/* Create the queue used to communicate between the ISR and I2C co-routine.
+	This can only ever contain one value. */
+	xADCQueue = xQueueCreate( mainQUEUE_LENGTH, sizeof( TickType_t ) );
+
+	/* Create the queue used to synchronise the flash co-routines.  The queue
+	is used to trigger three tasks, but is for synchronisation only and does
+	not pass any data.  It therefore has three position each of zero length. */
+	xDelayQueue = xQueueCreate( mainNUM_LEDs, mainZERO_LENGTH );
+
+	/* Create the co-routine that initiates the i2c. */
+	xCoRoutineCreate( vI2CCoRoutine, mainI2c_CO_ROUTINE_PRIORITY, 0 );
+
+	/* Create the flash co-routines. */
+	for( uxCoRoutine = 0; uxCoRoutine < mainNUM_LEDs; uxCoRoutine++ )
+	{
+		xCoRoutineCreate( vFlashCoRoutine, tskIDLE_PRIORITY, uxCoRoutine );        
+	}
+
+	/* Start the scheduler.  From this point on the co-routines should 
+	execute. */
+	vTaskStartScheduler();
+
+	/* Should not get here unless we did not have enough memory to start the
+	scheduler. */
+	for( ;; );
+	return 0;
+}
+/*-----------------------------------------------------------*/
+
+static void prvSetupHardware( void )
+{
+	/* Setup the PLL. */
+	SysCtlClockSet( SYSCTL_SYSDIV_10 | SYSCTL_USE_PLL | SYSCTL_OSC_MAIN | SYSCTL_XTAL_6MHZ );
+
+	/* Enable the I2C used to read the pot. */
+	SysCtlPeripheralEnable( SYSCTL_PERIPH_I2C );
+	SysCtlPeripheralEnable( SYSCTL_PERIPH_GPIOB );
+	GPIOPinTypeI2C( GPIO_PORTB_BASE, GPIO_PIN_2 | GPIO_PIN_3 );
+
+	/* Initialize the I2C master. */
+	I2CMasterInit( I2C_MASTER_BASE, pdFALSE );
+	
+	/* Enable the I2C master interrupt. */
+	I2CMasterIntEnable( I2C_MASTER_BASE );
+    IntEnable( INT_I2C );
+
+	/* Initialise the hardware used to talk to the LED's. */
+	vParTestInitialise();
+}
+/*-----------------------------------------------------------*/
+
+static void vI2CCoRoutine( CoRoutineHandle_t xHandle, unsigned portBASE_TYPE uxIndex )
+{
+TickType_t xADCResult;
+static portBASE_TYPE xResult = 0, xMilliSecs, xLED;
+
+	crSTART( xHandle );
+
+	for( ;; )
+	{
+		/* Start the I2C off to read the ADC. */
+		uxState = mainI2C_READ_1;
+		I2CMasterSlaveAddrSet( I2C_MASTER_BASE, mainI2CAddress, pdTRUE );		
+		I2CMasterControl( I2C_MASTER_BASE, I2C_MASTER_CMD_BURST_RECEIVE_START );
+
+		/* Wait to receive the conversion result. */
+		crQUEUE_RECEIVE( xHandle, xADCQueue, &xADCResult, portMAX_DELAY, &xResult );
+
+		/* Scale the result to give a useful range of values for a visual 
+		demo. */
+		xADCResult >>= 2;
+		xMilliSecs = xADCResult / portTICK_PERIOD_MS;
+
+		/* The delay is split between the four co-routines so they remain in
+		synch. */
+		uxDelay = xMilliSecs / ( mainNUM_LEDs + 1 );
+
+		/* Trigger each of the flash co-routines. */
+		for( xLED = 0; xLED < mainNUM_LEDs; xLED++ )
+		{
+			crQUEUE_SEND( xHandle, xDelayQueue, &xLED, 0, &xResult );
+		}
+
+		/* Wait for the full delay time then start again.  This delay is long 
+		enough to ensure the flash co-routines have done their thing and gone
+		back to sleep. */
+		crDELAY( xHandle, xMilliSecs );
+	}
+
+	crEND();
+}
+/*-----------------------------------------------------------*/
+
+static void vFlashCoRoutine( CoRoutineHandle_t xHandle, unsigned portBASE_TYPE uxIndex )
+{
+portBASE_TYPE xResult, xNothing;
+
+	crSTART( xHandle );
+
+	for( ;; )
+	{
+		/* Wait for start of next round. */
+		crQUEUE_RECEIVE( xHandle, xDelayQueue, &xNothing, portMAX_DELAY, &xResult );
+
+		/* Wait until it is this co-routines turn to flash. */
+		crDELAY( xHandle, uxDelay * uxIndex );
+
+		/* Turn on the LED for a fixed period. */
+		vParTestSetLED( uxIndex, pdTRUE );
+		crDELAY( xHandle, uxDelay );
+		vParTestSetLED( uxIndex, pdFALSE );
+
+		/* Go back and wait for the next round. */
+	}
+
+	crEND();
+}
+/*-----------------------------------------------------------*/
+
+void vI2C_ISR(void)
+{
+static TickType_t xReading;
+
+	/* Clear the interrupt. */
+	I2CMasterIntClear( I2C_MASTER_BASE );
+
+	/* Determine what to do based on the current uxState. */
+	switch (uxState)
+	{
+		case mainI2C_IDLE:		break;
+	
+		case mainI2C_READ_1:	/* Read ADC result high byte. */
+								xReading = I2CMasterDataGet( I2C_MASTER_BASE );
+								xReading <<= 8;
+		
+								/* Continue the burst read. */
+								I2CMasterControl( I2C_MASTER_BASE, I2C_MASTER_CMD_BURST_RECEIVE_CONT );
+								uxState = mainI2C_READ_2;
+								break;
+	
+		case mainI2C_READ_2:	/* Read ADC result low byte. */
+								xReading |= I2CMasterDataGet( I2C_MASTER_BASE );								
+			
+								/* Finish the burst read. */
+								I2CMasterControl( I2C_MASTER_BASE, I2C_MASTER_CMD_BURST_RECEIVE_FINISH );
+								uxState = mainI2C_READ_DONE;
+								break;
+			
+		case mainI2C_READ_DONE:	/* Complete. */
+								I2CMasterDataGet( I2C_MASTER_BASE );
+								uxState = mainI2C_IDLE;
+
+								/* Send the result to the co-routine. */
+                                crQUEUE_SEND_FROM_ISR( xADCQueue, &xReading, pdFALSE );
+								break;
+	}
+}
+/*-----------------------------------------------------------*/
+
+void vApplicationIdleHook( void )
+{
+	for( ;; )
+	{
+		vCoRoutineSchedule();
+	}
+}
+