/*
<<<<<<< HEAD
 * FreeRTOS Kernel V10.3.0
=======
 * FreeRTOS Kernel V10.4.1
>>>>>>> 5cc65129
 * Copyright (C) 2020 Amazon.com, Inc. or its affiliates.  All Rights Reserved.
 *
 * Permission is hereby granted, free of charge, to any person obtaining a copy of
 * this software and associated documentation files (the "Software"), to deal in
 * the Software without restriction, including without limitation the rights to
 * use, copy, modify, merge, publish, distribute, sublicense, and/or sell copies of
 * the Software, and to permit persons to whom the Software is furnished to do so,
 * subject to the following conditions:
 *
 * The above copyright notice and this permission notice shall be included in all
 * copies or substantial portions of the Software.
 *
 * THE SOFTWARE IS PROVIDED "AS IS", WITHOUT WARRANTY OF ANY KIND, EXPRESS OR
 * IMPLIED, INCLUDING BUT NOT LIMITED TO THE WARRANTIES OF MERCHANTABILITY, FITNESS
 * FOR A PARTICULAR PURPOSE AND NONINFRINGEMENT. IN NO EVENT SHALL THE AUTHORS OR
 * COPYRIGHT HOLDERS BE LIABLE FOR ANY CLAIM, DAMAGES OR OTHER LIABILITY, WHETHER
 * IN AN ACTION OF CONTRACT, TORT OR OTHERWISE, ARISING FROM, OUT OF OR IN
 * CONNECTION WITH THE SOFTWARE OR THE USE OR OTHER DEALINGS IN THE SOFTWARE.
 *
 * http://www.FreeRTOS.org
 * http://aws.amazon.com/freertos
 *
 * 1 tab == 4 spaces!
 */

/*
 * main-blinky.c is included when the "Blinky" build configuration is used.
 * main-full.c is included when the "Full" build configuration is used.
 *
 * main-full.c (this file) defines a comprehensive demo that creates many
 * tasks, queues, semaphores and timers.  It also demonstrates how Cortex-M3
 * interrupts can interact with FreeRTOS tasks/timers, a simple web server, and
 * run time statistics gathering functionality.  ***IF YOU ARE LOOKING FOR A
 * SIMPLER STARTING POINT THEN USE THE "BLINKY" BUILD CONFIGURATION FIRST.***
 *
 * If the Ethernet functionality is excluded, then this demo will run 'stand
 * alone' (without the rest of the tower system) on the TWR-K60N512 tower
 * module.  If the Ethernet functionality is included, then the full Freescale
 * K60 tower kit, including both the TWR-K60N512 and TWR-SER modules, is
 * required (as the Ethernet connector is on the TWR-SER).  The TWR-K60N512 is
 * populated with a K60N512 Cortex-M4 microcontroller.
 *
 * The main() Function:
 * main() creates four demo specific software timers, and one demo specific
 * task (the web server task).  It also creates a whole host of 'standard
 * demo' tasks/queues/semaphores/timers, before starting the scheduler.  The
 * demo specific tasks and timers are described in the comments here.  The
 * standard demo tasks are described on the FreeRTOS.org web site.
 *
 * The standard demo tasks provide no specific functionality.  They are
 * included to both test the FreeRTOS port, and provide examples of how the
 * various FreeRTOS API functions can be used.
 *
 * This demo creates 37 persistent tasks, then dynamically creates and destroys
 * another two tasks as the demo executes.
 *
 *
 * The Demo Specific "LED" Timers and Callback Function:
 * Two very simple LED timers are created.  All they do is toggle an LED each
 * when the timer callback function is executed.  The two timers share a
 * callback function, so the callback function parameter is used to determine
 * which timer actually expired, and therefore, which LED to toggle.  Both
 * timers use a different frequency, one toggles the blue LED and the other the
 * green LED.
 *
 * The LED/Button Software Timer and the Button Interrupt:
 * The user button SW2 is configured to generate an interrupt each time it is
 * pressed.  The interrupt service routine switches the orange/yellow LED on,
 * and resets the LED software timer.  The LED timer has a 5000 millisecond (5
 * second) period, and uses a callback function that is defined to just turn the
 * LED off again.  Therefore, pressing the user button will turn the LED on, and
 * the LED will remain on until a full five seconds pass without the button
 * being pressed.
 *
 * The Demo Specific "Check" Timer and Callback Function:
 * The check timer period is initially set to three seconds.  The check timer
 * callback function checks that all the standard demo tasks are not only still
 * executing, but are executing without reporting any errors.  If the check
 * timer discovers that a task has either stalled, or reported an error, then it
 * changes its own period from the initial three seconds, to just 200ms.  The
 * check timer callback function also toggles the orange/red LED each time it is
 * called.  This provides a visual indication of the system status:  If the LED
 * toggles every three seconds, then no issues have been discovered.  If the LED
 * toggles every 200ms, then an issue has been discovered with at least one
 * task.  The last reported issue is latched into the pcStatusMessage variable,
 * and displayed at the bottom of the "task stats" web page served by the
 * embedded web server task.
 *
 * The web server task:
 * The web server task implements a simple embedded web server that includes
 * CGI scripting.  Pages are provided that allow task statistics, network
 * statistics and run time statistics to be viewed.  In addition, an IO page is
 * served that allows the orange/yellow LED to be turned on and off.  Finally,
 * a page is included that serves a large jpg file.  See the documentation page
 * for this demo on the http://www.FreeRTOS.org web site for web server
 * configuration and usage instructions.
 *
 * The Demo Specific Idle Hook Function:
 * The idle hook function demonstrates how to query the amount of FreeRTOS heap
 * space that is remaining (see vApplicationIdleHook() defined in this file).
 *
 * The Demo Specific Tick Hook Function:
 * The tick hook function is used to test the interrupt safe software timer
 * functionality.
 *
 */

/* Kernel includes. */
#include "FreeRTOS.h"
#include "task.h"
#include "queue.h"
#include "timers.h"

/* Freescale includes. */
#include "common.h"

/* Common demo includes. */
#include "partest.h"
#include "flash.h"
#include "BlockQ.h"
#include "death.h"
#include "blocktim.h"
#include "semtest.h"
#include "GenQTest.h"
#include "QPeek.h"
#include "recmutex.h"
#include "TimerDemo.h"
#include "PollQ.h"
#include "countsem.h"
#include "dynamic.h"

/* The LED toggled by the check timer callback function.  */
#define mainCHECK_LED				3UL

/* The LED turned on by the button interrupt, and turned off by the LED timer. */
#define mainTIMER_CONTROLLED_LED	2UL

/* The LEDs toggled by the two simple flash LED timers. */
#define mainLED0					0UL
#define mainLED1					1UL

/* Constant used by the standard timer test functions. */
#define mainTIMER_TEST_PERIOD		( 50 )

/* Priorities used by the various different standard demo tasks. */
#define mainQUEUE_POLL_PRIORITY		( tskIDLE_PRIORITY + 1 )
#define mainSEM_TEST_PRIORITY		( tskIDLE_PRIORITY + 1 )
#define mainBLOCK_Q_PRIORITY		( tskIDLE_PRIORITY + 2 )
#define mainCREATOR_TASK_PRIORITY   ( tskIDLE_PRIORITY + 3 )
#define mainGEN_QUEUE_TASK_PRIORITY	( tskIDLE_PRIORITY )
#define mainuIP_TASK_PRIORITY		( tskIDLE_PRIORITY + 2 )

/* The WEB server uses string handling functions, which in turn use a bit more
stack than most of the other tasks. */
#define mainuIP_STACK_SIZE			( configMINIMAL_STACK_SIZE * 3 )

/* The period at which the check timer will expire, in ms, provided no errors
have been reported by any of the standard demo tasks.  ms are converted to the
equivalent in ticks using the portTICK_PERIOD_MS constant. */
#define mainCHECK_TIMER_PERIOD_MS			( 3000UL / portTICK_PERIOD_MS )

/* The period at which the check timer will expire, in ms, if an error has been
reported in one of the standard demo tasks.  ms are converted to the equivalent
in ticks using the portTICK_PERIOD_MS constant. */
#define mainERROR_CHECK_TIMER_PERIOD_MS 	( 200UL / portTICK_PERIOD_MS )

/* The LED that is turned on by pressing SW2 remains on until the button has not
been pushed for a full 5000ms. */
#define mainBUTTON_LED_TIMER_PERIOD_MS		( 5000UL / portTICK_PERIOD_MS )

/* The period at which the two simple LED flash timers will execute their
callback functions. */
#define mainLED1_TIMER_PERIOD_MS			( 200UL / portTICK_PERIOD_MS )
#define mainLED2_TIMER_PERIOD_MS			( 600UL / portTICK_PERIOD_MS )

/* A block time of zero simply means "don't block". */
#define mainDONT_BLOCK						( 0UL )

/* The vector used by the GPIO port E.  Button SW2 is configured to generate
an interrupt on this port. */
#define mainGPIO_E_VECTOR					( 91 )

/*-----------------------------------------------------------*/

/*
 * Setup the NVIC, LED outputs, and button inputs.
 */
static void prvSetupHardware( void );

/*
 * Creates the timers that are specific to this demo - namely, the check timer
 * the button LED timer, and the two simple LED flash timers.
 */
static void prvCreateDemoSpecificTimers( void );

/*
 * The LED/button timer callback function.  This does nothing but switch an LED
 * off.
 */
static void prvButtonLEDTimerCallback( TimerHandle_t xTimer );

/*
 * The callback function used by both simple LED flash timers.  Both timers use
 * the same callback, so the function parameter is used to determine which LED
 * should be flashed (effectively to determine which timer has expired).
 */
static void prvLEDTimerCallback( TimerHandle_t xTimer );

/*
 * The check timer callback function, as described at the top of this file.
 */
static void prvCheckTimerCallback( TimerHandle_t xTimer );

/*
 * Contains the implementation of the web server.
 */
extern void vuIP_Task( void *pvParameters );

/*-----------------------------------------------------------*/

/* The LED/Button software timer.  This uses prvButtonLEDTimerCallback() as it's
callback function. */
static TimerHandle_t xLEDButtonTimer = NULL;

/* The check timer.  This uses prvCheckTimerCallback() as its callback
function. */
static TimerHandle_t xCheckTimer = NULL;

/* LED timers - these simply flash LEDs, each using a different frequency.  Both
use the same prvLEDTimerCallback() callback function. */
static TimerHandle_t xLED1Timer = NULL, xLED2Timer = NULL;

/* If an error is detected in a standard demo task, then pcStatusMessage will
be set to point to a string that identifies the offending task.  This is just
to make debugging easier. */
static const char *pcStatusMessage = NULL;

/* Used in the run time stats calculations. */
static unsigned long ulClocksPer10thOfAMilliSecond = 0UL;

/*-----------------------------------------------------------*/

void main( void )
{
	/* Configure the NVIC, LED outputs and button inputs. */
	prvSetupHardware();

	/* Create the timers that are specific to this demo - other timers are
	created as part of the standard demo within vStartTimerDemoTask. */
	prvCreateDemoSpecificTimers();

	/* Create a lot of 'standard demo' tasks.  Nearly 40 tasks are created in
	this demo.  For a much simpler demo, select the 'blinky' build
	configuration. */
	vStartBlockingQueueTasks( mainBLOCK_Q_PRIORITY );
	vCreateBlockTimeTasks();
	vStartSemaphoreTasks( mainSEM_TEST_PRIORITY );
	vStartGenericQueueTasks( mainGEN_QUEUE_TASK_PRIORITY );
	vStartQueuePeekTasks();
	vStartRecursiveMutexTasks();
	vStartTimerDemoTask( mainTIMER_TEST_PERIOD );
	vStartPolledQueueTasks( mainQUEUE_POLL_PRIORITY );
	vStartCountingSemaphoreTasks();
	vStartDynamicPriorityTasks();

	/* The web server task. */
	xTaskCreate( vuIP_Task, "uIP", mainuIP_STACK_SIZE, NULL, mainuIP_TASK_PRIORITY, NULL );

	/* The suicide tasks must be created last, as they need to know how many
	tasks were running prior to their creation in order to ascertain whether
	or not the correct/expected number of tasks are running at any given
	time. */
	vCreateSuicidalTasks( mainCREATOR_TASK_PRIORITY );

	/* Start the tasks and timers running. */
	vTaskStartScheduler();

	/* If all is well, the scheduler will now be running, and the following line
	will never be reached.  If the following line does execute, then there was
	insufficient FreeRTOS heap memory available for the idle and/or timer tasks
	to be created.  See the memory management section on the FreeRTOS web site
	for more details. */
	for( ;; );
}
/*-----------------------------------------------------------*/

static void prvCheckTimerCallback( TimerHandle_t xTimer )
{
static long lChangedTimerPeriodAlready = pdFALSE;

	/* Check the standard demo tasks are running without error.   Latch the
	latest reported error in the pcStatusMessage character pointer.  The latched
	string can be viewed using the embedded web server - it is displayed at
	the bottom of the served "task stats" page. */
	if( xAreGenericQueueTasksStillRunning() != pdTRUE )
	{
		pcStatusMessage = "Error: GenQueue";
	}

	if( xAreQueuePeekTasksStillRunning() != pdTRUE )
	{
		pcStatusMessage = "Error: QueuePeek\n";
	}

	if( xAreBlockingQueuesStillRunning() != pdTRUE )
	{
		pcStatusMessage = "Error: BlockQueue\n";
	}

	if( xAreBlockTimeTestTasksStillRunning() != pdTRUE )
	{
		pcStatusMessage = "Error: BlockTime\n";
	}

	if( xAreSemaphoreTasksStillRunning() != pdTRUE )
	{
		pcStatusMessage = "Error: SemTest\n";
	}

	if( xIsCreateTaskStillRunning() != pdTRUE )
	{
		pcStatusMessage = "Error: Death\n";
	}

	if( xAreRecursiveMutexTasksStillRunning() != pdTRUE )
	{
		pcStatusMessage = "Error: RecMutex\n";
	}

	if( xAreTimerDemoTasksStillRunning( ( mainCHECK_TIMER_PERIOD_MS ) ) != pdTRUE )
	{
		pcStatusMessage = "Error: TimerDemo\n";
	}

	if( xArePollingQueuesStillRunning() != pdTRUE )
	{
		pcStatusMessage = "Error: PollQueue\n";
	}

	if( xAreCountingSemaphoreTasksStillRunning() != pdTRUE )
	{
		pcStatusMessage = "Error: CountSem\n";
	}

	if( xAreDynamicPriorityTasksStillRunning() != pdTRUE )
	{
		pcStatusMessage = "Error: DynamicPriority\n";
	}

	/* Toggle the check LED to give an indication of the system status.  If
	the LED toggles every mainCHECK_TIMER_PERIOD_MS milliseconds then
	everything is ok.  A faster toggle indicates an error. */
	vParTestToggleLED( mainCHECK_LED );

	/* Have any errors been latch in pcStatusMessage?  If so, shorten the
	period of the check timer to mainERROR_CHECK_TIMER_PERIOD_MS milliseconds.
	This will result in an increase in the rate at which mainCHECK_LED
	toggles. */
	if( pcStatusMessage != NULL )
	{
		if( lChangedTimerPeriodAlready == pdFALSE )
		{
			lChangedTimerPeriodAlready = pdTRUE;

			/* This call to xTimerChangePeriod() uses a zero block time.
			Functions called from inside of a timer callback function must
			*never* attempt	to block. */
			xTimerChangePeriod( xCheckTimer, ( mainERROR_CHECK_TIMER_PERIOD_MS ), mainDONT_BLOCK );
		}
	}
}
/*-----------------------------------------------------------*/

static void prvButtonLEDTimerCallback( TimerHandle_t xTimer )
{
	/* The timer has expired - so no button pushes have occurred in the last
	five seconds - turn the LED off. */
	vParTestSetLED( mainTIMER_CONTROLLED_LED, pdFALSE );
}
/*-----------------------------------------------------------*/

static void prvLEDTimerCallback( TimerHandle_t xTimer )
{
unsigned long ulLED;

	/* This callback is shared by two timers, so the parameter is used to
	determine which LED to toggle.  The LED number is stored in the ID of the
	timer. */
	ulLED = ( unsigned long ) pvTimerGetTimerID( xTimer );
	vParTestToggleLED( ulLED );
}
/*-----------------------------------------------------------*/

/* The ISR executed when the user button is pushed. */
void vPort_E_ISRHandler( void )
{
portBASE_TYPE xHigherPriorityTaskWoken = pdFALSE;

	/* The button was pushed, so ensure the LED is on before resetting the
	LED timer.  The LED timer will turn the LED off if the button is not
	pushed within 5000ms. */
	vParTestSetLED( mainTIMER_CONTROLLED_LED, pdTRUE );

	/* This interrupt safe FreeRTOS function can be called from this interrupt
	because the interrupt priority is equal to or below the
	configLIBRARY_MAX_SYSCALL_INTERRUPT_PRIORITY setting in FreeRTOSConfig.h. */
	xTimerResetFromISR( xLEDButtonTimer, &xHigherPriorityTaskWoken );

	/* Clear the interrupt before leaving.  */
	PORTE_ISFR = 0xFFFFFFFFUL;

	/* If calling xTimerResetFromISR() caused a task (in this case the timer
	service/daemon task) to unblock, and the unblocked task has a priority
	higher than or equal to the task that was interrupted, then
	xHigherPriorityTaskWoken will now be set to pdTRUE, and calling
	portEND_SWITCHING_ISR() will ensure the unblocked task runs next. */
	portEND_SWITCHING_ISR( xHigherPriorityTaskWoken );
}
/*-----------------------------------------------------------*/

static void prvSetupHardware( void )
{
	/* Enable the interrupt on SW1. */
	taskDISABLE_INTERRUPTS();
	PORTE_PCR26 = PORT_PCR_MUX( 1 ) | PORT_PCR_IRQC( 0xA ) | PORT_PCR_PE_MASK | PORT_PCR_PS_MASK;
	enable_irq( mainGPIO_E_VECTOR );

	/* The interrupt calls an interrupt safe API function - so its priority must
	be equal to or lower than configLIBRARY_MAX_SYSCALL_INTERRUPT_PRIORITY. */
	set_irq_priority( mainGPIO_E_VECTOR, configLIBRARY_MAX_SYSCALL_INTERRUPT_PRIORITY );

	/* Configure the LED outputs. */
	vParTestInitialise();
}
/*-----------------------------------------------------------*/

static void prvCreateDemoSpecificTimers( void )
{
	/* This function creates the timers, but does not start them.  This is
	because the standard demo timer test is started from main(), after this
	function is	called.  The standard demo timer test will deliberately fill the
	timer command queue - and will fail the test if the command queue already
	holds start commands for the timers created here.  Instead, the timers
	created in this function are started from the idle task, at which time, the
	timer service/daemon task will be running, and will have drained the timer
	command	queue. */

	/* Create the software timer that is responsible for turning off the LED
	if the button is not pushed within 5000ms, as described at the top of
	this file. */
	xLEDButtonTimer = xTimerCreate( "ButtonLEDTimer", 					/* A text name, purely to help debugging. */
									( mainBUTTON_LED_TIMER_PERIOD_MS ),	/* The timer period, in this case 5000ms (5s). */
									pdFALSE,							/* This is a one-shot timer, so xAutoReload is set to pdFALSE. */
									( void * ) 0,						/* The ID is not used, so can be set to anything. */
									prvButtonLEDTimerCallback			/* The callback function that switches the LED off. */
							);

	/* Create the software timer that performs the 'check' functionality,
	as described at the top of this file. */
	xCheckTimer = xTimerCreate( "CheckTimer",						/* A text name, purely to help debugging. */
								( mainCHECK_TIMER_PERIOD_MS ),		/* The timer period, in this case 3000ms (3s). */
								pdTRUE,								/* This is an auto-reload timer, so xAutoReload is set to pdTRUE. */
								( void * ) 0,						/* The ID is not used, so can be set to anything. */
								prvCheckTimerCallback				/* The callback function that inspects the status of all the other tasks. */
							  );

	/* Create the software timers used to simply flash LEDs.  These two timers
	share a callback function, so the callback parameter is used to pass in the
	LED that should be toggled. */
	xLED1Timer = xTimerCreate( "LED1Timer",						/* A text name, purely to help debugging. */
								( mainLED1_TIMER_PERIOD_MS ),	/* The timer period, in this case 3000ms (3s). */
								pdTRUE,							/* This is an auto-reload timer, so xAutoReload is set to pdTRUE. */
								( void * ) mainLED0,			/* The ID is used to pass in the number of the LED to be toggled. */
								prvLEDTimerCallback				/* The callback function simply toggles the LED specified by its parameter. */
							  );

	xLED2Timer = xTimerCreate( "LED2Timer",						/* A text name, purely to help debugging. */
								( mainLED2_TIMER_PERIOD_MS ),	/* The timer period, in this case 3000ms (3s). */
								pdTRUE,							/* This is an auto-reload timer, so xAutoReload is set to pdTRUE. */
								( void * ) mainLED1,			/* The ID is used to pass in the number of the LED to be toggled. */
								prvLEDTimerCallback				/* The callback function simply toggles the LED specified by its parameter. */
							  );
}
/*-----------------------------------------------------------*/

void vApplicationMallocFailedHook( void )
{
	/* Called if a call to pvPortMalloc() fails because there is insufficient
	free memory available in the FreeRTOS heap.  pvPortMalloc() is called
	internally by FreeRTOS API functions that create tasks, queues, software
	timers, and semaphores.  The size of the FreeRTOS heap is set by the
	configTOTAL_HEAP_SIZE configuration constant in FreeRTOSConfig.h. */
	taskDISABLE_INTERRUPTS();
	for( ;; );
}
/*-----------------------------------------------------------*/

void vApplicationStackOverflowHook( TaskHandle_t pxTask, char *pcTaskName )
{
	( void ) pcTaskName;
	( void ) pxTask;

	/* Run time stack overflow checking is performed if
	configCHECK_FOR_STACK_OVERFLOW is defined to 1 or 2.  This hook
	function is called if a stack overflow is detected. */
	taskDISABLE_INTERRUPTS();
	for( ;; );
}
/*-----------------------------------------------------------*/

void vApplicationIdleHook( void )
{
static long lPrintedOut = pdFALSE;
volatile size_t xFreeHeapSpace;

	if( lPrintedOut == pdFALSE )
	{
		lPrintedOut = pdTRUE;

		/* The timer command queue will have been filled when the timer test
		tasks were created in main() (this is part of the test they perform).
		Therefore, while the check and LED timers can be created in main(), they
		cannot be started from main().  Once the scheduler has started, the timer
		service	task will drain the command queue, and now the check and LED
		timers can be started successfully.  Normally the idle task must not
		call a function that could cause it to block in case there are no tasks
		that are able to run.  In this case, however, it is ok as posting to the
		timer command queue guarantees that at least the timer service/daemon
		task will be able to execute. */
		xTimerStart( xCheckTimer, portMAX_DELAY );
		xTimerStart( xLED1Timer, portMAX_DELAY );
		xTimerStart( xLED2Timer, portMAX_DELAY );

		xFreeHeapSpace = xPortGetFreeHeapSize();

		if( xFreeHeapSpace > 100 )
		{
			/* By now, the kernel has allocated everything it is going to, so
			if there is a lot of heap remaining unallocated then
			the value of configTOTAL_HEAP_SIZE in FreeRTOSConfig.h can be
			reduced accordingly. */
		}
	}
}
/*-----------------------------------------------------------*/

void vApplicationTickHook( void )
{
	/* Call the periodic timer test, which tests the timer API functions that
	can be called from an ISR. */
	vTimerPeriodicISRTests();
}
/*-----------------------------------------------------------*/

char *pcGetTaskStatusMessage( void )
{
	/* A simple GET function used by a CGI script so it can display the
	execution status at the bottom of the task stats web page served by the
	embedded web server. */
	if( pcStatusMessage == NULL )
	{
		return "All tasks running without error";
	}
	else
	{
		return ( char * ) pcStatusMessage;
	}
}
/*-----------------------------------------------------------*/

void vMainConfigureTimerForRunTimeStats( void )
{
	/* How many clocks are there per tenth of a millisecond? */
	ulClocksPer10thOfAMilliSecond = configCPU_CLOCK_HZ / 10000UL;
}
/*-----------------------------------------------------------*/

unsigned long ulMainGetRunTimeCounterValue( void )
{
unsigned long ulSysTickCounts, ulTickCount, ulReturn;
const unsigned long ulSysTickReloadValue = ( configCPU_CLOCK_HZ / configTICK_RATE_HZ ) - 1UL;
volatile unsigned long * const pulCurrentSysTickCount = ( ( volatile unsigned long *) 0xe000e018 );
volatile unsigned long * const pulInterruptCTRLState = ( ( volatile unsigned long *) 0xe000ed04 );
const unsigned long ulSysTickPendingBit = 0x04000000UL;

	/* NOTE: There are potentially race conditions here.  However, it is used
	anyway to keep the examples simple, and to avoid reliance on a separate
	timer peripheral. */


	/* The SysTick is a down counter.  How many clocks have passed since it was
	last reloaded? */
	ulSysTickCounts = ulSysTickReloadValue - *pulCurrentSysTickCount;

	/* How many times has it overflowed? */
	ulTickCount = xTaskGetTickCountFromISR();

	/* This is called from the context switch, so will be called from a
	critical section.  xTaskGetTickCountFromISR() contains its own critical
	section, and the ISR safe critical sections are not designed to nest,
	so reset the critical section. */
	portSET_INTERRUPT_MASK_FROM_ISR();

	/* Is there a SysTick interrupt pending? */
	if( ( *pulInterruptCTRLState & ulSysTickPendingBit ) != 0UL )
	{
		/* There is a SysTick interrupt pending, so the SysTick has overflowed
		but the tick count not yet incremented. */
		ulTickCount++;

		/* Read the SysTick again, as the overflow might have occurred since
		it was read last. */
		ulSysTickCounts = ulSysTickReloadValue - *pulCurrentSysTickCount;
	}

	/* Convert the tick count into tenths of a millisecond.  THIS ASSUMES
	configTICK_RATE_HZ is 1000! */
	ulReturn = ( ulTickCount * 10UL ) ;

	/* Add on the number of tenths of a millisecond that have passed since the
	tick count last got updated. */
	ulReturn += ( ulSysTickCounts / ulClocksPer10thOfAMilliSecond );

	return ulReturn;
}
/*-----------------------------------------------------------*/

<|MERGE_RESOLUTION|>--- conflicted
+++ resolved
@@ -1,633 +1,629 @@
-/*
-<<<<<<< HEAD
- * FreeRTOS Kernel V10.3.0
-=======
- * FreeRTOS Kernel V10.4.1
->>>>>>> 5cc65129
- * Copyright (C) 2020 Amazon.com, Inc. or its affiliates.  All Rights Reserved.
- *
- * Permission is hereby granted, free of charge, to any person obtaining a copy of
- * this software and associated documentation files (the "Software"), to deal in
- * the Software without restriction, including without limitation the rights to
- * use, copy, modify, merge, publish, distribute, sublicense, and/or sell copies of
- * the Software, and to permit persons to whom the Software is furnished to do so,
- * subject to the following conditions:
- *
- * The above copyright notice and this permission notice shall be included in all
- * copies or substantial portions of the Software.
- *
- * THE SOFTWARE IS PROVIDED "AS IS", WITHOUT WARRANTY OF ANY KIND, EXPRESS OR
- * IMPLIED, INCLUDING BUT NOT LIMITED TO THE WARRANTIES OF MERCHANTABILITY, FITNESS
- * FOR A PARTICULAR PURPOSE AND NONINFRINGEMENT. IN NO EVENT SHALL THE AUTHORS OR
- * COPYRIGHT HOLDERS BE LIABLE FOR ANY CLAIM, DAMAGES OR OTHER LIABILITY, WHETHER
- * IN AN ACTION OF CONTRACT, TORT OR OTHERWISE, ARISING FROM, OUT OF OR IN
- * CONNECTION WITH THE SOFTWARE OR THE USE OR OTHER DEALINGS IN THE SOFTWARE.
- *
- * http://www.FreeRTOS.org
- * http://aws.amazon.com/freertos
- *
- * 1 tab == 4 spaces!
- */
-
-/*
- * main-blinky.c is included when the "Blinky" build configuration is used.
- * main-full.c is included when the "Full" build configuration is used.
- *
- * main-full.c (this file) defines a comprehensive demo that creates many
- * tasks, queues, semaphores and timers.  It also demonstrates how Cortex-M3
- * interrupts can interact with FreeRTOS tasks/timers, a simple web server, and
- * run time statistics gathering functionality.  ***IF YOU ARE LOOKING FOR A
- * SIMPLER STARTING POINT THEN USE THE "BLINKY" BUILD CONFIGURATION FIRST.***
- *
- * If the Ethernet functionality is excluded, then this demo will run 'stand
- * alone' (without the rest of the tower system) on the TWR-K60N512 tower
- * module.  If the Ethernet functionality is included, then the full Freescale
- * K60 tower kit, including both the TWR-K60N512 and TWR-SER modules, is
- * required (as the Ethernet connector is on the TWR-SER).  The TWR-K60N512 is
- * populated with a K60N512 Cortex-M4 microcontroller.
- *
- * The main() Function:
- * main() creates four demo specific software timers, and one demo specific
- * task (the web server task).  It also creates a whole host of 'standard
- * demo' tasks/queues/semaphores/timers, before starting the scheduler.  The
- * demo specific tasks and timers are described in the comments here.  The
- * standard demo tasks are described on the FreeRTOS.org web site.
- *
- * The standard demo tasks provide no specific functionality.  They are
- * included to both test the FreeRTOS port, and provide examples of how the
- * various FreeRTOS API functions can be used.
- *
- * This demo creates 37 persistent tasks, then dynamically creates and destroys
- * another two tasks as the demo executes.
- *
- *
- * The Demo Specific "LED" Timers and Callback Function:
- * Two very simple LED timers are created.  All they do is toggle an LED each
- * when the timer callback function is executed.  The two timers share a
- * callback function, so the callback function parameter is used to determine
- * which timer actually expired, and therefore, which LED to toggle.  Both
- * timers use a different frequency, one toggles the blue LED and the other the
- * green LED.
- *
- * The LED/Button Software Timer and the Button Interrupt:
- * The user button SW2 is configured to generate an interrupt each time it is
- * pressed.  The interrupt service routine switches the orange/yellow LED on,
- * and resets the LED software timer.  The LED timer has a 5000 millisecond (5
- * second) period, and uses a callback function that is defined to just turn the
- * LED off again.  Therefore, pressing the user button will turn the LED on, and
- * the LED will remain on until a full five seconds pass without the button
- * being pressed.
- *
- * The Demo Specific "Check" Timer and Callback Function:
- * The check timer period is initially set to three seconds.  The check timer
- * callback function checks that all the standard demo tasks are not only still
- * executing, but are executing without reporting any errors.  If the check
- * timer discovers that a task has either stalled, or reported an error, then it
- * changes its own period from the initial three seconds, to just 200ms.  The
- * check timer callback function also toggles the orange/red LED each time it is
- * called.  This provides a visual indication of the system status:  If the LED
- * toggles every three seconds, then no issues have been discovered.  If the LED
- * toggles every 200ms, then an issue has been discovered with at least one
- * task.  The last reported issue is latched into the pcStatusMessage variable,
- * and displayed at the bottom of the "task stats" web page served by the
- * embedded web server task.
- *
- * The web server task:
- * The web server task implements a simple embedded web server that includes
- * CGI scripting.  Pages are provided that allow task statistics, network
- * statistics and run time statistics to be viewed.  In addition, an IO page is
- * served that allows the orange/yellow LED to be turned on and off.  Finally,
- * a page is included that serves a large jpg file.  See the documentation page
- * for this demo on the http://www.FreeRTOS.org web site for web server
- * configuration and usage instructions.
- *
- * The Demo Specific Idle Hook Function:
- * The idle hook function demonstrates how to query the amount of FreeRTOS heap
- * space that is remaining (see vApplicationIdleHook() defined in this file).
- *
- * The Demo Specific Tick Hook Function:
- * The tick hook function is used to test the interrupt safe software timer
- * functionality.
- *
- */
-
-/* Kernel includes. */
-#include "FreeRTOS.h"
-#include "task.h"
-#include "queue.h"
-#include "timers.h"
-
-/* Freescale includes. */
-#include "common.h"
-
-/* Common demo includes. */
-#include "partest.h"
-#include "flash.h"
-#include "BlockQ.h"
-#include "death.h"
-#include "blocktim.h"
-#include "semtest.h"
-#include "GenQTest.h"
-#include "QPeek.h"
-#include "recmutex.h"
-#include "TimerDemo.h"
-#include "PollQ.h"
-#include "countsem.h"
-#include "dynamic.h"
-
-/* The LED toggled by the check timer callback function.  */
-#define mainCHECK_LED				3UL
-
-/* The LED turned on by the button interrupt, and turned off by the LED timer. */
-#define mainTIMER_CONTROLLED_LED	2UL
-
-/* The LEDs toggled by the two simple flash LED timers. */
-#define mainLED0					0UL
-#define mainLED1					1UL
-
-/* Constant used by the standard timer test functions. */
-#define mainTIMER_TEST_PERIOD		( 50 )
-
-/* Priorities used by the various different standard demo tasks. */
-#define mainQUEUE_POLL_PRIORITY		( tskIDLE_PRIORITY + 1 )
-#define mainSEM_TEST_PRIORITY		( tskIDLE_PRIORITY + 1 )
-#define mainBLOCK_Q_PRIORITY		( tskIDLE_PRIORITY + 2 )
-#define mainCREATOR_TASK_PRIORITY   ( tskIDLE_PRIORITY + 3 )
-#define mainGEN_QUEUE_TASK_PRIORITY	( tskIDLE_PRIORITY )
-#define mainuIP_TASK_PRIORITY		( tskIDLE_PRIORITY + 2 )
-
-/* The WEB server uses string handling functions, which in turn use a bit more
-stack than most of the other tasks. */
-#define mainuIP_STACK_SIZE			( configMINIMAL_STACK_SIZE * 3 )
-
-/* The period at which the check timer will expire, in ms, provided no errors
-have been reported by any of the standard demo tasks.  ms are converted to the
-equivalent in ticks using the portTICK_PERIOD_MS constant. */
-#define mainCHECK_TIMER_PERIOD_MS			( 3000UL / portTICK_PERIOD_MS )
-
-/* The period at which the check timer will expire, in ms, if an error has been
-reported in one of the standard demo tasks.  ms are converted to the equivalent
-in ticks using the portTICK_PERIOD_MS constant. */
-#define mainERROR_CHECK_TIMER_PERIOD_MS 	( 200UL / portTICK_PERIOD_MS )
-
-/* The LED that is turned on by pressing SW2 remains on until the button has not
-been pushed for a full 5000ms. */
-#define mainBUTTON_LED_TIMER_PERIOD_MS		( 5000UL / portTICK_PERIOD_MS )
-
-/* The period at which the two simple LED flash timers will execute their
-callback functions. */
-#define mainLED1_TIMER_PERIOD_MS			( 200UL / portTICK_PERIOD_MS )
-#define mainLED2_TIMER_PERIOD_MS			( 600UL / portTICK_PERIOD_MS )
-
-/* A block time of zero simply means "don't block". */
-#define mainDONT_BLOCK						( 0UL )
-
-/* The vector used by the GPIO port E.  Button SW2 is configured to generate
-an interrupt on this port. */
-#define mainGPIO_E_VECTOR					( 91 )
-
-/*-----------------------------------------------------------*/
-
-/*
- * Setup the NVIC, LED outputs, and button inputs.
- */
-static void prvSetupHardware( void );
-
-/*
- * Creates the timers that are specific to this demo - namely, the check timer
- * the button LED timer, and the two simple LED flash timers.
- */
-static void prvCreateDemoSpecificTimers( void );
-
-/*
- * The LED/button timer callback function.  This does nothing but switch an LED
- * off.
- */
-static void prvButtonLEDTimerCallback( TimerHandle_t xTimer );
-
-/*
- * The callback function used by both simple LED flash timers.  Both timers use
- * the same callback, so the function parameter is used to determine which LED
- * should be flashed (effectively to determine which timer has expired).
- */
-static void prvLEDTimerCallback( TimerHandle_t xTimer );
-
-/*
- * The check timer callback function, as described at the top of this file.
- */
-static void prvCheckTimerCallback( TimerHandle_t xTimer );
-
-/*
- * Contains the implementation of the web server.
- */
-extern void vuIP_Task( void *pvParameters );
-
-/*-----------------------------------------------------------*/
-
-/* The LED/Button software timer.  This uses prvButtonLEDTimerCallback() as it's
-callback function. */
-static TimerHandle_t xLEDButtonTimer = NULL;
-
-/* The check timer.  This uses prvCheckTimerCallback() as its callback
-function. */
-static TimerHandle_t xCheckTimer = NULL;
-
-/* LED timers - these simply flash LEDs, each using a different frequency.  Both
-use the same prvLEDTimerCallback() callback function. */
-static TimerHandle_t xLED1Timer = NULL, xLED2Timer = NULL;
-
-/* If an error is detected in a standard demo task, then pcStatusMessage will
-be set to point to a string that identifies the offending task.  This is just
-to make debugging easier. */
-static const char *pcStatusMessage = NULL;
-
-/* Used in the run time stats calculations. */
-static unsigned long ulClocksPer10thOfAMilliSecond = 0UL;
-
-/*-----------------------------------------------------------*/
-
-void main( void )
-{
-	/* Configure the NVIC, LED outputs and button inputs. */
-	prvSetupHardware();
-
-	/* Create the timers that are specific to this demo - other timers are
-	created as part of the standard demo within vStartTimerDemoTask. */
-	prvCreateDemoSpecificTimers();
-
-	/* Create a lot of 'standard demo' tasks.  Nearly 40 tasks are created in
-	this demo.  For a much simpler demo, select the 'blinky' build
-	configuration. */
-	vStartBlockingQueueTasks( mainBLOCK_Q_PRIORITY );
-	vCreateBlockTimeTasks();
-	vStartSemaphoreTasks( mainSEM_TEST_PRIORITY );
-	vStartGenericQueueTasks( mainGEN_QUEUE_TASK_PRIORITY );
-	vStartQueuePeekTasks();
-	vStartRecursiveMutexTasks();
-	vStartTimerDemoTask( mainTIMER_TEST_PERIOD );
-	vStartPolledQueueTasks( mainQUEUE_POLL_PRIORITY );
-	vStartCountingSemaphoreTasks();
-	vStartDynamicPriorityTasks();
-
-	/* The web server task. */
-	xTaskCreate( vuIP_Task, "uIP", mainuIP_STACK_SIZE, NULL, mainuIP_TASK_PRIORITY, NULL );
-
-	/* The suicide tasks must be created last, as they need to know how many
-	tasks were running prior to their creation in order to ascertain whether
-	or not the correct/expected number of tasks are running at any given
-	time. */
-	vCreateSuicidalTasks( mainCREATOR_TASK_PRIORITY );
-
-	/* Start the tasks and timers running. */
-	vTaskStartScheduler();
-
-	/* If all is well, the scheduler will now be running, and the following line
-	will never be reached.  If the following line does execute, then there was
-	insufficient FreeRTOS heap memory available for the idle and/or timer tasks
-	to be created.  See the memory management section on the FreeRTOS web site
-	for more details. */
-	for( ;; );
-}
-/*-----------------------------------------------------------*/
-
-static void prvCheckTimerCallback( TimerHandle_t xTimer )
-{
-static long lChangedTimerPeriodAlready = pdFALSE;
-
-	/* Check the standard demo tasks are running without error.   Latch the
-	latest reported error in the pcStatusMessage character pointer.  The latched
-	string can be viewed using the embedded web server - it is displayed at
-	the bottom of the served "task stats" page. */
-	if( xAreGenericQueueTasksStillRunning() != pdTRUE )
-	{
-		pcStatusMessage = "Error: GenQueue";
-	}
-
-	if( xAreQueuePeekTasksStillRunning() != pdTRUE )
-	{
-		pcStatusMessage = "Error: QueuePeek\n";
-	}
-
-	if( xAreBlockingQueuesStillRunning() != pdTRUE )
-	{
-		pcStatusMessage = "Error: BlockQueue\n";
-	}
-
-	if( xAreBlockTimeTestTasksStillRunning() != pdTRUE )
-	{
-		pcStatusMessage = "Error: BlockTime\n";
-	}
-
-	if( xAreSemaphoreTasksStillRunning() != pdTRUE )
-	{
-		pcStatusMessage = "Error: SemTest\n";
-	}
-
-	if( xIsCreateTaskStillRunning() != pdTRUE )
-	{
-		pcStatusMessage = "Error: Death\n";
-	}
-
-	if( xAreRecursiveMutexTasksStillRunning() != pdTRUE )
-	{
-		pcStatusMessage = "Error: RecMutex\n";
-	}
-
-	if( xAreTimerDemoTasksStillRunning( ( mainCHECK_TIMER_PERIOD_MS ) ) != pdTRUE )
-	{
-		pcStatusMessage = "Error: TimerDemo\n";
-	}
-
-	if( xArePollingQueuesStillRunning() != pdTRUE )
-	{
-		pcStatusMessage = "Error: PollQueue\n";
-	}
-
-	if( xAreCountingSemaphoreTasksStillRunning() != pdTRUE )
-	{
-		pcStatusMessage = "Error: CountSem\n";
-	}
-
-	if( xAreDynamicPriorityTasksStillRunning() != pdTRUE )
-	{
-		pcStatusMessage = "Error: DynamicPriority\n";
-	}
-
-	/* Toggle the check LED to give an indication of the system status.  If
-	the LED toggles every mainCHECK_TIMER_PERIOD_MS milliseconds then
-	everything is ok.  A faster toggle indicates an error. */
-	vParTestToggleLED( mainCHECK_LED );
-
-	/* Have any errors been latch in pcStatusMessage?  If so, shorten the
-	period of the check timer to mainERROR_CHECK_TIMER_PERIOD_MS milliseconds.
-	This will result in an increase in the rate at which mainCHECK_LED
-	toggles. */
-	if( pcStatusMessage != NULL )
-	{
-		if( lChangedTimerPeriodAlready == pdFALSE )
-		{
-			lChangedTimerPeriodAlready = pdTRUE;
-
-			/* This call to xTimerChangePeriod() uses a zero block time.
-			Functions called from inside of a timer callback function must
-			*never* attempt	to block. */
-			xTimerChangePeriod( xCheckTimer, ( mainERROR_CHECK_TIMER_PERIOD_MS ), mainDONT_BLOCK );
-		}
-	}
-}
-/*-----------------------------------------------------------*/
-
-static void prvButtonLEDTimerCallback( TimerHandle_t xTimer )
-{
-	/* The timer has expired - so no button pushes have occurred in the last
-	five seconds - turn the LED off. */
-	vParTestSetLED( mainTIMER_CONTROLLED_LED, pdFALSE );
-}
-/*-----------------------------------------------------------*/
-
-static void prvLEDTimerCallback( TimerHandle_t xTimer )
-{
-unsigned long ulLED;
-
-	/* This callback is shared by two timers, so the parameter is used to
-	determine which LED to toggle.  The LED number is stored in the ID of the
-	timer. */
-	ulLED = ( unsigned long ) pvTimerGetTimerID( xTimer );
-	vParTestToggleLED( ulLED );
-}
-/*-----------------------------------------------------------*/
-
-/* The ISR executed when the user button is pushed. */
-void vPort_E_ISRHandler( void )
-{
-portBASE_TYPE xHigherPriorityTaskWoken = pdFALSE;
-
-	/* The button was pushed, so ensure the LED is on before resetting the
-	LED timer.  The LED timer will turn the LED off if the button is not
-	pushed within 5000ms. */
-	vParTestSetLED( mainTIMER_CONTROLLED_LED, pdTRUE );
-
-	/* This interrupt safe FreeRTOS function can be called from this interrupt
-	because the interrupt priority is equal to or below the
-	configLIBRARY_MAX_SYSCALL_INTERRUPT_PRIORITY setting in FreeRTOSConfig.h. */
-	xTimerResetFromISR( xLEDButtonTimer, &xHigherPriorityTaskWoken );
-
-	/* Clear the interrupt before leaving.  */
-	PORTE_ISFR = 0xFFFFFFFFUL;
-
-	/* If calling xTimerResetFromISR() caused a task (in this case the timer
-	service/daemon task) to unblock, and the unblocked task has a priority
-	higher than or equal to the task that was interrupted, then
-	xHigherPriorityTaskWoken will now be set to pdTRUE, and calling
-	portEND_SWITCHING_ISR() will ensure the unblocked task runs next. */
-	portEND_SWITCHING_ISR( xHigherPriorityTaskWoken );
-}
-/*-----------------------------------------------------------*/
-
-static void prvSetupHardware( void )
-{
-	/* Enable the interrupt on SW1. */
-	taskDISABLE_INTERRUPTS();
-	PORTE_PCR26 = PORT_PCR_MUX( 1 ) | PORT_PCR_IRQC( 0xA ) | PORT_PCR_PE_MASK | PORT_PCR_PS_MASK;
-	enable_irq( mainGPIO_E_VECTOR );
-
-	/* The interrupt calls an interrupt safe API function - so its priority must
-	be equal to or lower than configLIBRARY_MAX_SYSCALL_INTERRUPT_PRIORITY. */
-	set_irq_priority( mainGPIO_E_VECTOR, configLIBRARY_MAX_SYSCALL_INTERRUPT_PRIORITY );
-
-	/* Configure the LED outputs. */
-	vParTestInitialise();
-}
-/*-----------------------------------------------------------*/
-
-static void prvCreateDemoSpecificTimers( void )
-{
-	/* This function creates the timers, but does not start them.  This is
-	because the standard demo timer test is started from main(), after this
-	function is	called.  The standard demo timer test will deliberately fill the
-	timer command queue - and will fail the test if the command queue already
-	holds start commands for the timers created here.  Instead, the timers
-	created in this function are started from the idle task, at which time, the
-	timer service/daemon task will be running, and will have drained the timer
-	command	queue. */
-
-	/* Create the software timer that is responsible for turning off the LED
-	if the button is not pushed within 5000ms, as described at the top of
-	this file. */
-	xLEDButtonTimer = xTimerCreate( "ButtonLEDTimer", 					/* A text name, purely to help debugging. */
-									( mainBUTTON_LED_TIMER_PERIOD_MS ),	/* The timer period, in this case 5000ms (5s). */
-									pdFALSE,							/* This is a one-shot timer, so xAutoReload is set to pdFALSE. */
-									( void * ) 0,						/* The ID is not used, so can be set to anything. */
-									prvButtonLEDTimerCallback			/* The callback function that switches the LED off. */
-							);
-
-	/* Create the software timer that performs the 'check' functionality,
-	as described at the top of this file. */
-	xCheckTimer = xTimerCreate( "CheckTimer",						/* A text name, purely to help debugging. */
-								( mainCHECK_TIMER_PERIOD_MS ),		/* The timer period, in this case 3000ms (3s). */
-								pdTRUE,								/* This is an auto-reload timer, so xAutoReload is set to pdTRUE. */
-								( void * ) 0,						/* The ID is not used, so can be set to anything. */
-								prvCheckTimerCallback				/* The callback function that inspects the status of all the other tasks. */
-							  );
-
-	/* Create the software timers used to simply flash LEDs.  These two timers
-	share a callback function, so the callback parameter is used to pass in the
-	LED that should be toggled. */
-	xLED1Timer = xTimerCreate( "LED1Timer",						/* A text name, purely to help debugging. */
-								( mainLED1_TIMER_PERIOD_MS ),	/* The timer period, in this case 3000ms (3s). */
-								pdTRUE,							/* This is an auto-reload timer, so xAutoReload is set to pdTRUE. */
-								( void * ) mainLED0,			/* The ID is used to pass in the number of the LED to be toggled. */
-								prvLEDTimerCallback				/* The callback function simply toggles the LED specified by its parameter. */
-							  );
-
-	xLED2Timer = xTimerCreate( "LED2Timer",						/* A text name, purely to help debugging. */
-								( mainLED2_TIMER_PERIOD_MS ),	/* The timer period, in this case 3000ms (3s). */
-								pdTRUE,							/* This is an auto-reload timer, so xAutoReload is set to pdTRUE. */
-								( void * ) mainLED1,			/* The ID is used to pass in the number of the LED to be toggled. */
-								prvLEDTimerCallback				/* The callback function simply toggles the LED specified by its parameter. */
-							  );
-}
-/*-----------------------------------------------------------*/
-
-void vApplicationMallocFailedHook( void )
-{
-	/* Called if a call to pvPortMalloc() fails because there is insufficient
-	free memory available in the FreeRTOS heap.  pvPortMalloc() is called
-	internally by FreeRTOS API functions that create tasks, queues, software
-	timers, and semaphores.  The size of the FreeRTOS heap is set by the
-	configTOTAL_HEAP_SIZE configuration constant in FreeRTOSConfig.h. */
-	taskDISABLE_INTERRUPTS();
-	for( ;; );
-}
-/*-----------------------------------------------------------*/
-
-void vApplicationStackOverflowHook( TaskHandle_t pxTask, char *pcTaskName )
-{
-	( void ) pcTaskName;
-	( void ) pxTask;
-
-	/* Run time stack overflow checking is performed if
-	configCHECK_FOR_STACK_OVERFLOW is defined to 1 or 2.  This hook
-	function is called if a stack overflow is detected. */
-	taskDISABLE_INTERRUPTS();
-	for( ;; );
-}
-/*-----------------------------------------------------------*/
-
-void vApplicationIdleHook( void )
-{
-static long lPrintedOut = pdFALSE;
-volatile size_t xFreeHeapSpace;
-
-	if( lPrintedOut == pdFALSE )
-	{
-		lPrintedOut = pdTRUE;
-
-		/* The timer command queue will have been filled when the timer test
-		tasks were created in main() (this is part of the test they perform).
-		Therefore, while the check and LED timers can be created in main(), they
-		cannot be started from main().  Once the scheduler has started, the timer
-		service	task will drain the command queue, and now the check and LED
-		timers can be started successfully.  Normally the idle task must not
-		call a function that could cause it to block in case there are no tasks
-		that are able to run.  In this case, however, it is ok as posting to the
-		timer command queue guarantees that at least the timer service/daemon
-		task will be able to execute. */
-		xTimerStart( xCheckTimer, portMAX_DELAY );
-		xTimerStart( xLED1Timer, portMAX_DELAY );
-		xTimerStart( xLED2Timer, portMAX_DELAY );
-
-		xFreeHeapSpace = xPortGetFreeHeapSize();
-
-		if( xFreeHeapSpace > 100 )
-		{
-			/* By now, the kernel has allocated everything it is going to, so
-			if there is a lot of heap remaining unallocated then
-			the value of configTOTAL_HEAP_SIZE in FreeRTOSConfig.h can be
-			reduced accordingly. */
-		}
-	}
-}
-/*-----------------------------------------------------------*/
-
-void vApplicationTickHook( void )
-{
-	/* Call the periodic timer test, which tests the timer API functions that
-	can be called from an ISR. */
-	vTimerPeriodicISRTests();
-}
-/*-----------------------------------------------------------*/
-
-char *pcGetTaskStatusMessage( void )
-{
-	/* A simple GET function used by a CGI script so it can display the
-	execution status at the bottom of the task stats web page served by the
-	embedded web server. */
-	if( pcStatusMessage == NULL )
-	{
-		return "All tasks running without error";
-	}
-	else
-	{
-		return ( char * ) pcStatusMessage;
-	}
-}
-/*-----------------------------------------------------------*/
-
-void vMainConfigureTimerForRunTimeStats( void )
-{
-	/* How many clocks are there per tenth of a millisecond? */
-	ulClocksPer10thOfAMilliSecond = configCPU_CLOCK_HZ / 10000UL;
-}
-/*-----------------------------------------------------------*/
-
-unsigned long ulMainGetRunTimeCounterValue( void )
-{
-unsigned long ulSysTickCounts, ulTickCount, ulReturn;
-const unsigned long ulSysTickReloadValue = ( configCPU_CLOCK_HZ / configTICK_RATE_HZ ) - 1UL;
-volatile unsigned long * const pulCurrentSysTickCount = ( ( volatile unsigned long *) 0xe000e018 );
-volatile unsigned long * const pulInterruptCTRLState = ( ( volatile unsigned long *) 0xe000ed04 );
-const unsigned long ulSysTickPendingBit = 0x04000000UL;
-
-	/* NOTE: There are potentially race conditions here.  However, it is used
-	anyway to keep the examples simple, and to avoid reliance on a separate
-	timer peripheral. */
-
-
-	/* The SysTick is a down counter.  How many clocks have passed since it was
-	last reloaded? */
-	ulSysTickCounts = ulSysTickReloadValue - *pulCurrentSysTickCount;
-
-	/* How many times has it overflowed? */
-	ulTickCount = xTaskGetTickCountFromISR();
-
-	/* This is called from the context switch, so will be called from a
-	critical section.  xTaskGetTickCountFromISR() contains its own critical
-	section, and the ISR safe critical sections are not designed to nest,
-	so reset the critical section. */
-	portSET_INTERRUPT_MASK_FROM_ISR();
-
-	/* Is there a SysTick interrupt pending? */
-	if( ( *pulInterruptCTRLState & ulSysTickPendingBit ) != 0UL )
-	{
-		/* There is a SysTick interrupt pending, so the SysTick has overflowed
-		but the tick count not yet incremented. */
-		ulTickCount++;
-
-		/* Read the SysTick again, as the overflow might have occurred since
-		it was read last. */
-		ulSysTickCounts = ulSysTickReloadValue - *pulCurrentSysTickCount;
-	}
-
-	/* Convert the tick count into tenths of a millisecond.  THIS ASSUMES
-	configTICK_RATE_HZ is 1000! */
-	ulReturn = ( ulTickCount * 10UL ) ;
-
-	/* Add on the number of tenths of a millisecond that have passed since the
-	tick count last got updated. */
-	ulReturn += ( ulSysTickCounts / ulClocksPer10thOfAMilliSecond );
-
-	return ulReturn;
-}
-/*-----------------------------------------------------------*/
-
+/*
+ * FreeRTOS Kernel V10.4.1
+ * Copyright (C) 2020 Amazon.com, Inc. or its affiliates.  All Rights Reserved.
+ *
+ * Permission is hereby granted, free of charge, to any person obtaining a copy of
+ * this software and associated documentation files (the "Software"), to deal in
+ * the Software without restriction, including without limitation the rights to
+ * use, copy, modify, merge, publish, distribute, sublicense, and/or sell copies of
+ * the Software, and to permit persons to whom the Software is furnished to do so,
+ * subject to the following conditions:
+ *
+ * The above copyright notice and this permission notice shall be included in all
+ * copies or substantial portions of the Software.
+ *
+ * THE SOFTWARE IS PROVIDED "AS IS", WITHOUT WARRANTY OF ANY KIND, EXPRESS OR
+ * IMPLIED, INCLUDING BUT NOT LIMITED TO THE WARRANTIES OF MERCHANTABILITY, FITNESS
+ * FOR A PARTICULAR PURPOSE AND NONINFRINGEMENT. IN NO EVENT SHALL THE AUTHORS OR
+ * COPYRIGHT HOLDERS BE LIABLE FOR ANY CLAIM, DAMAGES OR OTHER LIABILITY, WHETHER
+ * IN AN ACTION OF CONTRACT, TORT OR OTHERWISE, ARISING FROM, OUT OF OR IN
+ * CONNECTION WITH THE SOFTWARE OR THE USE OR OTHER DEALINGS IN THE SOFTWARE.
+ *
+ * http://www.FreeRTOS.org
+ * http://aws.amazon.com/freertos
+ *
+ * 1 tab == 4 spaces!
+ */
+
+/*
+ * main-blinky.c is included when the "Blinky" build configuration is used.
+ * main-full.c is included when the "Full" build configuration is used.
+ *
+ * main-full.c (this file) defines a comprehensive demo that creates many
+ * tasks, queues, semaphores and timers.  It also demonstrates how Cortex-M3
+ * interrupts can interact with FreeRTOS tasks/timers, a simple web server, and
+ * run time statistics gathering functionality.  ***IF YOU ARE LOOKING FOR A
+ * SIMPLER STARTING POINT THEN USE THE "BLINKY" BUILD CONFIGURATION FIRST.***
+ *
+ * If the Ethernet functionality is excluded, then this demo will run 'stand
+ * alone' (without the rest of the tower system) on the TWR-K60N512 tower
+ * module.  If the Ethernet functionality is included, then the full Freescale
+ * K60 tower kit, including both the TWR-K60N512 and TWR-SER modules, is
+ * required (as the Ethernet connector is on the TWR-SER).  The TWR-K60N512 is
+ * populated with a K60N512 Cortex-M4 microcontroller.
+ *
+ * The main() Function:
+ * main() creates four demo specific software timers, and one demo specific
+ * task (the web server task).  It also creates a whole host of 'standard
+ * demo' tasks/queues/semaphores/timers, before starting the scheduler.  The
+ * demo specific tasks and timers are described in the comments here.  The
+ * standard demo tasks are described on the FreeRTOS.org web site.
+ *
+ * The standard demo tasks provide no specific functionality.  They are
+ * included to both test the FreeRTOS port, and provide examples of how the
+ * various FreeRTOS API functions can be used.
+ *
+ * This demo creates 37 persistent tasks, then dynamically creates and destroys
+ * another two tasks as the demo executes.
+ *
+ *
+ * The Demo Specific "LED" Timers and Callback Function:
+ * Two very simple LED timers are created.  All they do is toggle an LED each
+ * when the timer callback function is executed.  The two timers share a
+ * callback function, so the callback function parameter is used to determine
+ * which timer actually expired, and therefore, which LED to toggle.  Both
+ * timers use a different frequency, one toggles the blue LED and the other the
+ * green LED.
+ *
+ * The LED/Button Software Timer and the Button Interrupt:
+ * The user button SW2 is configured to generate an interrupt each time it is
+ * pressed.  The interrupt service routine switches the orange/yellow LED on,
+ * and resets the LED software timer.  The LED timer has a 5000 millisecond (5
+ * second) period, and uses a callback function that is defined to just turn the
+ * LED off again.  Therefore, pressing the user button will turn the LED on, and
+ * the LED will remain on until a full five seconds pass without the button
+ * being pressed.
+ *
+ * The Demo Specific "Check" Timer and Callback Function:
+ * The check timer period is initially set to three seconds.  The check timer
+ * callback function checks that all the standard demo tasks are not only still
+ * executing, but are executing without reporting any errors.  If the check
+ * timer discovers that a task has either stalled, or reported an error, then it
+ * changes its own period from the initial three seconds, to just 200ms.  The
+ * check timer callback function also toggles the orange/red LED each time it is
+ * called.  This provides a visual indication of the system status:  If the LED
+ * toggles every three seconds, then no issues have been discovered.  If the LED
+ * toggles every 200ms, then an issue has been discovered with at least one
+ * task.  The last reported issue is latched into the pcStatusMessage variable,
+ * and displayed at the bottom of the "task stats" web page served by the
+ * embedded web server task.
+ *
+ * The web server task:
+ * The web server task implements a simple embedded web server that includes
+ * CGI scripting.  Pages are provided that allow task statistics, network
+ * statistics and run time statistics to be viewed.  In addition, an IO page is
+ * served that allows the orange/yellow LED to be turned on and off.  Finally,
+ * a page is included that serves a large jpg file.  See the documentation page
+ * for this demo on the http://www.FreeRTOS.org web site for web server
+ * configuration and usage instructions.
+ *
+ * The Demo Specific Idle Hook Function:
+ * The idle hook function demonstrates how to query the amount of FreeRTOS heap
+ * space that is remaining (see vApplicationIdleHook() defined in this file).
+ *
+ * The Demo Specific Tick Hook Function:
+ * The tick hook function is used to test the interrupt safe software timer
+ * functionality.
+ *
+ */
+
+/* Kernel includes. */
+#include "FreeRTOS.h"
+#include "task.h"
+#include "queue.h"
+#include "timers.h"
+
+/* Freescale includes. */
+#include "common.h"
+
+/* Common demo includes. */
+#include "partest.h"
+#include "flash.h"
+#include "BlockQ.h"
+#include "death.h"
+#include "blocktim.h"
+#include "semtest.h"
+#include "GenQTest.h"
+#include "QPeek.h"
+#include "recmutex.h"
+#include "TimerDemo.h"
+#include "PollQ.h"
+#include "countsem.h"
+#include "dynamic.h"
+
+/* The LED toggled by the check timer callback function.  */
+#define mainCHECK_LED				3UL
+
+/* The LED turned on by the button interrupt, and turned off by the LED timer. */
+#define mainTIMER_CONTROLLED_LED	2UL
+
+/* The LEDs toggled by the two simple flash LED timers. */
+#define mainLED0					0UL
+#define mainLED1					1UL
+
+/* Constant used by the standard timer test functions. */
+#define mainTIMER_TEST_PERIOD		( 50 )
+
+/* Priorities used by the various different standard demo tasks. */
+#define mainQUEUE_POLL_PRIORITY		( tskIDLE_PRIORITY + 1 )
+#define mainSEM_TEST_PRIORITY		( tskIDLE_PRIORITY + 1 )
+#define mainBLOCK_Q_PRIORITY		( tskIDLE_PRIORITY + 2 )
+#define mainCREATOR_TASK_PRIORITY   ( tskIDLE_PRIORITY + 3 )
+#define mainGEN_QUEUE_TASK_PRIORITY	( tskIDLE_PRIORITY )
+#define mainuIP_TASK_PRIORITY		( tskIDLE_PRIORITY + 2 )
+
+/* The WEB server uses string handling functions, which in turn use a bit more
+stack than most of the other tasks. */
+#define mainuIP_STACK_SIZE			( configMINIMAL_STACK_SIZE * 3 )
+
+/* The period at which the check timer will expire, in ms, provided no errors
+have been reported by any of the standard demo tasks.  ms are converted to the
+equivalent in ticks using the portTICK_PERIOD_MS constant. */
+#define mainCHECK_TIMER_PERIOD_MS			( 3000UL / portTICK_PERIOD_MS )
+
+/* The period at which the check timer will expire, in ms, if an error has been
+reported in one of the standard demo tasks.  ms are converted to the equivalent
+in ticks using the portTICK_PERIOD_MS constant. */
+#define mainERROR_CHECK_TIMER_PERIOD_MS 	( 200UL / portTICK_PERIOD_MS )
+
+/* The LED that is turned on by pressing SW2 remains on until the button has not
+been pushed for a full 5000ms. */
+#define mainBUTTON_LED_TIMER_PERIOD_MS		( 5000UL / portTICK_PERIOD_MS )
+
+/* The period at which the two simple LED flash timers will execute their
+callback functions. */
+#define mainLED1_TIMER_PERIOD_MS			( 200UL / portTICK_PERIOD_MS )
+#define mainLED2_TIMER_PERIOD_MS			( 600UL / portTICK_PERIOD_MS )
+
+/* A block time of zero simply means "don't block". */
+#define mainDONT_BLOCK						( 0UL )
+
+/* The vector used by the GPIO port E.  Button SW2 is configured to generate
+an interrupt on this port. */
+#define mainGPIO_E_VECTOR					( 91 )
+
+/*-----------------------------------------------------------*/
+
+/*
+ * Setup the NVIC, LED outputs, and button inputs.
+ */
+static void prvSetupHardware( void );
+
+/*
+ * Creates the timers that are specific to this demo - namely, the check timer
+ * the button LED timer, and the two simple LED flash timers.
+ */
+static void prvCreateDemoSpecificTimers( void );
+
+/*
+ * The LED/button timer callback function.  This does nothing but switch an LED
+ * off.
+ */
+static void prvButtonLEDTimerCallback( TimerHandle_t xTimer );
+
+/*
+ * The callback function used by both simple LED flash timers.  Both timers use
+ * the same callback, so the function parameter is used to determine which LED
+ * should be flashed (effectively to determine which timer has expired).
+ */
+static void prvLEDTimerCallback( TimerHandle_t xTimer );
+
+/*
+ * The check timer callback function, as described at the top of this file.
+ */
+static void prvCheckTimerCallback( TimerHandle_t xTimer );
+
+/*
+ * Contains the implementation of the web server.
+ */
+extern void vuIP_Task( void *pvParameters );
+
+/*-----------------------------------------------------------*/
+
+/* The LED/Button software timer.  This uses prvButtonLEDTimerCallback() as it's
+callback function. */
+static TimerHandle_t xLEDButtonTimer = NULL;
+
+/* The check timer.  This uses prvCheckTimerCallback() as its callback
+function. */
+static TimerHandle_t xCheckTimer = NULL;
+
+/* LED timers - these simply flash LEDs, each using a different frequency.  Both
+use the same prvLEDTimerCallback() callback function. */
+static TimerHandle_t xLED1Timer = NULL, xLED2Timer = NULL;
+
+/* If an error is detected in a standard demo task, then pcStatusMessage will
+be set to point to a string that identifies the offending task.  This is just
+to make debugging easier. */
+static const char *pcStatusMessage = NULL;
+
+/* Used in the run time stats calculations. */
+static unsigned long ulClocksPer10thOfAMilliSecond = 0UL;
+
+/*-----------------------------------------------------------*/
+
+void main( void )
+{
+	/* Configure the NVIC, LED outputs and button inputs. */
+	prvSetupHardware();
+
+	/* Create the timers that are specific to this demo - other timers are
+	created as part of the standard demo within vStartTimerDemoTask. */
+	prvCreateDemoSpecificTimers();
+
+	/* Create a lot of 'standard demo' tasks.  Nearly 40 tasks are created in
+	this demo.  For a much simpler demo, select the 'blinky' build
+	configuration. */
+	vStartBlockingQueueTasks( mainBLOCK_Q_PRIORITY );
+	vCreateBlockTimeTasks();
+	vStartSemaphoreTasks( mainSEM_TEST_PRIORITY );
+	vStartGenericQueueTasks( mainGEN_QUEUE_TASK_PRIORITY );
+	vStartQueuePeekTasks();
+	vStartRecursiveMutexTasks();
+	vStartTimerDemoTask( mainTIMER_TEST_PERIOD );
+	vStartPolledQueueTasks( mainQUEUE_POLL_PRIORITY );
+	vStartCountingSemaphoreTasks();
+	vStartDynamicPriorityTasks();
+
+	/* The web server task. */
+	xTaskCreate( vuIP_Task, "uIP", mainuIP_STACK_SIZE, NULL, mainuIP_TASK_PRIORITY, NULL );
+
+	/* The suicide tasks must be created last, as they need to know how many
+	tasks were running prior to their creation in order to ascertain whether
+	or not the correct/expected number of tasks are running at any given
+	time. */
+	vCreateSuicidalTasks( mainCREATOR_TASK_PRIORITY );
+
+	/* Start the tasks and timers running. */
+	vTaskStartScheduler();
+
+	/* If all is well, the scheduler will now be running, and the following line
+	will never be reached.  If the following line does execute, then there was
+	insufficient FreeRTOS heap memory available for the idle and/or timer tasks
+	to be created.  See the memory management section on the FreeRTOS web site
+	for more details. */
+	for( ;; );
+}
+/*-----------------------------------------------------------*/
+
+static void prvCheckTimerCallback( TimerHandle_t xTimer )
+{
+static long lChangedTimerPeriodAlready = pdFALSE;
+
+	/* Check the standard demo tasks are running without error.   Latch the
+	latest reported error in the pcStatusMessage character pointer.  The latched
+	string can be viewed using the embedded web server - it is displayed at
+	the bottom of the served "task stats" page. */
+	if( xAreGenericQueueTasksStillRunning() != pdTRUE )
+	{
+		pcStatusMessage = "Error: GenQueue";
+	}
+
+	if( xAreQueuePeekTasksStillRunning() != pdTRUE )
+	{
+		pcStatusMessage = "Error: QueuePeek\n";
+	}
+
+	if( xAreBlockingQueuesStillRunning() != pdTRUE )
+	{
+		pcStatusMessage = "Error: BlockQueue\n";
+	}
+
+	if( xAreBlockTimeTestTasksStillRunning() != pdTRUE )
+	{
+		pcStatusMessage = "Error: BlockTime\n";
+	}
+
+	if( xAreSemaphoreTasksStillRunning() != pdTRUE )
+	{
+		pcStatusMessage = "Error: SemTest\n";
+	}
+
+	if( xIsCreateTaskStillRunning() != pdTRUE )
+	{
+		pcStatusMessage = "Error: Death\n";
+	}
+
+	if( xAreRecursiveMutexTasksStillRunning() != pdTRUE )
+	{
+		pcStatusMessage = "Error: RecMutex\n";
+	}
+
+	if( xAreTimerDemoTasksStillRunning( ( mainCHECK_TIMER_PERIOD_MS ) ) != pdTRUE )
+	{
+		pcStatusMessage = "Error: TimerDemo\n";
+	}
+
+	if( xArePollingQueuesStillRunning() != pdTRUE )
+	{
+		pcStatusMessage = "Error: PollQueue\n";
+	}
+
+	if( xAreCountingSemaphoreTasksStillRunning() != pdTRUE )
+	{
+		pcStatusMessage = "Error: CountSem\n";
+	}
+
+	if( xAreDynamicPriorityTasksStillRunning() != pdTRUE )
+	{
+		pcStatusMessage = "Error: DynamicPriority\n";
+	}
+
+	/* Toggle the check LED to give an indication of the system status.  If
+	the LED toggles every mainCHECK_TIMER_PERIOD_MS milliseconds then
+	everything is ok.  A faster toggle indicates an error. */
+	vParTestToggleLED( mainCHECK_LED );
+
+	/* Have any errors been latch in pcStatusMessage?  If so, shorten the
+	period of the check timer to mainERROR_CHECK_TIMER_PERIOD_MS milliseconds.
+	This will result in an increase in the rate at which mainCHECK_LED
+	toggles. */
+	if( pcStatusMessage != NULL )
+	{
+		if( lChangedTimerPeriodAlready == pdFALSE )
+		{
+			lChangedTimerPeriodAlready = pdTRUE;
+
+			/* This call to xTimerChangePeriod() uses a zero block time.
+			Functions called from inside of a timer callback function must
+			*never* attempt	to block. */
+			xTimerChangePeriod( xCheckTimer, ( mainERROR_CHECK_TIMER_PERIOD_MS ), mainDONT_BLOCK );
+		}
+	}
+}
+/*-----------------------------------------------------------*/
+
+static void prvButtonLEDTimerCallback( TimerHandle_t xTimer )
+{
+	/* The timer has expired - so no button pushes have occurred in the last
+	five seconds - turn the LED off. */
+	vParTestSetLED( mainTIMER_CONTROLLED_LED, pdFALSE );
+}
+/*-----------------------------------------------------------*/
+
+static void prvLEDTimerCallback( TimerHandle_t xTimer )
+{
+unsigned long ulLED;
+
+	/* This callback is shared by two timers, so the parameter is used to
+	determine which LED to toggle.  The LED number is stored in the ID of the
+	timer. */
+	ulLED = ( unsigned long ) pvTimerGetTimerID( xTimer );
+	vParTestToggleLED( ulLED );
+}
+/*-----------------------------------------------------------*/
+
+/* The ISR executed when the user button is pushed. */
+void vPort_E_ISRHandler( void )
+{
+portBASE_TYPE xHigherPriorityTaskWoken = pdFALSE;
+
+	/* The button was pushed, so ensure the LED is on before resetting the
+	LED timer.  The LED timer will turn the LED off if the button is not
+	pushed within 5000ms. */
+	vParTestSetLED( mainTIMER_CONTROLLED_LED, pdTRUE );
+
+	/* This interrupt safe FreeRTOS function can be called from this interrupt
+	because the interrupt priority is equal to or below the
+	configLIBRARY_MAX_SYSCALL_INTERRUPT_PRIORITY setting in FreeRTOSConfig.h. */
+	xTimerResetFromISR( xLEDButtonTimer, &xHigherPriorityTaskWoken );
+
+	/* Clear the interrupt before leaving.  */
+	PORTE_ISFR = 0xFFFFFFFFUL;
+
+	/* If calling xTimerResetFromISR() caused a task (in this case the timer
+	service/daemon task) to unblock, and the unblocked task has a priority
+	higher than or equal to the task that was interrupted, then
+	xHigherPriorityTaskWoken will now be set to pdTRUE, and calling
+	portEND_SWITCHING_ISR() will ensure the unblocked task runs next. */
+	portEND_SWITCHING_ISR( xHigherPriorityTaskWoken );
+}
+/*-----------------------------------------------------------*/
+
+static void prvSetupHardware( void )
+{
+	/* Enable the interrupt on SW1. */
+	taskDISABLE_INTERRUPTS();
+	PORTE_PCR26 = PORT_PCR_MUX( 1 ) | PORT_PCR_IRQC( 0xA ) | PORT_PCR_PE_MASK | PORT_PCR_PS_MASK;
+	enable_irq( mainGPIO_E_VECTOR );
+
+	/* The interrupt calls an interrupt safe API function - so its priority must
+	be equal to or lower than configLIBRARY_MAX_SYSCALL_INTERRUPT_PRIORITY. */
+	set_irq_priority( mainGPIO_E_VECTOR, configLIBRARY_MAX_SYSCALL_INTERRUPT_PRIORITY );
+
+	/* Configure the LED outputs. */
+	vParTestInitialise();
+}
+/*-----------------------------------------------------------*/
+
+static void prvCreateDemoSpecificTimers( void )
+{
+	/* This function creates the timers, but does not start them.  This is
+	because the standard demo timer test is started from main(), after this
+	function is	called.  The standard demo timer test will deliberately fill the
+	timer command queue - and will fail the test if the command queue already
+	holds start commands for the timers created here.  Instead, the timers
+	created in this function are started from the idle task, at which time, the
+	timer service/daemon task will be running, and will have drained the timer
+	command	queue. */
+
+	/* Create the software timer that is responsible for turning off the LED
+	if the button is not pushed within 5000ms, as described at the top of
+	this file. */
+	xLEDButtonTimer = xTimerCreate( "ButtonLEDTimer", 					/* A text name, purely to help debugging. */
+									( mainBUTTON_LED_TIMER_PERIOD_MS ),	/* The timer period, in this case 5000ms (5s). */
+									pdFALSE,							/* This is a one-shot timer, so xAutoReload is set to pdFALSE. */
+									( void * ) 0,						/* The ID is not used, so can be set to anything. */
+									prvButtonLEDTimerCallback			/* The callback function that switches the LED off. */
+							);
+
+	/* Create the software timer that performs the 'check' functionality,
+	as described at the top of this file. */
+	xCheckTimer = xTimerCreate( "CheckTimer",						/* A text name, purely to help debugging. */
+								( mainCHECK_TIMER_PERIOD_MS ),		/* The timer period, in this case 3000ms (3s). */
+								pdTRUE,								/* This is an auto-reload timer, so xAutoReload is set to pdTRUE. */
+								( void * ) 0,						/* The ID is not used, so can be set to anything. */
+								prvCheckTimerCallback				/* The callback function that inspects the status of all the other tasks. */
+							  );
+
+	/* Create the software timers used to simply flash LEDs.  These two timers
+	share a callback function, so the callback parameter is used to pass in the
+	LED that should be toggled. */
+	xLED1Timer = xTimerCreate( "LED1Timer",						/* A text name, purely to help debugging. */
+								( mainLED1_TIMER_PERIOD_MS ),	/* The timer period, in this case 3000ms (3s). */
+								pdTRUE,							/* This is an auto-reload timer, so xAutoReload is set to pdTRUE. */
+								( void * ) mainLED0,			/* The ID is used to pass in the number of the LED to be toggled. */
+								prvLEDTimerCallback				/* The callback function simply toggles the LED specified by its parameter. */
+							  );
+
+	xLED2Timer = xTimerCreate( "LED2Timer",						/* A text name, purely to help debugging. */
+								( mainLED2_TIMER_PERIOD_MS ),	/* The timer period, in this case 3000ms (3s). */
+								pdTRUE,							/* This is an auto-reload timer, so xAutoReload is set to pdTRUE. */
+								( void * ) mainLED1,			/* The ID is used to pass in the number of the LED to be toggled. */
+								prvLEDTimerCallback				/* The callback function simply toggles the LED specified by its parameter. */
+							  );
+}
+/*-----------------------------------------------------------*/
+
+void vApplicationMallocFailedHook( void )
+{
+	/* Called if a call to pvPortMalloc() fails because there is insufficient
+	free memory available in the FreeRTOS heap.  pvPortMalloc() is called
+	internally by FreeRTOS API functions that create tasks, queues, software
+	timers, and semaphores.  The size of the FreeRTOS heap is set by the
+	configTOTAL_HEAP_SIZE configuration constant in FreeRTOSConfig.h. */
+	taskDISABLE_INTERRUPTS();
+	for( ;; );
+}
+/*-----------------------------------------------------------*/
+
+void vApplicationStackOverflowHook( TaskHandle_t pxTask, char *pcTaskName )
+{
+	( void ) pcTaskName;
+	( void ) pxTask;
+
+	/* Run time stack overflow checking is performed if
+	configCHECK_FOR_STACK_OVERFLOW is defined to 1 or 2.  This hook
+	function is called if a stack overflow is detected. */
+	taskDISABLE_INTERRUPTS();
+	for( ;; );
+}
+/*-----------------------------------------------------------*/
+
+void vApplicationIdleHook( void )
+{
+static long lPrintedOut = pdFALSE;
+volatile size_t xFreeHeapSpace;
+
+	if( lPrintedOut == pdFALSE )
+	{
+		lPrintedOut = pdTRUE;
+
+		/* The timer command queue will have been filled when the timer test
+		tasks were created in main() (this is part of the test they perform).
+		Therefore, while the check and LED timers can be created in main(), they
+		cannot be started from main().  Once the scheduler has started, the timer
+		service	task will drain the command queue, and now the check and LED
+		timers can be started successfully.  Normally the idle task must not
+		call a function that could cause it to block in case there are no tasks
+		that are able to run.  In this case, however, it is ok as posting to the
+		timer command queue guarantees that at least the timer service/daemon
+		task will be able to execute. */
+		xTimerStart( xCheckTimer, portMAX_DELAY );
+		xTimerStart( xLED1Timer, portMAX_DELAY );
+		xTimerStart( xLED2Timer, portMAX_DELAY );
+
+		xFreeHeapSpace = xPortGetFreeHeapSize();
+
+		if( xFreeHeapSpace > 100 )
+		{
+			/* By now, the kernel has allocated everything it is going to, so
+			if there is a lot of heap remaining unallocated then
+			the value of configTOTAL_HEAP_SIZE in FreeRTOSConfig.h can be
+			reduced accordingly. */
+		}
+	}
+}
+/*-----------------------------------------------------------*/
+
+void vApplicationTickHook( void )
+{
+	/* Call the periodic timer test, which tests the timer API functions that
+	can be called from an ISR. */
+	vTimerPeriodicISRTests();
+}
+/*-----------------------------------------------------------*/
+
+char *pcGetTaskStatusMessage( void )
+{
+	/* A simple GET function used by a CGI script so it can display the
+	execution status at the bottom of the task stats web page served by the
+	embedded web server. */
+	if( pcStatusMessage == NULL )
+	{
+		return "All tasks running without error";
+	}
+	else
+	{
+		return ( char * ) pcStatusMessage;
+	}
+}
+/*-----------------------------------------------------------*/
+
+void vMainConfigureTimerForRunTimeStats( void )
+{
+	/* How many clocks are there per tenth of a millisecond? */
+	ulClocksPer10thOfAMilliSecond = configCPU_CLOCK_HZ / 10000UL;
+}
+/*-----------------------------------------------------------*/
+
+unsigned long ulMainGetRunTimeCounterValue( void )
+{
+unsigned long ulSysTickCounts, ulTickCount, ulReturn;
+const unsigned long ulSysTickReloadValue = ( configCPU_CLOCK_HZ / configTICK_RATE_HZ ) - 1UL;
+volatile unsigned long * const pulCurrentSysTickCount = ( ( volatile unsigned long *) 0xe000e018 );
+volatile unsigned long * const pulInterruptCTRLState = ( ( volatile unsigned long *) 0xe000ed04 );
+const unsigned long ulSysTickPendingBit = 0x04000000UL;
+
+	/* NOTE: There are potentially race conditions here.  However, it is used
+	anyway to keep the examples simple, and to avoid reliance on a separate
+	timer peripheral. */
+
+
+	/* The SysTick is a down counter.  How many clocks have passed since it was
+	last reloaded? */
+	ulSysTickCounts = ulSysTickReloadValue - *pulCurrentSysTickCount;
+
+	/* How many times has it overflowed? */
+	ulTickCount = xTaskGetTickCountFromISR();
+
+	/* This is called from the context switch, so will be called from a
+	critical section.  xTaskGetTickCountFromISR() contains its own critical
+	section, and the ISR safe critical sections are not designed to nest,
+	so reset the critical section. */
+	portSET_INTERRUPT_MASK_FROM_ISR();
+
+	/* Is there a SysTick interrupt pending? */
+	if( ( *pulInterruptCTRLState & ulSysTickPendingBit ) != 0UL )
+	{
+		/* There is a SysTick interrupt pending, so the SysTick has overflowed
+		but the tick count not yet incremented. */
+		ulTickCount++;
+
+		/* Read the SysTick again, as the overflow might have occurred since
+		it was read last. */
+		ulSysTickCounts = ulSysTickReloadValue - *pulCurrentSysTickCount;
+	}
+
+	/* Convert the tick count into tenths of a millisecond.  THIS ASSUMES
+	configTICK_RATE_HZ is 1000! */
+	ulReturn = ( ulTickCount * 10UL ) ;
+
+	/* Add on the number of tenths of a millisecond that have passed since the
+	tick count last got updated. */
+	ulReturn += ( ulSysTickCounts / ulClocksPer10thOfAMilliSecond );
+
+	return ulReturn;
+}
+/*-----------------------------------------------------------*/
+