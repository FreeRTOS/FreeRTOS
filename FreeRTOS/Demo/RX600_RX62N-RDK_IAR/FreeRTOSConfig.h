/*
<<<<<<< HEAD
 * FreeRTOS Kernel V10.3.0
=======
 * FreeRTOS Kernel V10.4.1
>>>>>>> 5cc65129
 * Copyright (C) 2020 Amazon.com, Inc. or its affiliates.  All Rights Reserved.
 *
 * Permission is hereby granted, free of charge, to any person obtaining a copy of
 * this software and associated documentation files (the "Software"), to deal in
 * the Software without restriction, including without limitation the rights to
 * use, copy, modify, merge, publish, distribute, sublicense, and/or sell copies of
 * the Software, and to permit persons to whom the Software is furnished to do so,
 * subject to the following conditions:
 *
 * The above copyright notice and this permission notice shall be included in all
 * copies or substantial portions of the Software.
 *
 * THE SOFTWARE IS PROVIDED "AS IS", WITHOUT WARRANTY OF ANY KIND, EXPRESS OR
 * IMPLIED, INCLUDING BUT NOT LIMITED TO THE WARRANTIES OF MERCHANTABILITY, FITNESS
 * FOR A PARTICULAR PURPOSE AND NONINFRINGEMENT. IN NO EVENT SHALL THE AUTHORS OR
 * COPYRIGHT HOLDERS BE LIABLE FOR ANY CLAIM, DAMAGES OR OTHER LIABILITY, WHETHER
 * IN AN ACTION OF CONTRACT, TORT OR OTHERWISE, ARISING FROM, OUT OF OR IN
 * CONNECTION WITH THE SOFTWARE OR THE USE OR OTHER DEALINGS IN THE SOFTWARE.
 *
 * http://www.FreeRTOS.org
 * http://aws.amazon.com/freertos
 *
 * 1 tab == 4 spaces!
 */

#ifndef FREERTOS_CONFIG_H
#define FREERTOS_CONFIG_H

/* Board specifics. */
#include "yrdkrx62ndef.h"

/*-----------------------------------------------------------
 * Application specific definitions.
 *
 * These definitions should be adjusted for your particular hardware and
 * application requirements.
 *
 * THESE PARAMETERS ARE DESCRIBED WITHIN THE 'CONFIGURATION' SECTION OF THE
 * FreeRTOS API DOCUMENTATION AVAILABLE ON THE FreeRTOS.org WEB SITE.
 *
 * See http://www.freertos.org/a00110.html
 *----------------------------------------------------------*/

#define configUSE_PREEMPTION			1
#define configUSE_IDLE_HOOK				0
#define configUSE_TICK_HOOK				0
#define configCPU_CLOCK_HZ				( ICLK_FREQUENCY ) /* Set in rskrx62ndef.h. */
#define configPERIPHERAL_CLOCK_HZ		( PCLK_FREQUENCY ) /* Set in rskrx62ndef.h. */
#define configTICK_RATE_HZ				( ( TickType_t ) 1000 )
#define configMINIMAL_STACK_SIZE		( ( unsigned short ) 140 )
#define configTOTAL_HEAP_SIZE			( ( size_t ) ( 45 * 1024 ) )
#define configMAX_TASK_NAME_LEN			( 12 )
#define configUSE_TRACE_FACILITY		1
#define configUSE_16_BIT_TICKS			0
#define configIDLE_SHOULD_YIELD			1
#define configUSE_CO_ROUTINES 			0
#define configUSE_MUTEXES				1
#define configGENERATE_RUN_TIME_STATS	1
#define configCHECK_FOR_STACK_OVERFLOW	2
#define configUSE_RECURSIVE_MUTEXES		1
#define configQUEUE_REGISTRY_SIZE		0
#define configUSE_MALLOC_FAILED_HOOK	1
#define configUSE_APPLICATION_TASK_TAG	0

#define configMAX_PRIORITIES			( 7 )
#define configMAX_CO_ROUTINE_PRIORITIES ( 2 )

/* Software timer definitions. */
#define configUSE_TIMERS				1
#define configTIMER_TASK_PRIORITY		( 3 )
#define configTIMER_QUEUE_LENGTH		5
#define configTIMER_TASK_STACK_DEPTH	( configMINIMAL_STACK_SIZE )

/*
The interrupt priority used by the kernel itself for the tick interrupt and
the pended interrupt is set by configKERNEL_INTERRUPT_PRIORITY.  This would
normally be the lowest priority (1 in this case).  The maximum interrupt
priority from which FreeRTOS API calls can be made is set by
configMAX_SYSCALL_INTERRUPT_PRIORITY.  Interrupts that use a priority above this
will not be effected by anything the kernel is doing.  Interrupts at or below
this priority can use FreeRTOS API functions - but *only* those that end in
"FromISR".  Both these constants are defined in 'PriorityDefinitions.h' so they
can also be included in assembly source files.
*/
#include "PriorityDefinitions.h"


/* The peripheral used to generate the tick interrupt is configured as part of
the application code.  This constant should be set to the vector number of the
peripheral chosen.  As supplied this is CMT0. */
#define configTICK_VECTOR				28 /*VECT_CMT0_CMI0*/

/* Set the following definitions to 1 to include the API function, or zero
to exclude the API function. */

#define INCLUDE_vTaskPrioritySet			1
#define INCLUDE_uxTaskPriorityGet			1
#define INCLUDE_vTaskDelete					1
#define INCLUDE_vTaskCleanUpResources		0
#define INCLUDE_vTaskSuspend				1
#define INCLUDE_vTaskDelayUntil				1
#define INCLUDE_vTaskDelay					1
#define INCLUDE_uxTaskGetStackHighWaterMark	1
#define INCLUDE_xTaskGetSchedulerState		1
#define INCLUDE_eTaskGetState				1

/* This demo makes use of one or more example stats formatting functions.  These
format the raw data provided by the uxTaskGetSystemState() function in to human
readable ASCII form.  See the notes in the implementation of vTaskList() within
FreeRTOS/Source/tasks.c for limitations. */
#define configUSE_STATS_FORMATTING_FUNCTIONS	1

#define configASSERT( x ) if( ( x ) == pdFALSE ) { taskDISABLE_INTERRUPTS(); for( ;; ); }

extern volatile unsigned long ulHighFrequencyTickCount;
#define portCONFIGURE_TIMER_FOR_RUN_TIME_STATS() portNOP() /* Run time stats use the same timer as the high frequency timer test. */
#define portGET_RUN_TIME_COUNTER_VALUE() ulHighFrequencyTickCount


/* Override some of the priorities set in the common demo tasks.  This is
required to ensure false positive timing errors are not reported. */
#define bktPRIMARY_PRIORITY		( configMAX_PRIORITIES - 3 )
#define bktSECONDARY_PRIORITY	( configMAX_PRIORITIES - 4 )
#define intqHIGHER_PRIORITY		( configMAX_PRIORITIES - 3 )


/*-----------------------------------------------------------
 * Ethernet configuration.
 *-----------------------------------------------------------*/

/* MAC address configuration. */
#define configMAC_ADDR0	0x00
#define configMAC_ADDR1	0x12
#define configMAC_ADDR2	0x13
#define configMAC_ADDR3	0x10
#define configMAC_ADDR4	0x15
#define configMAC_ADDR5	0x11

/* IP address configuration. */
#define configIP_ADDR0		192
#define configIP_ADDR1		168
#define configIP_ADDR2		0
#define configIP_ADDR3		200

/* Netmask configuration. */
#define configNET_MASK0		255
#define configNET_MASK1		255
#define configNET_MASK2		255
#define configNET_MASK3		0

#endif /* FREERTOS_CONFIG_H */
<|MERGE_RESOLUTION|>--- conflicted
+++ resolved
@@ -1,157 +1,153 @@
-/*
-<<<<<<< HEAD
- * FreeRTOS Kernel V10.3.0
-=======
- * FreeRTOS Kernel V10.4.1
->>>>>>> 5cc65129
- * Copyright (C) 2020 Amazon.com, Inc. or its affiliates.  All Rights Reserved.
- *
- * Permission is hereby granted, free of charge, to any person obtaining a copy of
- * this software and associated documentation files (the "Software"), to deal in
- * the Software without restriction, including without limitation the rights to
- * use, copy, modify, merge, publish, distribute, sublicense, and/or sell copies of
- * the Software, and to permit persons to whom the Software is furnished to do so,
- * subject to the following conditions:
- *
- * The above copyright notice and this permission notice shall be included in all
- * copies or substantial portions of the Software.
- *
- * THE SOFTWARE IS PROVIDED "AS IS", WITHOUT WARRANTY OF ANY KIND, EXPRESS OR
- * IMPLIED, INCLUDING BUT NOT LIMITED TO THE WARRANTIES OF MERCHANTABILITY, FITNESS
- * FOR A PARTICULAR PURPOSE AND NONINFRINGEMENT. IN NO EVENT SHALL THE AUTHORS OR
- * COPYRIGHT HOLDERS BE LIABLE FOR ANY CLAIM, DAMAGES OR OTHER LIABILITY, WHETHER
- * IN AN ACTION OF CONTRACT, TORT OR OTHERWISE, ARISING FROM, OUT OF OR IN
- * CONNECTION WITH THE SOFTWARE OR THE USE OR OTHER DEALINGS IN THE SOFTWARE.
- *
- * http://www.FreeRTOS.org
- * http://aws.amazon.com/freertos
- *
- * 1 tab == 4 spaces!
- */
-
-#ifndef FREERTOS_CONFIG_H
-#define FREERTOS_CONFIG_H
-
-/* Board specifics. */
-#include "yrdkrx62ndef.h"
-
-/*-----------------------------------------------------------
- * Application specific definitions.
- *
- * These definitions should be adjusted for your particular hardware and
- * application requirements.
- *
- * THESE PARAMETERS ARE DESCRIBED WITHIN THE 'CONFIGURATION' SECTION OF THE
- * FreeRTOS API DOCUMENTATION AVAILABLE ON THE FreeRTOS.org WEB SITE.
- *
- * See http://www.freertos.org/a00110.html
- *----------------------------------------------------------*/
-
-#define configUSE_PREEMPTION			1
-#define configUSE_IDLE_HOOK				0
-#define configUSE_TICK_HOOK				0
-#define configCPU_CLOCK_HZ				( ICLK_FREQUENCY ) /* Set in rskrx62ndef.h. */
-#define configPERIPHERAL_CLOCK_HZ		( PCLK_FREQUENCY ) /* Set in rskrx62ndef.h. */
-#define configTICK_RATE_HZ				( ( TickType_t ) 1000 )
-#define configMINIMAL_STACK_SIZE		( ( unsigned short ) 140 )
-#define configTOTAL_HEAP_SIZE			( ( size_t ) ( 45 * 1024 ) )
-#define configMAX_TASK_NAME_LEN			( 12 )
-#define configUSE_TRACE_FACILITY		1
-#define configUSE_16_BIT_TICKS			0
-#define configIDLE_SHOULD_YIELD			1
-#define configUSE_CO_ROUTINES 			0
-#define configUSE_MUTEXES				1
-#define configGENERATE_RUN_TIME_STATS	1
-#define configCHECK_FOR_STACK_OVERFLOW	2
-#define configUSE_RECURSIVE_MUTEXES		1
-#define configQUEUE_REGISTRY_SIZE		0
-#define configUSE_MALLOC_FAILED_HOOK	1
-#define configUSE_APPLICATION_TASK_TAG	0
-
-#define configMAX_PRIORITIES			( 7 )
-#define configMAX_CO_ROUTINE_PRIORITIES ( 2 )
-
-/* Software timer definitions. */
-#define configUSE_TIMERS				1
-#define configTIMER_TASK_PRIORITY		( 3 )
-#define configTIMER_QUEUE_LENGTH		5
-#define configTIMER_TASK_STACK_DEPTH	( configMINIMAL_STACK_SIZE )
-
-/*
-The interrupt priority used by the kernel itself for the tick interrupt and
-the pended interrupt is set by configKERNEL_INTERRUPT_PRIORITY.  This would
-normally be the lowest priority (1 in this case).  The maximum interrupt
-priority from which FreeRTOS API calls can be made is set by
-configMAX_SYSCALL_INTERRUPT_PRIORITY.  Interrupts that use a priority above this
-will not be effected by anything the kernel is doing.  Interrupts at or below
-this priority can use FreeRTOS API functions - but *only* those that end in
-"FromISR".  Both these constants are defined in 'PriorityDefinitions.h' so they
-can also be included in assembly source files.
-*/
-#include "PriorityDefinitions.h"
-
-
-/* The peripheral used to generate the tick interrupt is configured as part of
-the application code.  This constant should be set to the vector number of the
-peripheral chosen.  As supplied this is CMT0. */
-#define configTICK_VECTOR				28 /*VECT_CMT0_CMI0*/
-
-/* Set the following definitions to 1 to include the API function, or zero
-to exclude the API function. */
-
-#define INCLUDE_vTaskPrioritySet			1
-#define INCLUDE_uxTaskPriorityGet			1
-#define INCLUDE_vTaskDelete					1
-#define INCLUDE_vTaskCleanUpResources		0
-#define INCLUDE_vTaskSuspend				1
-#define INCLUDE_vTaskDelayUntil				1
-#define INCLUDE_vTaskDelay					1
-#define INCLUDE_uxTaskGetStackHighWaterMark	1
-#define INCLUDE_xTaskGetSchedulerState		1
-#define INCLUDE_eTaskGetState				1
-
-/* This demo makes use of one or more example stats formatting functions.  These
-format the raw data provided by the uxTaskGetSystemState() function in to human
-readable ASCII form.  See the notes in the implementation of vTaskList() within
-FreeRTOS/Source/tasks.c for limitations. */
-#define configUSE_STATS_FORMATTING_FUNCTIONS	1
-
-#define configASSERT( x ) if( ( x ) == pdFALSE ) { taskDISABLE_INTERRUPTS(); for( ;; ); }
-
-extern volatile unsigned long ulHighFrequencyTickCount;
-#define portCONFIGURE_TIMER_FOR_RUN_TIME_STATS() portNOP() /* Run time stats use the same timer as the high frequency timer test. */
-#define portGET_RUN_TIME_COUNTER_VALUE() ulHighFrequencyTickCount
-
-
-/* Override some of the priorities set in the common demo tasks.  This is
-required to ensure false positive timing errors are not reported. */
-#define bktPRIMARY_PRIORITY		( configMAX_PRIORITIES - 3 )
-#define bktSECONDARY_PRIORITY	( configMAX_PRIORITIES - 4 )
-#define intqHIGHER_PRIORITY		( configMAX_PRIORITIES - 3 )
-
-
-/*-----------------------------------------------------------
- * Ethernet configuration.
- *-----------------------------------------------------------*/
-
-/* MAC address configuration. */
-#define configMAC_ADDR0	0x00
-#define configMAC_ADDR1	0x12
-#define configMAC_ADDR2	0x13
-#define configMAC_ADDR3	0x10
-#define configMAC_ADDR4	0x15
-#define configMAC_ADDR5	0x11
-
-/* IP address configuration. */
-#define configIP_ADDR0		192
-#define configIP_ADDR1		168
-#define configIP_ADDR2		0
-#define configIP_ADDR3		200
-
-/* Netmask configuration. */
-#define configNET_MASK0		255
-#define configNET_MASK1		255
-#define configNET_MASK2		255
-#define configNET_MASK3		0
-
-#endif /* FREERTOS_CONFIG_H */
+/*
+ * FreeRTOS Kernel V10.4.1
+ * Copyright (C) 2020 Amazon.com, Inc. or its affiliates.  All Rights Reserved.
+ *
+ * Permission is hereby granted, free of charge, to any person obtaining a copy of
+ * this software and associated documentation files (the "Software"), to deal in
+ * the Software without restriction, including without limitation the rights to
+ * use, copy, modify, merge, publish, distribute, sublicense, and/or sell copies of
+ * the Software, and to permit persons to whom the Software is furnished to do so,
+ * subject to the following conditions:
+ *
+ * The above copyright notice and this permission notice shall be included in all
+ * copies or substantial portions of the Software.
+ *
+ * THE SOFTWARE IS PROVIDED "AS IS", WITHOUT WARRANTY OF ANY KIND, EXPRESS OR
+ * IMPLIED, INCLUDING BUT NOT LIMITED TO THE WARRANTIES OF MERCHANTABILITY, FITNESS
+ * FOR A PARTICULAR PURPOSE AND NONINFRINGEMENT. IN NO EVENT SHALL THE AUTHORS OR
+ * COPYRIGHT HOLDERS BE LIABLE FOR ANY CLAIM, DAMAGES OR OTHER LIABILITY, WHETHER
+ * IN AN ACTION OF CONTRACT, TORT OR OTHERWISE, ARISING FROM, OUT OF OR IN
+ * CONNECTION WITH THE SOFTWARE OR THE USE OR OTHER DEALINGS IN THE SOFTWARE.
+ *
+ * http://www.FreeRTOS.org
+ * http://aws.amazon.com/freertos
+ *
+ * 1 tab == 4 spaces!
+ */
+
+#ifndef FREERTOS_CONFIG_H
+#define FREERTOS_CONFIG_H
+
+/* Board specifics. */
+#include "yrdkrx62ndef.h"
+
+/*-----------------------------------------------------------
+ * Application specific definitions.
+ *
+ * These definitions should be adjusted for your particular hardware and
+ * application requirements.
+ *
+ * THESE PARAMETERS ARE DESCRIBED WITHIN THE 'CONFIGURATION' SECTION OF THE
+ * FreeRTOS API DOCUMENTATION AVAILABLE ON THE FreeRTOS.org WEB SITE.
+ *
+ * See http://www.freertos.org/a00110.html
+ *----------------------------------------------------------*/
+
+#define configUSE_PREEMPTION			1
+#define configUSE_IDLE_HOOK				0
+#define configUSE_TICK_HOOK				0
+#define configCPU_CLOCK_HZ				( ICLK_FREQUENCY ) /* Set in rskrx62ndef.h. */
+#define configPERIPHERAL_CLOCK_HZ		( PCLK_FREQUENCY ) /* Set in rskrx62ndef.h. */
+#define configTICK_RATE_HZ				( ( TickType_t ) 1000 )
+#define configMINIMAL_STACK_SIZE		( ( unsigned short ) 140 )
+#define configTOTAL_HEAP_SIZE			( ( size_t ) ( 45 * 1024 ) )
+#define configMAX_TASK_NAME_LEN			( 12 )
+#define configUSE_TRACE_FACILITY		1
+#define configUSE_16_BIT_TICKS			0
+#define configIDLE_SHOULD_YIELD			1
+#define configUSE_CO_ROUTINES 			0
+#define configUSE_MUTEXES				1
+#define configGENERATE_RUN_TIME_STATS	1
+#define configCHECK_FOR_STACK_OVERFLOW	2
+#define configUSE_RECURSIVE_MUTEXES		1
+#define configQUEUE_REGISTRY_SIZE		0
+#define configUSE_MALLOC_FAILED_HOOK	1
+#define configUSE_APPLICATION_TASK_TAG	0
+
+#define configMAX_PRIORITIES			( 7 )
+#define configMAX_CO_ROUTINE_PRIORITIES ( 2 )
+
+/* Software timer definitions. */
+#define configUSE_TIMERS				1
+#define configTIMER_TASK_PRIORITY		( 3 )
+#define configTIMER_QUEUE_LENGTH		5
+#define configTIMER_TASK_STACK_DEPTH	( configMINIMAL_STACK_SIZE )
+
+/*
+The interrupt priority used by the kernel itself for the tick interrupt and
+the pended interrupt is set by configKERNEL_INTERRUPT_PRIORITY.  This would
+normally be the lowest priority (1 in this case).  The maximum interrupt
+priority from which FreeRTOS API calls can be made is set by
+configMAX_SYSCALL_INTERRUPT_PRIORITY.  Interrupts that use a priority above this
+will not be effected by anything the kernel is doing.  Interrupts at or below
+this priority can use FreeRTOS API functions - but *only* those that end in
+"FromISR".  Both these constants are defined in 'PriorityDefinitions.h' so they
+can also be included in assembly source files.
+*/
+#include "PriorityDefinitions.h"
+
+
+/* The peripheral used to generate the tick interrupt is configured as part of
+the application code.  This constant should be set to the vector number of the
+peripheral chosen.  As supplied this is CMT0. */
+#define configTICK_VECTOR				28 /*VECT_CMT0_CMI0*/
+
+/* Set the following definitions to 1 to include the API function, or zero
+to exclude the API function. */
+
+#define INCLUDE_vTaskPrioritySet			1
+#define INCLUDE_uxTaskPriorityGet			1
+#define INCLUDE_vTaskDelete					1
+#define INCLUDE_vTaskCleanUpResources		0
+#define INCLUDE_vTaskSuspend				1
+#define INCLUDE_vTaskDelayUntil				1
+#define INCLUDE_vTaskDelay					1
+#define INCLUDE_uxTaskGetStackHighWaterMark	1
+#define INCLUDE_xTaskGetSchedulerState		1
+#define INCLUDE_eTaskGetState				1
+
+/* This demo makes use of one or more example stats formatting functions.  These
+format the raw data provided by the uxTaskGetSystemState() function in to human
+readable ASCII form.  See the notes in the implementation of vTaskList() within
+FreeRTOS/Source/tasks.c for limitations. */
+#define configUSE_STATS_FORMATTING_FUNCTIONS	1
+
+#define configASSERT( x ) if( ( x ) == pdFALSE ) { taskDISABLE_INTERRUPTS(); for( ;; ); }
+
+extern volatile unsigned long ulHighFrequencyTickCount;
+#define portCONFIGURE_TIMER_FOR_RUN_TIME_STATS() portNOP() /* Run time stats use the same timer as the high frequency timer test. */
+#define portGET_RUN_TIME_COUNTER_VALUE() ulHighFrequencyTickCount
+
+
+/* Override some of the priorities set in the common demo tasks.  This is
+required to ensure false positive timing errors are not reported. */
+#define bktPRIMARY_PRIORITY		( configMAX_PRIORITIES - 3 )
+#define bktSECONDARY_PRIORITY	( configMAX_PRIORITIES - 4 )
+#define intqHIGHER_PRIORITY		( configMAX_PRIORITIES - 3 )
+
+
+/*-----------------------------------------------------------
+ * Ethernet configuration.
+ *-----------------------------------------------------------*/
+
+/* MAC address configuration. */
+#define configMAC_ADDR0	0x00
+#define configMAC_ADDR1	0x12
+#define configMAC_ADDR2	0x13
+#define configMAC_ADDR3	0x10
+#define configMAC_ADDR4	0x15
+#define configMAC_ADDR5	0x11
+
+/* IP address configuration. */
+#define configIP_ADDR0		192
+#define configIP_ADDR1		168
+#define configIP_ADDR2		0
+#define configIP_ADDR3		200
+
+/* Netmask configuration. */
+#define configNET_MASK0		255
+#define configNET_MASK1		255
+#define configNET_MASK2		255
+#define configNET_MASK3		0
+
+#endif /* FREERTOS_CONFIG_H */