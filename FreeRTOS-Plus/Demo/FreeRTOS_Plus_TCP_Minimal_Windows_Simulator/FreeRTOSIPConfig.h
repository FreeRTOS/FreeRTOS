--- conflicted
+++ resolved
@@ -1,311 +1,307 @@
-/*
-<<<<<<< HEAD
- * FreeRTOS Kernel V10.3.0
-=======
- * FreeRTOS Kernel V10.4.1
->>>>>>> 5cc65129
- * Copyright (C) 2017 Amazon.com, Inc. or its affiliates.  All Rights Reserved.
- *
- * Permission is hereby granted, free of charge, to any person obtaining a copy of
- * this software and associated documentation files (the "Software"), to deal in
- * the Software without restriction, including without limitation the rights to
- * use, copy, modify, merge, publish, distribute, sublicense, and/or sell copies of
- * the Software, and to permit persons to whom the Software is furnished to do so,
- * subject to the following conditions:
- *
- * The above copyright notice and this permission notice shall be included in all
- * copies or substantial portions of the Software.
- *
- * THE SOFTWARE IS PROVIDED "AS IS", WITHOUT WARRANTY OF ANY KIND, EXPRESS OR
- * IMPLIED, INCLUDING BUT NOT LIMITED TO THE WARRANTIES OF MERCHANTABILITY, FITNESS
- * FOR A PARTICULAR PURPOSE AND NONINFRINGEMENT. IN NO EVENT SHALL THE AUTHORS OR
- * COPYRIGHT HOLDERS BE LIABLE FOR ANY CLAIM, DAMAGES OR OTHER LIABILITY, WHETHER
- * IN AN ACTION OF CONTRACT, TORT OR OTHERWISE, ARISING FROM, OUT OF OR IN
- * CONNECTION WITH THE SOFTWARE OR THE USE OR OTHER DEALINGS IN THE SOFTWARE.
- *
- * http://www.FreeRTOS.org
- * http://aws.amazon.com/freertos
- *
- * 1 tab == 4 spaces!
- */
-
-
-/*****************************************************************************
- *
- * See the following URL for configuration information.
- * http://www.freertos.org/FreeRTOS-Plus/FreeRTOS_Plus_TCP/TCP_IP_Configuration.html
- *
- *****************************************************************************/
-
-#ifndef FREERTOS_IP_CONFIG_H
-#define FREERTOS_IP_CONFIG_H
-
-/* Prototype for the function used to print out.  In this case it prints to the
-console before the network is connected then a UDP port after the network has
-connected. */
-extern void vLoggingPrintf( const char *pcFormatString, ... );
-
-/* Set to 1 to print out debug messages.  If ipconfigHAS_DEBUG_PRINTF is set to
-1 then FreeRTOS_debug_printf should be defined to the function used to print
-out the debugging messages. */
-#define ipconfigHAS_DEBUG_PRINTF	0
-#if( ipconfigHAS_DEBUG_PRINTF == 1 )
-	#define FreeRTOS_debug_printf(X)	vLoggingPrintf X
-#endif
-
-/* Set to 1 to print out non debugging messages, for example the output of the
-FreeRTOS_netstat() command, and ping replies.  If ipconfigHAS_PRINTF is set to 1
-then FreeRTOS_printf should be set to the function used to print out the
-messages. */
-#define ipconfigHAS_PRINTF			1
-#if( ipconfigHAS_PRINTF == 1 )
-	#define FreeRTOS_printf(X)			vLoggingPrintf X
-#endif
-
-/* Define the byte order of the target MCU (the MCU FreeRTOS+TCP is executing
-on).  Valid options are pdFREERTOS_BIG_ENDIAN and pdFREERTOS_LITTLE_ENDIAN. */
-#define ipconfigBYTE_ORDER pdFREERTOS_LITTLE_ENDIAN
-
-/* If the network card/driver includes checksum offloading (IP/TCP/UDP checksums)
-then set ipconfigDRIVER_INCLUDED_RX_IP_CHECKSUM to 1 to prevent the software
-stack repeating the checksum calculations. */
-#define ipconfigDRIVER_INCLUDED_RX_IP_CHECKSUM   1
-
-/* Several API's will block until the result is known, or the action has been
-performed, for example FreeRTOS_send() and FreeRTOS_recv().  The timeouts can be
-set per socket, using setsockopt().  If not set, the times below will be
-used as defaults. */
-#define ipconfigSOCK_DEFAULT_RECEIVE_BLOCK_TIME	( 5000 )
-#define	ipconfigSOCK_DEFAULT_SEND_BLOCK_TIME	( 5000 )
-
-/* Include support for LLMNR: Link-local Multicast Name Resolution
-(non-Microsoft) */
-#define ipconfigUSE_LLMNR					( 1 )
-
-/* Include support for NBNS: NetBIOS Name Service (Microsoft) */
-#define ipconfigUSE_NBNS					( 1 )
-
-/* Include support for DNS caching.  For TCP, having a small DNS cache is very
-useful.  When a cache is present, ipconfigDNS_REQUEST_ATTEMPTS can be kept low
-and also DNS may use small timeouts.  If a DNS reply comes in after the DNS
-socket has been destroyed, the result will be stored into the cache.  The next
-call to FreeRTOS_gethostbyname() will return immediately, without even creating
-a socket. */
-#define ipconfigUSE_DNS_CACHE				( 1 )
-#define ipconfigDNS_CACHE_NAME_LENGTH		( 16 )
-#define ipconfigDNS_CACHE_ENTRIES			( 4 )
-#define ipconfigDNS_REQUEST_ATTEMPTS		( 2 )
-
-/* The IP stack executes it its own task (although any application task can make
-use of its services through the published sockets API). ipconfigUDP_TASK_PRIORITY
-sets the priority of the task that executes the IP stack.  The priority is a
-standard FreeRTOS task priority so can take any value from 0 (the lowest
-priority) to (configMAX_PRIORITIES - 1) (the highest priority).
-configMAX_PRIORITIES is a standard FreeRTOS configuration parameter defined in
-FreeRTOSConfig.h, not FreeRTOSIPConfig.h. Consideration needs to be given as to
-the priority assigned to the task executing the IP stack relative to the
-priority assigned to tasks that use the IP stack. */
-#define ipconfigIP_TASK_PRIORITY			( configMAX_PRIORITIES - 2 )
-
-/* The size, in words (not bytes), of the stack allocated to the FreeRTOS+TCP
-task.  This setting is less important when the FreeRTOS Win32 simulator is used
-as the Win32 simulator only stores a fixed amount of information on the task
-stack.  FreeRTOS includes optional stack overflow detection, see:
-http://www.freertos.org/Stacks-and-stack-overflow-checking.html */
-#define ipconfigIP_TASK_STACK_SIZE_WORDS	( configMINIMAL_STACK_SIZE * 5 )
-
-/* ipconfigRAND32() is called by the IP stack to generate random numbers for
-things such as a DHCP transaction number or initial sequence number.  Random
-number generation is performed via this macro to allow applications to use their
-own random number generation method.  For example, it might be possible to
-generate a random number by sampling noise on an analogue input. */
-extern UBaseType_t uxRand();
-#define ipconfigRAND32()	uxRand()
-
-/* If ipconfigUSE_NETWORK_EVENT_HOOK is set to 1 then FreeRTOS+TCP will call the
-network event hook at the appropriate times.  If ipconfigUSE_NETWORK_EVENT_HOOK
-is not set to 1 then the network event hook will never be called.  See
-http://www.FreeRTOS.org/FreeRTOS-Plus/FreeRTOS_Plus_UDP/API/vApplicationIPNetworkEventHook.shtml
-*/
-#define ipconfigUSE_NETWORK_EVENT_HOOK 1
-
-/* Sockets have a send block time attribute.  If FreeRTOS_sendto() is called but
-a network buffer cannot be obtained then the calling task is held in the Blocked
-state (so other tasks can continue to executed) until either a network buffer
-becomes available or the send block time expires.  If the send block time expires
-then the send operation is aborted.  The maximum allowable send block time is
-capped to the value set by ipconfigMAX_SEND_BLOCK_TIME_TICKS.  Capping the
-maximum allowable send block time prevents prevents a deadlock occurring when
-all the network buffers are in use and the tasks that process (and subsequently
-free) the network buffers are themselves blocked waiting for a network buffer.
-ipconfigMAX_SEND_BLOCK_TIME_TICKS is specified in RTOS ticks.  A time in
-milliseconds can be converted to a time in ticks by dividing the time in
-milliseconds by portTICK_PERIOD_MS. */
-#define ipconfigUDP_MAX_SEND_BLOCK_TIME_TICKS ( 5000U / portTICK_PERIOD_MS )
-
-/* If ipconfigUSE_DHCP is 1 then FreeRTOS+TCP will attempt to retrieve an IP
-address, netmask, DNS server address and gateway address from a DHCP server.  If
-ipconfigUSE_DHCP is 0 then FreeRTOS+TCP will use a static IP address.  The
-stack will revert to using the static IP address even when ipconfigUSE_DHCP is
-set to 1 if a valid configuration cannot be obtained from a DHCP server for any
-reason.  The static configuration used is that passed into the stack by the
-FreeRTOS_IPInit() function call. */
-#define ipconfigUSE_DHCP	1
-
-/* When ipconfigUSE_DHCP is set to 1, DHCP requests will be sent out at
-increasing time intervals until either a reply is received from a DHCP server
-and accepted, or the interval between transmissions reaches
-ipconfigMAXIMUM_DISCOVER_TX_PERIOD.  The IP stack will revert to using the
-static IP address passed as a parameter to FreeRTOS_IPInit() if the
-re-transmission time interval reaches ipconfigMAXIMUM_DISCOVER_TX_PERIOD without
-a DHCP reply being received. */
-#define ipconfigMAXIMUM_DISCOVER_TX_PERIOD		( 120000U / portTICK_PERIOD_MS )
-
-/* The ARP cache is a table that maps IP addresses to MAC addresses.  The IP
-stack can only send a UDP message to a remove IP address if it knowns the MAC
-address associated with the IP address, or the MAC address of the router used to
-contact the remote IP address.  When a UDP message is received from a remote IP
-address the MAC address and IP address are added to the ARP cache.  When a UDP
-message is sent to a remote IP address that does not already appear in the ARP
-cache then the UDP message is replaced by a ARP message that solicits the
-required MAC address information.  ipconfigARP_CACHE_ENTRIES defines the maximum
-number of entries that can exist in the ARP table at any one time. */
-#define ipconfigARP_CACHE_ENTRIES		6
-
-/* ARP requests that do not result in an ARP response will be re-transmitted a
-maximum of ipconfigMAX_ARP_RETRANSMISSIONS times before the ARP request is
-aborted. */
-#define ipconfigMAX_ARP_RETRANSMISSIONS ( 5 )
-
-/* ipconfigMAX_ARP_AGE defines the maximum time between an entry in the ARP
-table being created or refreshed and the entry being removed because it is stale.
-New ARP requests are sent for ARP cache entries that are nearing their maximum
-age.  ipconfigMAX_ARP_AGE is specified in tens of seconds, so a value of 150 is
-equal to 1500 seconds (or 25 minutes). */
-#define ipconfigMAX_ARP_AGE			150
-
-/* Implementing FreeRTOS_inet_addr() necessitates the use of string handling
-routines, which are relatively large.  To save code space the full
-FreeRTOS_inet_addr() implementation is made optional, and a smaller and faster
-alternative called FreeRTOS_inet_addr_quick() is provided.  FreeRTOS_inet_addr()
-takes an IP in decimal dot format (for example, "192.168.0.1") as its parameter.
-FreeRTOS_inet_addr_quick() takes an IP address as four separate numerical octets
-(for example, 192, 168, 0, 1) as its parameters.  If
-ipconfigINCLUDE_FULL_INET_ADDR is set to 1 then both FreeRTOS_inet_addr() and
-FreeRTOS_indet_addr_quick() are available.  If ipconfigINCLUDE_FULL_INET_ADDR is
-not set to 1 then only FreeRTOS_indet_addr_quick() is available. */
-#define ipconfigINCLUDE_FULL_INET_ADDR	1
-
-/* ipconfigNUM_NETWORK_BUFFER_DESCRIPTORS defines the total number of network buffer that
-are available to the IP stack.  The total number of network buffers is limited
-to ensure the total amount of RAM that can be consumed by the IP stack is capped
-to a pre-determinable value. */
-#define ipconfigNUM_NETWORK_BUFFER_DESCRIPTORS		60
-
-/* A FreeRTOS queue is used to send events from application tasks to the IP
-stack.  ipconfigEVENT_QUEUE_LENGTH sets the maximum number of events that can
-be queued for processing at any one time.  The event queue must be a minimum of
-5 greater than the total number of network buffers. */
-#define ipconfigEVENT_QUEUE_LENGTH		( ipconfigNUM_NETWORK_BUFFER_DESCRIPTORS + 5 )
-
-/* The address of a socket is the combination of its IP address and its port
-number.  FreeRTOS_bind() is used to manually allocate a port number to a socket
-(to 'bind' the socket to a port), but manual binding is not normally necessary
-for client sockets (those sockets that initiate outgoing connections rather than
-wait for incoming connections on a known port number).  If
-ipconfigALLOW_SOCKET_SEND_WITHOUT_BIND is set to 1 then calling
-FreeRTOS_sendto() on a socket that has not yet been bound will result in the IP
-stack automatically binding the socket to a port number from the range
-socketAUTO_PORT_ALLOCATION_START_NUMBER to 0xffff.  If
-ipconfigALLOW_SOCKET_SEND_WITHOUT_BIND is set to 0 then calling FreeRTOS_sendto()
-on a socket that has not yet been bound will result in the send operation being
-aborted. */
-#define ipconfigALLOW_SOCKET_SEND_WITHOUT_BIND 1
-
-/* Defines the Time To Live (TTL) values used in outgoing UDP packets. */
-#define ipconfigUDP_TIME_TO_LIVE		128
-#define ipconfigTCP_TIME_TO_LIVE		128 /* also defined in FreeRTOSIPConfigDefaults.h */
-
-/* USE_TCP: Use TCP and all its features */
-#define ipconfigUSE_TCP				( 1 )
-
-/* USE_WIN: Let TCP use windowing mechanism. */
-#define ipconfigUSE_TCP_WIN			( 1 )
-
-/* The MTU is the maximum number of bytes the payload of a network frame can
-contain.  For normal Ethernet V2 frames the maximum MTU is 1500.  Setting a
-lower value can save RAM, depending on the buffer management scheme used.  If
-ipconfigCAN_FRAGMENT_OUTGOING_PACKETS is 1 then (ipconfigNETWORK_MTU - 28) must
-be divisible by 8. */
-#define ipconfigNETWORK_MTU		1200U
-
-/* Set ipconfigUSE_DNS to 1 to include a basic DNS client/resolver.  DNS is used
-through the FreeRTOS_gethostbyname() API function. */
-#define ipconfigUSE_DNS			1
-
-/* If ipconfigREPLY_TO_INCOMING_PINGS is set to 1 then the IP stack will
-generate replies to incoming ICMP echo (ping) requests. */
-#define ipconfigREPLY_TO_INCOMING_PINGS				1
-
-/* If ipconfigSUPPORT_OUTGOING_PINGS is set to 1 then the
-FreeRTOS_SendPingRequest() API function is available. */
-#define ipconfigSUPPORT_OUTGOING_PINGS				0
-
-/* If ipconfigSUPPORT_SELECT_FUNCTION is set to 1 then the FreeRTOS_select()
-(and associated) API function is available. */
-#define ipconfigSUPPORT_SELECT_FUNCTION				1
-
-/* If ipconfigFILTER_OUT_NON_ETHERNET_II_FRAMES is set to 1 then Ethernet frames
-that are not in Ethernet II format will be dropped.  This option is included for
-potential future IP stack developments. */
-#define ipconfigFILTER_OUT_NON_ETHERNET_II_FRAMES  1
-
-/* If ipconfigETHERNET_DRIVER_FILTERS_FRAME_TYPES is set to 1 then it is the
-responsibility of the Ethernet interface to filter out packets that are of no
-interest.  If the Ethernet interface does not implement this functionality, then
-set ipconfigETHERNET_DRIVER_FILTERS_FRAME_TYPES to 0 to have the IP stack
-perform the filtering instead (it is much less efficient for the stack to do it
-because the packet will already have been passed into the stack).  If the
-Ethernet driver does all the necessary filtering in hardware then software
-filtering can be removed by using a value other than 1 or 0. */
-#define ipconfigETHERNET_DRIVER_FILTERS_FRAME_TYPES	1
-
-/* The windows simulator cannot really simulate MAC interrupts, and needs to
-block occasionally to allow other tasks to run. */
-#define configWINDOWS_MAC_INTERRUPT_SIMULATOR_DELAY ( 20 / portTICK_PERIOD_MS )
-
-/* Advanced only: in order to access 32-bit fields in the IP packets with
-32-bit memory instructions, all packets will be stored 32-bit-aligned, plus 16-bits.
-This has to do with the contents of the IP-packets: all 32-bit fields are
-32-bit-aligned, plus 16-bit(!) */
-#define ipconfigPACKET_FILLER_SIZE 2U
-
-/* Define the size of the pool of TCP window descriptors.  On the average, each
-TCP socket will use up to 2 x 6 descriptors, meaning that it can have 2 x 6
-outstanding packets (for Rx and Tx).  When using up to 10 TP sockets
-simultaneously, one could define TCP_WIN_SEG_COUNT as 120. */
-#define ipconfigTCP_WIN_SEG_COUNT		240
-
-/* Each TCP socket has a circular buffers for Rx and Tx, which have a fixed
-maximum size.  Define the size of Rx buffer for TCP sockets. */
-#define ipconfigTCP_RX_BUFFER_LENGTH			( 1000 )
-
-/* Define the size of Tx buffer for TCP sockets. */
-#define ipconfigTCP_TX_BUFFER_LENGTH			( 1000 )
-
-/* When using call-back handlers, the driver may check if the handler points to
-real program memory (RAM or flash) or just has a random non-zero value. */
-#define ipconfigIS_VALID_PROG_ADDRESS(x) ( (x) != NULL )
-
-/* Include support for TCP hang protection.  All sockets in a connecting or
-disconnecting stage will timeout after a period of non-activity. */
-#define ipconfigTCP_HANG_PROTECTION			( 1 )
-#define ipconfigTCP_HANG_PROTECTION_TIME	( 30 )
-
-/* Include support for TCP keep-alive messages. */
-#define ipconfigTCP_KEEP_ALIVE				( 1 )
-#define ipconfigTCP_KEEP_ALIVE_INTERVAL		( 20 ) /* in seconds */
-
-#define portINLINE __inline
-
-#endif /* FREERTOS_IP_CONFIG_H */
+/*
+ * FreeRTOS Kernel V10.4.1
+ * Copyright (C) 2017 Amazon.com, Inc. or its affiliates.  All Rights Reserved.
+ *
+ * Permission is hereby granted, free of charge, to any person obtaining a copy of
+ * this software and associated documentation files (the "Software"), to deal in
+ * the Software without restriction, including without limitation the rights to
+ * use, copy, modify, merge, publish, distribute, sublicense, and/or sell copies of
+ * the Software, and to permit persons to whom the Software is furnished to do so,
+ * subject to the following conditions:
+ *
+ * The above copyright notice and this permission notice shall be included in all
+ * copies or substantial portions of the Software.
+ *
+ * THE SOFTWARE IS PROVIDED "AS IS", WITHOUT WARRANTY OF ANY KIND, EXPRESS OR
+ * IMPLIED, INCLUDING BUT NOT LIMITED TO THE WARRANTIES OF MERCHANTABILITY, FITNESS
+ * FOR A PARTICULAR PURPOSE AND NONINFRINGEMENT. IN NO EVENT SHALL THE AUTHORS OR
+ * COPYRIGHT HOLDERS BE LIABLE FOR ANY CLAIM, DAMAGES OR OTHER LIABILITY, WHETHER
+ * IN AN ACTION OF CONTRACT, TORT OR OTHERWISE, ARISING FROM, OUT OF OR IN
+ * CONNECTION WITH THE SOFTWARE OR THE USE OR OTHER DEALINGS IN THE SOFTWARE.
+ *
+ * http://www.FreeRTOS.org
+ * http://aws.amazon.com/freertos
+ *
+ * 1 tab == 4 spaces!
+ */
+
+
+/*****************************************************************************
+ *
+ * See the following URL for configuration information.
+ * http://www.freertos.org/FreeRTOS-Plus/FreeRTOS_Plus_TCP/TCP_IP_Configuration.html
+ *
+ *****************************************************************************/
+
+#ifndef FREERTOS_IP_CONFIG_H
+#define FREERTOS_IP_CONFIG_H
+
+/* Prototype for the function used to print out.  In this case it prints to the
+console before the network is connected then a UDP port after the network has
+connected. */
+extern void vLoggingPrintf( const char *pcFormatString, ... );
+
+/* Set to 1 to print out debug messages.  If ipconfigHAS_DEBUG_PRINTF is set to
+1 then FreeRTOS_debug_printf should be defined to the function used to print
+out the debugging messages. */
+#define ipconfigHAS_DEBUG_PRINTF	0
+#if( ipconfigHAS_DEBUG_PRINTF == 1 )
+	#define FreeRTOS_debug_printf(X)	vLoggingPrintf X
+#endif
+
+/* Set to 1 to print out non debugging messages, for example the output of the
+FreeRTOS_netstat() command, and ping replies.  If ipconfigHAS_PRINTF is set to 1
+then FreeRTOS_printf should be set to the function used to print out the
+messages. */
+#define ipconfigHAS_PRINTF			1
+#if( ipconfigHAS_PRINTF == 1 )
+	#define FreeRTOS_printf(X)			vLoggingPrintf X
+#endif
+
+/* Define the byte order of the target MCU (the MCU FreeRTOS+TCP is executing
+on).  Valid options are pdFREERTOS_BIG_ENDIAN and pdFREERTOS_LITTLE_ENDIAN. */
+#define ipconfigBYTE_ORDER pdFREERTOS_LITTLE_ENDIAN
+
+/* If the network card/driver includes checksum offloading (IP/TCP/UDP checksums)
+then set ipconfigDRIVER_INCLUDED_RX_IP_CHECKSUM to 1 to prevent the software
+stack repeating the checksum calculations. */
+#define ipconfigDRIVER_INCLUDED_RX_IP_CHECKSUM   1
+
+/* Several API's will block until the result is known, or the action has been
+performed, for example FreeRTOS_send() and FreeRTOS_recv().  The timeouts can be
+set per socket, using setsockopt().  If not set, the times below will be
+used as defaults. */
+#define ipconfigSOCK_DEFAULT_RECEIVE_BLOCK_TIME	( 5000 )
+#define	ipconfigSOCK_DEFAULT_SEND_BLOCK_TIME	( 5000 )
+
+/* Include support for LLMNR: Link-local Multicast Name Resolution
+(non-Microsoft) */
+#define ipconfigUSE_LLMNR					( 1 )
+
+/* Include support for NBNS: NetBIOS Name Service (Microsoft) */
+#define ipconfigUSE_NBNS					( 1 )
+
+/* Include support for DNS caching.  For TCP, having a small DNS cache is very
+useful.  When a cache is present, ipconfigDNS_REQUEST_ATTEMPTS can be kept low
+and also DNS may use small timeouts.  If a DNS reply comes in after the DNS
+socket has been destroyed, the result will be stored into the cache.  The next
+call to FreeRTOS_gethostbyname() will return immediately, without even creating
+a socket. */
+#define ipconfigUSE_DNS_CACHE				( 1 )
+#define ipconfigDNS_CACHE_NAME_LENGTH		( 16 )
+#define ipconfigDNS_CACHE_ENTRIES			( 4 )
+#define ipconfigDNS_REQUEST_ATTEMPTS		( 2 )
+
+/* The IP stack executes it its own task (although any application task can make
+use of its services through the published sockets API). ipconfigUDP_TASK_PRIORITY
+sets the priority of the task that executes the IP stack.  The priority is a
+standard FreeRTOS task priority so can take any value from 0 (the lowest
+priority) to (configMAX_PRIORITIES - 1) (the highest priority).
+configMAX_PRIORITIES is a standard FreeRTOS configuration parameter defined in
+FreeRTOSConfig.h, not FreeRTOSIPConfig.h. Consideration needs to be given as to
+the priority assigned to the task executing the IP stack relative to the
+priority assigned to tasks that use the IP stack. */
+#define ipconfigIP_TASK_PRIORITY			( configMAX_PRIORITIES - 2 )
+
+/* The size, in words (not bytes), of the stack allocated to the FreeRTOS+TCP
+task.  This setting is less important when the FreeRTOS Win32 simulator is used
+as the Win32 simulator only stores a fixed amount of information on the task
+stack.  FreeRTOS includes optional stack overflow detection, see:
+http://www.freertos.org/Stacks-and-stack-overflow-checking.html */
+#define ipconfigIP_TASK_STACK_SIZE_WORDS	( configMINIMAL_STACK_SIZE * 5 )
+
+/* ipconfigRAND32() is called by the IP stack to generate random numbers for
+things such as a DHCP transaction number or initial sequence number.  Random
+number generation is performed via this macro to allow applications to use their
+own random number generation method.  For example, it might be possible to
+generate a random number by sampling noise on an analogue input. */
+extern UBaseType_t uxRand();
+#define ipconfigRAND32()	uxRand()
+
+/* If ipconfigUSE_NETWORK_EVENT_HOOK is set to 1 then FreeRTOS+TCP will call the
+network event hook at the appropriate times.  If ipconfigUSE_NETWORK_EVENT_HOOK
+is not set to 1 then the network event hook will never be called.  See
+http://www.FreeRTOS.org/FreeRTOS-Plus/FreeRTOS_Plus_UDP/API/vApplicationIPNetworkEventHook.shtml
+*/
+#define ipconfigUSE_NETWORK_EVENT_HOOK 1
+
+/* Sockets have a send block time attribute.  If FreeRTOS_sendto() is called but
+a network buffer cannot be obtained then the calling task is held in the Blocked
+state (so other tasks can continue to executed) until either a network buffer
+becomes available or the send block time expires.  If the send block time expires
+then the send operation is aborted.  The maximum allowable send block time is
+capped to the value set by ipconfigMAX_SEND_BLOCK_TIME_TICKS.  Capping the
+maximum allowable send block time prevents prevents a deadlock occurring when
+all the network buffers are in use and the tasks that process (and subsequently
+free) the network buffers are themselves blocked waiting for a network buffer.
+ipconfigMAX_SEND_BLOCK_TIME_TICKS is specified in RTOS ticks.  A time in
+milliseconds can be converted to a time in ticks by dividing the time in
+milliseconds by portTICK_PERIOD_MS. */
+#define ipconfigUDP_MAX_SEND_BLOCK_TIME_TICKS ( 5000U / portTICK_PERIOD_MS )
+
+/* If ipconfigUSE_DHCP is 1 then FreeRTOS+TCP will attempt to retrieve an IP
+address, netmask, DNS server address and gateway address from a DHCP server.  If
+ipconfigUSE_DHCP is 0 then FreeRTOS+TCP will use a static IP address.  The
+stack will revert to using the static IP address even when ipconfigUSE_DHCP is
+set to 1 if a valid configuration cannot be obtained from a DHCP server for any
+reason.  The static configuration used is that passed into the stack by the
+FreeRTOS_IPInit() function call. */
+#define ipconfigUSE_DHCP	1
+
+/* When ipconfigUSE_DHCP is set to 1, DHCP requests will be sent out at
+increasing time intervals until either a reply is received from a DHCP server
+and accepted, or the interval between transmissions reaches
+ipconfigMAXIMUM_DISCOVER_TX_PERIOD.  The IP stack will revert to using the
+static IP address passed as a parameter to FreeRTOS_IPInit() if the
+re-transmission time interval reaches ipconfigMAXIMUM_DISCOVER_TX_PERIOD without
+a DHCP reply being received. */
+#define ipconfigMAXIMUM_DISCOVER_TX_PERIOD		( 120000U / portTICK_PERIOD_MS )
+
+/* The ARP cache is a table that maps IP addresses to MAC addresses.  The IP
+stack can only send a UDP message to a remove IP address if it knowns the MAC
+address associated with the IP address, or the MAC address of the router used to
+contact the remote IP address.  When a UDP message is received from a remote IP
+address the MAC address and IP address are added to the ARP cache.  When a UDP
+message is sent to a remote IP address that does not already appear in the ARP
+cache then the UDP message is replaced by a ARP message that solicits the
+required MAC address information.  ipconfigARP_CACHE_ENTRIES defines the maximum
+number of entries that can exist in the ARP table at any one time. */
+#define ipconfigARP_CACHE_ENTRIES		6
+
+/* ARP requests that do not result in an ARP response will be re-transmitted a
+maximum of ipconfigMAX_ARP_RETRANSMISSIONS times before the ARP request is
+aborted. */
+#define ipconfigMAX_ARP_RETRANSMISSIONS ( 5 )
+
+/* ipconfigMAX_ARP_AGE defines the maximum time between an entry in the ARP
+table being created or refreshed and the entry being removed because it is stale.
+New ARP requests are sent for ARP cache entries that are nearing their maximum
+age.  ipconfigMAX_ARP_AGE is specified in tens of seconds, so a value of 150 is
+equal to 1500 seconds (or 25 minutes). */
+#define ipconfigMAX_ARP_AGE			150
+
+/* Implementing FreeRTOS_inet_addr() necessitates the use of string handling
+routines, which are relatively large.  To save code space the full
+FreeRTOS_inet_addr() implementation is made optional, and a smaller and faster
+alternative called FreeRTOS_inet_addr_quick() is provided.  FreeRTOS_inet_addr()
+takes an IP in decimal dot format (for example, "192.168.0.1") as its parameter.
+FreeRTOS_inet_addr_quick() takes an IP address as four separate numerical octets
+(for example, 192, 168, 0, 1) as its parameters.  If
+ipconfigINCLUDE_FULL_INET_ADDR is set to 1 then both FreeRTOS_inet_addr() and
+FreeRTOS_indet_addr_quick() are available.  If ipconfigINCLUDE_FULL_INET_ADDR is
+not set to 1 then only FreeRTOS_indet_addr_quick() is available. */
+#define ipconfigINCLUDE_FULL_INET_ADDR	1
+
+/* ipconfigNUM_NETWORK_BUFFER_DESCRIPTORS defines the total number of network buffer that
+are available to the IP stack.  The total number of network buffers is limited
+to ensure the total amount of RAM that can be consumed by the IP stack is capped
+to a pre-determinable value. */
+#define ipconfigNUM_NETWORK_BUFFER_DESCRIPTORS		60
+
+/* A FreeRTOS queue is used to send events from application tasks to the IP
+stack.  ipconfigEVENT_QUEUE_LENGTH sets the maximum number of events that can
+be queued for processing at any one time.  The event queue must be a minimum of
+5 greater than the total number of network buffers. */
+#define ipconfigEVENT_QUEUE_LENGTH		( ipconfigNUM_NETWORK_BUFFER_DESCRIPTORS + 5 )
+
+/* The address of a socket is the combination of its IP address and its port
+number.  FreeRTOS_bind() is used to manually allocate a port number to a socket
+(to 'bind' the socket to a port), but manual binding is not normally necessary
+for client sockets (those sockets that initiate outgoing connections rather than
+wait for incoming connections on a known port number).  If
+ipconfigALLOW_SOCKET_SEND_WITHOUT_BIND is set to 1 then calling
+FreeRTOS_sendto() on a socket that has not yet been bound will result in the IP
+stack automatically binding the socket to a port number from the range
+socketAUTO_PORT_ALLOCATION_START_NUMBER to 0xffff.  If
+ipconfigALLOW_SOCKET_SEND_WITHOUT_BIND is set to 0 then calling FreeRTOS_sendto()
+on a socket that has not yet been bound will result in the send operation being
+aborted. */
+#define ipconfigALLOW_SOCKET_SEND_WITHOUT_BIND 1
+
+/* Defines the Time To Live (TTL) values used in outgoing UDP packets. */
+#define ipconfigUDP_TIME_TO_LIVE		128
+#define ipconfigTCP_TIME_TO_LIVE		128 /* also defined in FreeRTOSIPConfigDefaults.h */
+
+/* USE_TCP: Use TCP and all its features */
+#define ipconfigUSE_TCP				( 1 )
+
+/* USE_WIN: Let TCP use windowing mechanism. */
+#define ipconfigUSE_TCP_WIN			( 1 )
+
+/* The MTU is the maximum number of bytes the payload of a network frame can
+contain.  For normal Ethernet V2 frames the maximum MTU is 1500.  Setting a
+lower value can save RAM, depending on the buffer management scheme used.  If
+ipconfigCAN_FRAGMENT_OUTGOING_PACKETS is 1 then (ipconfigNETWORK_MTU - 28) must
+be divisible by 8. */
+#define ipconfigNETWORK_MTU		1200U
+
+/* Set ipconfigUSE_DNS to 1 to include a basic DNS client/resolver.  DNS is used
+through the FreeRTOS_gethostbyname() API function. */
+#define ipconfigUSE_DNS			1
+
+/* If ipconfigREPLY_TO_INCOMING_PINGS is set to 1 then the IP stack will
+generate replies to incoming ICMP echo (ping) requests. */
+#define ipconfigREPLY_TO_INCOMING_PINGS				1
+
+/* If ipconfigSUPPORT_OUTGOING_PINGS is set to 1 then the
+FreeRTOS_SendPingRequest() API function is available. */
+#define ipconfigSUPPORT_OUTGOING_PINGS				0
+
+/* If ipconfigSUPPORT_SELECT_FUNCTION is set to 1 then the FreeRTOS_select()
+(and associated) API function is available. */
+#define ipconfigSUPPORT_SELECT_FUNCTION				1
+
+/* If ipconfigFILTER_OUT_NON_ETHERNET_II_FRAMES is set to 1 then Ethernet frames
+that are not in Ethernet II format will be dropped.  This option is included for
+potential future IP stack developments. */
+#define ipconfigFILTER_OUT_NON_ETHERNET_II_FRAMES  1
+
+/* If ipconfigETHERNET_DRIVER_FILTERS_FRAME_TYPES is set to 1 then it is the
+responsibility of the Ethernet interface to filter out packets that are of no
+interest.  If the Ethernet interface does not implement this functionality, then
+set ipconfigETHERNET_DRIVER_FILTERS_FRAME_TYPES to 0 to have the IP stack
+perform the filtering instead (it is much less efficient for the stack to do it
+because the packet will already have been passed into the stack).  If the
+Ethernet driver does all the necessary filtering in hardware then software
+filtering can be removed by using a value other than 1 or 0. */
+#define ipconfigETHERNET_DRIVER_FILTERS_FRAME_TYPES	1
+
+/* The windows simulator cannot really simulate MAC interrupts, and needs to
+block occasionally to allow other tasks to run. */
+#define configWINDOWS_MAC_INTERRUPT_SIMULATOR_DELAY ( 20 / portTICK_PERIOD_MS )
+
+/* Advanced only: in order to access 32-bit fields in the IP packets with
+32-bit memory instructions, all packets will be stored 32-bit-aligned, plus 16-bits.
+This has to do with the contents of the IP-packets: all 32-bit fields are
+32-bit-aligned, plus 16-bit(!) */
+#define ipconfigPACKET_FILLER_SIZE 2U
+
+/* Define the size of the pool of TCP window descriptors.  On the average, each
+TCP socket will use up to 2 x 6 descriptors, meaning that it can have 2 x 6
+outstanding packets (for Rx and Tx).  When using up to 10 TP sockets
+simultaneously, one could define TCP_WIN_SEG_COUNT as 120. */
+#define ipconfigTCP_WIN_SEG_COUNT		240
+
+/* Each TCP socket has a circular buffers for Rx and Tx, which have a fixed
+maximum size.  Define the size of Rx buffer for TCP sockets. */
+#define ipconfigTCP_RX_BUFFER_LENGTH			( 1000 )
+
+/* Define the size of Tx buffer for TCP sockets. */
+#define ipconfigTCP_TX_BUFFER_LENGTH			( 1000 )
+
+/* When using call-back handlers, the driver may check if the handler points to
+real program memory (RAM or flash) or just has a random non-zero value. */
+#define ipconfigIS_VALID_PROG_ADDRESS(x) ( (x) != NULL )
+
+/* Include support for TCP hang protection.  All sockets in a connecting or
+disconnecting stage will timeout after a period of non-activity. */
+#define ipconfigTCP_HANG_PROTECTION			( 1 )
+#define ipconfigTCP_HANG_PROTECTION_TIME	( 30 )
+
+/* Include support for TCP keep-alive messages. */
+#define ipconfigTCP_KEEP_ALIVE				( 1 )
+#define ipconfigTCP_KEEP_ALIVE_INTERVAL		( 20 ) /* in seconds */
+
+#define portINLINE __inline
+
+#endif /* FREERTOS_IP_CONFIG_H */