# indent with spaces
.RECIPEPREFIX := $(.RECIPEPREFIX) $(.RECIPEPREFIX)
include makefile.in

# Change to match installed location
export CC ?= /usr/local/bin/gcc
export LD ?= /usr/local/bin/ld

# Add units here when adding a new unit test directory with the same name
UNITS       +=  list
#UNITS       +=  queue
<<<<<<< HEAD
#UNITS       +=  timers
UNITS       +=  tasks

.PHONY: makefile.in
=======
#UNITS       += timers
UNITS       +=  stream_buffer
UNITS       +=  message_buffer
>>>>>>> e39c34ba

COVINFO     :=  $(BUILD_DIR)/cmock_test.info
LCOV_LIST   :=  $(foreach unit,$(UNITS),$(GENERATED_DIR)/$(unit).info )

.PHONY: all doc clean $(UNITS) directories coverage zero_coverage              \
        run run_formatted run_col_formatted run_col libs execs lcov            \
        help

include makefile.in

all: doc coverage | directories
execs: $(UNITS) | directories

$(UNITS) : libs | directories
    $(MAKE) -C $@
Makefile : ;

makefile.in : ;

SHARED_LIBS := $(addprefix $(LIB_DIR)/,$(addsuffix .so,$(LIBS)))

libs : $(SHARED_LIBS)

doc:
    $(MAKE) -C doc all

clean:
    rm -rf $(BUILD_DIR)

help:
    @echo -e 'Usage: $$ make <target>\n '
    @echo -e ' where <target> is one of: $(UNITS) doc all run run_formatted run_col run_col_formatted coverage'
    @echo -e ''
    @echo -e '$(UNITS) : will build the corresponding test including all its configuration'
    @echo -e 'doc               : will generate doxygen docs in $(BUILD_DIR)/doc/index.html'
    @echo -e 'run               : will build and run all $(UNITS) and their various configurations.'
    @echo -e '                    it will also generate a test report in the JUnit format in $(BUILD_DIR)/report.xml'
    @echo -e 'run_col           : same as run but the results are in colors(pass: green, fail: red)'
    @echo -e 'run_formatted     : will show test case results in a formatted way'
    @echo -e 'run_col_formatted : same as formatted but will show the results in colors'
    @echo -e 'coverage          : will run code coverage and generate html docs in $(BUILD_DIR)/coverage/index.html'
    @echo -e 'all               : will build documentations and coverage, which builds and runs all tests'

$(LIB_DIR)/libcmock.so : $(CMOCK_SRC_DIR)/cmock.c                              \
                         $(CMOCK_SRC_DIR)/cmock.h                              \
                         $(LIB_DIR)/libunity.so                                \
                         Makefile | directories
    $(CC) -o $@ -shared -fPIC $<  $(INCLUDE_DIR)


$(LIB_DIR)/libunity.so : $(UNITY_SRC_DIR)/unity.c                              \
                         $(UNITY_SRC_DIR)/unity.h                              \
                         Makefile | directories
    ${CC} -o $@ -shared -fPIC  $<

$(LIB_DIR)/libunitymemory.so: ${UNITY_MEM_DIR}/unity_memory.c                  \
                              ${UNITY_MEM_DIR}/unity_memory.h                  \
                              ${LIB_DIR}/libunity.so                           \
                              Makefile | directories
    ${CC} -o $@ -shared -fPIC $< ${INCLUDE_DIR}

$(LIB_DIR)/libcexception.so: ${C_EXCEPTION_SRC_DIR}/CException.c               \
                             ${C_EXCEPTION_SRC_DIR}/CException.h               \
                             Makefile | directories
   ${CC} -o $@ -shared -fPIC $< ${INCLUDE_DIR}

run : $(UNITS) | directories
    -rm -f $(BUILD_DIR)/unit_test_report.txt
    for f in $(BIN_DIR)/*; do                                                  \
        $${f} | tee -a $(BUILD_DIR)/unit_test_report.txt ;                     \
    done 
    cd $(BUILD_DIR) &&                                                         \
    ruby $(UNITY_BIN_DIR)/parse_output.rb                                      \
        -xml $(BUILD_DIR)/unit_test_report.txt

run_col : $(UNITS) zero_coverage | directories
    for f in $(BIN_DIR)/*; do \
        ruby -r $(UNITY_BIN_DIR)/colour_reporter.rb  -e "report('`$${f}`')";   \
    done

run_formatted :  $(UNITS) zero_coverage | directories
    for f in $(BIN_DIR)/*; do                                                  \
        $${f} > $(BUILD_DIR)/output;                                           \
        ruby  $(UNITY_BIN_DIR)/parse_output.rb $(BUILD_DIR)/output ;           \
    done

run_col_formatted :  $(UNITS) zero_coverage | directories
    for f in $(BIN_DIR)/*; do                                                  \
        $${f} > $(BUILD_DIR)/output;                                           \
        ruby -r $(UNITY_BIN_DIR)/colour_reporter.rb                            \
             -e "report('$$(ruby $(UNITY_BIN_DIR)/parse_output.rb              \
              $(BUILD_DIR)/output)')";                                         \
    done
directories:
    -mkdir -p $(BUILD_DIR)
    -mkdir -p $(LIB_DIR)
    -mkdir -p $(COVERAGE_DIR)
    -mkdir -p $(BIN_DIR)

zero_coverage :
        lcov --zerocounters --directory $(BUILD_DIR) --config-file $(UT_ROOT_DIR)/lcovrc

coverage : run_col
    lcov --base-directory $(KERNEL_DIR) --directory $(BUILD_DIR) --capture     \
        --config-file $(UT_ROOT_DIR)/lcovrc -o $(BUILD_DIR)/cmock_test.info
    genhtml $(BUILD_DIR)/cmock_test.info --branch-coverage                     \
        --config-file $(UT_ROOT_DIR)/lcovrc --output-directory $(COVERAGE_DIR)

lcov : $(COVINFO)

# Combine lcov from each test bin into one lcov info file for the suite
$(COVINFO) : $(LCOV_LIST)
    lcov $(LCOV_OPTS) -o $@ $(foreach cov,$(LCOV_LIST),--add-tracefile $(cov) )

# Generate lcov for each suite
$(LCOV_LIST) : zero_coverage
    $(foreach unit,$(UNITS),\
        make -C $(unit) lcov;)

lcovhtml : $(COVINFO) | directory
    genhtml $(COVINFO) $(LCOV_OPTS) --output-directory $(COVERAGE_DIR) --quiet<|MERGE_RESOLUTION|>--- conflicted
+++ resolved
@@ -9,17 +9,13 @@
 # Add units here when adding a new unit test directory with the same name
 UNITS       +=  list
 #UNITS       +=  queue
-<<<<<<< HEAD
 #UNITS       +=  timers
 UNITS       +=  tasks
-
-.PHONY: makefile.in
-=======
 #UNITS       += timers
 UNITS       +=  stream_buffer
 UNITS       +=  message_buffer
->>>>>>> e39c34ba
 
+.PHONY: makefile.in
 COVINFO     :=  $(BUILD_DIR)/cmock_test.info
 LCOV_LIST   :=  $(foreach unit,$(UNITS),$(GENERATED_DIR)/$(unit).info )
 
