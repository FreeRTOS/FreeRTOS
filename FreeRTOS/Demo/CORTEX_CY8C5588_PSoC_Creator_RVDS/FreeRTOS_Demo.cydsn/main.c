/*
<<<<<<< HEAD
 * FreeRTOS Kernel V10.3.0
=======
 * FreeRTOS Kernel V10.4.1
>>>>>>> 5cc65129
 * Copyright (C) 2020 Amazon.com, Inc. or its affiliates.  All Rights Reserved.
 *
 * Permission is hereby granted, free of charge, to any person obtaining a copy of
 * this software and associated documentation files (the "Software"), to deal in
 * the Software without restriction, including without limitation the rights to
 * use, copy, modify, merge, publish, distribute, sublicense, and/or sell copies of
 * the Software, and to permit persons to whom the Software is furnished to do so,
 * subject to the following conditions:
 *
 * The above copyright notice and this permission notice shall be included in all
 * copies or substantial portions of the Software.
 *
 * THE SOFTWARE IS PROVIDED "AS IS", WITHOUT WARRANTY OF ANY KIND, EXPRESS OR
 * IMPLIED, INCLUDING BUT NOT LIMITED TO THE WARRANTIES OF MERCHANTABILITY, FITNESS
 * FOR A PARTICULAR PURPOSE AND NONINFRINGEMENT. IN NO EVENT SHALL THE AUTHORS OR
 * COPYRIGHT HOLDERS BE LIABLE FOR ANY CLAIM, DAMAGES OR OTHER LIABILITY, WHETHER
 * IN AN ACTION OF CONTRACT, TORT OR OTHERWISE, ARISING FROM, OUT OF OR IN
 * CONNECTION WITH THE SOFTWARE OR THE USE OR OTHER DEALINGS IN THE SOFTWARE.
 *
 * http://www.FreeRTOS.org
 * http://aws.amazon.com/freertos
 *
 * 1 tab == 4 spaces!
 */

#include <device.h>

/* RTOS includes. */
#include "FreeRTOS.h"
#include "task.h"
#include "queue.h"
#include "semphr.h"

/* Common Demo includes. */
#include "serial.h"
#include "BlockQ.h"
#include "blocktim.h"
#include "comtest.h"
#include "countsem.h"
#include "death.h"
#include "dynamic.h"
#include "flash.h"
#include "flop.h"
#include "GenQTest.h"
#include "integer.h"
#include "IntQueue.h"
#include "mevents.h"
#include "partest.h"
#include "PollQ.h"
#include "print.h"
#include "QPeek.h"
#include "semtest.h"
/*---------------------------------------------------------------------------*/

/* The time between cycles of the 'check' functionality (defined within the
tick hook. */
#define mainCHECK_DELAY						( ( TickType_t ) 5000 / portTICK_PERIOD_MS )
#define mainCOM_LED							( 3 )

/* The number of nano seconds between each processor clock. */
#define mainNS_PER_CLOCK ( ( unsigned long ) ( ( 1.0 / ( double ) configCPU_CLOCK_HZ ) * 1000000000.0 ) )

/* Task priorities. */
#define mainQUEUE_POLL_PRIORITY				( tskIDLE_PRIORITY + 2 )
#define mainCHECK_TASK_PRIORITY				( tskIDLE_PRIORITY + 3 )
#define mainSEM_TEST_PRIORITY				( tskIDLE_PRIORITY + 1 )
#define mainBLOCK_Q_PRIORITY				( tskIDLE_PRIORITY + 2 )
#define mainCREATOR_TASK_PRIORITY           ( tskIDLE_PRIORITY + 3 )
#define mainINTEGER_TASK_PRIORITY           ( tskIDLE_PRIORITY )
#define mainGEN_QUEUE_TASK_PRIORITY			( tskIDLE_PRIORITY )
#define mainCOM_TEST_TASK_PRIORITY			( tskIDLE_PRIORITY + 1 )
#define mainFLASH_TEST_TASK_PRIORITY		( tskIDLE_PRIORITY + 2 )
/*---------------------------------------------------------------------------*/

/*
 * Configures the timers and interrupts for the fast interrupt test as
 * described at the top of this file.
 */
extern void vSetupTimerTest( void );
/*---------------------------------------------------------------------------*/

/*
 * The Check task periodical interrogates each of the running tests to
 * ensure that they are still executing correctly.
 * If all the tests pass, then the LCD is updated with Pass, the number of
 * iterations and the Jitter time calculated but the Fast Interrupt Test.
 * If any one of the tests fail, it is indicated with an error code printed on
 * the display. This indicator won't disappear until the device is reset.
 */
void vCheckTask( void *pvParameters );

/*
 * Installs the RTOS interrupt handlers and starts the peripherals.
 */
static void prvHardwareSetup( void );
/*---------------------------------------------------------------------------*/

void main( void )
{
    /* Place your initialization/startup code here (e.g. MyInst_Start()) */
	prvHardwareSetup();

	/* Start the standard demo tasks.  These are just here to exercise the
	kernel port and provide examples of how the FreeRTOS API can be used. */
	vStartBlockingQueueTasks( mainBLOCK_Q_PRIORITY );
	vCreateBlockTimeTasks();
	vStartCountingSemaphoreTasks();
	vStartDynamicPriorityTasks();
	vStartMathTasks( mainINTEGER_TASK_PRIORITY );
	vStartGenericQueueTasks( mainGEN_QUEUE_TASK_PRIORITY );
	vStartIntegerMathTasks( mainINTEGER_TASK_PRIORITY );
	vStartPolledQueueTasks( mainQUEUE_POLL_PRIORITY );
	vStartQueuePeekTasks();
	vStartSemaphoreTasks( mainSEM_TEST_PRIORITY );
	vStartLEDFlashTasks( mainFLASH_TEST_TASK_PRIORITY );
	vAltStartComTestTasks( mainCOM_TEST_TASK_PRIORITY, 57600, mainCOM_LED );
	vStartInterruptQueueTasks();

	/* Start the error checking task. */
  	( void ) xTaskCreate( vCheckTask, "Check", configMINIMAL_STACK_SIZE, NULL, mainCHECK_TASK_PRIORITY, NULL );

	/* Configure the timers used by the fast interrupt timer test. */
	vSetupTimerTest();

	/* The suicide tasks must be created last as they need to know how many
	tasks were running prior to their creation in order to ascertain whether
	or not the correct/expected number of tasks are running at any given time. */
	vCreateSuicidalTasks( mainCREATOR_TASK_PRIORITY );

	/* Will only get here if there was insufficient memory to create the idle
    task.  The idle task is created within vTaskStartScheduler(). */
	vTaskStartScheduler();

	/* Should never reach here as the kernel will now be running.  If
	vTaskStartScheduler() does return then it is very likely that there was
	insufficient (FreeRTOS) heap space available to create all the tasks,
	including the idle task that is created within vTaskStartScheduler() itself. */
	for( ;; );
}
/*---------------------------------------------------------------------------*/

void prvHardwareSetup( void )
{
/* Port layer functions that need to be copied into the vector table. */
extern void xPortPendSVHandler( void );
extern void xPortSysTickHandler( void );
extern void vPortSVCHandler( void );
extern cyisraddress CyRamVectors[];

	/* Install the OS Interrupt Handlers. */
	CyRamVectors[ 11 ] = ( cyisraddress ) vPortSVCHandler;
	CyRamVectors[ 14 ] = ( cyisraddress ) xPortPendSVHandler;
	CyRamVectors[ 15 ] = ( cyisraddress ) xPortSysTickHandler;

	/* Start-up the peripherals. */

	/* Enable and clear the LCD Display. */
	LCD_Character_Display_Start();
	LCD_Character_Display_ClearDisplay();
	LCD_Character_Display_Position( 0, 0 );
	LCD_Character_Display_PrintString( "www.FreeRTOS.org " );
	LCD_Character_Display_Position( 1, 0 );
	LCD_Character_Display_PrintString("CY8C5588AX-060  ");

	/* Start the UART. */
	UART_1_Start();

	/* Initialise the LEDs. */
	vParTestInitialise();

	/* Start the PWM modules that drive the IntQueue tests. */
	High_Frequency_PWM_0_Start();
	High_Frequency_PWM_1_Start();

	/* Start the timers for the Jitter test. */
	Timer_20KHz_Start();
	Timer_48MHz_Start();
}
/*---------------------------------------------------------------------------*/

void vCheckTask( void *pvParameters )
{
unsigned long ulRow = 0;
TickType_t xDelay = 0;
unsigned short usErrorCode = 0;
unsigned long ulIteration = 0;
extern unsigned short usMaxJitter;

	/* Intialise the sleeper. */
	xDelay = xTaskGetTickCount();

	for( ;; )
	{
		/* Perform this check every mainCHECK_DELAY milliseconds. */
		vTaskDelayUntil( &xDelay, mainCHECK_DELAY );

		/* Check that all of the Demo tasks are still running. */
		if( pdTRUE != xAreBlockingQueuesStillRunning() )
		{
			usErrorCode |= 0x1;
		}

		if( pdTRUE != xAreBlockTimeTestTasksStillRunning() )
		{
			usErrorCode |= 0x2;
		}

		if( pdTRUE != xAreCountingSemaphoreTasksStillRunning() )
		{
			usErrorCode |= 0x4;
		}

		if( pdTRUE != xIsCreateTaskStillRunning() )
		{
			usErrorCode |= 0x8;
		}

		if( pdTRUE != xAreDynamicPriorityTasksStillRunning() )
		{
			usErrorCode |= 0x10;
		}

		if( pdTRUE != xAreMathsTaskStillRunning() )
		{
			usErrorCode |= 0x20;
		}

		if( pdTRUE != xAreGenericQueueTasksStillRunning() )
		{
			usErrorCode |= 0x40;
		}

		if( pdTRUE != xAreIntegerMathsTaskStillRunning() )
		{
			usErrorCode |= 0x80;
		}

		if( pdTRUE != xArePollingQueuesStillRunning() )
		{
			usErrorCode |= 0x100;
		}

		if( pdTRUE != xAreQueuePeekTasksStillRunning() )
		{
			usErrorCode |= 0x200;
		}

		if( pdTRUE != xAreSemaphoreTasksStillRunning() )
		{
			usErrorCode |= 0x400;
		}

		if( pdTRUE != xAreComTestTasksStillRunning() )
		{
			usErrorCode |= 0x800;
		}

		if( pdTRUE != xAreIntQueueTasksStillRunning() )
		{
			usErrorCode |= 0x1000;
		}

		/* Clear the display. */
		LCD_Character_Display_ClearDisplay();
		if( 0 == usErrorCode )
		{
			LCD_Character_Display_Position( ( ulRow ) & 0x1, 0);
			LCD_Character_Display_PrintString( "Pass: " );
			LCD_Character_Display_PrintNumber( ulIteration++ );
			LCD_Character_Display_Position( ( ++ulRow ) & 0x1, 0 );
			LCD_Character_Display_PrintString( "Jitter(ns):" );
			LCD_Character_Display_PrintNumber( ( usMaxJitter * mainNS_PER_CLOCK ) );
		}
		else
		{
			/* Do something to indicate the failure. */
			LCD_Character_Display_Position( ( ulRow ) & 0x1, 0 );
			LCD_Character_Display_PrintString( "Fail at: " );
			LCD_Character_Display_PrintNumber( ulIteration );
			LCD_Character_Display_Position( ( ++ulRow ) & 0x1, 0 );
			LCD_Character_Display_PrintString( "Error: 0x" );
			LCD_Character_Display_PrintHexUint16( usErrorCode );
		}
	}
}
/*---------------------------------------------------------------------------*/

void vApplicationStackOverflowHook( TaskHandle_t pxTask, char *pcTaskName )
{
	/* The stack space has been execeeded for a task, considering allocating more. */
	taskDISABLE_INTERRUPTS();
	for( ;; );
}
/*---------------------------------------------------------------------------*/

void vApplicationMallocFailedHook( void )
{
	/* The heap space has been execeeded. */
	taskDISABLE_INTERRUPTS();
	for( ;; );
}
/*---------------------------------------------------------------------------*/
<|MERGE_RESOLUTION|>--- conflicted
+++ resolved
@@ -1,308 +1,304 @@
-/*
-<<<<<<< HEAD
- * FreeRTOS Kernel V10.3.0
-=======
- * FreeRTOS Kernel V10.4.1
->>>>>>> 5cc65129
- * Copyright (C) 2020 Amazon.com, Inc. or its affiliates.  All Rights Reserved.
- *
- * Permission is hereby granted, free of charge, to any person obtaining a copy of
- * this software and associated documentation files (the "Software"), to deal in
- * the Software without restriction, including without limitation the rights to
- * use, copy, modify, merge, publish, distribute, sublicense, and/or sell copies of
- * the Software, and to permit persons to whom the Software is furnished to do so,
- * subject to the following conditions:
- *
- * The above copyright notice and this permission notice shall be included in all
- * copies or substantial portions of the Software.
- *
- * THE SOFTWARE IS PROVIDED "AS IS", WITHOUT WARRANTY OF ANY KIND, EXPRESS OR
- * IMPLIED, INCLUDING BUT NOT LIMITED TO THE WARRANTIES OF MERCHANTABILITY, FITNESS
- * FOR A PARTICULAR PURPOSE AND NONINFRINGEMENT. IN NO EVENT SHALL THE AUTHORS OR
- * COPYRIGHT HOLDERS BE LIABLE FOR ANY CLAIM, DAMAGES OR OTHER LIABILITY, WHETHER
- * IN AN ACTION OF CONTRACT, TORT OR OTHERWISE, ARISING FROM, OUT OF OR IN
- * CONNECTION WITH THE SOFTWARE OR THE USE OR OTHER DEALINGS IN THE SOFTWARE.
- *
- * http://www.FreeRTOS.org
- * http://aws.amazon.com/freertos
- *
- * 1 tab == 4 spaces!
- */
-
-#include <device.h>
-
-/* RTOS includes. */
-#include "FreeRTOS.h"
-#include "task.h"
-#include "queue.h"
-#include "semphr.h"
-
-/* Common Demo includes. */
-#include "serial.h"
-#include "BlockQ.h"
-#include "blocktim.h"
-#include "comtest.h"
-#include "countsem.h"
-#include "death.h"
-#include "dynamic.h"
-#include "flash.h"
-#include "flop.h"
-#include "GenQTest.h"
-#include "integer.h"
-#include "IntQueue.h"
-#include "mevents.h"
-#include "partest.h"
-#include "PollQ.h"
-#include "print.h"
-#include "QPeek.h"
-#include "semtest.h"
-/*---------------------------------------------------------------------------*/
-
-/* The time between cycles of the 'check' functionality (defined within the
-tick hook. */
-#define mainCHECK_DELAY						( ( TickType_t ) 5000 / portTICK_PERIOD_MS )
-#define mainCOM_LED							( 3 )
-
-/* The number of nano seconds between each processor clock. */
-#define mainNS_PER_CLOCK ( ( unsigned long ) ( ( 1.0 / ( double ) configCPU_CLOCK_HZ ) * 1000000000.0 ) )
-
-/* Task priorities. */
-#define mainQUEUE_POLL_PRIORITY				( tskIDLE_PRIORITY + 2 )
-#define mainCHECK_TASK_PRIORITY				( tskIDLE_PRIORITY + 3 )
-#define mainSEM_TEST_PRIORITY				( tskIDLE_PRIORITY + 1 )
-#define mainBLOCK_Q_PRIORITY				( tskIDLE_PRIORITY + 2 )
-#define mainCREATOR_TASK_PRIORITY           ( tskIDLE_PRIORITY + 3 )
-#define mainINTEGER_TASK_PRIORITY           ( tskIDLE_PRIORITY )
-#define mainGEN_QUEUE_TASK_PRIORITY			( tskIDLE_PRIORITY )
-#define mainCOM_TEST_TASK_PRIORITY			( tskIDLE_PRIORITY + 1 )
-#define mainFLASH_TEST_TASK_PRIORITY		( tskIDLE_PRIORITY + 2 )
-/*---------------------------------------------------------------------------*/
-
-/*
- * Configures the timers and interrupts for the fast interrupt test as
- * described at the top of this file.
- */
-extern void vSetupTimerTest( void );
-/*---------------------------------------------------------------------------*/
-
-/*
- * The Check task periodical interrogates each of the running tests to
- * ensure that they are still executing correctly.
- * If all the tests pass, then the LCD is updated with Pass, the number of
- * iterations and the Jitter time calculated but the Fast Interrupt Test.
- * If any one of the tests fail, it is indicated with an error code printed on
- * the display. This indicator won't disappear until the device is reset.
- */
-void vCheckTask( void *pvParameters );
-
-/*
- * Installs the RTOS interrupt handlers and starts the peripherals.
- */
-static void prvHardwareSetup( void );
-/*---------------------------------------------------------------------------*/
-
-void main( void )
-{
-    /* Place your initialization/startup code here (e.g. MyInst_Start()) */
-	prvHardwareSetup();
-
-	/* Start the standard demo tasks.  These are just here to exercise the
-	kernel port and provide examples of how the FreeRTOS API can be used. */
-	vStartBlockingQueueTasks( mainBLOCK_Q_PRIORITY );
-	vCreateBlockTimeTasks();
-	vStartCountingSemaphoreTasks();
-	vStartDynamicPriorityTasks();
-	vStartMathTasks( mainINTEGER_TASK_PRIORITY );
-	vStartGenericQueueTasks( mainGEN_QUEUE_TASK_PRIORITY );
-	vStartIntegerMathTasks( mainINTEGER_TASK_PRIORITY );
-	vStartPolledQueueTasks( mainQUEUE_POLL_PRIORITY );
-	vStartQueuePeekTasks();
-	vStartSemaphoreTasks( mainSEM_TEST_PRIORITY );
-	vStartLEDFlashTasks( mainFLASH_TEST_TASK_PRIORITY );
-	vAltStartComTestTasks( mainCOM_TEST_TASK_PRIORITY, 57600, mainCOM_LED );
-	vStartInterruptQueueTasks();
-
-	/* Start the error checking task. */
-  	( void ) xTaskCreate( vCheckTask, "Check", configMINIMAL_STACK_SIZE, NULL, mainCHECK_TASK_PRIORITY, NULL );
-
-	/* Configure the timers used by the fast interrupt timer test. */
-	vSetupTimerTest();
-
-	/* The suicide tasks must be created last as they need to know how many
-	tasks were running prior to their creation in order to ascertain whether
-	or not the correct/expected number of tasks are running at any given time. */
-	vCreateSuicidalTasks( mainCREATOR_TASK_PRIORITY );
-
-	/* Will only get here if there was insufficient memory to create the idle
-    task.  The idle task is created within vTaskStartScheduler(). */
-	vTaskStartScheduler();
-
-	/* Should never reach here as the kernel will now be running.  If
-	vTaskStartScheduler() does return then it is very likely that there was
-	insufficient (FreeRTOS) heap space available to create all the tasks,
-	including the idle task that is created within vTaskStartScheduler() itself. */
-	for( ;; );
-}
-/*---------------------------------------------------------------------------*/
-
-void prvHardwareSetup( void )
-{
-/* Port layer functions that need to be copied into the vector table. */
-extern void xPortPendSVHandler( void );
-extern void xPortSysTickHandler( void );
-extern void vPortSVCHandler( void );
-extern cyisraddress CyRamVectors[];
-
-	/* Install the OS Interrupt Handlers. */
-	CyRamVectors[ 11 ] = ( cyisraddress ) vPortSVCHandler;
-	CyRamVectors[ 14 ] = ( cyisraddress ) xPortPendSVHandler;
-	CyRamVectors[ 15 ] = ( cyisraddress ) xPortSysTickHandler;
-
-	/* Start-up the peripherals. */
-
-	/* Enable and clear the LCD Display. */
-	LCD_Character_Display_Start();
-	LCD_Character_Display_ClearDisplay();
-	LCD_Character_Display_Position( 0, 0 );
-	LCD_Character_Display_PrintString( "www.FreeRTOS.org " );
-	LCD_Character_Display_Position( 1, 0 );
-	LCD_Character_Display_PrintString("CY8C5588AX-060  ");
-
-	/* Start the UART. */
-	UART_1_Start();
-
-	/* Initialise the LEDs. */
-	vParTestInitialise();
-
-	/* Start the PWM modules that drive the IntQueue tests. */
-	High_Frequency_PWM_0_Start();
-	High_Frequency_PWM_1_Start();
-
-	/* Start the timers for the Jitter test. */
-	Timer_20KHz_Start();
-	Timer_48MHz_Start();
-}
-/*---------------------------------------------------------------------------*/
-
-void vCheckTask( void *pvParameters )
-{
-unsigned long ulRow = 0;
-TickType_t xDelay = 0;
-unsigned short usErrorCode = 0;
-unsigned long ulIteration = 0;
-extern unsigned short usMaxJitter;
-
-	/* Intialise the sleeper. */
-	xDelay = xTaskGetTickCount();
-
-	for( ;; )
-	{
-		/* Perform this check every mainCHECK_DELAY milliseconds. */
-		vTaskDelayUntil( &xDelay, mainCHECK_DELAY );
-
-		/* Check that all of the Demo tasks are still running. */
-		if( pdTRUE != xAreBlockingQueuesStillRunning() )
-		{
-			usErrorCode |= 0x1;
-		}
-
-		if( pdTRUE != xAreBlockTimeTestTasksStillRunning() )
-		{
-			usErrorCode |= 0x2;
-		}
-
-		if( pdTRUE != xAreCountingSemaphoreTasksStillRunning() )
-		{
-			usErrorCode |= 0x4;
-		}
-
-		if( pdTRUE != xIsCreateTaskStillRunning() )
-		{
-			usErrorCode |= 0x8;
-		}
-
-		if( pdTRUE != xAreDynamicPriorityTasksStillRunning() )
-		{
-			usErrorCode |= 0x10;
-		}
-
-		if( pdTRUE != xAreMathsTaskStillRunning() )
-		{
-			usErrorCode |= 0x20;
-		}
-
-		if( pdTRUE != xAreGenericQueueTasksStillRunning() )
-		{
-			usErrorCode |= 0x40;
-		}
-
-		if( pdTRUE != xAreIntegerMathsTaskStillRunning() )
-		{
-			usErrorCode |= 0x80;
-		}
-
-		if( pdTRUE != xArePollingQueuesStillRunning() )
-		{
-			usErrorCode |= 0x100;
-		}
-
-		if( pdTRUE != xAreQueuePeekTasksStillRunning() )
-		{
-			usErrorCode |= 0x200;
-		}
-
-		if( pdTRUE != xAreSemaphoreTasksStillRunning() )
-		{
-			usErrorCode |= 0x400;
-		}
-
-		if( pdTRUE != xAreComTestTasksStillRunning() )
-		{
-			usErrorCode |= 0x800;
-		}
-
-		if( pdTRUE != xAreIntQueueTasksStillRunning() )
-		{
-			usErrorCode |= 0x1000;
-		}
-
-		/* Clear the display. */
-		LCD_Character_Display_ClearDisplay();
-		if( 0 == usErrorCode )
-		{
-			LCD_Character_Display_Position( ( ulRow ) & 0x1, 0);
-			LCD_Character_Display_PrintString( "Pass: " );
-			LCD_Character_Display_PrintNumber( ulIteration++ );
-			LCD_Character_Display_Position( ( ++ulRow ) & 0x1, 0 );
-			LCD_Character_Display_PrintString( "Jitter(ns):" );
-			LCD_Character_Display_PrintNumber( ( usMaxJitter * mainNS_PER_CLOCK ) );
-		}
-		else
-		{
-			/* Do something to indicate the failure. */
-			LCD_Character_Display_Position( ( ulRow ) & 0x1, 0 );
-			LCD_Character_Display_PrintString( "Fail at: " );
-			LCD_Character_Display_PrintNumber( ulIteration );
-			LCD_Character_Display_Position( ( ++ulRow ) & 0x1, 0 );
-			LCD_Character_Display_PrintString( "Error: 0x" );
-			LCD_Character_Display_PrintHexUint16( usErrorCode );
-		}
-	}
-}
-/*---------------------------------------------------------------------------*/
-
-void vApplicationStackOverflowHook( TaskHandle_t pxTask, char *pcTaskName )
-{
-	/* The stack space has been execeeded for a task, considering allocating more. */
-	taskDISABLE_INTERRUPTS();
-	for( ;; );
-}
-/*---------------------------------------------------------------------------*/
-
-void vApplicationMallocFailedHook( void )
-{
-	/* The heap space has been execeeded. */
-	taskDISABLE_INTERRUPTS();
-	for( ;; );
-}
-/*---------------------------------------------------------------------------*/
+/*
+ * FreeRTOS Kernel V10.4.1
+ * Copyright (C) 2020 Amazon.com, Inc. or its affiliates.  All Rights Reserved.
+ *
+ * Permission is hereby granted, free of charge, to any person obtaining a copy of
+ * this software and associated documentation files (the "Software"), to deal in
+ * the Software without restriction, including without limitation the rights to
+ * use, copy, modify, merge, publish, distribute, sublicense, and/or sell copies of
+ * the Software, and to permit persons to whom the Software is furnished to do so,
+ * subject to the following conditions:
+ *
+ * The above copyright notice and this permission notice shall be included in all
+ * copies or substantial portions of the Software.
+ *
+ * THE SOFTWARE IS PROVIDED "AS IS", WITHOUT WARRANTY OF ANY KIND, EXPRESS OR
+ * IMPLIED, INCLUDING BUT NOT LIMITED TO THE WARRANTIES OF MERCHANTABILITY, FITNESS
+ * FOR A PARTICULAR PURPOSE AND NONINFRINGEMENT. IN NO EVENT SHALL THE AUTHORS OR
+ * COPYRIGHT HOLDERS BE LIABLE FOR ANY CLAIM, DAMAGES OR OTHER LIABILITY, WHETHER
+ * IN AN ACTION OF CONTRACT, TORT OR OTHERWISE, ARISING FROM, OUT OF OR IN
+ * CONNECTION WITH THE SOFTWARE OR THE USE OR OTHER DEALINGS IN THE SOFTWARE.
+ *
+ * http://www.FreeRTOS.org
+ * http://aws.amazon.com/freertos
+ *
+ * 1 tab == 4 spaces!
+ */
+
+#include <device.h>
+
+/* RTOS includes. */
+#include "FreeRTOS.h"
+#include "task.h"
+#include "queue.h"
+#include "semphr.h"
+
+/* Common Demo includes. */
+#include "serial.h"
+#include "BlockQ.h"
+#include "blocktim.h"
+#include "comtest.h"
+#include "countsem.h"
+#include "death.h"
+#include "dynamic.h"
+#include "flash.h"
+#include "flop.h"
+#include "GenQTest.h"
+#include "integer.h"
+#include "IntQueue.h"
+#include "mevents.h"
+#include "partest.h"
+#include "PollQ.h"
+#include "print.h"
+#include "QPeek.h"
+#include "semtest.h"
+/*---------------------------------------------------------------------------*/
+
+/* The time between cycles of the 'check' functionality (defined within the
+tick hook. */
+#define mainCHECK_DELAY						( ( TickType_t ) 5000 / portTICK_PERIOD_MS )
+#define mainCOM_LED							( 3 )
+
+/* The number of nano seconds between each processor clock. */
+#define mainNS_PER_CLOCK ( ( unsigned long ) ( ( 1.0 / ( double ) configCPU_CLOCK_HZ ) * 1000000000.0 ) )
+
+/* Task priorities. */
+#define mainQUEUE_POLL_PRIORITY				( tskIDLE_PRIORITY + 2 )
+#define mainCHECK_TASK_PRIORITY				( tskIDLE_PRIORITY + 3 )
+#define mainSEM_TEST_PRIORITY				( tskIDLE_PRIORITY + 1 )
+#define mainBLOCK_Q_PRIORITY				( tskIDLE_PRIORITY + 2 )
+#define mainCREATOR_TASK_PRIORITY           ( tskIDLE_PRIORITY + 3 )
+#define mainINTEGER_TASK_PRIORITY           ( tskIDLE_PRIORITY )
+#define mainGEN_QUEUE_TASK_PRIORITY			( tskIDLE_PRIORITY )
+#define mainCOM_TEST_TASK_PRIORITY			( tskIDLE_PRIORITY + 1 )
+#define mainFLASH_TEST_TASK_PRIORITY		( tskIDLE_PRIORITY + 2 )
+/*---------------------------------------------------------------------------*/
+
+/*
+ * Configures the timers and interrupts for the fast interrupt test as
+ * described at the top of this file.
+ */
+extern void vSetupTimerTest( void );
+/*---------------------------------------------------------------------------*/
+
+/*
+ * The Check task periodical interrogates each of the running tests to
+ * ensure that they are still executing correctly.
+ * If all the tests pass, then the LCD is updated with Pass, the number of
+ * iterations and the Jitter time calculated but the Fast Interrupt Test.
+ * If any one of the tests fail, it is indicated with an error code printed on
+ * the display. This indicator won't disappear until the device is reset.
+ */
+void vCheckTask( void *pvParameters );
+
+/*
+ * Installs the RTOS interrupt handlers and starts the peripherals.
+ */
+static void prvHardwareSetup( void );
+/*---------------------------------------------------------------------------*/
+
+void main( void )
+{
+    /* Place your initialization/startup code here (e.g. MyInst_Start()) */
+	prvHardwareSetup();
+
+	/* Start the standard demo tasks.  These are just here to exercise the
+	kernel port and provide examples of how the FreeRTOS API can be used. */
+	vStartBlockingQueueTasks( mainBLOCK_Q_PRIORITY );
+	vCreateBlockTimeTasks();
+	vStartCountingSemaphoreTasks();
+	vStartDynamicPriorityTasks();
+	vStartMathTasks( mainINTEGER_TASK_PRIORITY );
+	vStartGenericQueueTasks( mainGEN_QUEUE_TASK_PRIORITY );
+	vStartIntegerMathTasks( mainINTEGER_TASK_PRIORITY );
+	vStartPolledQueueTasks( mainQUEUE_POLL_PRIORITY );
+	vStartQueuePeekTasks();
+	vStartSemaphoreTasks( mainSEM_TEST_PRIORITY );
+	vStartLEDFlashTasks( mainFLASH_TEST_TASK_PRIORITY );
+	vAltStartComTestTasks( mainCOM_TEST_TASK_PRIORITY, 57600, mainCOM_LED );
+	vStartInterruptQueueTasks();
+
+	/* Start the error checking task. */
+  	( void ) xTaskCreate( vCheckTask, "Check", configMINIMAL_STACK_SIZE, NULL, mainCHECK_TASK_PRIORITY, NULL );
+
+	/* Configure the timers used by the fast interrupt timer test. */
+	vSetupTimerTest();
+
+	/* The suicide tasks must be created last as they need to know how many
+	tasks were running prior to their creation in order to ascertain whether
+	or not the correct/expected number of tasks are running at any given time. */
+	vCreateSuicidalTasks( mainCREATOR_TASK_PRIORITY );
+
+	/* Will only get here if there was insufficient memory to create the idle
+    task.  The idle task is created within vTaskStartScheduler(). */
+	vTaskStartScheduler();
+
+	/* Should never reach here as the kernel will now be running.  If
+	vTaskStartScheduler() does return then it is very likely that there was
+	insufficient (FreeRTOS) heap space available to create all the tasks,
+	including the idle task that is created within vTaskStartScheduler() itself. */
+	for( ;; );
+}
+/*---------------------------------------------------------------------------*/
+
+void prvHardwareSetup( void )
+{
+/* Port layer functions that need to be copied into the vector table. */
+extern void xPortPendSVHandler( void );
+extern void xPortSysTickHandler( void );
+extern void vPortSVCHandler( void );
+extern cyisraddress CyRamVectors[];
+
+	/* Install the OS Interrupt Handlers. */
+	CyRamVectors[ 11 ] = ( cyisraddress ) vPortSVCHandler;
+	CyRamVectors[ 14 ] = ( cyisraddress ) xPortPendSVHandler;
+	CyRamVectors[ 15 ] = ( cyisraddress ) xPortSysTickHandler;
+
+	/* Start-up the peripherals. */
+
+	/* Enable and clear the LCD Display. */
+	LCD_Character_Display_Start();
+	LCD_Character_Display_ClearDisplay();
+	LCD_Character_Display_Position( 0, 0 );
+	LCD_Character_Display_PrintString( "www.FreeRTOS.org " );
+	LCD_Character_Display_Position( 1, 0 );
+	LCD_Character_Display_PrintString("CY8C5588AX-060  ");
+
+	/* Start the UART. */
+	UART_1_Start();
+
+	/* Initialise the LEDs. */
+	vParTestInitialise();
+
+	/* Start the PWM modules that drive the IntQueue tests. */
+	High_Frequency_PWM_0_Start();
+	High_Frequency_PWM_1_Start();
+
+	/* Start the timers for the Jitter test. */
+	Timer_20KHz_Start();
+	Timer_48MHz_Start();
+}
+/*---------------------------------------------------------------------------*/
+
+void vCheckTask( void *pvParameters )
+{
+unsigned long ulRow = 0;
+TickType_t xDelay = 0;
+unsigned short usErrorCode = 0;
+unsigned long ulIteration = 0;
+extern unsigned short usMaxJitter;
+
+	/* Intialise the sleeper. */
+	xDelay = xTaskGetTickCount();
+
+	for( ;; )
+	{
+		/* Perform this check every mainCHECK_DELAY milliseconds. */
+		vTaskDelayUntil( &xDelay, mainCHECK_DELAY );
+
+		/* Check that all of the Demo tasks are still running. */
+		if( pdTRUE != xAreBlockingQueuesStillRunning() )
+		{
+			usErrorCode |= 0x1;
+		}
+
+		if( pdTRUE != xAreBlockTimeTestTasksStillRunning() )
+		{
+			usErrorCode |= 0x2;
+		}
+
+		if( pdTRUE != xAreCountingSemaphoreTasksStillRunning() )
+		{
+			usErrorCode |= 0x4;
+		}
+
+		if( pdTRUE != xIsCreateTaskStillRunning() )
+		{
+			usErrorCode |= 0x8;
+		}
+
+		if( pdTRUE != xAreDynamicPriorityTasksStillRunning() )
+		{
+			usErrorCode |= 0x10;
+		}
+
+		if( pdTRUE != xAreMathsTaskStillRunning() )
+		{
+			usErrorCode |= 0x20;
+		}
+
+		if( pdTRUE != xAreGenericQueueTasksStillRunning() )
+		{
+			usErrorCode |= 0x40;
+		}
+
+		if( pdTRUE != xAreIntegerMathsTaskStillRunning() )
+		{
+			usErrorCode |= 0x80;
+		}
+
+		if( pdTRUE != xArePollingQueuesStillRunning() )
+		{
+			usErrorCode |= 0x100;
+		}
+
+		if( pdTRUE != xAreQueuePeekTasksStillRunning() )
+		{
+			usErrorCode |= 0x200;
+		}
+
+		if( pdTRUE != xAreSemaphoreTasksStillRunning() )
+		{
+			usErrorCode |= 0x400;
+		}
+
+		if( pdTRUE != xAreComTestTasksStillRunning() )
+		{
+			usErrorCode |= 0x800;
+		}
+
+		if( pdTRUE != xAreIntQueueTasksStillRunning() )
+		{
+			usErrorCode |= 0x1000;
+		}
+
+		/* Clear the display. */
+		LCD_Character_Display_ClearDisplay();
+		if( 0 == usErrorCode )
+		{
+			LCD_Character_Display_Position( ( ulRow ) & 0x1, 0);
+			LCD_Character_Display_PrintString( "Pass: " );
+			LCD_Character_Display_PrintNumber( ulIteration++ );
+			LCD_Character_Display_Position( ( ++ulRow ) & 0x1, 0 );
+			LCD_Character_Display_PrintString( "Jitter(ns):" );
+			LCD_Character_Display_PrintNumber( ( usMaxJitter * mainNS_PER_CLOCK ) );
+		}
+		else
+		{
+			/* Do something to indicate the failure. */
+			LCD_Character_Display_Position( ( ulRow ) & 0x1, 0 );
+			LCD_Character_Display_PrintString( "Fail at: " );
+			LCD_Character_Display_PrintNumber( ulIteration );
+			LCD_Character_Display_Position( ( ++ulRow ) & 0x1, 0 );
+			LCD_Character_Display_PrintString( "Error: 0x" );
+			LCD_Character_Display_PrintHexUint16( usErrorCode );
+		}
+	}
+}
+/*---------------------------------------------------------------------------*/
+
+void vApplicationStackOverflowHook( TaskHandle_t pxTask, char *pcTaskName )
+{
+	/* The stack space has been execeeded for a task, considering allocating more. */
+	taskDISABLE_INTERRUPTS();
+	for( ;; );
+}
+/*---------------------------------------------------------------------------*/
+
+void vApplicationMallocFailedHook( void )
+{
+	/* The heap space has been execeeded. */
+	taskDISABLE_INTERRUPTS();
+	for( ;; );
+}
+/*---------------------------------------------------------------------------*/