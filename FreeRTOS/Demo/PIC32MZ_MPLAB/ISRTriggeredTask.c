--- conflicted
+++ resolved
@@ -1,180 +1,176 @@
-/*
-<<<<<<< HEAD
- * FreeRTOS Kernel V10.3.0
-=======
- * FreeRTOS Kernel V10.4.1
->>>>>>> 5cc65129
- * Copyright (C) 2020 Amazon.com, Inc. or its affiliates.  All Rights Reserved.
- *
- * Permission is hereby granted, free of charge, to any person obtaining a copy of
- * this software and associated documentation files (the "Software"), to deal in
- * the Software without restriction, including without limitation the rights to
- * use, copy, modify, merge, publish, distribute, sublicense, and/or sell copies of
- * the Software, and to permit persons to whom the Software is furnished to do so,
- * subject to the following conditions:
- *
- * The above copyright notice and this permission notice shall be included in all
- * copies or substantial portions of the Software.
- *
- * THE SOFTWARE IS PROVIDED "AS IS", WITHOUT WARRANTY OF ANY KIND, EXPRESS OR
- * IMPLIED, INCLUDING BUT NOT LIMITED TO THE WARRANTIES OF MERCHANTABILITY, FITNESS
- * FOR A PARTICULAR PURPOSE AND NONINFRINGEMENT. IN NO EVENT SHALL THE AUTHORS OR
- * COPYRIGHT HOLDERS BE LIABLE FOR ANY CLAIM, DAMAGES OR OTHER LIABILITY, WHETHER
- * IN AN ACTION OF CONTRACT, TORT OR OTHERWISE, ARISING FROM, OUT OF OR IN
- * CONNECTION WITH THE SOFTWARE OR THE USE OR OTHER DEALINGS IN THE SOFTWARE.
- *
- * http://www.FreeRTOS.org
- * http://aws.amazon.com/freertos
- *
- * 1 tab == 4 spaces!
- */
-
-/*
- * Interrupt service routines that cannot nest have no special requirements and
- * can be written as per the compiler documentation. However interrupts written
- * in this manner will utilise the stack of whichever task was interrupts,
- * rather than the system stack, necessitating that adequate stack space be
- * allocated to each created task. It is therefore not recommended to write
- * interrupt service routines in this manner.
- *
- * Interrupts service routines that can nest require a simple assembly wrapper.
- * This file is provided as a example of how this is done.
- *
- * The example in this file creates a single task.  The task blocks on a
- * semaphore which is periodically 'given' from a timer interrupt.  The assembly
- * wrapper for the interrupt is implemented in ISRTriggeredTask_isr.S.  The
- * C function called by the assembly wrapper is implemented in this file.
- *
- * The task toggle LED mainISR_TRIGGERED_LED each time it is unblocked by the
- * interrupt.
- */
-
-
-/* Standard includes. */
-#include <stdio.h>
-
-/* Scheduler includes. */
-#include "FreeRTOS.h"
-#include "task.h"
-#include "semphr.h"
-
-/* Standard demo includes. */
-#include "ParTest.h"
-
-/*-----------------------------------------------------------*/
-
-/* The LED controlled by the ISR triggered task. */
-#define mainISR_TRIGGERED_LED				( 1 )
-
-/* Constants used to configure T5. */
-#define mainT5PRESCALAR						( 6 )
-#define mainT5_SEMAPHORE_RATE				( 31250 )
-
-/*-----------------------------------------------------------*/
-
-/*
- * The task that is periodically triggered by an interrupt, as described at the
- * top of this file.
- */
-static void prvISRTriggeredTask( void* pvParameters );
-
-/*
- * Configures the T5 timer peripheral to generate the interrupts that unblock
- * the task implemented by the prvISRTriggeredTask() function.
- */
-static void prvSetupT5( void );
-
-/* The timer 5 interrupt handler.  As this interrupt uses the FreeRTOS assembly
-entry point the IPL setting in the following function prototype has no effect. */
-void __attribute__( (interrupt(IPL3AUTO), vector(_TIMER_5_VECTOR))) vT5InterruptWrapper( void );
-
-/*-----------------------------------------------------------*/
-
-/* The semaphore given by the T5 interrupt to unblock the task implemented by
- the prvISRTriggeredTask() function. */
-static SemaphoreHandle_t xBlockSemaphore = NULL;
-/*-----------------------------------------------------------*/
-
-void vStartISRTriggeredTask( void )
-{
-	/* Create the task described at the top of this file.  The timer is
-	configured by the task itself. */
-	xTaskCreate( prvISRTriggeredTask, 		/* The function that implements the task. */
-				"ISRt", 					/* Text name to help debugging - not used by the kernel. */
-				configMINIMAL_STACK_SIZE, 	/* The size of the stack to allocate to the task - defined in words, not bytes. */
-				NULL, 						/* The parameter to pass into the task.  Not used in this case. */
-				configMAX_PRIORITIES - 1, 	/* The priority at which the task is created. */
-				NULL );						/* Used to pass a handle to the created task out of the function.  Not used in this case. */
-}
-/*-----------------------------------------------------------*/
-
-void vT5InterruptHandler( void )
-{
-portBASE_TYPE xHigherPriorityTaskWoken = pdFALSE;
-
-	/* This function is the handler for the peripheral timer interrupt.
-	The interrupt is initially signalled in a separate assembly file
-	which switches to the system stack and then calls this function.
-	It gives a semaphore which signals the prvISRBlockTask */
-
-	/* Give the semaphore.  If giving the semaphore causes the task to leave the
-	Blocked state, and the priority of the task is higher than the priority of
-	the interrupted task, then xHigherPriorityTaskWoken will be set to pdTRUE
-	inside the xSemaphoreGiveFromISR() function.  xHigherPriorityTaskWoken is
-	later passed into portEND_SWITCHING_ISR(), where a context switch is
-	requested if it is pdTRUE.  The context switch ensures the interrupt returns
-	directly to the unblocked task. */
-	xSemaphoreGiveFromISR( xBlockSemaphore, &xHigherPriorityTaskWoken );
-
-	/* Clear the interrupt */
-	IFS0CLR = _IFS0_T5IF_MASK;
-
-	/* See comment above the call to xSemaphoreGiveFromISR(). */
-	portEND_SWITCHING_ISR( xHigherPriorityTaskWoken );
-}
-/*-----------------------------------------------------------*/
-
-static void prvISRTriggeredTask( void* pvParameters )
-{
-	/* Avoid compiler warnings. */
-	( void ) pvParameters;
-
-	/* Create the semaphore used to signal this task */
-	xBlockSemaphore = xSemaphoreCreateBinary();
-
-	/* Configure the timer to generate the interrupts. */
-	prvSetupT5();
-
-	for( ;; )
-	{
-		/* Block on the binary semaphore given by the T5 interrupt. */
-		xSemaphoreTake( xBlockSemaphore, portMAX_DELAY );
-
-		/* Toggle the LED. */
-		vParTestToggleLED( mainISR_TRIGGERED_LED );
-	}
-}
-/*-----------------------------------------------------------*/
-
-static void prvSetupT5( void )
-{
-	/* Set up timer 5 to generate an interrupt every 50 ms */
-	T5CON = 0;
-	TMR5 = 0;
-	T5CONbits.TCKPS = mainT5PRESCALAR;
-	PR5 = mainT5_SEMAPHORE_RATE;
-
-	/* Setup timer 5 interrupt priority to be the maximum from which interrupt
-	safe FreeRTOS API functions can be called.  Interrupt safe FreeRTOS API
-	functions are those that end "FromISR". */
-	IPC6bits.T5IP = configMAX_SYSCALL_INTERRUPT_PRIORITY;
-
-	/* Clear the interrupt as a starting condition. */
-	IFS0bits.T5IF = 0;
-
-	/* Enable the interrupt. */
-	IEC0bits.T5IE = 1;
-
-	/* Start the timer. */
-	T5CONbits.TON = 1;
-}
+/*
+ * FreeRTOS Kernel V10.4.1
+ * Copyright (C) 2020 Amazon.com, Inc. or its affiliates.  All Rights Reserved.
+ *
+ * Permission is hereby granted, free of charge, to any person obtaining a copy of
+ * this software and associated documentation files (the "Software"), to deal in
+ * the Software without restriction, including without limitation the rights to
+ * use, copy, modify, merge, publish, distribute, sublicense, and/or sell copies of
+ * the Software, and to permit persons to whom the Software is furnished to do so,
+ * subject to the following conditions:
+ *
+ * The above copyright notice and this permission notice shall be included in all
+ * copies or substantial portions of the Software.
+ *
+ * THE SOFTWARE IS PROVIDED "AS IS", WITHOUT WARRANTY OF ANY KIND, EXPRESS OR
+ * IMPLIED, INCLUDING BUT NOT LIMITED TO THE WARRANTIES OF MERCHANTABILITY, FITNESS
+ * FOR A PARTICULAR PURPOSE AND NONINFRINGEMENT. IN NO EVENT SHALL THE AUTHORS OR
+ * COPYRIGHT HOLDERS BE LIABLE FOR ANY CLAIM, DAMAGES OR OTHER LIABILITY, WHETHER
+ * IN AN ACTION OF CONTRACT, TORT OR OTHERWISE, ARISING FROM, OUT OF OR IN
+ * CONNECTION WITH THE SOFTWARE OR THE USE OR OTHER DEALINGS IN THE SOFTWARE.
+ *
+ * http://www.FreeRTOS.org
+ * http://aws.amazon.com/freertos
+ *
+ * 1 tab == 4 spaces!
+ */
+
+/*
+ * Interrupt service routines that cannot nest have no special requirements and
+ * can be written as per the compiler documentation. However interrupts written
+ * in this manner will utilise the stack of whichever task was interrupts,
+ * rather than the system stack, necessitating that adequate stack space be
+ * allocated to each created task. It is therefore not recommended to write
+ * interrupt service routines in this manner.
+ *
+ * Interrupts service routines that can nest require a simple assembly wrapper.
+ * This file is provided as a example of how this is done.
+ *
+ * The example in this file creates a single task.  The task blocks on a
+ * semaphore which is periodically 'given' from a timer interrupt.  The assembly
+ * wrapper for the interrupt is implemented in ISRTriggeredTask_isr.S.  The
+ * C function called by the assembly wrapper is implemented in this file.
+ *
+ * The task toggle LED mainISR_TRIGGERED_LED each time it is unblocked by the
+ * interrupt.
+ */
+
+
+/* Standard includes. */
+#include <stdio.h>
+
+/* Scheduler includes. */
+#include "FreeRTOS.h"
+#include "task.h"
+#include "semphr.h"
+
+/* Standard demo includes. */
+#include "ParTest.h"
+
+/*-----------------------------------------------------------*/
+
+/* The LED controlled by the ISR triggered task. */
+#define mainISR_TRIGGERED_LED				( 1 )
+
+/* Constants used to configure T5. */
+#define mainT5PRESCALAR						( 6 )
+#define mainT5_SEMAPHORE_RATE				( 31250 )
+
+/*-----------------------------------------------------------*/
+
+/*
+ * The task that is periodically triggered by an interrupt, as described at the
+ * top of this file.
+ */
+static void prvISRTriggeredTask( void* pvParameters );
+
+/*
+ * Configures the T5 timer peripheral to generate the interrupts that unblock
+ * the task implemented by the prvISRTriggeredTask() function.
+ */
+static void prvSetupT5( void );
+
+/* The timer 5 interrupt handler.  As this interrupt uses the FreeRTOS assembly
+entry point the IPL setting in the following function prototype has no effect. */
+void __attribute__( (interrupt(IPL3AUTO), vector(_TIMER_5_VECTOR))) vT5InterruptWrapper( void );
+
+/*-----------------------------------------------------------*/
+
+/* The semaphore given by the T5 interrupt to unblock the task implemented by
+ the prvISRTriggeredTask() function. */
+static SemaphoreHandle_t xBlockSemaphore = NULL;
+/*-----------------------------------------------------------*/
+
+void vStartISRTriggeredTask( void )
+{
+	/* Create the task described at the top of this file.  The timer is
+	configured by the task itself. */
+	xTaskCreate( prvISRTriggeredTask, 		/* The function that implements the task. */
+				"ISRt", 					/* Text name to help debugging - not used by the kernel. */
+				configMINIMAL_STACK_SIZE, 	/* The size of the stack to allocate to the task - defined in words, not bytes. */
+				NULL, 						/* The parameter to pass into the task.  Not used in this case. */
+				configMAX_PRIORITIES - 1, 	/* The priority at which the task is created. */
+				NULL );						/* Used to pass a handle to the created task out of the function.  Not used in this case. */
+}
+/*-----------------------------------------------------------*/
+
+void vT5InterruptHandler( void )
+{
+portBASE_TYPE xHigherPriorityTaskWoken = pdFALSE;
+
+	/* This function is the handler for the peripheral timer interrupt.
+	The interrupt is initially signalled in a separate assembly file
+	which switches to the system stack and then calls this function.
+	It gives a semaphore which signals the prvISRBlockTask */
+
+	/* Give the semaphore.  If giving the semaphore causes the task to leave the
+	Blocked state, and the priority of the task is higher than the priority of
+	the interrupted task, then xHigherPriorityTaskWoken will be set to pdTRUE
+	inside the xSemaphoreGiveFromISR() function.  xHigherPriorityTaskWoken is
+	later passed into portEND_SWITCHING_ISR(), where a context switch is
+	requested if it is pdTRUE.  The context switch ensures the interrupt returns
+	directly to the unblocked task. */
+	xSemaphoreGiveFromISR( xBlockSemaphore, &xHigherPriorityTaskWoken );
+
+	/* Clear the interrupt */
+	IFS0CLR = _IFS0_T5IF_MASK;
+
+	/* See comment above the call to xSemaphoreGiveFromISR(). */
+	portEND_SWITCHING_ISR( xHigherPriorityTaskWoken );
+}
+/*-----------------------------------------------------------*/
+
+static void prvISRTriggeredTask( void* pvParameters )
+{
+	/* Avoid compiler warnings. */
+	( void ) pvParameters;
+
+	/* Create the semaphore used to signal this task */
+	xBlockSemaphore = xSemaphoreCreateBinary();
+
+	/* Configure the timer to generate the interrupts. */
+	prvSetupT5();
+
+	for( ;; )
+	{
+		/* Block on the binary semaphore given by the T5 interrupt. */
+		xSemaphoreTake( xBlockSemaphore, portMAX_DELAY );
+
+		/* Toggle the LED. */
+		vParTestToggleLED( mainISR_TRIGGERED_LED );
+	}
+}
+/*-----------------------------------------------------------*/
+
+static void prvSetupT5( void )
+{
+	/* Set up timer 5 to generate an interrupt every 50 ms */
+	T5CON = 0;
+	TMR5 = 0;
+	T5CONbits.TCKPS = mainT5PRESCALAR;
+	PR5 = mainT5_SEMAPHORE_RATE;
+
+	/* Setup timer 5 interrupt priority to be the maximum from which interrupt
+	safe FreeRTOS API functions can be called.  Interrupt safe FreeRTOS API
+	functions are those that end "FromISR". */
+	IPC6bits.T5IP = configMAX_SYSCALL_INTERRUPT_PRIORITY;
+
+	/* Clear the interrupt as a starting condition. */
+	IFS0bits.T5IF = 0;
+
+	/* Enable the interrupt. */
+	IEC0bits.T5IE = 1;
+
+	/* Start the timer. */
+	T5CONbits.TON = 1;
+}