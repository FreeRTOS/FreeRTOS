--- conflicted
+++ resolved
@@ -1333,11 +1333,7 @@
 							 */
 							pvCopySource = &pucByte[ sizeof( DNSAnswerRecord_t ) ];
 							pvCopyDest = &ulIPAddress;
-<<<<<<< HEAD
-							( void ) memcpy( pvCopyDest, pvCopySource, uxAddressLength );
-=======
 							( void ) memcpy( pvCopyDest, pvCopySource, sizeof( uint32_t ) );
->>>>>>> ab70c1ce
 
 							#if( ipconfigDNS_USE_CALLBACKS == 1 )
 							{
