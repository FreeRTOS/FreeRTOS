/*
<<<<<<< HEAD
 * FreeRTOS Kernel V10.3.0
=======
 * FreeRTOS Kernel V10.4.1
>>>>>>> 5cc65129
 * Copyright (C) 2020 Amazon.com, Inc. or its affiliates.  All Rights Reserved.
 *
 * Permission is hereby granted, free of charge, to any person obtaining a copy of
 * this software and associated documentation files (the "Software"), to deal in
 * the Software without restriction, including without limitation the rights to
 * use, copy, modify, merge, publish, distribute, sublicense, and/or sell copies of
 * the Software, and to permit persons to whom the Software is furnished to do so,
 * subject to the following conditions:
 *
 * The above copyright notice and this permission notice shall be included in all
 * copies or substantial portions of the Software.
 *
 * THE SOFTWARE IS PROVIDED "AS IS", WITHOUT WARRANTY OF ANY KIND, EXPRESS OR
 * IMPLIED, INCLUDING BUT NOT LIMITED TO THE WARRANTIES OF MERCHANTABILITY, FITNESS
 * FOR A PARTICULAR PURPOSE AND NONINFRINGEMENT. IN NO EVENT SHALL THE AUTHORS OR
 * COPYRIGHT HOLDERS BE LIABLE FOR ANY CLAIM, DAMAGES OR OTHER LIABILITY, WHETHER
 * IN AN ACTION OF CONTRACT, TORT OR OTHERWISE, ARISING FROM, OUT OF OR IN
 * CONNECTION WITH THE SOFTWARE OR THE USE OR OTHER DEALINGS IN THE SOFTWARE.
 *
 * http://www.FreeRTOS.org
 * http://aws.amazon.com/freertos
 *
 * 1 tab == 4 spaces!
 */


/*
 * This version of comtest. c is for use on systems that have limited stack
 * space and no display facilities.  The complete version can be found in
 * the Demo/Common/Full directory.
 *
 * Creates two tasks that operate on an interrupt driven serial port.  A
 * loopback connector should be used so that everything that is transmitted is
 * also received.  The serial port does not use any flow control.  On a
 * standard 9way 'D' connector pins two and three should be connected together.
 *
 * The first task posts a sequence of characters to the Tx queue, toggling an
 * LED on each successful post.  At the end of the sequence it sleeps for a
 * pseudo-random period before resending the same sequence.
 *
 * The UART Tx end interrupt is enabled whenever data is available in the Tx
 * queue.  The Tx end ISR removes a single character from the Tx queue and
 * passes it to the UART for transmission.
 *
 * The second task blocks on the Rx queue waiting for a character to become
 * available.  When the UART Rx end interrupt receives a character it places
 * it in the Rx queue, waking the second task.  The second task checks that the
 * characters removed from the Rx queue form the same sequence as those posted
 * to the Tx queue, and toggles an LED for each correct character.
 *
 * The receiving task is spawned with a higher priority than the transmitting
 * task.  The receiver will therefore wake every time a character is
 * transmitted so neither the Tx or Rx queue should ever hold more than a few
 * characters.
 *
 */

/* Scheduler include files. */
#include <stdlib.h>
#include "FreeRTOS.h"
#include "task.h"

/* Demo program include files. */
#include "demo_serial.h"
#include "comtest2.h"
#include "partest.h"

#define comSTACK_SIZE				configMINIMAL_STACK_SIZE
#define comTX_LED_OFFSET			( 0 )
#define comRX_LED_OFFSET			( 1 )
#define comTOTAL_PERMISSIBLE_ERRORS ( 2 )

/* The Tx task will transmit the sequence of characters at a pseudo random
interval.  This is the maximum and minimum block time between sends. */
#define comTX_MAX_BLOCK_TIME		( ( TickType_t ) 0x96 )
#define comTX_MIN_BLOCK_TIME		( ( TickType_t ) 0x32 )
#define comOFFSET_TIME				( ( TickType_t ) 3 )

/* We should find that each character can be queued for Tx immediately and we
don't have to block to send. */
#define comNO_BLOCK					( ( TickType_t ) 0 )

/* The Rx task will block on the Rx queue for a long period. */
#define comRX_BLOCK_TIME			( ( TickType_t ) 0xffff )

/* The sequence transmitted is from comFIRST_BYTE to and including comLAST_BYTE. */
#define comFIRST_BYTE				( 'A' )
#define comLAST_BYTE				( 'X' )

#define comBUFFER_LEN				( ( unsigned portBASE_TYPE ) ( comLAST_BYTE - comFIRST_BYTE ) + ( unsigned portBASE_TYPE ) 1 )
#define comINITIAL_RX_COUNT_VALUE	( 0 )

/* Handle to the com port used by both tasks. */
static xComPortHandle xPort = NULL;

/* The transmit task as described at the top of the file. */
static portTASK_FUNCTION_PROTO( vComTxTask, pvParameters );

/* The receive task as described at the top of the file. */
static portTASK_FUNCTION_PROTO( vComRxTask, pvParameters );

/* The LED that should be toggled by the Rx and Tx tasks.  The Rx task will
toggle LED ( uxBaseLED + comRX_LED_OFFSET).  The Tx task will toggle LED
( uxBaseLED + comTX_LED_OFFSET ). */
static unsigned portBASE_TYPE uxBaseLED = 0;

/* Check variable used to ensure no error have occurred.  The Rx task will
increment this variable after every successfully received sequence.  If at any
time the sequence is incorrect the the variable will stop being incremented. */
static volatile unsigned portBASE_TYPE uxRxLoops = comINITIAL_RX_COUNT_VALUE;

/*-----------------------------------------------------------*/

void vAltStartComTestTasks( unsigned portBASE_TYPE uxPriority, unsigned long ulBaudRate, unsigned portBASE_TYPE uxLED )
{
	/* Initialise the com port then spawn the Rx and Tx tasks. */
	uxBaseLED = uxLED;
	xSerialPortInitMinimal( ulBaudRate, comBUFFER_LEN );

	/* The Tx task is spawned with a lower priority than the Rx task. */
	xTaskCreate( vComTxTask, "COMTx", comSTACK_SIZE, NULL, uxPriority - 1, ( TaskHandle_t * ) NULL );
	xTaskCreate( vComRxTask, "COMRx", comSTACK_SIZE, NULL, uxPriority, ( TaskHandle_t * ) NULL );
}
/*-----------------------------------------------------------*/

static portTASK_FUNCTION( vComTxTask, pvParameters )
{
signed char cByteToSend;
TickType_t xTimeToWait;

	/* Just to stop compiler warnings. */
	( void ) pvParameters;

	for( ;; )
	{
		/* Simply transmit a sequence of characters from comFIRST_BYTE to
		comLAST_BYTE. */
		for( cByteToSend = comFIRST_BYTE; cByteToSend <= comLAST_BYTE; cByteToSend++ )
		{
			if( xSerialPutChar( xPort, cByteToSend, comNO_BLOCK ) == pdPASS )
			{
				vParTestToggleLED( uxBaseLED + comTX_LED_OFFSET );
			}
		}

		/* Turn the LED off while we are not doing anything. */
		vParTestSetLED( uxBaseLED + comTX_LED_OFFSET, pdFALSE );

		/* We have posted all the characters in the string - wait before
		re-sending.  Wait a pseudo-random time as this will provide a better
		test. */
		xTimeToWait = xTaskGetTickCount() + comOFFSET_TIME;

		/* Make sure we don't wait too long... */
		xTimeToWait %= comTX_MAX_BLOCK_TIME;

		/* ...but we do want to wait. */
		if( xTimeToWait < comTX_MIN_BLOCK_TIME )
		{
			xTimeToWait = comTX_MIN_BLOCK_TIME;
		}

		vTaskDelay( xTimeToWait );
	}
} /*lint !e715 !e818 pvParameters is required for a task function even if it is not referenced. */
/*-----------------------------------------------------------*/

static portTASK_FUNCTION( vComRxTask, pvParameters )
{
signed char cExpectedByte, cByteRxed;
portBASE_TYPE xResyncRequired = pdFALSE, xErrorOccurred = pdFALSE;

	/* Just to stop compiler warnings. */
	( void ) pvParameters;

	for( ;; )
	{
		/* We expect to receive the characters from comFIRST_BYTE to
		comLAST_BYTE in an incrementing order.  Loop to receive each byte. */
		for( cExpectedByte = comFIRST_BYTE; cExpectedByte <= comLAST_BYTE; cExpectedByte++ )
		{
			/* Block on the queue that contains received bytes until a byte is
			available. */
			if( xSerialGetChar( xPort, &cByteRxed, comRX_BLOCK_TIME ) )
			{
				/* Was this the byte we were expecting?  If so, toggle the LED,
				otherwise we are out on sync and should break out of the loop
				until the expected character sequence is about to restart. */
				if( cByteRxed == cExpectedByte )
				{
					vParTestToggleLED( uxBaseLED + comRX_LED_OFFSET );
				}
				else
				{
					xResyncRequired = pdTRUE;
					break; /*lint !e960 Non-switch break allowed. */
				}
			}
		}

		/* Turn the LED off while we are not doing anything. */
		vParTestSetLED( uxBaseLED + comRX_LED_OFFSET, pdFALSE );

		/* Did we break out of the loop because the characters were received in
		an unexpected order?  If so wait here until the character sequence is
		about to restart. */
		if( xResyncRequired == pdTRUE )
		{
			while( cByteRxed != comLAST_BYTE )
			{
				/* Block until the next char is available. */
				xSerialGetChar( xPort, &cByteRxed, comRX_BLOCK_TIME );
			}

			/* Note that an error occurred which caused us to have to resync.
			We use this to stop incrementing the loop counter so
			sAreComTestTasksStillRunning() will return false - indicating an
			error. */
			xErrorOccurred++;

			/* We have now resynced with the Tx task and can continue. */
			xResyncRequired = pdFALSE;
		}
		else
		{
			if( xErrorOccurred < comTOTAL_PERMISSIBLE_ERRORS )
			{
				/* Increment the count of successful loops.  As error
				occurring (i.e. an unexpected character being received) will
				prevent this counter being incremented for the rest of the
				execution.   Don't worry about mutual exclusion on this
				variable - it doesn't really matter as we just want it
				to change. */
				uxRxLoops++;
			}
		}
	}
} /*lint !e715 !e818 pvParameters is required for a task function even if it is not referenced. */
/*-----------------------------------------------------------*/

portBASE_TYPE xAreComTestTasksStillRunning( void )
{
portBASE_TYPE xReturn;

	/* If the count of successful reception loops has not changed than at
	some time an error occurred (i.e. a character was received out of sequence)
	and we will return false. */
	if( uxRxLoops == comINITIAL_RX_COUNT_VALUE )
	{
		xReturn = pdFALSE;
	}
	else
	{
		xReturn = pdTRUE;
	}

	/* Reset the count of successful Rx loops.  When this function is called
	again we expect this to have been incremented. */
	uxRxLoops = comINITIAL_RX_COUNT_VALUE;

	return xReturn;
}

<|MERGE_RESOLUTION|>--- conflicted
+++ resolved
@@ -1,269 +1,265 @@
-/*
-<<<<<<< HEAD
- * FreeRTOS Kernel V10.3.0
-=======
- * FreeRTOS Kernel V10.4.1
->>>>>>> 5cc65129
- * Copyright (C) 2020 Amazon.com, Inc. or its affiliates.  All Rights Reserved.
- *
- * Permission is hereby granted, free of charge, to any person obtaining a copy of
- * this software and associated documentation files (the "Software"), to deal in
- * the Software without restriction, including without limitation the rights to
- * use, copy, modify, merge, publish, distribute, sublicense, and/or sell copies of
- * the Software, and to permit persons to whom the Software is furnished to do so,
- * subject to the following conditions:
- *
- * The above copyright notice and this permission notice shall be included in all
- * copies or substantial portions of the Software.
- *
- * THE SOFTWARE IS PROVIDED "AS IS", WITHOUT WARRANTY OF ANY KIND, EXPRESS OR
- * IMPLIED, INCLUDING BUT NOT LIMITED TO THE WARRANTIES OF MERCHANTABILITY, FITNESS
- * FOR A PARTICULAR PURPOSE AND NONINFRINGEMENT. IN NO EVENT SHALL THE AUTHORS OR
- * COPYRIGHT HOLDERS BE LIABLE FOR ANY CLAIM, DAMAGES OR OTHER LIABILITY, WHETHER
- * IN AN ACTION OF CONTRACT, TORT OR OTHERWISE, ARISING FROM, OUT OF OR IN
- * CONNECTION WITH THE SOFTWARE OR THE USE OR OTHER DEALINGS IN THE SOFTWARE.
- *
- * http://www.FreeRTOS.org
- * http://aws.amazon.com/freertos
- *
- * 1 tab == 4 spaces!
- */
-
-
-/*
- * This version of comtest. c is for use on systems that have limited stack
- * space and no display facilities.  The complete version can be found in
- * the Demo/Common/Full directory.
- *
- * Creates two tasks that operate on an interrupt driven serial port.  A
- * loopback connector should be used so that everything that is transmitted is
- * also received.  The serial port does not use any flow control.  On a
- * standard 9way 'D' connector pins two and three should be connected together.
- *
- * The first task posts a sequence of characters to the Tx queue, toggling an
- * LED on each successful post.  At the end of the sequence it sleeps for a
- * pseudo-random period before resending the same sequence.
- *
- * The UART Tx end interrupt is enabled whenever data is available in the Tx
- * queue.  The Tx end ISR removes a single character from the Tx queue and
- * passes it to the UART for transmission.
- *
- * The second task blocks on the Rx queue waiting for a character to become
- * available.  When the UART Rx end interrupt receives a character it places
- * it in the Rx queue, waking the second task.  The second task checks that the
- * characters removed from the Rx queue form the same sequence as those posted
- * to the Tx queue, and toggles an LED for each correct character.
- *
- * The receiving task is spawned with a higher priority than the transmitting
- * task.  The receiver will therefore wake every time a character is
- * transmitted so neither the Tx or Rx queue should ever hold more than a few
- * characters.
- *
- */
-
-/* Scheduler include files. */
-#include <stdlib.h>
-#include "FreeRTOS.h"
-#include "task.h"
-
-/* Demo program include files. */
-#include "demo_serial.h"
-#include "comtest2.h"
-#include "partest.h"
-
-#define comSTACK_SIZE				configMINIMAL_STACK_SIZE
-#define comTX_LED_OFFSET			( 0 )
-#define comRX_LED_OFFSET			( 1 )
-#define comTOTAL_PERMISSIBLE_ERRORS ( 2 )
-
-/* The Tx task will transmit the sequence of characters at a pseudo random
-interval.  This is the maximum and minimum block time between sends. */
-#define comTX_MAX_BLOCK_TIME		( ( TickType_t ) 0x96 )
-#define comTX_MIN_BLOCK_TIME		( ( TickType_t ) 0x32 )
-#define comOFFSET_TIME				( ( TickType_t ) 3 )
-
-/* We should find that each character can be queued for Tx immediately and we
-don't have to block to send. */
-#define comNO_BLOCK					( ( TickType_t ) 0 )
-
-/* The Rx task will block on the Rx queue for a long period. */
-#define comRX_BLOCK_TIME			( ( TickType_t ) 0xffff )
-
-/* The sequence transmitted is from comFIRST_BYTE to and including comLAST_BYTE. */
-#define comFIRST_BYTE				( 'A' )
-#define comLAST_BYTE				( 'X' )
-
-#define comBUFFER_LEN				( ( unsigned portBASE_TYPE ) ( comLAST_BYTE - comFIRST_BYTE ) + ( unsigned portBASE_TYPE ) 1 )
-#define comINITIAL_RX_COUNT_VALUE	( 0 )
-
-/* Handle to the com port used by both tasks. */
-static xComPortHandle xPort = NULL;
-
-/* The transmit task as described at the top of the file. */
-static portTASK_FUNCTION_PROTO( vComTxTask, pvParameters );
-
-/* The receive task as described at the top of the file. */
-static portTASK_FUNCTION_PROTO( vComRxTask, pvParameters );
-
-/* The LED that should be toggled by the Rx and Tx tasks.  The Rx task will
-toggle LED ( uxBaseLED + comRX_LED_OFFSET).  The Tx task will toggle LED
-( uxBaseLED + comTX_LED_OFFSET ). */
-static unsigned portBASE_TYPE uxBaseLED = 0;
-
-/* Check variable used to ensure no error have occurred.  The Rx task will
-increment this variable after every successfully received sequence.  If at any
-time the sequence is incorrect the the variable will stop being incremented. */
-static volatile unsigned portBASE_TYPE uxRxLoops = comINITIAL_RX_COUNT_VALUE;
-
-/*-----------------------------------------------------------*/
-
-void vAltStartComTestTasks( unsigned portBASE_TYPE uxPriority, unsigned long ulBaudRate, unsigned portBASE_TYPE uxLED )
-{
-	/* Initialise the com port then spawn the Rx and Tx tasks. */
-	uxBaseLED = uxLED;
-	xSerialPortInitMinimal( ulBaudRate, comBUFFER_LEN );
-
-	/* The Tx task is spawned with a lower priority than the Rx task. */
-	xTaskCreate( vComTxTask, "COMTx", comSTACK_SIZE, NULL, uxPriority - 1, ( TaskHandle_t * ) NULL );
-	xTaskCreate( vComRxTask, "COMRx", comSTACK_SIZE, NULL, uxPriority, ( TaskHandle_t * ) NULL );
-}
-/*-----------------------------------------------------------*/
-
-static portTASK_FUNCTION( vComTxTask, pvParameters )
-{
-signed char cByteToSend;
-TickType_t xTimeToWait;
-
-	/* Just to stop compiler warnings. */
-	( void ) pvParameters;
-
-	for( ;; )
-	{
-		/* Simply transmit a sequence of characters from comFIRST_BYTE to
-		comLAST_BYTE. */
-		for( cByteToSend = comFIRST_BYTE; cByteToSend <= comLAST_BYTE; cByteToSend++ )
-		{
-			if( xSerialPutChar( xPort, cByteToSend, comNO_BLOCK ) == pdPASS )
-			{
-				vParTestToggleLED( uxBaseLED + comTX_LED_OFFSET );
-			}
-		}
-
-		/* Turn the LED off while we are not doing anything. */
-		vParTestSetLED( uxBaseLED + comTX_LED_OFFSET, pdFALSE );
-
-		/* We have posted all the characters in the string - wait before
-		re-sending.  Wait a pseudo-random time as this will provide a better
-		test. */
-		xTimeToWait = xTaskGetTickCount() + comOFFSET_TIME;
-
-		/* Make sure we don't wait too long... */
-		xTimeToWait %= comTX_MAX_BLOCK_TIME;
-
-		/* ...but we do want to wait. */
-		if( xTimeToWait < comTX_MIN_BLOCK_TIME )
-		{
-			xTimeToWait = comTX_MIN_BLOCK_TIME;
-		}
-
-		vTaskDelay( xTimeToWait );
-	}
-} /*lint !e715 !e818 pvParameters is required for a task function even if it is not referenced. */
-/*-----------------------------------------------------------*/
-
-static portTASK_FUNCTION( vComRxTask, pvParameters )
-{
-signed char cExpectedByte, cByteRxed;
-portBASE_TYPE xResyncRequired = pdFALSE, xErrorOccurred = pdFALSE;
-
-	/* Just to stop compiler warnings. */
-	( void ) pvParameters;
-
-	for( ;; )
-	{
-		/* We expect to receive the characters from comFIRST_BYTE to
-		comLAST_BYTE in an incrementing order.  Loop to receive each byte. */
-		for( cExpectedByte = comFIRST_BYTE; cExpectedByte <= comLAST_BYTE; cExpectedByte++ )
-		{
-			/* Block on the queue that contains received bytes until a byte is
-			available. */
-			if( xSerialGetChar( xPort, &cByteRxed, comRX_BLOCK_TIME ) )
-			{
-				/* Was this the byte we were expecting?  If so, toggle the LED,
-				otherwise we are out on sync and should break out of the loop
-				until the expected character sequence is about to restart. */
-				if( cByteRxed == cExpectedByte )
-				{
-					vParTestToggleLED( uxBaseLED + comRX_LED_OFFSET );
-				}
-				else
-				{
-					xResyncRequired = pdTRUE;
-					break; /*lint !e960 Non-switch break allowed. */
-				}
-			}
-		}
-
-		/* Turn the LED off while we are not doing anything. */
-		vParTestSetLED( uxBaseLED + comRX_LED_OFFSET, pdFALSE );
-
-		/* Did we break out of the loop because the characters were received in
-		an unexpected order?  If so wait here until the character sequence is
-		about to restart. */
-		if( xResyncRequired == pdTRUE )
-		{
-			while( cByteRxed != comLAST_BYTE )
-			{
-				/* Block until the next char is available. */
-				xSerialGetChar( xPort, &cByteRxed, comRX_BLOCK_TIME );
-			}
-
-			/* Note that an error occurred which caused us to have to resync.
-			We use this to stop incrementing the loop counter so
-			sAreComTestTasksStillRunning() will return false - indicating an
-			error. */
-			xErrorOccurred++;
-
-			/* We have now resynced with the Tx task and can continue. */
-			xResyncRequired = pdFALSE;
-		}
-		else
-		{
-			if( xErrorOccurred < comTOTAL_PERMISSIBLE_ERRORS )
-			{
-				/* Increment the count of successful loops.  As error
-				occurring (i.e. an unexpected character being received) will
-				prevent this counter being incremented for the rest of the
-				execution.   Don't worry about mutual exclusion on this
-				variable - it doesn't really matter as we just want it
-				to change. */
-				uxRxLoops++;
-			}
-		}
-	}
-} /*lint !e715 !e818 pvParameters is required for a task function even if it is not referenced. */
-/*-----------------------------------------------------------*/
-
-portBASE_TYPE xAreComTestTasksStillRunning( void )
-{
-portBASE_TYPE xReturn;
-
-	/* If the count of successful reception loops has not changed than at
-	some time an error occurred (i.e. a character was received out of sequence)
-	and we will return false. */
-	if( uxRxLoops == comINITIAL_RX_COUNT_VALUE )
-	{
-		xReturn = pdFALSE;
-	}
-	else
-	{
-		xReturn = pdTRUE;
-	}
-
-	/* Reset the count of successful Rx loops.  When this function is called
-	again we expect this to have been incremented. */
-	uxRxLoops = comINITIAL_RX_COUNT_VALUE;
-
-	return xReturn;
-}
-
+/*
+ * FreeRTOS Kernel V10.4.1
+ * Copyright (C) 2020 Amazon.com, Inc. or its affiliates.  All Rights Reserved.
+ *
+ * Permission is hereby granted, free of charge, to any person obtaining a copy of
+ * this software and associated documentation files (the "Software"), to deal in
+ * the Software without restriction, including without limitation the rights to
+ * use, copy, modify, merge, publish, distribute, sublicense, and/or sell copies of
+ * the Software, and to permit persons to whom the Software is furnished to do so,
+ * subject to the following conditions:
+ *
+ * The above copyright notice and this permission notice shall be included in all
+ * copies or substantial portions of the Software.
+ *
+ * THE SOFTWARE IS PROVIDED "AS IS", WITHOUT WARRANTY OF ANY KIND, EXPRESS OR
+ * IMPLIED, INCLUDING BUT NOT LIMITED TO THE WARRANTIES OF MERCHANTABILITY, FITNESS
+ * FOR A PARTICULAR PURPOSE AND NONINFRINGEMENT. IN NO EVENT SHALL THE AUTHORS OR
+ * COPYRIGHT HOLDERS BE LIABLE FOR ANY CLAIM, DAMAGES OR OTHER LIABILITY, WHETHER
+ * IN AN ACTION OF CONTRACT, TORT OR OTHERWISE, ARISING FROM, OUT OF OR IN
+ * CONNECTION WITH THE SOFTWARE OR THE USE OR OTHER DEALINGS IN THE SOFTWARE.
+ *
+ * http://www.FreeRTOS.org
+ * http://aws.amazon.com/freertos
+ *
+ * 1 tab == 4 spaces!
+ */
+
+
+/*
+ * This version of comtest. c is for use on systems that have limited stack
+ * space and no display facilities.  The complete version can be found in
+ * the Demo/Common/Full directory.
+ *
+ * Creates two tasks that operate on an interrupt driven serial port.  A
+ * loopback connector should be used so that everything that is transmitted is
+ * also received.  The serial port does not use any flow control.  On a
+ * standard 9way 'D' connector pins two and three should be connected together.
+ *
+ * The first task posts a sequence of characters to the Tx queue, toggling an
+ * LED on each successful post.  At the end of the sequence it sleeps for a
+ * pseudo-random period before resending the same sequence.
+ *
+ * The UART Tx end interrupt is enabled whenever data is available in the Tx
+ * queue.  The Tx end ISR removes a single character from the Tx queue and
+ * passes it to the UART for transmission.
+ *
+ * The second task blocks on the Rx queue waiting for a character to become
+ * available.  When the UART Rx end interrupt receives a character it places
+ * it in the Rx queue, waking the second task.  The second task checks that the
+ * characters removed from the Rx queue form the same sequence as those posted
+ * to the Tx queue, and toggles an LED for each correct character.
+ *
+ * The receiving task is spawned with a higher priority than the transmitting
+ * task.  The receiver will therefore wake every time a character is
+ * transmitted so neither the Tx or Rx queue should ever hold more than a few
+ * characters.
+ *
+ */
+
+/* Scheduler include files. */
+#include <stdlib.h>
+#include "FreeRTOS.h"
+#include "task.h"
+
+/* Demo program include files. */
+#include "demo_serial.h"
+#include "comtest2.h"
+#include "partest.h"
+
+#define comSTACK_SIZE				configMINIMAL_STACK_SIZE
+#define comTX_LED_OFFSET			( 0 )
+#define comRX_LED_OFFSET			( 1 )
+#define comTOTAL_PERMISSIBLE_ERRORS ( 2 )
+
+/* The Tx task will transmit the sequence of characters at a pseudo random
+interval.  This is the maximum and minimum block time between sends. */
+#define comTX_MAX_BLOCK_TIME		( ( TickType_t ) 0x96 )
+#define comTX_MIN_BLOCK_TIME		( ( TickType_t ) 0x32 )
+#define comOFFSET_TIME				( ( TickType_t ) 3 )
+
+/* We should find that each character can be queued for Tx immediately and we
+don't have to block to send. */
+#define comNO_BLOCK					( ( TickType_t ) 0 )
+
+/* The Rx task will block on the Rx queue for a long period. */
+#define comRX_BLOCK_TIME			( ( TickType_t ) 0xffff )
+
+/* The sequence transmitted is from comFIRST_BYTE to and including comLAST_BYTE. */
+#define comFIRST_BYTE				( 'A' )
+#define comLAST_BYTE				( 'X' )
+
+#define comBUFFER_LEN				( ( unsigned portBASE_TYPE ) ( comLAST_BYTE - comFIRST_BYTE ) + ( unsigned portBASE_TYPE ) 1 )
+#define comINITIAL_RX_COUNT_VALUE	( 0 )
+
+/* Handle to the com port used by both tasks. */
+static xComPortHandle xPort = NULL;
+
+/* The transmit task as described at the top of the file. */
+static portTASK_FUNCTION_PROTO( vComTxTask, pvParameters );
+
+/* The receive task as described at the top of the file. */
+static portTASK_FUNCTION_PROTO( vComRxTask, pvParameters );
+
+/* The LED that should be toggled by the Rx and Tx tasks.  The Rx task will
+toggle LED ( uxBaseLED + comRX_LED_OFFSET).  The Tx task will toggle LED
+( uxBaseLED + comTX_LED_OFFSET ). */
+static unsigned portBASE_TYPE uxBaseLED = 0;
+
+/* Check variable used to ensure no error have occurred.  The Rx task will
+increment this variable after every successfully received sequence.  If at any
+time the sequence is incorrect the the variable will stop being incremented. */
+static volatile unsigned portBASE_TYPE uxRxLoops = comINITIAL_RX_COUNT_VALUE;
+
+/*-----------------------------------------------------------*/
+
+void vAltStartComTestTasks( unsigned portBASE_TYPE uxPriority, unsigned long ulBaudRate, unsigned portBASE_TYPE uxLED )
+{
+	/* Initialise the com port then spawn the Rx and Tx tasks. */
+	uxBaseLED = uxLED;
+	xSerialPortInitMinimal( ulBaudRate, comBUFFER_LEN );
+
+	/* The Tx task is spawned with a lower priority than the Rx task. */
+	xTaskCreate( vComTxTask, "COMTx", comSTACK_SIZE, NULL, uxPriority - 1, ( TaskHandle_t * ) NULL );
+	xTaskCreate( vComRxTask, "COMRx", comSTACK_SIZE, NULL, uxPriority, ( TaskHandle_t * ) NULL );
+}
+/*-----------------------------------------------------------*/
+
+static portTASK_FUNCTION( vComTxTask, pvParameters )
+{
+signed char cByteToSend;
+TickType_t xTimeToWait;
+
+	/* Just to stop compiler warnings. */
+	( void ) pvParameters;
+
+	for( ;; )
+	{
+		/* Simply transmit a sequence of characters from comFIRST_BYTE to
+		comLAST_BYTE. */
+		for( cByteToSend = comFIRST_BYTE; cByteToSend <= comLAST_BYTE; cByteToSend++ )
+		{
+			if( xSerialPutChar( xPort, cByteToSend, comNO_BLOCK ) == pdPASS )
+			{
+				vParTestToggleLED( uxBaseLED + comTX_LED_OFFSET );
+			}
+		}
+
+		/* Turn the LED off while we are not doing anything. */
+		vParTestSetLED( uxBaseLED + comTX_LED_OFFSET, pdFALSE );
+
+		/* We have posted all the characters in the string - wait before
+		re-sending.  Wait a pseudo-random time as this will provide a better
+		test. */
+		xTimeToWait = xTaskGetTickCount() + comOFFSET_TIME;
+
+		/* Make sure we don't wait too long... */
+		xTimeToWait %= comTX_MAX_BLOCK_TIME;
+
+		/* ...but we do want to wait. */
+		if( xTimeToWait < comTX_MIN_BLOCK_TIME )
+		{
+			xTimeToWait = comTX_MIN_BLOCK_TIME;
+		}
+
+		vTaskDelay( xTimeToWait );
+	}
+} /*lint !e715 !e818 pvParameters is required for a task function even if it is not referenced. */
+/*-----------------------------------------------------------*/
+
+static portTASK_FUNCTION( vComRxTask, pvParameters )
+{
+signed char cExpectedByte, cByteRxed;
+portBASE_TYPE xResyncRequired = pdFALSE, xErrorOccurred = pdFALSE;
+
+	/* Just to stop compiler warnings. */
+	( void ) pvParameters;
+
+	for( ;; )
+	{
+		/* We expect to receive the characters from comFIRST_BYTE to
+		comLAST_BYTE in an incrementing order.  Loop to receive each byte. */
+		for( cExpectedByte = comFIRST_BYTE; cExpectedByte <= comLAST_BYTE; cExpectedByte++ )
+		{
+			/* Block on the queue that contains received bytes until a byte is
+			available. */
+			if( xSerialGetChar( xPort, &cByteRxed, comRX_BLOCK_TIME ) )
+			{
+				/* Was this the byte we were expecting?  If so, toggle the LED,
+				otherwise we are out on sync and should break out of the loop
+				until the expected character sequence is about to restart. */
+				if( cByteRxed == cExpectedByte )
+				{
+					vParTestToggleLED( uxBaseLED + comRX_LED_OFFSET );
+				}
+				else
+				{
+					xResyncRequired = pdTRUE;
+					break; /*lint !e960 Non-switch break allowed. */
+				}
+			}
+		}
+
+		/* Turn the LED off while we are not doing anything. */
+		vParTestSetLED( uxBaseLED + comRX_LED_OFFSET, pdFALSE );
+
+		/* Did we break out of the loop because the characters were received in
+		an unexpected order?  If so wait here until the character sequence is
+		about to restart. */
+		if( xResyncRequired == pdTRUE )
+		{
+			while( cByteRxed != comLAST_BYTE )
+			{
+				/* Block until the next char is available. */
+				xSerialGetChar( xPort, &cByteRxed, comRX_BLOCK_TIME );
+			}
+
+			/* Note that an error occurred which caused us to have to resync.
+			We use this to stop incrementing the loop counter so
+			sAreComTestTasksStillRunning() will return false - indicating an
+			error. */
+			xErrorOccurred++;
+
+			/* We have now resynced with the Tx task and can continue. */
+			xResyncRequired = pdFALSE;
+		}
+		else
+		{
+			if( xErrorOccurred < comTOTAL_PERMISSIBLE_ERRORS )
+			{
+				/* Increment the count of successful loops.  As error
+				occurring (i.e. an unexpected character being received) will
+				prevent this counter being incremented for the rest of the
+				execution.   Don't worry about mutual exclusion on this
+				variable - it doesn't really matter as we just want it
+				to change. */
+				uxRxLoops++;
+			}
+		}
+	}
+} /*lint !e715 !e818 pvParameters is required for a task function even if it is not referenced. */
+/*-----------------------------------------------------------*/
+
+portBASE_TYPE xAreComTestTasksStillRunning( void )
+{
+portBASE_TYPE xReturn;
+
+	/* If the count of successful reception loops has not changed than at
+	some time an error occurred (i.e. a character was received out of sequence)
+	and we will return false. */
+	if( uxRxLoops == comINITIAL_RX_COUNT_VALUE )
+	{
+		xReturn = pdFALSE;
+	}
+	else
+	{
+		xReturn = pdTRUE;
+	}
+
+	/* Reset the count of successful Rx loops.  When this function is called
+	again we expect this to have been incremented. */
+	uxRxLoops = comINITIAL_RX_COUNT_VALUE;
+
+	return xReturn;
+}
+