--- conflicted
+++ resolved
@@ -1,261 +1,257 @@
-/*
-<<<<<<< HEAD
- * FreeRTOS Kernel V10.3.0
-=======
- * FreeRTOS Kernel V10.4.1
->>>>>>> 5cc65129
- * Copyright (C) 2020 Amazon.com, Inc. or its affiliates.  All Rights Reserved.
- *
- * Permission is hereby granted, free of charge, to any person obtaining a copy of
- * this software and associated documentation files (the "Software"), to deal in
- * the Software without restriction, including without limitation the rights to
- * use, copy, modify, merge, publish, distribute, sublicense, and/or sell copies of
- * the Software, and to permit persons to whom the Software is furnished to do so,
- * subject to the following conditions:
- *
- * The above copyright notice and this permission notice shall be included in all
- * copies or substantial portions of the Software.
- *
- * THE SOFTWARE IS PROVIDED "AS IS", WITHOUT WARRANTY OF ANY KIND, EXPRESS OR
- * IMPLIED, INCLUDING BUT NOT LIMITED TO THE WARRANTIES OF MERCHANTABILITY, FITNESS
- * FOR A PARTICULAR PURPOSE AND NONINFRINGEMENT. IN NO EVENT SHALL THE AUTHORS OR
- * COPYRIGHT HOLDERS BE LIABLE FOR ANY CLAIM, DAMAGES OR OTHER LIABILITY, WHETHER
- * IN AN ACTION OF CONTRACT, TORT OR OTHERWISE, ARISING FROM, OUT OF OR IN
- * CONNECTION WITH THE SOFTWARE OR THE USE OR OTHER DEALINGS IN THE SOFTWARE.
- *
- * http://www.FreeRTOS.org
- * http://aws.amazon.com/freertos
- *
- * 1 tab == 4 spaces!
- */
-
-/*
- * Creates all the demo application tasks, then starts the scheduler.  The WEB
- * documentation provides more details of the demo application tasks.
- * 
- * This demo is configured to execute on the ES449 prototyping board from
- * SoftBaugh. The ES449 has a built in LCD display and a single built in user
- * LED.  Therefore, in place of flashing an LED, the 'flash' and 'check' tasks
- * toggle '*' characters on the LCD.  The left most '*' represents LED 0, the
- * next LED 1, etc.
- *
- * Main. c also creates a task called 'Check'.  This only executes every three 
- * seconds but has the highest priority so is guaranteed to get processor time.  
- * Its main function is to check that all the other tasks are still operational.  
- * Each task that does not flash an LED maintains a unique count that is 
- * incremented each time the task successfully completes its function.  Should 
- * any error occur within such a task the count is permanently halted.  The 
- * 'check' task inspects the count of each task to ensure it has changed since
- * the last time the check task executed.  If all the count variables have 
- * changed all the tasks are still executing error free, and the check task
- * toggles an LED with a three second period.  Should any task contain an error 
- * at any time the LED toggle rate will increase to 500ms.
- *
- * Please read the documentation for the MSP430 port available on
- * http://www.FreeRTOS.org.
- */
-
-/* Standard includes. */
-#include <stdlib.h>
-#include <signal.h>
-
-/* Scheduler includes. */
-#include "FreeRTOS.h"
-#include "task.h"
-
-/* Demo application includes. */
-#include "partest.h"
-#include "flash.h"
-#include "integer.h"
-#include "comtest2.h"
-#include "PollQ.h"
-
-/* Constants required for hardware setup. */
-#define mainALL_BITS_OUTPUT		( ( unsigned char ) 0xff )
-#define mainMAX_FREQUENCY		( ( unsigned char ) 121 )
-
-/* Constants that define the LED's used by the various tasks. [in this case
-the '*' characters on the LCD represent LED's] */
-#define mainCHECK_LED			( 4 )
-#define mainCOM_TEST_LED		( 10 )
-
-/* Demo task priorities. */
-#define mainCHECK_TASK_PRIORITY			( tskIDLE_PRIORITY + 3 )
-#define mainCOM_TEST_PRIORITY			( tskIDLE_PRIORITY + 2 )
-#define mainQUEUE_POLL_PRIORITY			( tskIDLE_PRIORITY + 2 )
-#define mainLED_TASK_PRIORITY			( tskIDLE_PRIORITY + 1 )
-
-/* Baud rate used by the COM test tasks. */
-#define mainCOM_TEST_BAUD_RATE			( ( unsigned long ) 19200 )
-
-/* The frequency at which the 'Check' tasks executes.  See the comments at the 
-top of the page.  When the system is operating error free the 'Check' task
-toggles an LED every three seconds.  If an error is discovered in any task the
-rate is increased to 500 milliseconds.  [in this case the '*' characters on the 
-LCD represent LED's]*/
-#define mainNO_ERROR_CHECK_DELAY		( ( TickType_t ) 3000 / portTICK_PERIOD_MS  )
-#define mainERROR_CHECK_DELAY			( ( TickType_t ) 500 / portTICK_PERIOD_MS  )
-
-/* 
- * The function that implements the Check task.  See the comments at the head
- * of the page for implementation details.
- */ 
-static void vErrorChecks( void *pvParameters );
-
-/*
- * Called by the Check task.  Returns pdPASS if all the other tasks are found
- * to be operating without error - otherwise returns pdFAIL.
- */
-static short prvCheckOtherTasksAreStillRunning( void );
-
-/* 
- * Perform the hardware setup required by the ES449 in order to run the demo
- * application.
- */
-static void prvSetupHardware( void );
-
-/* Used to detect the idle hook function stalling. */
-static volatile unsigned long ulIdleLoops = 0UL;
-
-/*-----------------------------------------------------------*/
-
-/*
- * Start the demo application tasks - then start the real time scheduler.
- */
-int main( void )
-{
-	/* Setup the hardware ready for the demo. */
-	prvSetupHardware();
-	vParTestInitialise();
-
-	/* Start the standard demo application tasks. */
-	vStartLEDFlashTasks( mainLED_TASK_PRIORITY );
-	vStartIntegerMathTasks( tskIDLE_PRIORITY );
-	vAltStartComTestTasks( mainCOM_TEST_PRIORITY, mainCOM_TEST_BAUD_RATE, mainCOM_TEST_LED - 1 );
-	vStartPolledQueueTasks( mainQUEUE_POLL_PRIORITY );
-
-	/* Start the 'Check' task which is defined in this file. */
-	xTaskCreate( vErrorChecks, "Check", configMINIMAL_STACK_SIZE, NULL, mainCHECK_TASK_PRIORITY, NULL );	
-
-	/* Start the scheduler. */
-	vTaskStartScheduler();
-
-	/* As the scheduler has been started the demo applications tasks will be
-	executing and we should never get here! */
-	return 0;
-}
-/*-----------------------------------------------------------*/
-
-static void vErrorChecks( void *pvParameters )
-{
-static volatile unsigned long ulDummyVariable = 3UL;
-TickType_t xDelayPeriod = mainNO_ERROR_CHECK_DELAY;
-
-	/* Cycle for ever, delaying then checking all the other tasks are still
-	operating without error. */
-	for( ;; )
-	{
-		/* Wait until it is time to check again.  The time we wait here depends
-		on whether an error has been detected or not.  When an error is 
-		detected the time is shortened resulting in a faster LED flash rate. */
-		vTaskDelay( xDelayPeriod );
-
-		/* Perform a bit of 32bit maths to ensure the registers used by the 
-		integer tasks get some exercise outside of the integer tasks 
-		themselves. The result here is not important we are just deliberately
-		changing registers used by other tasks to ensure that their context
-		switch is operating as required. - see the demo application 
-		documentation for more info. */
-		ulDummyVariable *= 3UL;
-		
-		/* See if the other tasks are all ok. */
-		if( prvCheckOtherTasksAreStillRunning() != pdPASS )
-		{
-			/* An error occurred in one of the tasks so shorten the delay 
-			period - which has the effect of increasing the frequency of the
-			LED toggle. */
-			xDelayPeriod = mainERROR_CHECK_DELAY;
-		}
-
-		/* Flash! */
-		vParTestToggleLED( mainCHECK_LED );
-	}
-}
-/*-----------------------------------------------------------*/
-
-static short prvCheckOtherTasksAreStillRunning( void )
-{
-static short sNoErrorFound = pdTRUE;
-static unsigned long ulLastIdleLoops = 0UL;
-
-	/* The demo tasks maintain a count that increments every cycle of the task
-	provided that the task has never encountered an error.  This function 
-	checks the counts maintained by the tasks to ensure they are still being
-	incremented.  A count remaining at the same value between calls therefore
-	indicates that an error has been detected.  Only tasks that do not flash
-	an LED are checked. */
-
-	if( xAreIntegerMathsTaskStillRunning() != pdTRUE )
-	{
-		sNoErrorFound = pdFALSE;
-	}
-
-	if( xAreComTestTasksStillRunning() != pdTRUE )
-	{
-		sNoErrorFound = pdFALSE;
-	}
-	
-	if( xArePollingQueuesStillRunning() != pdTRUE )
-	{
-		sNoErrorFound = pdFALSE;
-	}
-
-	if( ulLastIdleLoops == ulIdleLoops )
-	{
-		sNoErrorFound = pdFALSE;
-	}
-
-	ulLastIdleLoops = ulIdleLoops;
-	
-	return sNoErrorFound;
-}
-/*-----------------------------------------------------------*/
-
-static void prvSetupHardware( void )
-{
-	/* Stop the watchdog. */
-	WDTCTL = WDTPW + WDTHOLD;
-
-	/* Setup DCO+ for ( xtal * D * (N + 1) ) operation. */
-	FLL_CTL0 |= DCOPLUS + XCAP18PF; 
-
-	/* X2 DCO frequency, 8MHz nominal DCO */
-	SCFI0 |= FN_4;                  
-
-	/* (121+1) x 32768 x 2 = 7.99 Mhz */
-	SCFQCTL = mainMAX_FREQUENCY;
-
-	/* Setup the IO as per the SoftBaugh demo for the same target hardware. */
-	P1SEL = 0x32;
-	P2SEL = 0x00;
-	P3SEL = 0x00;
-	P4SEL = 0xFC;
-	P5SEL = 0xFF;
-}
-/*-----------------------------------------------------------*/
-
-void vApplicationIdleHook( void );
-void vApplicationIdleHook( void )
-{
-	/* Simple put the CPU into lowpower mode. */
-	_BIS_SR( LPM3_bits );
-	ulIdleLoops++;
-}
-/*-----------------------------------------------------------*/
-
-
-
-
-
-
-
+/*
+ * FreeRTOS Kernel V10.4.1
+ * Copyright (C) 2020 Amazon.com, Inc. or its affiliates.  All Rights Reserved.
+ *
+ * Permission is hereby granted, free of charge, to any person obtaining a copy of
+ * this software and associated documentation files (the "Software"), to deal in
+ * the Software without restriction, including without limitation the rights to
+ * use, copy, modify, merge, publish, distribute, sublicense, and/or sell copies of
+ * the Software, and to permit persons to whom the Software is furnished to do so,
+ * subject to the following conditions:
+ *
+ * The above copyright notice and this permission notice shall be included in all
+ * copies or substantial portions of the Software.
+ *
+ * THE SOFTWARE IS PROVIDED "AS IS", WITHOUT WARRANTY OF ANY KIND, EXPRESS OR
+ * IMPLIED, INCLUDING BUT NOT LIMITED TO THE WARRANTIES OF MERCHANTABILITY, FITNESS
+ * FOR A PARTICULAR PURPOSE AND NONINFRINGEMENT. IN NO EVENT SHALL THE AUTHORS OR
+ * COPYRIGHT HOLDERS BE LIABLE FOR ANY CLAIM, DAMAGES OR OTHER LIABILITY, WHETHER
+ * IN AN ACTION OF CONTRACT, TORT OR OTHERWISE, ARISING FROM, OUT OF OR IN
+ * CONNECTION WITH THE SOFTWARE OR THE USE OR OTHER DEALINGS IN THE SOFTWARE.
+ *
+ * http://www.FreeRTOS.org
+ * http://aws.amazon.com/freertos
+ *
+ * 1 tab == 4 spaces!
+ */
+
+/*
+ * Creates all the demo application tasks, then starts the scheduler.  The WEB
+ * documentation provides more details of the demo application tasks.
+ * 
+ * This demo is configured to execute on the ES449 prototyping board from
+ * SoftBaugh. The ES449 has a built in LCD display and a single built in user
+ * LED.  Therefore, in place of flashing an LED, the 'flash' and 'check' tasks
+ * toggle '*' characters on the LCD.  The left most '*' represents LED 0, the
+ * next LED 1, etc.
+ *
+ * Main. c also creates a task called 'Check'.  This only executes every three 
+ * seconds but has the highest priority so is guaranteed to get processor time.  
+ * Its main function is to check that all the other tasks are still operational.  
+ * Each task that does not flash an LED maintains a unique count that is 
+ * incremented each time the task successfully completes its function.  Should 
+ * any error occur within such a task the count is permanently halted.  The 
+ * 'check' task inspects the count of each task to ensure it has changed since
+ * the last time the check task executed.  If all the count variables have 
+ * changed all the tasks are still executing error free, and the check task
+ * toggles an LED with a three second period.  Should any task contain an error 
+ * at any time the LED toggle rate will increase to 500ms.
+ *
+ * Please read the documentation for the MSP430 port available on
+ * http://www.FreeRTOS.org.
+ */
+
+/* Standard includes. */
+#include <stdlib.h>
+#include <signal.h>
+
+/* Scheduler includes. */
+#include "FreeRTOS.h"
+#include "task.h"
+
+/* Demo application includes. */
+#include "partest.h"
+#include "flash.h"
+#include "integer.h"
+#include "comtest2.h"
+#include "PollQ.h"
+
+/* Constants required for hardware setup. */
+#define mainALL_BITS_OUTPUT		( ( unsigned char ) 0xff )
+#define mainMAX_FREQUENCY		( ( unsigned char ) 121 )
+
+/* Constants that define the LED's used by the various tasks. [in this case
+the '*' characters on the LCD represent LED's] */
+#define mainCHECK_LED			( 4 )
+#define mainCOM_TEST_LED		( 10 )
+
+/* Demo task priorities. */
+#define mainCHECK_TASK_PRIORITY			( tskIDLE_PRIORITY + 3 )
+#define mainCOM_TEST_PRIORITY			( tskIDLE_PRIORITY + 2 )
+#define mainQUEUE_POLL_PRIORITY			( tskIDLE_PRIORITY + 2 )
+#define mainLED_TASK_PRIORITY			( tskIDLE_PRIORITY + 1 )
+
+/* Baud rate used by the COM test tasks. */
+#define mainCOM_TEST_BAUD_RATE			( ( unsigned long ) 19200 )
+
+/* The frequency at which the 'Check' tasks executes.  See the comments at the 
+top of the page.  When the system is operating error free the 'Check' task
+toggles an LED every three seconds.  If an error is discovered in any task the
+rate is increased to 500 milliseconds.  [in this case the '*' characters on the 
+LCD represent LED's]*/
+#define mainNO_ERROR_CHECK_DELAY		( ( TickType_t ) 3000 / portTICK_PERIOD_MS  )
+#define mainERROR_CHECK_DELAY			( ( TickType_t ) 500 / portTICK_PERIOD_MS  )
+
+/* 
+ * The function that implements the Check task.  See the comments at the head
+ * of the page for implementation details.
+ */ 
+static void vErrorChecks( void *pvParameters );
+
+/*
+ * Called by the Check task.  Returns pdPASS if all the other tasks are found
+ * to be operating without error - otherwise returns pdFAIL.
+ */
+static short prvCheckOtherTasksAreStillRunning( void );
+
+/* 
+ * Perform the hardware setup required by the ES449 in order to run the demo
+ * application.
+ */
+static void prvSetupHardware( void );
+
+/* Used to detect the idle hook function stalling. */
+static volatile unsigned long ulIdleLoops = 0UL;
+
+/*-----------------------------------------------------------*/
+
+/*
+ * Start the demo application tasks - then start the real time scheduler.
+ */
+int main( void )
+{
+	/* Setup the hardware ready for the demo. */
+	prvSetupHardware();
+	vParTestInitialise();
+
+	/* Start the standard demo application tasks. */
+	vStartLEDFlashTasks( mainLED_TASK_PRIORITY );
+	vStartIntegerMathTasks( tskIDLE_PRIORITY );
+	vAltStartComTestTasks( mainCOM_TEST_PRIORITY, mainCOM_TEST_BAUD_RATE, mainCOM_TEST_LED - 1 );
+	vStartPolledQueueTasks( mainQUEUE_POLL_PRIORITY );
+
+	/* Start the 'Check' task which is defined in this file. */
+	xTaskCreate( vErrorChecks, "Check", configMINIMAL_STACK_SIZE, NULL, mainCHECK_TASK_PRIORITY, NULL );	
+
+	/* Start the scheduler. */
+	vTaskStartScheduler();
+
+	/* As the scheduler has been started the demo applications tasks will be
+	executing and we should never get here! */
+	return 0;
+}
+/*-----------------------------------------------------------*/
+
+static void vErrorChecks( void *pvParameters )
+{
+static volatile unsigned long ulDummyVariable = 3UL;
+TickType_t xDelayPeriod = mainNO_ERROR_CHECK_DELAY;
+
+	/* Cycle for ever, delaying then checking all the other tasks are still
+	operating without error. */
+	for( ;; )
+	{
+		/* Wait until it is time to check again.  The time we wait here depends
+		on whether an error has been detected or not.  When an error is 
+		detected the time is shortened resulting in a faster LED flash rate. */
+		vTaskDelay( xDelayPeriod );
+
+		/* Perform a bit of 32bit maths to ensure the registers used by the 
+		integer tasks get some exercise outside of the integer tasks 
+		themselves. The result here is not important we are just deliberately
+		changing registers used by other tasks to ensure that their context
+		switch is operating as required. - see the demo application 
+		documentation for more info. */
+		ulDummyVariable *= 3UL;
+		
+		/* See if the other tasks are all ok. */
+		if( prvCheckOtherTasksAreStillRunning() != pdPASS )
+		{
+			/* An error occurred in one of the tasks so shorten the delay 
+			period - which has the effect of increasing the frequency of the
+			LED toggle. */
+			xDelayPeriod = mainERROR_CHECK_DELAY;
+		}
+
+		/* Flash! */
+		vParTestToggleLED( mainCHECK_LED );
+	}
+}
+/*-----------------------------------------------------------*/
+
+static short prvCheckOtherTasksAreStillRunning( void )
+{
+static short sNoErrorFound = pdTRUE;
+static unsigned long ulLastIdleLoops = 0UL;
+
+	/* The demo tasks maintain a count that increments every cycle of the task
+	provided that the task has never encountered an error.  This function 
+	checks the counts maintained by the tasks to ensure they are still being
+	incremented.  A count remaining at the same value between calls therefore
+	indicates that an error has been detected.  Only tasks that do not flash
+	an LED are checked. */
+
+	if( xAreIntegerMathsTaskStillRunning() != pdTRUE )
+	{
+		sNoErrorFound = pdFALSE;
+	}
+
+	if( xAreComTestTasksStillRunning() != pdTRUE )
+	{
+		sNoErrorFound = pdFALSE;
+	}
+	
+	if( xArePollingQueuesStillRunning() != pdTRUE )
+	{
+		sNoErrorFound = pdFALSE;
+	}
+
+	if( ulLastIdleLoops == ulIdleLoops )
+	{
+		sNoErrorFound = pdFALSE;
+	}
+
+	ulLastIdleLoops = ulIdleLoops;
+	
+	return sNoErrorFound;
+}
+/*-----------------------------------------------------------*/
+
+static void prvSetupHardware( void )
+{
+	/* Stop the watchdog. */
+	WDTCTL = WDTPW + WDTHOLD;
+
+	/* Setup DCO+ for ( xtal * D * (N + 1) ) operation. */
+	FLL_CTL0 |= DCOPLUS + XCAP18PF; 
+
+	/* X2 DCO frequency, 8MHz nominal DCO */
+	SCFI0 |= FN_4;                  
+
+	/* (121+1) x 32768 x 2 = 7.99 Mhz */
+	SCFQCTL = mainMAX_FREQUENCY;
+
+	/* Setup the IO as per the SoftBaugh demo for the same target hardware. */
+	P1SEL = 0x32;
+	P2SEL = 0x00;
+	P3SEL = 0x00;
+	P4SEL = 0xFC;
+	P5SEL = 0xFF;
+}
+/*-----------------------------------------------------------*/
+
+void vApplicationIdleHook( void );
+void vApplicationIdleHook( void )
+{
+	/* Simple put the CPU into lowpower mode. */
+	_BIS_SR( LPM3_bits );
+	ulIdleLoops++;
+}
+/*-----------------------------------------------------------*/
+
+
+
+
+
+
+