--- conflicted
+++ resolved
@@ -1,172 +1,168 @@
-/*
-<<<<<<< HEAD
- * FreeRTOS Kernel V10.3.0
-=======
- * FreeRTOS Kernel V10.4.1
->>>>>>> 5cc65129
- * Copyright (C) 2020 Amazon.com, Inc. or its affiliates.  All Rights Reserved.
- *
- * Permission is hereby granted, free of charge, to any person obtaining a copy of
- * this software and associated documentation files (the "Software"), to deal in
- * the Software without restriction, including without limitation the rights to
- * use, copy, modify, merge, publish, distribute, sublicense, and/or sell copies of
- * the Software, and to permit persons to whom the Software is furnished to do so,
- * subject to the following conditions:
- *
- * The above copyright notice and this permission notice shall be included in all
- * copies or substantial portions of the Software.
- *
- * THE SOFTWARE IS PROVIDED "AS IS", WITHOUT WARRANTY OF ANY KIND, EXPRESS OR
- * IMPLIED, INCLUDING BUT NOT LIMITED TO THE WARRANTIES OF MERCHANTABILITY, FITNESS
- * FOR A PARTICULAR PURPOSE AND NONINFRINGEMENT. IN NO EVENT SHALL THE AUTHORS OR
- * COPYRIGHT HOLDERS BE LIABLE FOR ANY CLAIM, DAMAGES OR OTHER LIABILITY, WHETHER
- * IN AN ACTION OF CONTRACT, TORT OR OTHERWISE, ARISING FROM, OUT OF OR IN
- * CONNECTION WITH THE SOFTWARE OR THE USE OR OTHER DEALINGS IN THE SOFTWARE.
- *
- * http://www.FreeRTOS.org
- * http://aws.amazon.com/freertos
- *
- * 1 tab == 4 spaces!
- */
-
-/*
- * This file initialises three timers as follows:
- *
- * Basic timer channels 0 and 1 provide the interrupts that are used with the
- * IntQ standard demo tasks, which test interrupt nesting and using queues from
- * interrupts.  The interrupts use slightly different frequencies so will
- * occasionally nest.
- *
- * Basic timer channel 2 provides a much higher frequency timer that tests the
- * nesting of interrupts that don't use the FreeRTOS API.
- *
- * All the timers can nest with the tick interrupt - creating a maximum
- * interrupt nesting depth of 4 (which is shown as a max nest count of 3 as the
- * tick interrupt does not increment the nesting count variable).
- *
- */
-
-/* Scheduler includes. */
-#include "FreeRTOS.h"
-#include "task.h"
-
-/* Demo includes. */
-#include "IntQueueTimer.h"
-#include "IntQueue.h"
-
-/* Library includes. */
-#include "common_lib.h"
-#include "peripheral_library/interrupt/interrupt.h"
-#include "peripheral_library/basic_timer/btimer.h"
-
-/* The frequencies at which the first two timers expire are slightly offset to
-ensure they don't remain synchronised.  The frequency of the highest priority
-interrupt is 20 times faster so really hammers the interrupt entry and exit
-code. */
-#define tmrTIMER_0_FREQUENCY	( 2000UL )
-#define tmrTIMER_1_FREQUENCY	( 2003UL )
-#define tmrTIMER_2_FREQUENCY	( 20000UL )
-
-/* The basic timer channels used for generating the three interrupts. */
-#define tmrTIMER_CHANNEL_0		0 /* At tmrTIMER_0_FREQUENCY */
-#define tmrTIMER_CHANNEL_1		1 /* At tmrTIMER_1_FREQUENCY */
-#define tmrTIMER_CHANNEL_2		2 /* At tmrTIMER_2_FREQUENCY */
-
-/* The high frequency interrupt is given a priority above the maximum at which
-interrupt safe FreeRTOS calls can be made.  The priority of the lower frequency
-timers must still be above the tick interrupt priority. */
-#define tmrLOWER_PRIORITY		( configLIBRARY_MAX_SYSCALL_INTERRUPT_PRIORITY + 1 )
-#define tmrMEDIUM_PRIORITY		( configLIBRARY_MAX_SYSCALL_INTERRUPT_PRIORITY + 0 )
-#define tmrHIGHER_PRIORITY		( configLIBRARY_MAX_SYSCALL_INTERRUPT_PRIORITY - 1 )
-
-/* Hardware register locations and bit definitions to enable the btimer 
-interrupts. */
-#define tmrGIRQ23_ENABLE_SET	( * ( volatile uint32_t * ) 0x4000C130 )
-#define tmrGIRQ23_BIT_TIMER0	( 1UL << 0UL )
-#define tmrGIRQ23_BIT_TIMER1	( 1UL << 1UL )
-#define tmrGIRQ23_BIT_TIMER2	( 1UL << 2UL )
-#define tmrGIRQ23_TIMER_BITS	( tmrGIRQ23_BIT_TIMER0 | tmrGIRQ23_BIT_TIMER1 | tmrGIRQ23_BIT_TIMER2 )
-
-#define tmrRECORD_NESTING_DEPTH()						\
-	ulNestingDepth++;									\
-	if( ulNestingDepth > ulMaxRecordedNestingDepth )	\
-	{													\
-		ulMaxRecordedNestingDepth = ulNestingDepth;		\
-	}
-
-/* Used to count the nesting depth, and record the maximum nesting depth. */
-volatile uint32_t ulNestingDepth = 0, ulMaxRecordedNestingDepth = 0;
-
-/*-----------------------------------------------------------*/
-
-void vInitialiseTimerForIntQueueTest( void )
-{
-const uint32_t ulTimer0Count = configCPU_CLOCK_HZ / tmrTIMER_0_FREQUENCY;
-const uint32_t ulTimer1Count = configCPU_CLOCK_HZ / tmrTIMER_1_FREQUENCY;
-const uint32_t ulTimer2Count = configCPU_CLOCK_HZ / tmrTIMER_2_FREQUENCY;
-
-	tmrGIRQ23_ENABLE_SET = tmrGIRQ23_TIMER_BITS;
-
-	/* Initialise the three timers as described at the top of this file, and
-	enable their interrupts in the NVIC. */
-	btimer_init( tmrTIMER_CHANNEL_0, BTIMER_AUTO_RESTART | BTIMER_COUNT_DOWN | BTIMER_INT_EN, 0, ulTimer0Count, ulTimer0Count );
-	btimer_interrupt_status_get_clr( tmrTIMER_CHANNEL_0 );
-	NVIC_SetPriority( TIMER0_IRQn, tmrLOWER_PRIORITY ); //0xc0 into 0xe000e431
-	NVIC_ClearPendingIRQ( TIMER0_IRQn );
-	NVIC_EnableIRQ( TIMER0_IRQn );
-	btimer_start( tmrTIMER_CHANNEL_0 );
-
-	btimer_init( tmrTIMER_CHANNEL_1, BTIMER_AUTO_RESTART | BTIMER_COUNT_DOWN | BTIMER_INT_EN, 0, ulTimer1Count, ulTimer1Count );
-	btimer_interrupt_status_get_clr( tmrTIMER_CHANNEL_1 );
-	NVIC_SetPriority( TIMER1_IRQn, tmrMEDIUM_PRIORITY ); //0xa0 into 0xe000e432
-	NVIC_ClearPendingIRQ( TIMER1_IRQn );
-	NVIC_EnableIRQ( TIMER1_IRQn );
-	btimer_start( tmrTIMER_CHANNEL_1 );
-
-	btimer_init( tmrTIMER_CHANNEL_2, BTIMER_AUTO_RESTART | BTIMER_COUNT_DOWN | BTIMER_INT_EN, 0, ulTimer2Count, ulTimer2Count );
-	btimer_interrupt_status_get_clr( tmrTIMER_CHANNEL_2 );
-	NVIC_SetPriority( TIMER2_IRQn, tmrHIGHER_PRIORITY );
-	NVIC_ClearPendingIRQ( TIMER2_IRQn );
-	NVIC_EnableIRQ( TIMER2_IRQn );
-	btimer_start( tmrTIMER_CHANNEL_2 );
-}
-/*-----------------------------------------------------------*/
-
-/* The TMR0 interrupt is used for different purposes by the low power and full
-demos respectively. */
-#if( configCREATE_LOW_POWER_DEMO == 0 )
-
-	void NVIC_Handler_TMR0( void )
-	{
-		tmrRECORD_NESTING_DEPTH();
-
-		/* Call the IntQ test function for this channel. */
-		portYIELD_FROM_ISR( xFirstTimerHandler() );
-
-		ulNestingDepth--;
-	}
-
-#endif /* configCREATE_LOW_POWER_DEMO */
-/*-----------------------------------------------------------*/
-
-void NVIC_Handler_TMR1( void )
-{
-	tmrRECORD_NESTING_DEPTH();
-
-	/* Just testing the xPortIsInsideInterrupt() functionality. */
-	configASSERT( xPortIsInsideInterrupt() == pdTRUE );
-
-	/* Call the IntQ test function for this channel. */
-	portYIELD_FROM_ISR( xSecondTimerHandler() );
-
-	ulNestingDepth--;
-}
-/*-----------------------------------------------------------*/
-
-void NVIC_Handler_TMR2( void )
-{
-	tmrRECORD_NESTING_DEPTH();
-	ulNestingDepth--;
-}
-/*-----------------------------------------------------------*/
-
+/*
+ * FreeRTOS Kernel V10.4.1
+ * Copyright (C) 2020 Amazon.com, Inc. or its affiliates.  All Rights Reserved.
+ *
+ * Permission is hereby granted, free of charge, to any person obtaining a copy of
+ * this software and associated documentation files (the "Software"), to deal in
+ * the Software without restriction, including without limitation the rights to
+ * use, copy, modify, merge, publish, distribute, sublicense, and/or sell copies of
+ * the Software, and to permit persons to whom the Software is furnished to do so,
+ * subject to the following conditions:
+ *
+ * The above copyright notice and this permission notice shall be included in all
+ * copies or substantial portions of the Software.
+ *
+ * THE SOFTWARE IS PROVIDED "AS IS", WITHOUT WARRANTY OF ANY KIND, EXPRESS OR
+ * IMPLIED, INCLUDING BUT NOT LIMITED TO THE WARRANTIES OF MERCHANTABILITY, FITNESS
+ * FOR A PARTICULAR PURPOSE AND NONINFRINGEMENT. IN NO EVENT SHALL THE AUTHORS OR
+ * COPYRIGHT HOLDERS BE LIABLE FOR ANY CLAIM, DAMAGES OR OTHER LIABILITY, WHETHER
+ * IN AN ACTION OF CONTRACT, TORT OR OTHERWISE, ARISING FROM, OUT OF OR IN
+ * CONNECTION WITH THE SOFTWARE OR THE USE OR OTHER DEALINGS IN THE SOFTWARE.
+ *
+ * http://www.FreeRTOS.org
+ * http://aws.amazon.com/freertos
+ *
+ * 1 tab == 4 spaces!
+ */
+
+/*
+ * This file initialises three timers as follows:
+ *
+ * Basic timer channels 0 and 1 provide the interrupts that are used with the
+ * IntQ standard demo tasks, which test interrupt nesting and using queues from
+ * interrupts.  The interrupts use slightly different frequencies so will
+ * occasionally nest.
+ *
+ * Basic timer channel 2 provides a much higher frequency timer that tests the
+ * nesting of interrupts that don't use the FreeRTOS API.
+ *
+ * All the timers can nest with the tick interrupt - creating a maximum
+ * interrupt nesting depth of 4 (which is shown as a max nest count of 3 as the
+ * tick interrupt does not increment the nesting count variable).
+ *
+ */
+
+/* Scheduler includes. */
+#include "FreeRTOS.h"
+#include "task.h"
+
+/* Demo includes. */
+#include "IntQueueTimer.h"
+#include "IntQueue.h"
+
+/* Library includes. */
+#include "common_lib.h"
+#include "peripheral_library/interrupt/interrupt.h"
+#include "peripheral_library/basic_timer/btimer.h"
+
+/* The frequencies at which the first two timers expire are slightly offset to
+ensure they don't remain synchronised.  The frequency of the highest priority
+interrupt is 20 times faster so really hammers the interrupt entry and exit
+code. */
+#define tmrTIMER_0_FREQUENCY	( 2000UL )
+#define tmrTIMER_1_FREQUENCY	( 2003UL )
+#define tmrTIMER_2_FREQUENCY	( 20000UL )
+
+/* The basic timer channels used for generating the three interrupts. */
+#define tmrTIMER_CHANNEL_0		0 /* At tmrTIMER_0_FREQUENCY */
+#define tmrTIMER_CHANNEL_1		1 /* At tmrTIMER_1_FREQUENCY */
+#define tmrTIMER_CHANNEL_2		2 /* At tmrTIMER_2_FREQUENCY */
+
+/* The high frequency interrupt is given a priority above the maximum at which
+interrupt safe FreeRTOS calls can be made.  The priority of the lower frequency
+timers must still be above the tick interrupt priority. */
+#define tmrLOWER_PRIORITY		( configLIBRARY_MAX_SYSCALL_INTERRUPT_PRIORITY + 1 )
+#define tmrMEDIUM_PRIORITY		( configLIBRARY_MAX_SYSCALL_INTERRUPT_PRIORITY + 0 )
+#define tmrHIGHER_PRIORITY		( configLIBRARY_MAX_SYSCALL_INTERRUPT_PRIORITY - 1 )
+
+/* Hardware register locations and bit definitions to enable the btimer 
+interrupts. */
+#define tmrGIRQ23_ENABLE_SET	( * ( volatile uint32_t * ) 0x4000C130 )
+#define tmrGIRQ23_BIT_TIMER0	( 1UL << 0UL )
+#define tmrGIRQ23_BIT_TIMER1	( 1UL << 1UL )
+#define tmrGIRQ23_BIT_TIMER2	( 1UL << 2UL )
+#define tmrGIRQ23_TIMER_BITS	( tmrGIRQ23_BIT_TIMER0 | tmrGIRQ23_BIT_TIMER1 | tmrGIRQ23_BIT_TIMER2 )
+
+#define tmrRECORD_NESTING_DEPTH()						\
+	ulNestingDepth++;									\
+	if( ulNestingDepth > ulMaxRecordedNestingDepth )	\
+	{													\
+		ulMaxRecordedNestingDepth = ulNestingDepth;		\
+	}
+
+/* Used to count the nesting depth, and record the maximum nesting depth. */
+volatile uint32_t ulNestingDepth = 0, ulMaxRecordedNestingDepth = 0;
+
+/*-----------------------------------------------------------*/
+
+void vInitialiseTimerForIntQueueTest( void )
+{
+const uint32_t ulTimer0Count = configCPU_CLOCK_HZ / tmrTIMER_0_FREQUENCY;
+const uint32_t ulTimer1Count = configCPU_CLOCK_HZ / tmrTIMER_1_FREQUENCY;
+const uint32_t ulTimer2Count = configCPU_CLOCK_HZ / tmrTIMER_2_FREQUENCY;
+
+	tmrGIRQ23_ENABLE_SET = tmrGIRQ23_TIMER_BITS;
+
+	/* Initialise the three timers as described at the top of this file, and
+	enable their interrupts in the NVIC. */
+	btimer_init( tmrTIMER_CHANNEL_0, BTIMER_AUTO_RESTART | BTIMER_COUNT_DOWN | BTIMER_INT_EN, 0, ulTimer0Count, ulTimer0Count );
+	btimer_interrupt_status_get_clr( tmrTIMER_CHANNEL_0 );
+	NVIC_SetPriority( TIMER0_IRQn, tmrLOWER_PRIORITY ); //0xc0 into 0xe000e431
+	NVIC_ClearPendingIRQ( TIMER0_IRQn );
+	NVIC_EnableIRQ( TIMER0_IRQn );
+	btimer_start( tmrTIMER_CHANNEL_0 );
+
+	btimer_init( tmrTIMER_CHANNEL_1, BTIMER_AUTO_RESTART | BTIMER_COUNT_DOWN | BTIMER_INT_EN, 0, ulTimer1Count, ulTimer1Count );
+	btimer_interrupt_status_get_clr( tmrTIMER_CHANNEL_1 );
+	NVIC_SetPriority( TIMER1_IRQn, tmrMEDIUM_PRIORITY ); //0xa0 into 0xe000e432
+	NVIC_ClearPendingIRQ( TIMER1_IRQn );
+	NVIC_EnableIRQ( TIMER1_IRQn );
+	btimer_start( tmrTIMER_CHANNEL_1 );
+
+	btimer_init( tmrTIMER_CHANNEL_2, BTIMER_AUTO_RESTART | BTIMER_COUNT_DOWN | BTIMER_INT_EN, 0, ulTimer2Count, ulTimer2Count );
+	btimer_interrupt_status_get_clr( tmrTIMER_CHANNEL_2 );
+	NVIC_SetPriority( TIMER2_IRQn, tmrHIGHER_PRIORITY );
+	NVIC_ClearPendingIRQ( TIMER2_IRQn );
+	NVIC_EnableIRQ( TIMER2_IRQn );
+	btimer_start( tmrTIMER_CHANNEL_2 );
+}
+/*-----------------------------------------------------------*/
+
+/* The TMR0 interrupt is used for different purposes by the low power and full
+demos respectively. */
+#if( configCREATE_LOW_POWER_DEMO == 0 )
+
+	void NVIC_Handler_TMR0( void )
+	{
+		tmrRECORD_NESTING_DEPTH();
+
+		/* Call the IntQ test function for this channel. */
+		portYIELD_FROM_ISR( xFirstTimerHandler() );
+
+		ulNestingDepth--;
+	}
+
+#endif /* configCREATE_LOW_POWER_DEMO */
+/*-----------------------------------------------------------*/
+
+void NVIC_Handler_TMR1( void )
+{
+	tmrRECORD_NESTING_DEPTH();
+
+	/* Just testing the xPortIsInsideInterrupt() functionality. */
+	configASSERT( xPortIsInsideInterrupt() == pdTRUE );
+
+	/* Call the IntQ test function for this channel. */
+	portYIELD_FROM_ISR( xSecondTimerHandler() );
+
+	ulNestingDepth--;
+}
+/*-----------------------------------------------------------*/
+
+void NVIC_Handler_TMR2( void )
+{
+	tmrRECORD_NESTING_DEPTH();
+	ulNestingDepth--;
+}
+/*-----------------------------------------------------------*/
+