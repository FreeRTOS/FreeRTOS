/*
<<<<<<< HEAD
 * FreeRTOS Kernel V10.3.0
=======
 * FreeRTOS Kernel V10.4.1
>>>>>>> 5cc65129
 * Copyright (C) 2020 Amazon.com, Inc. or its affiliates.  All Rights Reserved.
 *
 * Permission is hereby granted, free of charge, to any person obtaining a copy of
 * this software and associated documentation files (the "Software"), to deal in
 * the Software without restriction, including without limitation the rights to
 * use, copy, modify, merge, publish, distribute, sublicense, and/or sell copies of
 * the Software, and to permit persons to whom the Software is furnished to do so,
 * subject to the following conditions:
 *
 * The above copyright notice and this permission notice shall be included in all
 * copies or substantial portions of the Software.
 *
 * THE SOFTWARE IS PROVIDED "AS IS", WITHOUT WARRANTY OF ANY KIND, EXPRESS OR
 * IMPLIED, INCLUDING BUT NOT LIMITED TO THE WARRANTIES OF MERCHANTABILITY, FITNESS
 * FOR A PARTICULAR PURPOSE AND NONINFRINGEMENT. IN NO EVENT SHALL THE AUTHORS OR
 * COPYRIGHT HOLDERS BE LIABLE FOR ANY CLAIM, DAMAGES OR OTHER LIABILITY, WHETHER
 * IN AN ACTION OF CONTRACT, TORT OR OTHERWISE, ARISING FROM, OUT OF OR IN
 * CONNECTION WITH THE SOFTWARE OR THE USE OR OTHER DEALINGS IN THE SOFTWARE.
 *
 * http://www.FreeRTOS.org
 * http://aws.amazon.com/freertos
 *
 * 1 tab == 4 spaces!
 */


/* BASIC INTERRUPT DRIVEN SERIAL PORT DRIVER for port 1.

Note that this driver is written to test the RTOS port and is not intended
to represent an optimised solution. */

/* Processor Expert generated includes. */
#include "com0.h"

/* Scheduler include files. */
#include "FreeRTOS.h"
#include "queue.h"
#include "task.h"

/* Demo application include files. */
#include "serial.h"

/* The queues used to communicate between the task code and the interrupt
service routines. */
static QueueHandle_t xRxedChars; 
static QueueHandle_t xCharsForTx; 

/* Interrupt identification bits. */
#define serOVERRUN_INTERRUPT		( 0x08 )
#define serRX_INTERRUPT				( 0x20 )
#define serTX_INTERRUPT				( 0x80 )

/*-----------------------------------------------------------*/


/*
 * Initialise port for interrupt driven communications.
 */
xComPortHandle xSerialPortInitMinimal( unsigned long ulWantedBaud, unsigned portBASE_TYPE uxQueueLength )
{
	/* Hardware setup is performed by the Processor Expert generated code.  
	This function just creates the queues used to communicate between the 
	interrupt code and the task code - then sets the required baud rate. */

	xRxedChars = xQueueCreate( uxQueueLength, ( unsigned portBASE_TYPE ) sizeof( signed char ) );
	xCharsForTx = xQueueCreate( uxQueueLength, ( unsigned portBASE_TYPE ) sizeof( signed char ) );

	COM0_SetBaudRateMode( ( char ) ulWantedBaud );

	return NULL;
}
/*-----------------------------------------------------------*/

signed portBASE_TYPE xSerialGetChar( xComPortHandle pxPort, signed char *pcRxedChar, TickType_t xBlockTime )
{
	/* Get the next character from the buffer queue.  Return false if no characters
	are available, or arrive before xBlockTime expires. */
	if( xQueueReceive( xRxedChars, pcRxedChar, xBlockTime ) )
	{
		return pdTRUE;
	}
	else
	{
		return pdFALSE;
	}
}
/*-----------------------------------------------------------*/

signed portBASE_TYPE xSerialPutChar( xComPortHandle pxPort, signed char cOutChar, TickType_t xBlockTime )
{
	/* Place the character in the queue of characters to be transmitted. */
	if( xQueueSend( xCharsForTx, &cOutChar, xBlockTime ) != pdPASS )
	{
		return pdFAIL;
	}

	/* Turn on the Tx interrupt so the ISR will remove the character from the
	queue and send it.   This does not need to be in a critical section as
	if the interrupt has already removed the character the next interrupt
	will simply turn off the Tx interrupt again. */
	SCI0CR2_SCTIE = 1;;

	return pdPASS;
}
/*-----------------------------------------------------------*/

void vSerialClose( xComPortHandle xPort )
{	
	/* Not supported. */
	( void ) xPort;
}
/*-----------------------------------------------------------*/


/* 
 * Interrupt service routine for the serial port.  Must be in non-banked
 * memory. 
 */

#pragma CODE_SEG __NEAR_SEG NON_BANKED

__interrupt void vCOM0_ISR( void )
{
volatile unsigned char ucByte, ucStatus;
portBASE_TYPE xHigherPriorityTaskWoken = pdFALSE;

	/* What caused the interrupt? */
	ucStatus = SCI0SR1;
	
	if( ucStatus & serOVERRUN_INTERRUPT )
	{
		/* The interrupt was caused by an overrun.  Clear the error by reading
		the data register. */
		ucByte = SCI0DRL;
	}

	if( ucStatus & serRX_INTERRUPT )
	{	
		/* The interrupt was caused by a character being received.
		Read the received byte. */
		ucByte = SCI0DRL;                      

		/* Post the character onto the queue of received characters - noting
		whether or not this wakes a task. */
		xQueueSendFromISR( xRxedChars, ( void * ) &ucByte, &xHigherPriorityTaskWoken );
	}
	
	if( ( ucStatus & serTX_INTERRUPT ) && ( SCI0CR2_SCTIE ) )
	{	
		/* The interrupt was caused by a character being transmitted. */
		if( xQueueReceiveFromISR( xCharsForTx, ( void * ) &ucByte, &xHigherPriorityTaskWoken ) == pdTRUE )
		{
			/* Clear the SCRF bit. */
			SCI0DRL = ucByte;
		}
		else
		{
			/* Disable transmit interrupt */
			SCI0CR2_SCTIE = 0;                 
		}
	}

	if( xHigherPriorityTaskWoken )
	{
		portYIELD();
	}
}

#pragma CODE_SEG DEFAULT

<|MERGE_RESOLUTION|>--- conflicted
+++ resolved
@@ -1,176 +1,172 @@
-/*
-<<<<<<< HEAD
- * FreeRTOS Kernel V10.3.0
-=======
- * FreeRTOS Kernel V10.4.1
->>>>>>> 5cc65129
- * Copyright (C) 2020 Amazon.com, Inc. or its affiliates.  All Rights Reserved.
- *
- * Permission is hereby granted, free of charge, to any person obtaining a copy of
- * this software and associated documentation files (the "Software"), to deal in
- * the Software without restriction, including without limitation the rights to
- * use, copy, modify, merge, publish, distribute, sublicense, and/or sell copies of
- * the Software, and to permit persons to whom the Software is furnished to do so,
- * subject to the following conditions:
- *
- * The above copyright notice and this permission notice shall be included in all
- * copies or substantial portions of the Software.
- *
- * THE SOFTWARE IS PROVIDED "AS IS", WITHOUT WARRANTY OF ANY KIND, EXPRESS OR
- * IMPLIED, INCLUDING BUT NOT LIMITED TO THE WARRANTIES OF MERCHANTABILITY, FITNESS
- * FOR A PARTICULAR PURPOSE AND NONINFRINGEMENT. IN NO EVENT SHALL THE AUTHORS OR
- * COPYRIGHT HOLDERS BE LIABLE FOR ANY CLAIM, DAMAGES OR OTHER LIABILITY, WHETHER
- * IN AN ACTION OF CONTRACT, TORT OR OTHERWISE, ARISING FROM, OUT OF OR IN
- * CONNECTION WITH THE SOFTWARE OR THE USE OR OTHER DEALINGS IN THE SOFTWARE.
- *
- * http://www.FreeRTOS.org
- * http://aws.amazon.com/freertos
- *
- * 1 tab == 4 spaces!
- */
-
-
-/* BASIC INTERRUPT DRIVEN SERIAL PORT DRIVER for port 1.
-
-Note that this driver is written to test the RTOS port and is not intended
-to represent an optimised solution. */
-
-/* Processor Expert generated includes. */
-#include "com0.h"
-
-/* Scheduler include files. */
-#include "FreeRTOS.h"
-#include "queue.h"
-#include "task.h"
-
-/* Demo application include files. */
-#include "serial.h"
-
-/* The queues used to communicate between the task code and the interrupt
-service routines. */
-static QueueHandle_t xRxedChars; 
-static QueueHandle_t xCharsForTx; 
-
-/* Interrupt identification bits. */
-#define serOVERRUN_INTERRUPT		( 0x08 )
-#define serRX_INTERRUPT				( 0x20 )
-#define serTX_INTERRUPT				( 0x80 )
-
-/*-----------------------------------------------------------*/
-
-
-/*
- * Initialise port for interrupt driven communications.
- */
-xComPortHandle xSerialPortInitMinimal( unsigned long ulWantedBaud, unsigned portBASE_TYPE uxQueueLength )
-{
-	/* Hardware setup is performed by the Processor Expert generated code.  
-	This function just creates the queues used to communicate between the 
-	interrupt code and the task code - then sets the required baud rate. */
-
-	xRxedChars = xQueueCreate( uxQueueLength, ( unsigned portBASE_TYPE ) sizeof( signed char ) );
-	xCharsForTx = xQueueCreate( uxQueueLength, ( unsigned portBASE_TYPE ) sizeof( signed char ) );
-
-	COM0_SetBaudRateMode( ( char ) ulWantedBaud );
-
-	return NULL;
-}
-/*-----------------------------------------------------------*/
-
-signed portBASE_TYPE xSerialGetChar( xComPortHandle pxPort, signed char *pcRxedChar, TickType_t xBlockTime )
-{
-	/* Get the next character from the buffer queue.  Return false if no characters
-	are available, or arrive before xBlockTime expires. */
-	if( xQueueReceive( xRxedChars, pcRxedChar, xBlockTime ) )
-	{
-		return pdTRUE;
-	}
-	else
-	{
-		return pdFALSE;
-	}
-}
-/*-----------------------------------------------------------*/
-
-signed portBASE_TYPE xSerialPutChar( xComPortHandle pxPort, signed char cOutChar, TickType_t xBlockTime )
-{
-	/* Place the character in the queue of characters to be transmitted. */
-	if( xQueueSend( xCharsForTx, &cOutChar, xBlockTime ) != pdPASS )
-	{
-		return pdFAIL;
-	}
-
-	/* Turn on the Tx interrupt so the ISR will remove the character from the
-	queue and send it.   This does not need to be in a critical section as
-	if the interrupt has already removed the character the next interrupt
-	will simply turn off the Tx interrupt again. */
-	SCI0CR2_SCTIE = 1;;
-
-	return pdPASS;
-}
-/*-----------------------------------------------------------*/
-
-void vSerialClose( xComPortHandle xPort )
-{	
-	/* Not supported. */
-	( void ) xPort;
-}
-/*-----------------------------------------------------------*/
-
-
-/* 
- * Interrupt service routine for the serial port.  Must be in non-banked
- * memory. 
- */
-
-#pragma CODE_SEG __NEAR_SEG NON_BANKED
-
-__interrupt void vCOM0_ISR( void )
-{
-volatile unsigned char ucByte, ucStatus;
-portBASE_TYPE xHigherPriorityTaskWoken = pdFALSE;
-
-	/* What caused the interrupt? */
-	ucStatus = SCI0SR1;
-	
-	if( ucStatus & serOVERRUN_INTERRUPT )
-	{
-		/* The interrupt was caused by an overrun.  Clear the error by reading
-		the data register. */
-		ucByte = SCI0DRL;
-	}
-
-	if( ucStatus & serRX_INTERRUPT )
-	{	
-		/* The interrupt was caused by a character being received.
-		Read the received byte. */
-		ucByte = SCI0DRL;                      
-
-		/* Post the character onto the queue of received characters - noting
-		whether or not this wakes a task. */
-		xQueueSendFromISR( xRxedChars, ( void * ) &ucByte, &xHigherPriorityTaskWoken );
-	}
-	
-	if( ( ucStatus & serTX_INTERRUPT ) && ( SCI0CR2_SCTIE ) )
-	{	
-		/* The interrupt was caused by a character being transmitted. */
-		if( xQueueReceiveFromISR( xCharsForTx, ( void * ) &ucByte, &xHigherPriorityTaskWoken ) == pdTRUE )
-		{
-			/* Clear the SCRF bit. */
-			SCI0DRL = ucByte;
-		}
-		else
-		{
-			/* Disable transmit interrupt */
-			SCI0CR2_SCTIE = 0;                 
-		}
-	}
-
-	if( xHigherPriorityTaskWoken )
-	{
-		portYIELD();
-	}
-}
-
-#pragma CODE_SEG DEFAULT
-
+/*
+ * FreeRTOS Kernel V10.4.1
+ * Copyright (C) 2020 Amazon.com, Inc. or its affiliates.  All Rights Reserved.
+ *
+ * Permission is hereby granted, free of charge, to any person obtaining a copy of
+ * this software and associated documentation files (the "Software"), to deal in
+ * the Software without restriction, including without limitation the rights to
+ * use, copy, modify, merge, publish, distribute, sublicense, and/or sell copies of
+ * the Software, and to permit persons to whom the Software is furnished to do so,
+ * subject to the following conditions:
+ *
+ * The above copyright notice and this permission notice shall be included in all
+ * copies or substantial portions of the Software.
+ *
+ * THE SOFTWARE IS PROVIDED "AS IS", WITHOUT WARRANTY OF ANY KIND, EXPRESS OR
+ * IMPLIED, INCLUDING BUT NOT LIMITED TO THE WARRANTIES OF MERCHANTABILITY, FITNESS
+ * FOR A PARTICULAR PURPOSE AND NONINFRINGEMENT. IN NO EVENT SHALL THE AUTHORS OR
+ * COPYRIGHT HOLDERS BE LIABLE FOR ANY CLAIM, DAMAGES OR OTHER LIABILITY, WHETHER
+ * IN AN ACTION OF CONTRACT, TORT OR OTHERWISE, ARISING FROM, OUT OF OR IN
+ * CONNECTION WITH THE SOFTWARE OR THE USE OR OTHER DEALINGS IN THE SOFTWARE.
+ *
+ * http://www.FreeRTOS.org
+ * http://aws.amazon.com/freertos
+ *
+ * 1 tab == 4 spaces!
+ */
+
+
+/* BASIC INTERRUPT DRIVEN SERIAL PORT DRIVER for port 1.
+
+Note that this driver is written to test the RTOS port and is not intended
+to represent an optimised solution. */
+
+/* Processor Expert generated includes. */
+#include "com0.h"
+
+/* Scheduler include files. */
+#include "FreeRTOS.h"
+#include "queue.h"
+#include "task.h"
+
+/* Demo application include files. */
+#include "serial.h"
+
+/* The queues used to communicate between the task code and the interrupt
+service routines. */
+static QueueHandle_t xRxedChars; 
+static QueueHandle_t xCharsForTx; 
+
+/* Interrupt identification bits. */
+#define serOVERRUN_INTERRUPT		( 0x08 )
+#define serRX_INTERRUPT				( 0x20 )
+#define serTX_INTERRUPT				( 0x80 )
+
+/*-----------------------------------------------------------*/
+
+
+/*
+ * Initialise port for interrupt driven communications.
+ */
+xComPortHandle xSerialPortInitMinimal( unsigned long ulWantedBaud, unsigned portBASE_TYPE uxQueueLength )
+{
+	/* Hardware setup is performed by the Processor Expert generated code.  
+	This function just creates the queues used to communicate between the 
+	interrupt code and the task code - then sets the required baud rate. */
+
+	xRxedChars = xQueueCreate( uxQueueLength, ( unsigned portBASE_TYPE ) sizeof( signed char ) );
+	xCharsForTx = xQueueCreate( uxQueueLength, ( unsigned portBASE_TYPE ) sizeof( signed char ) );
+
+	COM0_SetBaudRateMode( ( char ) ulWantedBaud );
+
+	return NULL;
+}
+/*-----------------------------------------------------------*/
+
+signed portBASE_TYPE xSerialGetChar( xComPortHandle pxPort, signed char *pcRxedChar, TickType_t xBlockTime )
+{
+	/* Get the next character from the buffer queue.  Return false if no characters
+	are available, or arrive before xBlockTime expires. */
+	if( xQueueReceive( xRxedChars, pcRxedChar, xBlockTime ) )
+	{
+		return pdTRUE;
+	}
+	else
+	{
+		return pdFALSE;
+	}
+}
+/*-----------------------------------------------------------*/
+
+signed portBASE_TYPE xSerialPutChar( xComPortHandle pxPort, signed char cOutChar, TickType_t xBlockTime )
+{
+	/* Place the character in the queue of characters to be transmitted. */
+	if( xQueueSend( xCharsForTx, &cOutChar, xBlockTime ) != pdPASS )
+	{
+		return pdFAIL;
+	}
+
+	/* Turn on the Tx interrupt so the ISR will remove the character from the
+	queue and send it.   This does not need to be in a critical section as
+	if the interrupt has already removed the character the next interrupt
+	will simply turn off the Tx interrupt again. */
+	SCI0CR2_SCTIE = 1;;
+
+	return pdPASS;
+}
+/*-----------------------------------------------------------*/
+
+void vSerialClose( xComPortHandle xPort )
+{	
+	/* Not supported. */
+	( void ) xPort;
+}
+/*-----------------------------------------------------------*/
+
+
+/* 
+ * Interrupt service routine for the serial port.  Must be in non-banked
+ * memory. 
+ */
+
+#pragma CODE_SEG __NEAR_SEG NON_BANKED
+
+__interrupt void vCOM0_ISR( void )
+{
+volatile unsigned char ucByte, ucStatus;
+portBASE_TYPE xHigherPriorityTaskWoken = pdFALSE;
+
+	/* What caused the interrupt? */
+	ucStatus = SCI0SR1;
+	
+	if( ucStatus & serOVERRUN_INTERRUPT )
+	{
+		/* The interrupt was caused by an overrun.  Clear the error by reading
+		the data register. */
+		ucByte = SCI0DRL;
+	}
+
+	if( ucStatus & serRX_INTERRUPT )
+	{	
+		/* The interrupt was caused by a character being received.
+		Read the received byte. */
+		ucByte = SCI0DRL;                      
+
+		/* Post the character onto the queue of received characters - noting
+		whether or not this wakes a task. */
+		xQueueSendFromISR( xRxedChars, ( void * ) &ucByte, &xHigherPriorityTaskWoken );
+	}
+	
+	if( ( ucStatus & serTX_INTERRUPT ) && ( SCI0CR2_SCTIE ) )
+	{	
+		/* The interrupt was caused by a character being transmitted. */
+		if( xQueueReceiveFromISR( xCharsForTx, ( void * ) &ucByte, &xHigherPriorityTaskWoken ) == pdTRUE )
+		{
+			/* Clear the SCRF bit. */
+			SCI0DRL = ucByte;
+		}
+		else
+		{
+			/* Disable transmit interrupt */
+			SCI0CR2_SCTIE = 0;                 
+		}
+	}
+
+	if( xHigherPriorityTaskWoken )
+	{
+		portYIELD();
+	}
+}
+
+#pragma CODE_SEG DEFAULT
+