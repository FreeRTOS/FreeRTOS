--- conflicted
+++ resolved
@@ -1,11 +1,6 @@
 /*
-<<<<<<< HEAD
  * FreeRTOS V202104.00
  * Copyright (C) Amazon.com, Inc. or its affiliates.  All Rights Reserved.
-=======
- * FreeRTOS V202012.00
- * Copyright (C) 2020 Amazon.com, Inc. or its affiliates.  All Rights Reserved.
->>>>>>> 04f0f68f
  *
  * Permission is hereby granted, free of charge, to any person obtaining a copy of
  * this software and associated documentation files (the "Software"), to deal in
