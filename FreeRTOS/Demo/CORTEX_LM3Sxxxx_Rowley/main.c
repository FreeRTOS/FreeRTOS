/*
<<<<<<< HEAD
 * FreeRTOS Kernel V10.3.0
=======
 * FreeRTOS Kernel V10.4.1
>>>>>>> 5cc65129
 * Copyright (C) 2020 Amazon.com, Inc. or its affiliates.  All Rights Reserved.
 *
 * Permission is hereby granted, free of charge, to any person obtaining a copy of
 * this software and associated documentation files (the "Software"), to deal in
 * the Software without restriction, including without limitation the rights to
 * use, copy, modify, merge, publish, distribute, sublicense, and/or sell copies of
 * the Software, and to permit persons to whom the Software is furnished to do so,
 * subject to the following conditions:
 *
 * The above copyright notice and this permission notice shall be included in all
 * copies or substantial portions of the Software.
 *
 * THE SOFTWARE IS PROVIDED "AS IS", WITHOUT WARRANTY OF ANY KIND, EXPRESS OR
 * IMPLIED, INCLUDING BUT NOT LIMITED TO THE WARRANTIES OF MERCHANTABILITY, FITNESS
 * FOR A PARTICULAR PURPOSE AND NONINFRINGEMENT. IN NO EVENT SHALL THE AUTHORS OR
 * COPYRIGHT HOLDERS BE LIABLE FOR ANY CLAIM, DAMAGES OR OTHER LIABILITY, WHETHER
 * IN AN ACTION OF CONTRACT, TORT OR OTHERWISE, ARISING FROM, OUT OF OR IN
 * CONNECTION WITH THE SOFTWARE OR THE USE OR OTHER DEALINGS IN THE SOFTWARE.
 *
 * http://www.FreeRTOS.org
 * http://aws.amazon.com/freertos
 *
 * 1 tab == 4 spaces!
 */


/*
 * Creates all the demo application tasks, then starts the scheduler.  The WEB
 * documentation provides more details of the standard demo application tasks.
 * In addition to the standard demo tasks, the following tasks and tests are
 * defined and/or created within this file:
 *
 * "Fast Interrupt Test" - A high frequency periodic interrupt is generated
 * using a free running timer to demonstrate the use of the
 * configKERNEL_INTERRUPT_PRIORITY configuration constant.  The interrupt
 * service routine measures the number of processor clocks that occur between
 * each interrupt - and in so doing measures the jitter in the interrupt timing.
 * The maximum measured jitter time is latched in the ulMaxJitter variable, and
 * displayed on the OLED display by the 'OLED' task as described below.  The
 * fast interrupt is configured and handled in the timertest.c source file.
 *
 * "OLED" task - the OLED task is a 'gatekeeper' task.  It is the only task that
 * is permitted to access the display directly.  Other tasks wishing to write a
 * message to the OLED send the message on a queue to the OLED task instead of
 * accessing the OLED themselves.  The OLED task just blocks on the queue waiting
 * for messages - waking and displaying the messages as they arrive.
 *
 * "Check" hook -  This only executes every five seconds from the tick hook.
 * Its main function is to check that all the standard demo tasks are still
 * operational.  Should any unexpected behaviour within a demo task be discovered
 * the tick hook will write an error to the OLED (via the OLED task).  If all the
 * demo tasks are executing with their expected behaviour then the check task
 * writes PASS to the OLED (again via the OLED task), as described above.
 *
 * "uIP" task -  This is the task that handles the uIP stack.  All TCP/IP
 * processing is performed in this task.
 */




/*************************************************************************
 * Please ensure to read http://www.freertos.org/portLM3Sxxxx_Eclipse.html
 * which provides information on configuring and running this demo for the
 * various Luminary Micro EKs.
 *************************************************************************/




/* Standard includes. */
#include <stdio.h>

/* Scheduler includes. */
#include "FreeRTOS.h"
#include "task.h"
#include "queue.h"
#include "semphr.h"

/* Hardware library includes. */
#include "hw_memmap.h"
#include "hw_types.h"
#include "hw_sysctl.h"
#include "sysctl.h"
#include "gpio.h"
#include "grlib.h"
#include "rit128x96x4.h"
#include "osram128x64x4.h"
#include "formike128x128x16.h"

/* Demo app includes. */
#include "BlockQ.h"
#include "death.h"
#include "integer.h"
#include "blocktim.h"
#include "flash.h"
#include "partest.h"
#include "semtest.h"
#include "PollQ.h"
#include "lcd_message.h"
#include "bitmap.h"
#include "GenQTest.h"
#include "QPeek.h"
#include "recmutex.h"
#include "IntQueue.h"
#include "QueueSet.h"

/*-----------------------------------------------------------*/

/* The time between cycles of the 'check' functionality (defined within the
tick hook. */
#define mainCHECK_DELAY						( ( TickType_t ) 5000 / portTICK_PERIOD_MS )

/* Size of the stack allocated to the uIP task. */
#define mainBASIC_WEB_STACK_SIZE            ( configMINIMAL_STACK_SIZE * 3 )

/* The OLED task uses the sprintf function so requires a little more stack too. */
#define mainOLED_TASK_STACK_SIZE			( configMINIMAL_STACK_SIZE + 50 )

/* Task priorities. */
#define mainQUEUE_POLL_PRIORITY				( tskIDLE_PRIORITY + 2 )
#define mainCHECK_TASK_PRIORITY				( tskIDLE_PRIORITY + 3 )
#define mainSEM_TEST_PRIORITY				( tskIDLE_PRIORITY + 1 )
#define mainBLOCK_Q_PRIORITY				( tskIDLE_PRIORITY + 2 )
#define mainCREATOR_TASK_PRIORITY           ( tskIDLE_PRIORITY + 3 )
#define mainINTEGER_TASK_PRIORITY           ( tskIDLE_PRIORITY )
#define mainGEN_QUEUE_TASK_PRIORITY			( tskIDLE_PRIORITY )

/* The maximum number of message that can be waiting for display at any one
time. */
#define mainOLED_QUEUE_SIZE					( 3 )

/* Dimensions the buffer into which the jitter time is written. */
#define mainMAX_MSG_LEN						25

/* The period of the system clock in nano seconds.  This is used to calculate
the jitter time in nano seconds. */
#define mainNS_PER_CLOCK					( ( unsigned long ) ( ( 1.0 / ( double ) configCPU_CLOCK_HZ ) * 1000000000.0 ) )

/* Constants used when writing strings to the display. */
#define mainCHARACTER_HEIGHT				( 9 )
#define mainMAX_ROWS_128					( mainCHARACTER_HEIGHT * 14 )
#define mainMAX_ROWS_96						( mainCHARACTER_HEIGHT * 10 )
#define mainMAX_ROWS_64						( mainCHARACTER_HEIGHT * 7 )
#define mainFULL_SCALE						( 15 )
#define ulSSI_FREQUENCY						( 3500000UL )

/*-----------------------------------------------------------*/

/*
 * The task that handles the uIP stack.  All TCP/IP processing is performed in
 * this task.
 */
extern void vuIP_Task( void *pvParameters );

/*
 * The display is written two by more than one task so is controlled by a
 * 'gatekeeper' task.  This is the only task that is actually permitted to
 * access the display directly.  Other tasks wanting to display a message send
 * the message to the gatekeeper.
 */
static void vOLEDTask( void *pvParameters );

/*
 * Configure the hardware for the demo.
 */
static void prvSetupHardware( void );

/*
 * Configures the high frequency timers - those used to measure the timing
 * jitter while the real time kernel is executing.
 */
extern void vSetupHighFrequencyTimer( void );

/*
 * The idle hook is used to run a test of the scheduler context switch
 * mechanism.
 */
void vApplicationIdleHook( void ) __attribute__((naked));
/*-----------------------------------------------------------*/

/* The queue used to send messages to the OLED task. */
QueueHandle_t xOLEDQueue;

/* The welcome text. */
const char * const pcWelcomeMessage = "   www.FreeRTOS.org";

/* Variables used to detect the test in the idle hook failing. */
unsigned long ulIdleError = pdFALSE;

/*-----------------------------------------------------------*/

/*************************************************************************
 * Please ensure to read http://www.freertos.org/portLM3Sxxxx_Eclipse.html
 * which provides information on configuring and running this demo for the
 * various Luminary Micro EKs.
 *************************************************************************/
int main( void )
{
	prvSetupHardware();

	/* Create the queue used by the OLED task.  Messages for display on the OLED
	are received via this queue. */
	xOLEDQueue = xQueueCreate( mainOLED_QUEUE_SIZE, sizeof( xOLEDMessage ) );

	/* Create the uIP task if running on a processor that includes a MAC and
	PHY. */
	if( SysCtlPeripheralPresent( SYSCTL_PERIPH_ETH ) )
	{
		xTaskCreate( vuIP_Task, "uIP", mainBASIC_WEB_STACK_SIZE, NULL, mainCHECK_TASK_PRIORITY - 1, NULL );
	}

	/* Start the standard demo tasks. */
	vStartBlockingQueueTasks( mainBLOCK_Q_PRIORITY );
    vCreateBlockTimeTasks();
    vStartSemaphoreTasks( mainSEM_TEST_PRIORITY );
    vStartPolledQueueTasks( mainQUEUE_POLL_PRIORITY );
    vStartIntegerMathTasks( mainINTEGER_TASK_PRIORITY );
    vStartGenericQueueTasks( mainGEN_QUEUE_TASK_PRIORITY );
    vStartQueuePeekTasks();
    vStartRecursiveMutexTasks();
    vStartInterruptQueueTasks();
    vStartQueueSetTasks();

	/* Start the tasks defined within this file/specific to this demo. */
	xTaskCreate( vOLEDTask, "OLED", mainOLED_TASK_STACK_SIZE, NULL, tskIDLE_PRIORITY, NULL );

	/* The suicide tasks must be created last as they need to know how many
	tasks were running prior to their creation in order to ascertain whether
	or not the correct/expected number of tasks are running at any given time. */
    vCreateSuicidalTasks( mainCREATOR_TASK_PRIORITY );

	/* Configure the high frequency interrupt used to measure the interrupt
	jitter time. */
	vSetupHighFrequencyTimer();

	/* Start the scheduler. */
	vTaskStartScheduler();

    /* Will only get here if there was insufficient memory to create the idle
    task. */
	for( ;; );
	return 0;
}
/*-----------------------------------------------------------*/

void prvSetupHardware( void )
{
    /* If running on Rev A2 silicon, turn the LDO voltage up to 2.75V.  This is
    a workaround to allow the PLL to operate reliably. */
    if( DEVICE_IS_REVA2 )
    {
        SysCtlLDOSet( SYSCTL_LDO_2_75V );
    }

	/* Set the clocking to run from the PLL at 50 MHz */
	SysCtlClockSet( SYSCTL_SYSDIV_4 | SYSCTL_USE_PLL | SYSCTL_OSC_MAIN | SYSCTL_XTAL_8MHZ );

	/* 	Enable Port F for Ethernet LEDs
		LED0        Bit 3   Output
		LED1        Bit 2   Output */
	SysCtlPeripheralEnable( SYSCTL_PERIPH_GPIOF );
	GPIODirModeSet( GPIO_PORTF_BASE, (GPIO_PIN_2 | GPIO_PIN_3), GPIO_DIR_MODE_HW );
	GPIOPadConfigSet( GPIO_PORTF_BASE, (GPIO_PIN_2 | GPIO_PIN_3 ), GPIO_STRENGTH_2MA, GPIO_PIN_TYPE_STD );

	vParTestInitialise();
}
/*-----------------------------------------------------------*/

void vApplicationTickHook( void )
{
static xOLEDMessage xMessage = { "PASS" };
static unsigned long ulTicksSinceLastDisplay = 0;
portBASE_TYPE xHigherPriorityTaskWoken = pdFALSE;

	/* Called from every tick interrupt.  Have enough ticks passed to make it
	time to perform our health status check again? */
	ulTicksSinceLastDisplay++;
	if( ulTicksSinceLastDisplay >= mainCHECK_DELAY )
	{
		ulTicksSinceLastDisplay = 0;

		/* Has an error been found in any task? */
		if( xAreGenericQueueTasksStillRunning() != pdTRUE )
		{
			xMessage.pcMessage = "ERROR IN GEN Q";
		}
		else if( xAreQueuePeekTasksStillRunning() != pdTRUE )
		{
			xMessage.pcMessage = "ERROR IN PEEK Q";
		}
		else if( xAreBlockingQueuesStillRunning() != pdTRUE )
		{
			xMessage.pcMessage = "ERROR IN BLOCK Q";
		}
		else if( xAreBlockTimeTestTasksStillRunning() != pdTRUE )
		{
			xMessage.pcMessage = "ERROR IN BLOCK TIME";
		}
	    else if( xAreSemaphoreTasksStillRunning() != pdTRUE )
	    {
	        xMessage.pcMessage = "ERROR IN SEMAPHORE";
	    }
	    else if( xArePollingQueuesStillRunning() != pdTRUE )
	    {
	        xMessage.pcMessage = "ERROR IN POLL Q";
	    }
	    else if( xIsCreateTaskStillRunning() != pdTRUE )
	    {
	        xMessage.pcMessage = "ERROR IN CREATE";
	    }
	    else if( xAreIntegerMathsTaskStillRunning() != pdTRUE )
	    {
	        xMessage.pcMessage = "ERROR IN MATH";
	    }
	    else if( xAreRecursiveMutexTasksStillRunning() != pdTRUE )
	    {
	    	xMessage.pcMessage = "ERROR IN REC MUTEX";
	    }
		else if( ulIdleError != pdFALSE )
		{
			xMessage.pcMessage = "ERROR IN HOOK";
		}
		else if( xAreIntQueueTasksStillRunning() != pdTRUE )
		{
			xMessage.pcMessage = "ERROR IN INT QUEUE";
		}
		else if( xAreQueueSetTasksStillRunning() != pdTRUE )
		{
        	xMessage.pcMessage = "ERROR IN QUEUE SET";
		}

		/* Send the message to the OLED gatekeeper for display. */
		xHigherPriorityTaskWoken = pdFALSE;
		xQueueSendFromISR( xOLEDQueue, &xMessage, &xHigherPriorityTaskWoken );
	}

	/* Exercise the queue sets from an ISR. */
    vQueueSetAccessQueueSetFromISR();
}
/*-----------------------------------------------------------*/

void vOLEDTask( void *pvParameters )
{
xOLEDMessage xMessage;
unsigned long ulY, ulMaxY;
static char cMessage[ mainMAX_MSG_LEN ];
extern volatile unsigned long ulMaxJitter;
unsigned portBASE_TYPE uxUnusedStackOnEntry;
const unsigned char *pucImage;

/* Functions to access the OLED.  The one used depends on the dev kit
being used. */
void ( *vOLEDInit )( unsigned long ) = NULL;
void ( *vOLEDStringDraw )( const char *, unsigned long, unsigned long, unsigned char ) = NULL;
void ( *vOLEDImageDraw )( const unsigned char *, unsigned long, unsigned long, unsigned long, unsigned long ) = NULL;
void ( *vOLEDClear )( void ) = NULL;

	/* Just for demo purposes. */
	uxUnusedStackOnEntry = uxTaskGetStackHighWaterMark( NULL );

	/* Map the OLED access functions to the driver functions that are appropriate
	for the evaluation kit being used. */
	switch( HWREG( SYSCTL_DID1 ) & SYSCTL_DID1_PRTNO_MASK )
	{
		case SYSCTL_DID1_PRTNO_6965	:
		case SYSCTL_DID1_PRTNO_2965	:	vOLEDInit = OSRAM128x64x4Init;
										vOLEDStringDraw = OSRAM128x64x4StringDraw;
										vOLEDImageDraw = OSRAM128x64x4ImageDraw;
										vOLEDClear = OSRAM128x64x4Clear;
										ulMaxY = mainMAX_ROWS_64;
										pucImage = pucBasicBitmap;
										break;

		case SYSCTL_DID1_PRTNO_1968	:
		case SYSCTL_DID1_PRTNO_8962 :	vOLEDInit = RIT128x96x4Init;
										vOLEDStringDraw = RIT128x96x4StringDraw;
										vOLEDImageDraw = RIT128x96x4ImageDraw;
										vOLEDClear = RIT128x96x4Clear;
										ulMaxY = mainMAX_ROWS_96;
										pucImage = pucBasicBitmap;
										break;

		default						:	vOLEDInit = vFormike128x128x16Init;
										vOLEDStringDraw = vFormike128x128x16StringDraw;
										vOLEDImageDraw = vFormike128x128x16ImageDraw;
										vOLEDClear = vFormike128x128x16Clear;
										ulMaxY = mainMAX_ROWS_128;
										pucImage = pucGrLibBitmap;
										break;
	}

	ulY = ulMaxY;

	/* Initialise the OLED and display a startup message. */
	vOLEDInit( ulSSI_FREQUENCY );
	vOLEDStringDraw( "POWERED BY FreeRTOS", 0, 0, mainFULL_SCALE );
	vOLEDImageDraw( pucImage, 0, mainCHARACTER_HEIGHT + 1, bmpBITMAP_WIDTH, bmpBITMAP_HEIGHT );

	for( ;; )
	{
		/* Wait for a message to arrive that requires displaying. */
		xQueueReceive( xOLEDQueue, &xMessage, portMAX_DELAY );

		/* Write the message on the next available row. */
		ulY += mainCHARACTER_HEIGHT;
		if( ulY >= ulMaxY )
		{
			ulY = mainCHARACTER_HEIGHT;
			vOLEDClear();
			vOLEDStringDraw( pcWelcomeMessage, 0, 0, mainFULL_SCALE );
		}

		/* Display the message along with the maximum jitter time from the
		high priority time test. */
		sprintf( cMessage, "%s [%uns]", xMessage.pcMessage, ulMaxJitter * mainNS_PER_CLOCK );
		vOLEDStringDraw( cMessage, 0, ulY, mainFULL_SCALE );
	}
}
/*-----------------------------------------------------------*/

void vApplicationStackOverflowHook( TaskHandle_t pxTask, char *pcTaskName )
{
	for( ;; );
}
/*-----------------------------------------------------------*/

void vApplicationMallocFailedHook( void )
{
	for( ;; );
}
/*-----------------------------------------------------------*/

/* Just to keep the linker happy. */
void __error__( char *pcFilename, unsigned long ulLine )
{
	for( ;; );
}

int uipprintf( const char *fmt, ... )
{
	return( 0 );
}
<|MERGE_RESOLUTION|>--- conflicted
+++ resolved
@@ -1,449 +1,445 @@
-/*
-<<<<<<< HEAD
- * FreeRTOS Kernel V10.3.0
-=======
- * FreeRTOS Kernel V10.4.1
->>>>>>> 5cc65129
- * Copyright (C) 2020 Amazon.com, Inc. or its affiliates.  All Rights Reserved.
- *
- * Permission is hereby granted, free of charge, to any person obtaining a copy of
- * this software and associated documentation files (the "Software"), to deal in
- * the Software without restriction, including without limitation the rights to
- * use, copy, modify, merge, publish, distribute, sublicense, and/or sell copies of
- * the Software, and to permit persons to whom the Software is furnished to do so,
- * subject to the following conditions:
- *
- * The above copyright notice and this permission notice shall be included in all
- * copies or substantial portions of the Software.
- *
- * THE SOFTWARE IS PROVIDED "AS IS", WITHOUT WARRANTY OF ANY KIND, EXPRESS OR
- * IMPLIED, INCLUDING BUT NOT LIMITED TO THE WARRANTIES OF MERCHANTABILITY, FITNESS
- * FOR A PARTICULAR PURPOSE AND NONINFRINGEMENT. IN NO EVENT SHALL THE AUTHORS OR
- * COPYRIGHT HOLDERS BE LIABLE FOR ANY CLAIM, DAMAGES OR OTHER LIABILITY, WHETHER
- * IN AN ACTION OF CONTRACT, TORT OR OTHERWISE, ARISING FROM, OUT OF OR IN
- * CONNECTION WITH THE SOFTWARE OR THE USE OR OTHER DEALINGS IN THE SOFTWARE.
- *
- * http://www.FreeRTOS.org
- * http://aws.amazon.com/freertos
- *
- * 1 tab == 4 spaces!
- */
-
-
-/*
- * Creates all the demo application tasks, then starts the scheduler.  The WEB
- * documentation provides more details of the standard demo application tasks.
- * In addition to the standard demo tasks, the following tasks and tests are
- * defined and/or created within this file:
- *
- * "Fast Interrupt Test" - A high frequency periodic interrupt is generated
- * using a free running timer to demonstrate the use of the
- * configKERNEL_INTERRUPT_PRIORITY configuration constant.  The interrupt
- * service routine measures the number of processor clocks that occur between
- * each interrupt - and in so doing measures the jitter in the interrupt timing.
- * The maximum measured jitter time is latched in the ulMaxJitter variable, and
- * displayed on the OLED display by the 'OLED' task as described below.  The
- * fast interrupt is configured and handled in the timertest.c source file.
- *
- * "OLED" task - the OLED task is a 'gatekeeper' task.  It is the only task that
- * is permitted to access the display directly.  Other tasks wishing to write a
- * message to the OLED send the message on a queue to the OLED task instead of
- * accessing the OLED themselves.  The OLED task just blocks on the queue waiting
- * for messages - waking and displaying the messages as they arrive.
- *
- * "Check" hook -  This only executes every five seconds from the tick hook.
- * Its main function is to check that all the standard demo tasks are still
- * operational.  Should any unexpected behaviour within a demo task be discovered
- * the tick hook will write an error to the OLED (via the OLED task).  If all the
- * demo tasks are executing with their expected behaviour then the check task
- * writes PASS to the OLED (again via the OLED task), as described above.
- *
- * "uIP" task -  This is the task that handles the uIP stack.  All TCP/IP
- * processing is performed in this task.
- */
-
-
-
-
-/*************************************************************************
- * Please ensure to read http://www.freertos.org/portLM3Sxxxx_Eclipse.html
- * which provides information on configuring and running this demo for the
- * various Luminary Micro EKs.
- *************************************************************************/
-
-
-
-
-/* Standard includes. */
-#include <stdio.h>
-
-/* Scheduler includes. */
-#include "FreeRTOS.h"
-#include "task.h"
-#include "queue.h"
-#include "semphr.h"
-
-/* Hardware library includes. */
-#include "hw_memmap.h"
-#include "hw_types.h"
-#include "hw_sysctl.h"
-#include "sysctl.h"
-#include "gpio.h"
-#include "grlib.h"
-#include "rit128x96x4.h"
-#include "osram128x64x4.h"
-#include "formike128x128x16.h"
-
-/* Demo app includes. */
-#include "BlockQ.h"
-#include "death.h"
-#include "integer.h"
-#include "blocktim.h"
-#include "flash.h"
-#include "partest.h"
-#include "semtest.h"
-#include "PollQ.h"
-#include "lcd_message.h"
-#include "bitmap.h"
-#include "GenQTest.h"
-#include "QPeek.h"
-#include "recmutex.h"
-#include "IntQueue.h"
-#include "QueueSet.h"
-
-/*-----------------------------------------------------------*/
-
-/* The time between cycles of the 'check' functionality (defined within the
-tick hook. */
-#define mainCHECK_DELAY						( ( TickType_t ) 5000 / portTICK_PERIOD_MS )
-
-/* Size of the stack allocated to the uIP task. */
-#define mainBASIC_WEB_STACK_SIZE            ( configMINIMAL_STACK_SIZE * 3 )
-
-/* The OLED task uses the sprintf function so requires a little more stack too. */
-#define mainOLED_TASK_STACK_SIZE			( configMINIMAL_STACK_SIZE + 50 )
-
-/* Task priorities. */
-#define mainQUEUE_POLL_PRIORITY				( tskIDLE_PRIORITY + 2 )
-#define mainCHECK_TASK_PRIORITY				( tskIDLE_PRIORITY + 3 )
-#define mainSEM_TEST_PRIORITY				( tskIDLE_PRIORITY + 1 )
-#define mainBLOCK_Q_PRIORITY				( tskIDLE_PRIORITY + 2 )
-#define mainCREATOR_TASK_PRIORITY           ( tskIDLE_PRIORITY + 3 )
-#define mainINTEGER_TASK_PRIORITY           ( tskIDLE_PRIORITY )
-#define mainGEN_QUEUE_TASK_PRIORITY			( tskIDLE_PRIORITY )
-
-/* The maximum number of message that can be waiting for display at any one
-time. */
-#define mainOLED_QUEUE_SIZE					( 3 )
-
-/* Dimensions the buffer into which the jitter time is written. */
-#define mainMAX_MSG_LEN						25
-
-/* The period of the system clock in nano seconds.  This is used to calculate
-the jitter time in nano seconds. */
-#define mainNS_PER_CLOCK					( ( unsigned long ) ( ( 1.0 / ( double ) configCPU_CLOCK_HZ ) * 1000000000.0 ) )
-
-/* Constants used when writing strings to the display. */
-#define mainCHARACTER_HEIGHT				( 9 )
-#define mainMAX_ROWS_128					( mainCHARACTER_HEIGHT * 14 )
-#define mainMAX_ROWS_96						( mainCHARACTER_HEIGHT * 10 )
-#define mainMAX_ROWS_64						( mainCHARACTER_HEIGHT * 7 )
-#define mainFULL_SCALE						( 15 )
-#define ulSSI_FREQUENCY						( 3500000UL )
-
-/*-----------------------------------------------------------*/
-
-/*
- * The task that handles the uIP stack.  All TCP/IP processing is performed in
- * this task.
- */
-extern void vuIP_Task( void *pvParameters );
-
-/*
- * The display is written two by more than one task so is controlled by a
- * 'gatekeeper' task.  This is the only task that is actually permitted to
- * access the display directly.  Other tasks wanting to display a message send
- * the message to the gatekeeper.
- */
-static void vOLEDTask( void *pvParameters );
-
-/*
- * Configure the hardware for the demo.
- */
-static void prvSetupHardware( void );
-
-/*
- * Configures the high frequency timers - those used to measure the timing
- * jitter while the real time kernel is executing.
- */
-extern void vSetupHighFrequencyTimer( void );
-
-/*
- * The idle hook is used to run a test of the scheduler context switch
- * mechanism.
- */
-void vApplicationIdleHook( void ) __attribute__((naked));
-/*-----------------------------------------------------------*/
-
-/* The queue used to send messages to the OLED task. */
-QueueHandle_t xOLEDQueue;
-
-/* The welcome text. */
-const char * const pcWelcomeMessage = "   www.FreeRTOS.org";
-
-/* Variables used to detect the test in the idle hook failing. */
-unsigned long ulIdleError = pdFALSE;
-
-/*-----------------------------------------------------------*/
-
-/*************************************************************************
- * Please ensure to read http://www.freertos.org/portLM3Sxxxx_Eclipse.html
- * which provides information on configuring and running this demo for the
- * various Luminary Micro EKs.
- *************************************************************************/
-int main( void )
-{
-	prvSetupHardware();
-
-	/* Create the queue used by the OLED task.  Messages for display on the OLED
-	are received via this queue. */
-	xOLEDQueue = xQueueCreate( mainOLED_QUEUE_SIZE, sizeof( xOLEDMessage ) );
-
-	/* Create the uIP task if running on a processor that includes a MAC and
-	PHY. */
-	if( SysCtlPeripheralPresent( SYSCTL_PERIPH_ETH ) )
-	{
-		xTaskCreate( vuIP_Task, "uIP", mainBASIC_WEB_STACK_SIZE, NULL, mainCHECK_TASK_PRIORITY - 1, NULL );
-	}
-
-	/* Start the standard demo tasks. */
-	vStartBlockingQueueTasks( mainBLOCK_Q_PRIORITY );
-    vCreateBlockTimeTasks();
-    vStartSemaphoreTasks( mainSEM_TEST_PRIORITY );
-    vStartPolledQueueTasks( mainQUEUE_POLL_PRIORITY );
-    vStartIntegerMathTasks( mainINTEGER_TASK_PRIORITY );
-    vStartGenericQueueTasks( mainGEN_QUEUE_TASK_PRIORITY );
-    vStartQueuePeekTasks();
-    vStartRecursiveMutexTasks();
-    vStartInterruptQueueTasks();
-    vStartQueueSetTasks();
-
-	/* Start the tasks defined within this file/specific to this demo. */
-	xTaskCreate( vOLEDTask, "OLED", mainOLED_TASK_STACK_SIZE, NULL, tskIDLE_PRIORITY, NULL );
-
-	/* The suicide tasks must be created last as they need to know how many
-	tasks were running prior to their creation in order to ascertain whether
-	or not the correct/expected number of tasks are running at any given time. */
-    vCreateSuicidalTasks( mainCREATOR_TASK_PRIORITY );
-
-	/* Configure the high frequency interrupt used to measure the interrupt
-	jitter time. */
-	vSetupHighFrequencyTimer();
-
-	/* Start the scheduler. */
-	vTaskStartScheduler();
-
-    /* Will only get here if there was insufficient memory to create the idle
-    task. */
-	for( ;; );
-	return 0;
-}
-/*-----------------------------------------------------------*/
-
-void prvSetupHardware( void )
-{
-    /* If running on Rev A2 silicon, turn the LDO voltage up to 2.75V.  This is
-    a workaround to allow the PLL to operate reliably. */
-    if( DEVICE_IS_REVA2 )
-    {
-        SysCtlLDOSet( SYSCTL_LDO_2_75V );
-    }
-
-	/* Set the clocking to run from the PLL at 50 MHz */
-	SysCtlClockSet( SYSCTL_SYSDIV_4 | SYSCTL_USE_PLL | SYSCTL_OSC_MAIN | SYSCTL_XTAL_8MHZ );
-
-	/* 	Enable Port F for Ethernet LEDs
-		LED0        Bit 3   Output
-		LED1        Bit 2   Output */
-	SysCtlPeripheralEnable( SYSCTL_PERIPH_GPIOF );
-	GPIODirModeSet( GPIO_PORTF_BASE, (GPIO_PIN_2 | GPIO_PIN_3), GPIO_DIR_MODE_HW );
-	GPIOPadConfigSet( GPIO_PORTF_BASE, (GPIO_PIN_2 | GPIO_PIN_3 ), GPIO_STRENGTH_2MA, GPIO_PIN_TYPE_STD );
-
-	vParTestInitialise();
-}
-/*-----------------------------------------------------------*/
-
-void vApplicationTickHook( void )
-{
-static xOLEDMessage xMessage = { "PASS" };
-static unsigned long ulTicksSinceLastDisplay = 0;
-portBASE_TYPE xHigherPriorityTaskWoken = pdFALSE;
-
-	/* Called from every tick interrupt.  Have enough ticks passed to make it
-	time to perform our health status check again? */
-	ulTicksSinceLastDisplay++;
-	if( ulTicksSinceLastDisplay >= mainCHECK_DELAY )
-	{
-		ulTicksSinceLastDisplay = 0;
-
-		/* Has an error been found in any task? */
-		if( xAreGenericQueueTasksStillRunning() != pdTRUE )
-		{
-			xMessage.pcMessage = "ERROR IN GEN Q";
-		}
-		else if( xAreQueuePeekTasksStillRunning() != pdTRUE )
-		{
-			xMessage.pcMessage = "ERROR IN PEEK Q";
-		}
-		else if( xAreBlockingQueuesStillRunning() != pdTRUE )
-		{
-			xMessage.pcMessage = "ERROR IN BLOCK Q";
-		}
-		else if( xAreBlockTimeTestTasksStillRunning() != pdTRUE )
-		{
-			xMessage.pcMessage = "ERROR IN BLOCK TIME";
-		}
-	    else if( xAreSemaphoreTasksStillRunning() != pdTRUE )
-	    {
-	        xMessage.pcMessage = "ERROR IN SEMAPHORE";
-	    }
-	    else if( xArePollingQueuesStillRunning() != pdTRUE )
-	    {
-	        xMessage.pcMessage = "ERROR IN POLL Q";
-	    }
-	    else if( xIsCreateTaskStillRunning() != pdTRUE )
-	    {
-	        xMessage.pcMessage = "ERROR IN CREATE";
-	    }
-	    else if( xAreIntegerMathsTaskStillRunning() != pdTRUE )
-	    {
-	        xMessage.pcMessage = "ERROR IN MATH";
-	    }
-	    else if( xAreRecursiveMutexTasksStillRunning() != pdTRUE )
-	    {
-	    	xMessage.pcMessage = "ERROR IN REC MUTEX";
-	    }
-		else if( ulIdleError != pdFALSE )
-		{
-			xMessage.pcMessage = "ERROR IN HOOK";
-		}
-		else if( xAreIntQueueTasksStillRunning() != pdTRUE )
-		{
-			xMessage.pcMessage = "ERROR IN INT QUEUE";
-		}
-		else if( xAreQueueSetTasksStillRunning() != pdTRUE )
-		{
-        	xMessage.pcMessage = "ERROR IN QUEUE SET";
-		}
-
-		/* Send the message to the OLED gatekeeper for display. */
-		xHigherPriorityTaskWoken = pdFALSE;
-		xQueueSendFromISR( xOLEDQueue, &xMessage, &xHigherPriorityTaskWoken );
-	}
-
-	/* Exercise the queue sets from an ISR. */
-    vQueueSetAccessQueueSetFromISR();
-}
-/*-----------------------------------------------------------*/
-
-void vOLEDTask( void *pvParameters )
-{
-xOLEDMessage xMessage;
-unsigned long ulY, ulMaxY;
-static char cMessage[ mainMAX_MSG_LEN ];
-extern volatile unsigned long ulMaxJitter;
-unsigned portBASE_TYPE uxUnusedStackOnEntry;
-const unsigned char *pucImage;
-
-/* Functions to access the OLED.  The one used depends on the dev kit
-being used. */
-void ( *vOLEDInit )( unsigned long ) = NULL;
-void ( *vOLEDStringDraw )( const char *, unsigned long, unsigned long, unsigned char ) = NULL;
-void ( *vOLEDImageDraw )( const unsigned char *, unsigned long, unsigned long, unsigned long, unsigned long ) = NULL;
-void ( *vOLEDClear )( void ) = NULL;
-
-	/* Just for demo purposes. */
-	uxUnusedStackOnEntry = uxTaskGetStackHighWaterMark( NULL );
-
-	/* Map the OLED access functions to the driver functions that are appropriate
-	for the evaluation kit being used. */
-	switch( HWREG( SYSCTL_DID1 ) & SYSCTL_DID1_PRTNO_MASK )
-	{
-		case SYSCTL_DID1_PRTNO_6965	:
-		case SYSCTL_DID1_PRTNO_2965	:	vOLEDInit = OSRAM128x64x4Init;
-										vOLEDStringDraw = OSRAM128x64x4StringDraw;
-										vOLEDImageDraw = OSRAM128x64x4ImageDraw;
-										vOLEDClear = OSRAM128x64x4Clear;
-										ulMaxY = mainMAX_ROWS_64;
-										pucImage = pucBasicBitmap;
-										break;
-
-		case SYSCTL_DID1_PRTNO_1968	:
-		case SYSCTL_DID1_PRTNO_8962 :	vOLEDInit = RIT128x96x4Init;
-										vOLEDStringDraw = RIT128x96x4StringDraw;
-										vOLEDImageDraw = RIT128x96x4ImageDraw;
-										vOLEDClear = RIT128x96x4Clear;
-										ulMaxY = mainMAX_ROWS_96;
-										pucImage = pucBasicBitmap;
-										break;
-
-		default						:	vOLEDInit = vFormike128x128x16Init;
-										vOLEDStringDraw = vFormike128x128x16StringDraw;
-										vOLEDImageDraw = vFormike128x128x16ImageDraw;
-										vOLEDClear = vFormike128x128x16Clear;
-										ulMaxY = mainMAX_ROWS_128;
-										pucImage = pucGrLibBitmap;
-										break;
-	}
-
-	ulY = ulMaxY;
-
-	/* Initialise the OLED and display a startup message. */
-	vOLEDInit( ulSSI_FREQUENCY );
-	vOLEDStringDraw( "POWERED BY FreeRTOS", 0, 0, mainFULL_SCALE );
-	vOLEDImageDraw( pucImage, 0, mainCHARACTER_HEIGHT + 1, bmpBITMAP_WIDTH, bmpBITMAP_HEIGHT );
-
-	for( ;; )
-	{
-		/* Wait for a message to arrive that requires displaying. */
-		xQueueReceive( xOLEDQueue, &xMessage, portMAX_DELAY );
-
-		/* Write the message on the next available row. */
-		ulY += mainCHARACTER_HEIGHT;
-		if( ulY >= ulMaxY )
-		{
-			ulY = mainCHARACTER_HEIGHT;
-			vOLEDClear();
-			vOLEDStringDraw( pcWelcomeMessage, 0, 0, mainFULL_SCALE );
-		}
-
-		/* Display the message along with the maximum jitter time from the
-		high priority time test. */
-		sprintf( cMessage, "%s [%uns]", xMessage.pcMessage, ulMaxJitter * mainNS_PER_CLOCK );
-		vOLEDStringDraw( cMessage, 0, ulY, mainFULL_SCALE );
-	}
-}
-/*-----------------------------------------------------------*/
-
-void vApplicationStackOverflowHook( TaskHandle_t pxTask, char *pcTaskName )
-{
-	for( ;; );
-}
-/*-----------------------------------------------------------*/
-
-void vApplicationMallocFailedHook( void )
-{
-	for( ;; );
-}
-/*-----------------------------------------------------------*/
-
-/* Just to keep the linker happy. */
-void __error__( char *pcFilename, unsigned long ulLine )
-{
-	for( ;; );
-}
-
-int uipprintf( const char *fmt, ... )
-{
-	return( 0 );
-}
+/*
+ * FreeRTOS Kernel V10.4.1
+ * Copyright (C) 2020 Amazon.com, Inc. or its affiliates.  All Rights Reserved.
+ *
+ * Permission is hereby granted, free of charge, to any person obtaining a copy of
+ * this software and associated documentation files (the "Software"), to deal in
+ * the Software without restriction, including without limitation the rights to
+ * use, copy, modify, merge, publish, distribute, sublicense, and/or sell copies of
+ * the Software, and to permit persons to whom the Software is furnished to do so,
+ * subject to the following conditions:
+ *
+ * The above copyright notice and this permission notice shall be included in all
+ * copies or substantial portions of the Software.
+ *
+ * THE SOFTWARE IS PROVIDED "AS IS", WITHOUT WARRANTY OF ANY KIND, EXPRESS OR
+ * IMPLIED, INCLUDING BUT NOT LIMITED TO THE WARRANTIES OF MERCHANTABILITY, FITNESS
+ * FOR A PARTICULAR PURPOSE AND NONINFRINGEMENT. IN NO EVENT SHALL THE AUTHORS OR
+ * COPYRIGHT HOLDERS BE LIABLE FOR ANY CLAIM, DAMAGES OR OTHER LIABILITY, WHETHER
+ * IN AN ACTION OF CONTRACT, TORT OR OTHERWISE, ARISING FROM, OUT OF OR IN
+ * CONNECTION WITH THE SOFTWARE OR THE USE OR OTHER DEALINGS IN THE SOFTWARE.
+ *
+ * http://www.FreeRTOS.org
+ * http://aws.amazon.com/freertos
+ *
+ * 1 tab == 4 spaces!
+ */
+
+
+/*
+ * Creates all the demo application tasks, then starts the scheduler.  The WEB
+ * documentation provides more details of the standard demo application tasks.
+ * In addition to the standard demo tasks, the following tasks and tests are
+ * defined and/or created within this file:
+ *
+ * "Fast Interrupt Test" - A high frequency periodic interrupt is generated
+ * using a free running timer to demonstrate the use of the
+ * configKERNEL_INTERRUPT_PRIORITY configuration constant.  The interrupt
+ * service routine measures the number of processor clocks that occur between
+ * each interrupt - and in so doing measures the jitter in the interrupt timing.
+ * The maximum measured jitter time is latched in the ulMaxJitter variable, and
+ * displayed on the OLED display by the 'OLED' task as described below.  The
+ * fast interrupt is configured and handled in the timertest.c source file.
+ *
+ * "OLED" task - the OLED task is a 'gatekeeper' task.  It is the only task that
+ * is permitted to access the display directly.  Other tasks wishing to write a
+ * message to the OLED send the message on a queue to the OLED task instead of
+ * accessing the OLED themselves.  The OLED task just blocks on the queue waiting
+ * for messages - waking and displaying the messages as they arrive.
+ *
+ * "Check" hook -  This only executes every five seconds from the tick hook.
+ * Its main function is to check that all the standard demo tasks are still
+ * operational.  Should any unexpected behaviour within a demo task be discovered
+ * the tick hook will write an error to the OLED (via the OLED task).  If all the
+ * demo tasks are executing with their expected behaviour then the check task
+ * writes PASS to the OLED (again via the OLED task), as described above.
+ *
+ * "uIP" task -  This is the task that handles the uIP stack.  All TCP/IP
+ * processing is performed in this task.
+ */
+
+
+
+
+/*************************************************************************
+ * Please ensure to read http://www.freertos.org/portLM3Sxxxx_Eclipse.html
+ * which provides information on configuring and running this demo for the
+ * various Luminary Micro EKs.
+ *************************************************************************/
+
+
+
+
+/* Standard includes. */
+#include <stdio.h>
+
+/* Scheduler includes. */
+#include "FreeRTOS.h"
+#include "task.h"
+#include "queue.h"
+#include "semphr.h"
+
+/* Hardware library includes. */
+#include "hw_memmap.h"
+#include "hw_types.h"
+#include "hw_sysctl.h"
+#include "sysctl.h"
+#include "gpio.h"
+#include "grlib.h"
+#include "rit128x96x4.h"
+#include "osram128x64x4.h"
+#include "formike128x128x16.h"
+
+/* Demo app includes. */
+#include "BlockQ.h"
+#include "death.h"
+#include "integer.h"
+#include "blocktim.h"
+#include "flash.h"
+#include "partest.h"
+#include "semtest.h"
+#include "PollQ.h"
+#include "lcd_message.h"
+#include "bitmap.h"
+#include "GenQTest.h"
+#include "QPeek.h"
+#include "recmutex.h"
+#include "IntQueue.h"
+#include "QueueSet.h"
+
+/*-----------------------------------------------------------*/
+
+/* The time between cycles of the 'check' functionality (defined within the
+tick hook. */
+#define mainCHECK_DELAY						( ( TickType_t ) 5000 / portTICK_PERIOD_MS )
+
+/* Size of the stack allocated to the uIP task. */
+#define mainBASIC_WEB_STACK_SIZE            ( configMINIMAL_STACK_SIZE * 3 )
+
+/* The OLED task uses the sprintf function so requires a little more stack too. */
+#define mainOLED_TASK_STACK_SIZE			( configMINIMAL_STACK_SIZE + 50 )
+
+/* Task priorities. */
+#define mainQUEUE_POLL_PRIORITY				( tskIDLE_PRIORITY + 2 )
+#define mainCHECK_TASK_PRIORITY				( tskIDLE_PRIORITY + 3 )
+#define mainSEM_TEST_PRIORITY				( tskIDLE_PRIORITY + 1 )
+#define mainBLOCK_Q_PRIORITY				( tskIDLE_PRIORITY + 2 )
+#define mainCREATOR_TASK_PRIORITY           ( tskIDLE_PRIORITY + 3 )
+#define mainINTEGER_TASK_PRIORITY           ( tskIDLE_PRIORITY )
+#define mainGEN_QUEUE_TASK_PRIORITY			( tskIDLE_PRIORITY )
+
+/* The maximum number of message that can be waiting for display at any one
+time. */
+#define mainOLED_QUEUE_SIZE					( 3 )
+
+/* Dimensions the buffer into which the jitter time is written. */
+#define mainMAX_MSG_LEN						25
+
+/* The period of the system clock in nano seconds.  This is used to calculate
+the jitter time in nano seconds. */
+#define mainNS_PER_CLOCK					( ( unsigned long ) ( ( 1.0 / ( double ) configCPU_CLOCK_HZ ) * 1000000000.0 ) )
+
+/* Constants used when writing strings to the display. */
+#define mainCHARACTER_HEIGHT				( 9 )
+#define mainMAX_ROWS_128					( mainCHARACTER_HEIGHT * 14 )
+#define mainMAX_ROWS_96						( mainCHARACTER_HEIGHT * 10 )
+#define mainMAX_ROWS_64						( mainCHARACTER_HEIGHT * 7 )
+#define mainFULL_SCALE						( 15 )
+#define ulSSI_FREQUENCY						( 3500000UL )
+
+/*-----------------------------------------------------------*/
+
+/*
+ * The task that handles the uIP stack.  All TCP/IP processing is performed in
+ * this task.
+ */
+extern void vuIP_Task( void *pvParameters );
+
+/*
+ * The display is written two by more than one task so is controlled by a
+ * 'gatekeeper' task.  This is the only task that is actually permitted to
+ * access the display directly.  Other tasks wanting to display a message send
+ * the message to the gatekeeper.
+ */
+static void vOLEDTask( void *pvParameters );
+
+/*
+ * Configure the hardware for the demo.
+ */
+static void prvSetupHardware( void );
+
+/*
+ * Configures the high frequency timers - those used to measure the timing
+ * jitter while the real time kernel is executing.
+ */
+extern void vSetupHighFrequencyTimer( void );
+
+/*
+ * The idle hook is used to run a test of the scheduler context switch
+ * mechanism.
+ */
+void vApplicationIdleHook( void ) __attribute__((naked));
+/*-----------------------------------------------------------*/
+
+/* The queue used to send messages to the OLED task. */
+QueueHandle_t xOLEDQueue;
+
+/* The welcome text. */
+const char * const pcWelcomeMessage = "   www.FreeRTOS.org";
+
+/* Variables used to detect the test in the idle hook failing. */
+unsigned long ulIdleError = pdFALSE;
+
+/*-----------------------------------------------------------*/
+
+/*************************************************************************
+ * Please ensure to read http://www.freertos.org/portLM3Sxxxx_Eclipse.html
+ * which provides information on configuring and running this demo for the
+ * various Luminary Micro EKs.
+ *************************************************************************/
+int main( void )
+{
+	prvSetupHardware();
+
+	/* Create the queue used by the OLED task.  Messages for display on the OLED
+	are received via this queue. */
+	xOLEDQueue = xQueueCreate( mainOLED_QUEUE_SIZE, sizeof( xOLEDMessage ) );
+
+	/* Create the uIP task if running on a processor that includes a MAC and
+	PHY. */
+	if( SysCtlPeripheralPresent( SYSCTL_PERIPH_ETH ) )
+	{
+		xTaskCreate( vuIP_Task, "uIP", mainBASIC_WEB_STACK_SIZE, NULL, mainCHECK_TASK_PRIORITY - 1, NULL );
+	}
+
+	/* Start the standard demo tasks. */
+	vStartBlockingQueueTasks( mainBLOCK_Q_PRIORITY );
+    vCreateBlockTimeTasks();
+    vStartSemaphoreTasks( mainSEM_TEST_PRIORITY );
+    vStartPolledQueueTasks( mainQUEUE_POLL_PRIORITY );
+    vStartIntegerMathTasks( mainINTEGER_TASK_PRIORITY );
+    vStartGenericQueueTasks( mainGEN_QUEUE_TASK_PRIORITY );
+    vStartQueuePeekTasks();
+    vStartRecursiveMutexTasks();
+    vStartInterruptQueueTasks();
+    vStartQueueSetTasks();
+
+	/* Start the tasks defined within this file/specific to this demo. */
+	xTaskCreate( vOLEDTask, "OLED", mainOLED_TASK_STACK_SIZE, NULL, tskIDLE_PRIORITY, NULL );
+
+	/* The suicide tasks must be created last as they need to know how many
+	tasks were running prior to their creation in order to ascertain whether
+	or not the correct/expected number of tasks are running at any given time. */
+    vCreateSuicidalTasks( mainCREATOR_TASK_PRIORITY );
+
+	/* Configure the high frequency interrupt used to measure the interrupt
+	jitter time. */
+	vSetupHighFrequencyTimer();
+
+	/* Start the scheduler. */
+	vTaskStartScheduler();
+
+    /* Will only get here if there was insufficient memory to create the idle
+    task. */
+	for( ;; );
+	return 0;
+}
+/*-----------------------------------------------------------*/
+
+void prvSetupHardware( void )
+{
+    /* If running on Rev A2 silicon, turn the LDO voltage up to 2.75V.  This is
+    a workaround to allow the PLL to operate reliably. */
+    if( DEVICE_IS_REVA2 )
+    {
+        SysCtlLDOSet( SYSCTL_LDO_2_75V );
+    }
+
+	/* Set the clocking to run from the PLL at 50 MHz */
+	SysCtlClockSet( SYSCTL_SYSDIV_4 | SYSCTL_USE_PLL | SYSCTL_OSC_MAIN | SYSCTL_XTAL_8MHZ );
+
+	/* 	Enable Port F for Ethernet LEDs
+		LED0        Bit 3   Output
+		LED1        Bit 2   Output */
+	SysCtlPeripheralEnable( SYSCTL_PERIPH_GPIOF );
+	GPIODirModeSet( GPIO_PORTF_BASE, (GPIO_PIN_2 | GPIO_PIN_3), GPIO_DIR_MODE_HW );
+	GPIOPadConfigSet( GPIO_PORTF_BASE, (GPIO_PIN_2 | GPIO_PIN_3 ), GPIO_STRENGTH_2MA, GPIO_PIN_TYPE_STD );
+
+	vParTestInitialise();
+}
+/*-----------------------------------------------------------*/
+
+void vApplicationTickHook( void )
+{
+static xOLEDMessage xMessage = { "PASS" };
+static unsigned long ulTicksSinceLastDisplay = 0;
+portBASE_TYPE xHigherPriorityTaskWoken = pdFALSE;
+
+	/* Called from every tick interrupt.  Have enough ticks passed to make it
+	time to perform our health status check again? */
+	ulTicksSinceLastDisplay++;
+	if( ulTicksSinceLastDisplay >= mainCHECK_DELAY )
+	{
+		ulTicksSinceLastDisplay = 0;
+
+		/* Has an error been found in any task? */
+		if( xAreGenericQueueTasksStillRunning() != pdTRUE )
+		{
+			xMessage.pcMessage = "ERROR IN GEN Q";
+		}
+		else if( xAreQueuePeekTasksStillRunning() != pdTRUE )
+		{
+			xMessage.pcMessage = "ERROR IN PEEK Q";
+		}
+		else if( xAreBlockingQueuesStillRunning() != pdTRUE )
+		{
+			xMessage.pcMessage = "ERROR IN BLOCK Q";
+		}
+		else if( xAreBlockTimeTestTasksStillRunning() != pdTRUE )
+		{
+			xMessage.pcMessage = "ERROR IN BLOCK TIME";
+		}
+	    else if( xAreSemaphoreTasksStillRunning() != pdTRUE )
+	    {
+	        xMessage.pcMessage = "ERROR IN SEMAPHORE";
+	    }
+	    else if( xArePollingQueuesStillRunning() != pdTRUE )
+	    {
+	        xMessage.pcMessage = "ERROR IN POLL Q";
+	    }
+	    else if( xIsCreateTaskStillRunning() != pdTRUE )
+	    {
+	        xMessage.pcMessage = "ERROR IN CREATE";
+	    }
+	    else if( xAreIntegerMathsTaskStillRunning() != pdTRUE )
+	    {
+	        xMessage.pcMessage = "ERROR IN MATH";
+	    }
+	    else if( xAreRecursiveMutexTasksStillRunning() != pdTRUE )
+	    {
+	    	xMessage.pcMessage = "ERROR IN REC MUTEX";
+	    }
+		else if( ulIdleError != pdFALSE )
+		{
+			xMessage.pcMessage = "ERROR IN HOOK";
+		}
+		else if( xAreIntQueueTasksStillRunning() != pdTRUE )
+		{
+			xMessage.pcMessage = "ERROR IN INT QUEUE";
+		}
+		else if( xAreQueueSetTasksStillRunning() != pdTRUE )
+		{
+        	xMessage.pcMessage = "ERROR IN QUEUE SET";
+		}
+
+		/* Send the message to the OLED gatekeeper for display. */
+		xHigherPriorityTaskWoken = pdFALSE;
+		xQueueSendFromISR( xOLEDQueue, &xMessage, &xHigherPriorityTaskWoken );
+	}
+
+	/* Exercise the queue sets from an ISR. */
+    vQueueSetAccessQueueSetFromISR();
+}
+/*-----------------------------------------------------------*/
+
+void vOLEDTask( void *pvParameters )
+{
+xOLEDMessage xMessage;
+unsigned long ulY, ulMaxY;
+static char cMessage[ mainMAX_MSG_LEN ];
+extern volatile unsigned long ulMaxJitter;
+unsigned portBASE_TYPE uxUnusedStackOnEntry;
+const unsigned char *pucImage;
+
+/* Functions to access the OLED.  The one used depends on the dev kit
+being used. */
+void ( *vOLEDInit )( unsigned long ) = NULL;
+void ( *vOLEDStringDraw )( const char *, unsigned long, unsigned long, unsigned char ) = NULL;
+void ( *vOLEDImageDraw )( const unsigned char *, unsigned long, unsigned long, unsigned long, unsigned long ) = NULL;
+void ( *vOLEDClear )( void ) = NULL;
+
+	/* Just for demo purposes. */
+	uxUnusedStackOnEntry = uxTaskGetStackHighWaterMark( NULL );
+
+	/* Map the OLED access functions to the driver functions that are appropriate
+	for the evaluation kit being used. */
+	switch( HWREG( SYSCTL_DID1 ) & SYSCTL_DID1_PRTNO_MASK )
+	{
+		case SYSCTL_DID1_PRTNO_6965	:
+		case SYSCTL_DID1_PRTNO_2965	:	vOLEDInit = OSRAM128x64x4Init;
+										vOLEDStringDraw = OSRAM128x64x4StringDraw;
+										vOLEDImageDraw = OSRAM128x64x4ImageDraw;
+										vOLEDClear = OSRAM128x64x4Clear;
+										ulMaxY = mainMAX_ROWS_64;
+										pucImage = pucBasicBitmap;
+										break;
+
+		case SYSCTL_DID1_PRTNO_1968	:
+		case SYSCTL_DID1_PRTNO_8962 :	vOLEDInit = RIT128x96x4Init;
+										vOLEDStringDraw = RIT128x96x4StringDraw;
+										vOLEDImageDraw = RIT128x96x4ImageDraw;
+										vOLEDClear = RIT128x96x4Clear;
+										ulMaxY = mainMAX_ROWS_96;
+										pucImage = pucBasicBitmap;
+										break;
+
+		default						:	vOLEDInit = vFormike128x128x16Init;
+										vOLEDStringDraw = vFormike128x128x16StringDraw;
+										vOLEDImageDraw = vFormike128x128x16ImageDraw;
+										vOLEDClear = vFormike128x128x16Clear;
+										ulMaxY = mainMAX_ROWS_128;
+										pucImage = pucGrLibBitmap;
+										break;
+	}
+
+	ulY = ulMaxY;
+
+	/* Initialise the OLED and display a startup message. */
+	vOLEDInit( ulSSI_FREQUENCY );
+	vOLEDStringDraw( "POWERED BY FreeRTOS", 0, 0, mainFULL_SCALE );
+	vOLEDImageDraw( pucImage, 0, mainCHARACTER_HEIGHT + 1, bmpBITMAP_WIDTH, bmpBITMAP_HEIGHT );
+
+	for( ;; )
+	{
+		/* Wait for a message to arrive that requires displaying. */
+		xQueueReceive( xOLEDQueue, &xMessage, portMAX_DELAY );
+
+		/* Write the message on the next available row. */
+		ulY += mainCHARACTER_HEIGHT;
+		if( ulY >= ulMaxY )
+		{
+			ulY = mainCHARACTER_HEIGHT;
+			vOLEDClear();
+			vOLEDStringDraw( pcWelcomeMessage, 0, 0, mainFULL_SCALE );
+		}
+
+		/* Display the message along with the maximum jitter time from the
+		high priority time test. */
+		sprintf( cMessage, "%s [%uns]", xMessage.pcMessage, ulMaxJitter * mainNS_PER_CLOCK );
+		vOLEDStringDraw( cMessage, 0, ulY, mainFULL_SCALE );
+	}
+}
+/*-----------------------------------------------------------*/
+
+void vApplicationStackOverflowHook( TaskHandle_t pxTask, char *pcTaskName )
+{
+	for( ;; );
+}
+/*-----------------------------------------------------------*/
+
+void vApplicationMallocFailedHook( void )
+{
+	for( ;; );
+}
+/*-----------------------------------------------------------*/
+
+/* Just to keep the linker happy. */
+void __error__( char *pcFilename, unsigned long ulLine )
+{
+	for( ;; );
+}
+
+int uipprintf( const char *fmt, ... )
+{
+	return( 0 );
+}