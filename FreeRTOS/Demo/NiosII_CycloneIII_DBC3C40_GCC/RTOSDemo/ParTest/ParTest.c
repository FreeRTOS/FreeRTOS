--- conflicted
+++ resolved
@@ -1,95 +1,91 @@
-/*
-<<<<<<< HEAD
- * FreeRTOS Kernel V10.3.0
-=======
- * FreeRTOS Kernel V10.4.1
->>>>>>> 5cc65129
- * Copyright (C) 2020 Amazon.com, Inc. or its affiliates.  All Rights Reserved.
- *
- * Permission is hereby granted, free of charge, to any person obtaining a copy of
- * this software and associated documentation files (the "Software"), to deal in
- * the Software without restriction, including without limitation the rights to
- * use, copy, modify, merge, publish, distribute, sublicense, and/or sell copies of
- * the Software, and to permit persons to whom the Software is furnished to do so,
- * subject to the following conditions:
- *
- * The above copyright notice and this permission notice shall be included in all
- * copies or substantial portions of the Software.
- *
- * THE SOFTWARE IS PROVIDED "AS IS", WITHOUT WARRANTY OF ANY KIND, EXPRESS OR
- * IMPLIED, INCLUDING BUT NOT LIMITED TO THE WARRANTIES OF MERCHANTABILITY, FITNESS
- * FOR A PARTICULAR PURPOSE AND NONINFRINGEMENT. IN NO EVENT SHALL THE AUTHORS OR
- * COPYRIGHT HOLDERS BE LIABLE FOR ANY CLAIM, DAMAGES OR OTHER LIABILITY, WHETHER
- * IN AN ACTION OF CONTRACT, TORT OR OTHERWISE, ARISING FROM, OUT OF OR IN
- * CONNECTION WITH THE SOFTWARE OR THE USE OR OTHER DEALINGS IN THE SOFTWARE.
- *
- * http://www.FreeRTOS.org
- * http://aws.amazon.com/freertos
- *
- * 1 tab == 4 spaces!
- */
-
-/*-----------------------------------------------------------
- * Simple parallel port IO routines.
- *-----------------------------------------------------------*/
-
-
-/* Scheduler includes. */
-#include "FreeRTOS.h"
-#include "task.h"
-
-/* Demo app includes. */
-#include "system.h"
-#include "altera_avalon_pio_regs.h"
-#include "partest.h"
-
-/*---------------------------------------------------------------------------*/
-
-#define partstNUM_LEDS			( 8 )
-
-/*---------------------------------------------------------------------------*/
-
-static unsigned long ulLedStates;
-
-/*---------------------------------------------------------------------------*/
-
-void vParTestInitialise( void )
-{
-	IOWR_ALTERA_AVALON_PIO_DIRECTION( LED_PIO_BASE, ALTERA_AVALON_PIO_DIRECTION_OUTPUT );
-	ulLedStates = 0;    
-}
-/*-----------------------------------------------------------*/
-
-void vParTestSetLED( unsigned portBASE_TYPE uxLED, signed portBASE_TYPE xValue )
-{
-	if( uxLED < partstNUM_LEDS )
-	{
-		taskENTER_CRITICAL();
-		{
-			if ( xValue > 0 )
-			{
-				ulLedStates |= 1 << uxLED;
-			}
-			else
-			{
-				ulLedStates &= ~( 1 << uxLED );
-			}
-			IOWR_ALTERA_AVALON_PIO_DATA( LED_PIO_BASE, ulLedStates );
-		}
-		taskEXIT_CRITICAL();
-	}
-}
-/*-----------------------------------------------------------*/
-
-void vParTestToggleLED( unsigned portBASE_TYPE uxLED )
-{
-	if( uxLED < partstNUM_LEDS )
-	{
-		taskENTER_CRITICAL();
-		{
-			vParTestSetLED( uxLED, !( ulLedStates & ( 1 << uxLED ) ) );
-		}	
-		taskEXIT_CRITICAL();
-	}
-}
-/*-----------------------------------------------------------*/
+/*
+ * FreeRTOS Kernel V10.4.1
+ * Copyright (C) 2020 Amazon.com, Inc. or its affiliates.  All Rights Reserved.
+ *
+ * Permission is hereby granted, free of charge, to any person obtaining a copy of
+ * this software and associated documentation files (the "Software"), to deal in
+ * the Software without restriction, including without limitation the rights to
+ * use, copy, modify, merge, publish, distribute, sublicense, and/or sell copies of
+ * the Software, and to permit persons to whom the Software is furnished to do so,
+ * subject to the following conditions:
+ *
+ * The above copyright notice and this permission notice shall be included in all
+ * copies or substantial portions of the Software.
+ *
+ * THE SOFTWARE IS PROVIDED "AS IS", WITHOUT WARRANTY OF ANY KIND, EXPRESS OR
+ * IMPLIED, INCLUDING BUT NOT LIMITED TO THE WARRANTIES OF MERCHANTABILITY, FITNESS
+ * FOR A PARTICULAR PURPOSE AND NONINFRINGEMENT. IN NO EVENT SHALL THE AUTHORS OR
+ * COPYRIGHT HOLDERS BE LIABLE FOR ANY CLAIM, DAMAGES OR OTHER LIABILITY, WHETHER
+ * IN AN ACTION OF CONTRACT, TORT OR OTHERWISE, ARISING FROM, OUT OF OR IN
+ * CONNECTION WITH THE SOFTWARE OR THE USE OR OTHER DEALINGS IN THE SOFTWARE.
+ *
+ * http://www.FreeRTOS.org
+ * http://aws.amazon.com/freertos
+ *
+ * 1 tab == 4 spaces!
+ */
+
+/*-----------------------------------------------------------
+ * Simple parallel port IO routines.
+ *-----------------------------------------------------------*/
+
+
+/* Scheduler includes. */
+#include "FreeRTOS.h"
+#include "task.h"
+
+/* Demo app includes. */
+#include "system.h"
+#include "altera_avalon_pio_regs.h"
+#include "partest.h"
+
+/*---------------------------------------------------------------------------*/
+
+#define partstNUM_LEDS			( 8 )
+
+/*---------------------------------------------------------------------------*/
+
+static unsigned long ulLedStates;
+
+/*---------------------------------------------------------------------------*/
+
+void vParTestInitialise( void )
+{
+	IOWR_ALTERA_AVALON_PIO_DIRECTION( LED_PIO_BASE, ALTERA_AVALON_PIO_DIRECTION_OUTPUT );
+	ulLedStates = 0;    
+}
+/*-----------------------------------------------------------*/
+
+void vParTestSetLED( unsigned portBASE_TYPE uxLED, signed portBASE_TYPE xValue )
+{
+	if( uxLED < partstNUM_LEDS )
+	{
+		taskENTER_CRITICAL();
+		{
+			if ( xValue > 0 )
+			{
+				ulLedStates |= 1 << uxLED;
+			}
+			else
+			{
+				ulLedStates &= ~( 1 << uxLED );
+			}
+			IOWR_ALTERA_AVALON_PIO_DATA( LED_PIO_BASE, ulLedStates );
+		}
+		taskEXIT_CRITICAL();
+	}
+}
+/*-----------------------------------------------------------*/
+
+void vParTestToggleLED( unsigned portBASE_TYPE uxLED )
+{
+	if( uxLED < partstNUM_LEDS )
+	{
+		taskENTER_CRITICAL();
+		{
+			vParTestSetLED( uxLED, !( ulLedStates & ( 1 << uxLED ) ) );
+		}	
+		taskEXIT_CRITICAL();
+	}
+}
+/*-----------------------------------------------------------*/