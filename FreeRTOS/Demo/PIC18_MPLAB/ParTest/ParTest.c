/*
<<<<<<< HEAD
 * FreeRTOS Kernel V10.3.0
=======
 * FreeRTOS Kernel V10.4.1
>>>>>>> 5cc65129
 * Copyright (C) 2020 Amazon.com, Inc. or its affiliates.  All Rights Reserved.
 *
 * Permission is hereby granted, free of charge, to any person obtaining a copy of
 * this software and associated documentation files (the "Software"), to deal in
 * the Software without restriction, including without limitation the rights to
 * use, copy, modify, merge, publish, distribute, sublicense, and/or sell copies of
 * the Software, and to permit persons to whom the Software is furnished to do so,
 * subject to the following conditions:
 *
 * The above copyright notice and this permission notice shall be included in all
 * copies or substantial portions of the Software.
 *
 * THE SOFTWARE IS PROVIDED "AS IS", WITHOUT WARRANTY OF ANY KIND, EXPRESS OR
 * IMPLIED, INCLUDING BUT NOT LIMITED TO THE WARRANTIES OF MERCHANTABILITY, FITNESS
 * FOR A PARTICULAR PURPOSE AND NONINFRINGEMENT. IN NO EVENT SHALL THE AUTHORS OR
 * COPYRIGHT HOLDERS BE LIABLE FOR ANY CLAIM, DAMAGES OR OTHER LIABILITY, WHETHER
 * IN AN ACTION OF CONTRACT, TORT OR OTHERWISE, ARISING FROM, OUT OF OR IN
 * CONNECTION WITH THE SOFTWARE OR THE USE OR OTHER DEALINGS IN THE SOFTWARE.
 *
 * http://www.FreeRTOS.org
 * http://aws.amazon.com/freertos
 *
 * 1 tab == 4 spaces!
 */

/* 
Changes from V2.0.0

	+ Use scheduler suspends in place of critical sections.
*/

#include "FreeRTOS.h"
#include "task.h"
#include "partest.h"

/*-----------------------------------------------------------
 * Simple parallel port IO routines for the FED 40pin demo board.
 * The four LED's are connected to D4 to D7.
 *-----------------------------------------------------------*/

#define partstBIT_AS_OUTPUT			( ( unsigned short ) 0 )
#define partstSET_OUTPUT			( ( unsigned short ) 1 )
#define partstCLEAR_OUTPUT			( ( unsigned short ) 0 )

#define partstENABLE_GENERAL_IO		( ( unsigned char ) 7 )

/*-----------------------------------------------------------*/

void vParTestInitialise( void )
{
	/* Set the top four bits of port D to output. */
	TRISDbits.TRISD7 = partstBIT_AS_OUTPUT;
	TRISDbits.TRISD6 = partstBIT_AS_OUTPUT;
	TRISDbits.TRISD5 = partstBIT_AS_OUTPUT;
	TRISDbits.TRISD4 = partstBIT_AS_OUTPUT;

	/* Start with all bits off. */
	PORTDbits.RD7 = partstCLEAR_OUTPUT;
	PORTDbits.RD6 = partstCLEAR_OUTPUT;
	PORTDbits.RD5 = partstCLEAR_OUTPUT;
	PORTDbits.RD4 = partstCLEAR_OUTPUT;

	/* Enable the driver. */
	ADCON1 = partstENABLE_GENERAL_IO;
	TRISEbits.TRISE2 = partstBIT_AS_OUTPUT;
	PORTEbits.RE2 = partstSET_OUTPUT;	
}
/*-----------------------------------------------------------*/

void vParTestSetLED( unsigned portBASE_TYPE uxLED, portBASE_TYPE xValue )
{
	/* We are only using the top nibble, so LED 0 corresponds to bit 4. */	
	vTaskSuspendAll();
	{
		switch( uxLED )
		{
			case 3	:	PORTDbits.RD7 = ( short ) xValue;
						break;
			case 2	:	PORTDbits.RD6 = ( short ) xValue;
						break;
			case 1	:	PORTDbits.RD5 = ( short ) xValue;
						break;
			case 0	:	PORTDbits.RD4 = ( short ) xValue;
						break;
			default	:	/* There are only 4 LED's. */
						break;
		}
	}
	xTaskResumeAll();
}
/*-----------------------------------------------------------*/

void vParTestToggleLED( unsigned portBASE_TYPE uxLED )
{
	/* We are only using the top nibble, so LED 0 corresponds to bit 4. */	
	vTaskSuspendAll();
	{
		switch( uxLED )
		{
			case 3	:	PORTDbits.RD7 = !( PORTDbits.RD7 );
						break;
			case 2	:	PORTDbits.RD6 = !( PORTDbits.RD6 );
						break;
			case 1	:	PORTDbits.RD5 = !( PORTDbits.RD5 );
						break;
			case 0	:	PORTDbits.RD4 = !( PORTDbits.RD4 );
						break;
			default	:	/* There are only 4 LED's. */
						break;
		}
	}
	xTaskResumeAll();
}



<|MERGE_RESOLUTION|>--- conflicted
+++ resolved
@@ -1,122 +1,118 @@
-/*
-<<<<<<< HEAD
- * FreeRTOS Kernel V10.3.0
-=======
- * FreeRTOS Kernel V10.4.1
->>>>>>> 5cc65129
- * Copyright (C) 2020 Amazon.com, Inc. or its affiliates.  All Rights Reserved.
- *
- * Permission is hereby granted, free of charge, to any person obtaining a copy of
- * this software and associated documentation files (the "Software"), to deal in
- * the Software without restriction, including without limitation the rights to
- * use, copy, modify, merge, publish, distribute, sublicense, and/or sell copies of
- * the Software, and to permit persons to whom the Software is furnished to do so,
- * subject to the following conditions:
- *
- * The above copyright notice and this permission notice shall be included in all
- * copies or substantial portions of the Software.
- *
- * THE SOFTWARE IS PROVIDED "AS IS", WITHOUT WARRANTY OF ANY KIND, EXPRESS OR
- * IMPLIED, INCLUDING BUT NOT LIMITED TO THE WARRANTIES OF MERCHANTABILITY, FITNESS
- * FOR A PARTICULAR PURPOSE AND NONINFRINGEMENT. IN NO EVENT SHALL THE AUTHORS OR
- * COPYRIGHT HOLDERS BE LIABLE FOR ANY CLAIM, DAMAGES OR OTHER LIABILITY, WHETHER
- * IN AN ACTION OF CONTRACT, TORT OR OTHERWISE, ARISING FROM, OUT OF OR IN
- * CONNECTION WITH THE SOFTWARE OR THE USE OR OTHER DEALINGS IN THE SOFTWARE.
- *
- * http://www.FreeRTOS.org
- * http://aws.amazon.com/freertos
- *
- * 1 tab == 4 spaces!
- */
-
-/* 
-Changes from V2.0.0
-
-	+ Use scheduler suspends in place of critical sections.
-*/
-
-#include "FreeRTOS.h"
-#include "task.h"
-#include "partest.h"
-
-/*-----------------------------------------------------------
- * Simple parallel port IO routines for the FED 40pin demo board.
- * The four LED's are connected to D4 to D7.
- *-----------------------------------------------------------*/
-
-#define partstBIT_AS_OUTPUT			( ( unsigned short ) 0 )
-#define partstSET_OUTPUT			( ( unsigned short ) 1 )
-#define partstCLEAR_OUTPUT			( ( unsigned short ) 0 )
-
-#define partstENABLE_GENERAL_IO		( ( unsigned char ) 7 )
-
-/*-----------------------------------------------------------*/
-
-void vParTestInitialise( void )
-{
-	/* Set the top four bits of port D to output. */
-	TRISDbits.TRISD7 = partstBIT_AS_OUTPUT;
-	TRISDbits.TRISD6 = partstBIT_AS_OUTPUT;
-	TRISDbits.TRISD5 = partstBIT_AS_OUTPUT;
-	TRISDbits.TRISD4 = partstBIT_AS_OUTPUT;
-
-	/* Start with all bits off. */
-	PORTDbits.RD7 = partstCLEAR_OUTPUT;
-	PORTDbits.RD6 = partstCLEAR_OUTPUT;
-	PORTDbits.RD5 = partstCLEAR_OUTPUT;
-	PORTDbits.RD4 = partstCLEAR_OUTPUT;
-
-	/* Enable the driver. */
-	ADCON1 = partstENABLE_GENERAL_IO;
-	TRISEbits.TRISE2 = partstBIT_AS_OUTPUT;
-	PORTEbits.RE2 = partstSET_OUTPUT;	
-}
-/*-----------------------------------------------------------*/
-
-void vParTestSetLED( unsigned portBASE_TYPE uxLED, portBASE_TYPE xValue )
-{
-	/* We are only using the top nibble, so LED 0 corresponds to bit 4. */	
-	vTaskSuspendAll();
-	{
-		switch( uxLED )
-		{
-			case 3	:	PORTDbits.RD7 = ( short ) xValue;
-						break;
-			case 2	:	PORTDbits.RD6 = ( short ) xValue;
-						break;
-			case 1	:	PORTDbits.RD5 = ( short ) xValue;
-						break;
-			case 0	:	PORTDbits.RD4 = ( short ) xValue;
-						break;
-			default	:	/* There are only 4 LED's. */
-						break;
-		}
-	}
-	xTaskResumeAll();
-}
-/*-----------------------------------------------------------*/
-
-void vParTestToggleLED( unsigned portBASE_TYPE uxLED )
-{
-	/* We are only using the top nibble, so LED 0 corresponds to bit 4. */	
-	vTaskSuspendAll();
-	{
-		switch( uxLED )
-		{
-			case 3	:	PORTDbits.RD7 = !( PORTDbits.RD7 );
-						break;
-			case 2	:	PORTDbits.RD6 = !( PORTDbits.RD6 );
-						break;
-			case 1	:	PORTDbits.RD5 = !( PORTDbits.RD5 );
-						break;
-			case 0	:	PORTDbits.RD4 = !( PORTDbits.RD4 );
-						break;
-			default	:	/* There are only 4 LED's. */
-						break;
-		}
-	}
-	xTaskResumeAll();
-}
-
-
-
+/*
+ * FreeRTOS Kernel V10.4.1
+ * Copyright (C) 2020 Amazon.com, Inc. or its affiliates.  All Rights Reserved.
+ *
+ * Permission is hereby granted, free of charge, to any person obtaining a copy of
+ * this software and associated documentation files (the "Software"), to deal in
+ * the Software without restriction, including without limitation the rights to
+ * use, copy, modify, merge, publish, distribute, sublicense, and/or sell copies of
+ * the Software, and to permit persons to whom the Software is furnished to do so,
+ * subject to the following conditions:
+ *
+ * The above copyright notice and this permission notice shall be included in all
+ * copies or substantial portions of the Software.
+ *
+ * THE SOFTWARE IS PROVIDED "AS IS", WITHOUT WARRANTY OF ANY KIND, EXPRESS OR
+ * IMPLIED, INCLUDING BUT NOT LIMITED TO THE WARRANTIES OF MERCHANTABILITY, FITNESS
+ * FOR A PARTICULAR PURPOSE AND NONINFRINGEMENT. IN NO EVENT SHALL THE AUTHORS OR
+ * COPYRIGHT HOLDERS BE LIABLE FOR ANY CLAIM, DAMAGES OR OTHER LIABILITY, WHETHER
+ * IN AN ACTION OF CONTRACT, TORT OR OTHERWISE, ARISING FROM, OUT OF OR IN
+ * CONNECTION WITH THE SOFTWARE OR THE USE OR OTHER DEALINGS IN THE SOFTWARE.
+ *
+ * http://www.FreeRTOS.org
+ * http://aws.amazon.com/freertos
+ *
+ * 1 tab == 4 spaces!
+ */
+
+/* 
+Changes from V2.0.0
+
+	+ Use scheduler suspends in place of critical sections.
+*/
+
+#include "FreeRTOS.h"
+#include "task.h"
+#include "partest.h"
+
+/*-----------------------------------------------------------
+ * Simple parallel port IO routines for the FED 40pin demo board.
+ * The four LED's are connected to D4 to D7.
+ *-----------------------------------------------------------*/
+
+#define partstBIT_AS_OUTPUT			( ( unsigned short ) 0 )
+#define partstSET_OUTPUT			( ( unsigned short ) 1 )
+#define partstCLEAR_OUTPUT			( ( unsigned short ) 0 )
+
+#define partstENABLE_GENERAL_IO		( ( unsigned char ) 7 )
+
+/*-----------------------------------------------------------*/
+
+void vParTestInitialise( void )
+{
+	/* Set the top four bits of port D to output. */
+	TRISDbits.TRISD7 = partstBIT_AS_OUTPUT;
+	TRISDbits.TRISD6 = partstBIT_AS_OUTPUT;
+	TRISDbits.TRISD5 = partstBIT_AS_OUTPUT;
+	TRISDbits.TRISD4 = partstBIT_AS_OUTPUT;
+
+	/* Start with all bits off. */
+	PORTDbits.RD7 = partstCLEAR_OUTPUT;
+	PORTDbits.RD6 = partstCLEAR_OUTPUT;
+	PORTDbits.RD5 = partstCLEAR_OUTPUT;
+	PORTDbits.RD4 = partstCLEAR_OUTPUT;
+
+	/* Enable the driver. */
+	ADCON1 = partstENABLE_GENERAL_IO;
+	TRISEbits.TRISE2 = partstBIT_AS_OUTPUT;
+	PORTEbits.RE2 = partstSET_OUTPUT;	
+}
+/*-----------------------------------------------------------*/
+
+void vParTestSetLED( unsigned portBASE_TYPE uxLED, portBASE_TYPE xValue )
+{
+	/* We are only using the top nibble, so LED 0 corresponds to bit 4. */	
+	vTaskSuspendAll();
+	{
+		switch( uxLED )
+		{
+			case 3	:	PORTDbits.RD7 = ( short ) xValue;
+						break;
+			case 2	:	PORTDbits.RD6 = ( short ) xValue;
+						break;
+			case 1	:	PORTDbits.RD5 = ( short ) xValue;
+						break;
+			case 0	:	PORTDbits.RD4 = ( short ) xValue;
+						break;
+			default	:	/* There are only 4 LED's. */
+						break;
+		}
+	}
+	xTaskResumeAll();
+}
+/*-----------------------------------------------------------*/
+
+void vParTestToggleLED( unsigned portBASE_TYPE uxLED )
+{
+	/* We are only using the top nibble, so LED 0 corresponds to bit 4. */	
+	vTaskSuspendAll();
+	{
+		switch( uxLED )
+		{
+			case 3	:	PORTDbits.RD7 = !( PORTDbits.RD7 );
+						break;
+			case 2	:	PORTDbits.RD6 = !( PORTDbits.RD6 );
+						break;
+			case 1	:	PORTDbits.RD5 = !( PORTDbits.RD5 );
+						break;
+			case 0	:	PORTDbits.RD4 = !( PORTDbits.RD4 );
+						break;
+			default	:	/* There are only 4 LED's. */
+						break;
+		}
+	}
+	xTaskResumeAll();
+}
+
+
+