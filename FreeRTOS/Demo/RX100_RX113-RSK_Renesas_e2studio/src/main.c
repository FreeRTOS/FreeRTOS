/*
<<<<<<< HEAD
 * FreeRTOS Kernel V10.3.0
=======
 * FreeRTOS Kernel V10.4.1
>>>>>>> 5cc65129
 * Copyright (C) 2020 Amazon.com, Inc. or its affiliates.  All Rights Reserved.
 *
 * Permission is hereby granted, free of charge, to any person obtaining a copy of
 * this software and associated documentation files (the "Software"), to deal in
 * the Software without restriction, including without limitation the rights to
 * use, copy, modify, merge, publish, distribute, sublicense, and/or sell copies of
 * the Software, and to permit persons to whom the Software is furnished to do so,
 * subject to the following conditions:
 *
 * The above copyright notice and this permission notice shall be included in all
 * copies or substantial portions of the Software.
 *
 * THE SOFTWARE IS PROVIDED "AS IS", WITHOUT WARRANTY OF ANY KIND, EXPRESS OR
 * IMPLIED, INCLUDING BUT NOT LIMITED TO THE WARRANTIES OF MERCHANTABILITY, FITNESS
 * FOR A PARTICULAR PURPOSE AND NONINFRINGEMENT. IN NO EVENT SHALL THE AUTHORS OR
 * COPYRIGHT HOLDERS BE LIABLE FOR ANY CLAIM, DAMAGES OR OTHER LIABILITY, WHETHER
 * IN AN ACTION OF CONTRACT, TORT OR OTHERWISE, ARISING FROM, OUT OF OR IN
 * CONNECTION WITH THE SOFTWARE OR THE USE OR OTHER DEALINGS IN THE SOFTWARE.
 *
 * http://www.FreeRTOS.org
 * http://aws.amazon.com/freertos
 *
 * 1 tab == 4 spaces!
 */

/******************************************************************************
 * This project provides two demo applications.  A simple blinky style project,
 * and a more comprehensive test and demo application.  The
 * mainCREATE_SIMPLE_BLINKY_DEMO_ONLY setting (defined in this file) is used to
 * select between the two.  The simply blinky demo is implemented and described
 * in main_blinky.c.  The more comprehensive test and demo application is
 * implemented and described in main_full.c.
 *
 * This file implements the code that is not demo specific, including the
 * hardware setup and standard FreeRTOS hook functions.
 *
 * ENSURE TO READ THE DOCUMENTATION PAGE FOR THIS PORT AND DEMO APPLICATION ON
 * THE http://www.FreeRTOS.org WEB SITE FOR FULL INFORMATION ON USING THIS DEMO
 * APPLICATION, AND ITS ASSOCIATE FreeRTOS ARCHITECTURE PORT!
 *
 * http://www.freertos.org/RX113_RTOS_Renesas_GCC_IAR.html
 *
 */

/* Scheduler include files. */
#include "FreeRTOS.h"
#include "task.h"
#include "semphr.h"

/* Renesas includes. */
#include <rskrx113def.h>
#include "r_cg_macrodriver.h"
#include "r_cg_sci.h"

/* Set mainCREATE_SIMPLE_BLINKY_DEMO_ONLY to one to run the simple blinky demo,
or 0 to run the more comprehensive test and demo application. */
#define mainCREATE_SIMPLE_BLINKY_DEMO_ONLY	1

/*-----------------------------------------------------------*/

/*
 * Configure the hardware as necessary to run this demo.
 */
static void prvSetupHardware( void );

/*
 * main_blinky() is used when mainCREATE_SIMPLE_BLINKY_DEMO_ONLY is set to 1.
 * main_full() is used when mainCREATE_SIMPLE_BLINKY_DEMO_ONLY is set to 0.
 */
#if( mainCREATE_SIMPLE_BLINKY_DEMO_ONLY == 1 )
	extern void main_blinky( void );
#else
	extern void main_full( void );
#endif /* #if mainCREATE_SIMPLE_BLINKY_DEMO_ONLY == 1 */

/* Prototypes for the standard FreeRTOS callback/hook functions implemented
within this file. */
void vApplicationMallocFailedHook( void );
void vApplicationIdleHook( void );
void vApplicationStackOverflowHook( TaskHandle_t pxTask, char *pcTaskName );
void vApplicationTickHook( void );

/*-----------------------------------------------------------*/

/* See http://www.freertos.org/RX113_RTOS_Renesas_GCC_IAR.html */
int main( void )
{
	/* Configure the hardware ready to run the demo. */
	prvSetupHardware();

	/* The mainCREATE_SIMPLE_BLINKY_DEMO_ONLY setting is described at the top
	of this file. */
	#if( mainCREATE_SIMPLE_BLINKY_DEMO_ONLY == 1 )
	{
		main_blinky();
	}
	#else
	{
		main_full();
	}
	#endif

	/* Should never get reached. */
	return 0;
}
/*-----------------------------------------------------------*/

static void prvSetupHardware( void )
{
	/* Some hardware setup is performed before main() is called.  This routine
	just ensures the LEDs start off. */
    LED0 = LED_OFF;
    LED1 = LED_OFF;
    LED2 = LED_OFF;
    LED3 = LED_OFF;
}
/*-----------------------------------------------------------*/

void vApplicationMallocFailedHook( void )
{
	/* Called if a call to pvPortMalloc() fails because there is insufficient
	free memory available in the FreeRTOS heap.  pvPortMalloc() is called
	internally by FreeRTOS API functions that create tasks, queues, software
	timers, and semaphores.  The size of the FreeRTOS heap is set by the
	configTOTAL_HEAP_SIZE configuration constant in FreeRTOSConfig.h. */

	/* Force an assert. */
	configASSERT( ( volatile void * ) NULL );
}
/*-----------------------------------------------------------*/

void vApplicationStackOverflowHook( TaskHandle_t pxTask, char *pcTaskName )
{
	( void ) pcTaskName;
	( void ) pxTask;

	/* Run time stack overflow checking is performed if
	configCHECK_FOR_STACK_OVERFLOW is defined to 1 or 2.  This hook
	function is called if a stack overflow is detected. */

	/* Force an assert. */
	configASSERT( ( volatile void * ) NULL );
}
/*-----------------------------------------------------------*/

void vApplicationIdleHook( void )
{
volatile size_t xFreeHeapSpace;

	/* This is just a trivial example of an idle hook.  It is called on each
	cycle of the idle task.  It must *NOT* attempt to block.  In this case the
	idle task just queries the amount of FreeRTOS heap that remains.  See the
	memory management section on the http://www.FreeRTOS.org web site for memory
	management options.  If there is a lot of heap memory free then the
	configTOTAL_HEAP_SIZE value in FreeRTOSConfig.h can be reduced to free up
	RAM. */
	xFreeHeapSpace = xPortGetFreeHeapSize();

	/* Remove compiler warning about xFreeHeapSpace being set but never used. */
	( void ) xFreeHeapSpace;
}
/*-----------------------------------------------------------*/

void vApplicationTickHook( void )
{
	/* The tick hook is not used by the blinky demo, but is by the full demo. */
	#if mainCREATE_SIMPLE_BLINKY_DEMO_ONLY == 0
	{
		extern void vFullDemoTickHook( void );

		vFullDemoTickHook();
	}
	#endif
}
/*-----------------------------------------------------------*/

/* The RX port uses this callback function to configure its tick interrupt.
This allows the application to choose the tick interrupt source.
***NOTE***: configTICK_VECTOR must be set in FreeRTOSConfig.h to be correct for
whichever vector is used. */
void vApplicationSetupTimerInterrupt( void )
{
const uint32_t ulEnableRegisterWrite = 0xA50BUL, ulDisableRegisterWrite = 0xA500UL;

    /* Disable register write protection. */
    SYSTEM.PRCR.WORD = ulEnableRegisterWrite;

	/* Enable compare match timer 0. */
	MSTP( CMT0 ) = 0;

	/* Interrupt on compare match. */
	CMT0.CMCR.BIT.CMIE = 1;

	/* Set the compare match value. */
	CMT0.CMCOR = ( unsigned short ) ( ( ( configPERIPHERAL_CLOCK_HZ / configTICK_RATE_HZ ) -1 ) / 8 );

	/* Divide the PCLK by 8. */
	CMT0.CMCR.BIT.CKS = 0;

	/* Enable the interrupt... */
	_IEN( _CMT0_CMI0 ) = 1;

	/* ...and set its priority to the application defined kernel priority. */
	_IPR( _CMT0_CMI0 ) = configKERNEL_INTERRUPT_PRIORITY;

	/* Start the timer. */
	CMT.CMSTR0.BIT.STR0 = 1;

    /* Reneable register protection. */
    SYSTEM.PRCR.WORD = ulDisableRegisterWrite;
}



<|MERGE_RESOLUTION|>--- conflicted
+++ resolved
@@ -1,220 +1,216 @@
-/*
-<<<<<<< HEAD
- * FreeRTOS Kernel V10.3.0
-=======
- * FreeRTOS Kernel V10.4.1
->>>>>>> 5cc65129
- * Copyright (C) 2020 Amazon.com, Inc. or its affiliates.  All Rights Reserved.
- *
- * Permission is hereby granted, free of charge, to any person obtaining a copy of
- * this software and associated documentation files (the "Software"), to deal in
- * the Software without restriction, including without limitation the rights to
- * use, copy, modify, merge, publish, distribute, sublicense, and/or sell copies of
- * the Software, and to permit persons to whom the Software is furnished to do so,
- * subject to the following conditions:
- *
- * The above copyright notice and this permission notice shall be included in all
- * copies or substantial portions of the Software.
- *
- * THE SOFTWARE IS PROVIDED "AS IS", WITHOUT WARRANTY OF ANY KIND, EXPRESS OR
- * IMPLIED, INCLUDING BUT NOT LIMITED TO THE WARRANTIES OF MERCHANTABILITY, FITNESS
- * FOR A PARTICULAR PURPOSE AND NONINFRINGEMENT. IN NO EVENT SHALL THE AUTHORS OR
- * COPYRIGHT HOLDERS BE LIABLE FOR ANY CLAIM, DAMAGES OR OTHER LIABILITY, WHETHER
- * IN AN ACTION OF CONTRACT, TORT OR OTHERWISE, ARISING FROM, OUT OF OR IN
- * CONNECTION WITH THE SOFTWARE OR THE USE OR OTHER DEALINGS IN THE SOFTWARE.
- *
- * http://www.FreeRTOS.org
- * http://aws.amazon.com/freertos
- *
- * 1 tab == 4 spaces!
- */
-
-/******************************************************************************
- * This project provides two demo applications.  A simple blinky style project,
- * and a more comprehensive test and demo application.  The
- * mainCREATE_SIMPLE_BLINKY_DEMO_ONLY setting (defined in this file) is used to
- * select between the two.  The simply blinky demo is implemented and described
- * in main_blinky.c.  The more comprehensive test and demo application is
- * implemented and described in main_full.c.
- *
- * This file implements the code that is not demo specific, including the
- * hardware setup and standard FreeRTOS hook functions.
- *
- * ENSURE TO READ THE DOCUMENTATION PAGE FOR THIS PORT AND DEMO APPLICATION ON
- * THE http://www.FreeRTOS.org WEB SITE FOR FULL INFORMATION ON USING THIS DEMO
- * APPLICATION, AND ITS ASSOCIATE FreeRTOS ARCHITECTURE PORT!
- *
- * http://www.freertos.org/RX113_RTOS_Renesas_GCC_IAR.html
- *
- */
-
-/* Scheduler include files. */
-#include "FreeRTOS.h"
-#include "task.h"
-#include "semphr.h"
-
-/* Renesas includes. */
-#include <rskrx113def.h>
-#include "r_cg_macrodriver.h"
-#include "r_cg_sci.h"
-
-/* Set mainCREATE_SIMPLE_BLINKY_DEMO_ONLY to one to run the simple blinky demo,
-or 0 to run the more comprehensive test and demo application. */
-#define mainCREATE_SIMPLE_BLINKY_DEMO_ONLY	1
-
-/*-----------------------------------------------------------*/
-
-/*
- * Configure the hardware as necessary to run this demo.
- */
-static void prvSetupHardware( void );
-
-/*
- * main_blinky() is used when mainCREATE_SIMPLE_BLINKY_DEMO_ONLY is set to 1.
- * main_full() is used when mainCREATE_SIMPLE_BLINKY_DEMO_ONLY is set to 0.
- */
-#if( mainCREATE_SIMPLE_BLINKY_DEMO_ONLY == 1 )
-	extern void main_blinky( void );
-#else
-	extern void main_full( void );
-#endif /* #if mainCREATE_SIMPLE_BLINKY_DEMO_ONLY == 1 */
-
-/* Prototypes for the standard FreeRTOS callback/hook functions implemented
-within this file. */
-void vApplicationMallocFailedHook( void );
-void vApplicationIdleHook( void );
-void vApplicationStackOverflowHook( TaskHandle_t pxTask, char *pcTaskName );
-void vApplicationTickHook( void );
-
-/*-----------------------------------------------------------*/
-
-/* See http://www.freertos.org/RX113_RTOS_Renesas_GCC_IAR.html */
-int main( void )
-{
-	/* Configure the hardware ready to run the demo. */
-	prvSetupHardware();
-
-	/* The mainCREATE_SIMPLE_BLINKY_DEMO_ONLY setting is described at the top
-	of this file. */
-	#if( mainCREATE_SIMPLE_BLINKY_DEMO_ONLY == 1 )
-	{
-		main_blinky();
-	}
-	#else
-	{
-		main_full();
-	}
-	#endif
-
-	/* Should never get reached. */
-	return 0;
-}
-/*-----------------------------------------------------------*/
-
-static void prvSetupHardware( void )
-{
-	/* Some hardware setup is performed before main() is called.  This routine
-	just ensures the LEDs start off. */
-    LED0 = LED_OFF;
-    LED1 = LED_OFF;
-    LED2 = LED_OFF;
-    LED3 = LED_OFF;
-}
-/*-----------------------------------------------------------*/
-
-void vApplicationMallocFailedHook( void )
-{
-	/* Called if a call to pvPortMalloc() fails because there is insufficient
-	free memory available in the FreeRTOS heap.  pvPortMalloc() is called
-	internally by FreeRTOS API functions that create tasks, queues, software
-	timers, and semaphores.  The size of the FreeRTOS heap is set by the
-	configTOTAL_HEAP_SIZE configuration constant in FreeRTOSConfig.h. */
-
-	/* Force an assert. */
-	configASSERT( ( volatile void * ) NULL );
-}
-/*-----------------------------------------------------------*/
-
-void vApplicationStackOverflowHook( TaskHandle_t pxTask, char *pcTaskName )
-{
-	( void ) pcTaskName;
-	( void ) pxTask;
-
-	/* Run time stack overflow checking is performed if
-	configCHECK_FOR_STACK_OVERFLOW is defined to 1 or 2.  This hook
-	function is called if a stack overflow is detected. */
-
-	/* Force an assert. */
-	configASSERT( ( volatile void * ) NULL );
-}
-/*-----------------------------------------------------------*/
-
-void vApplicationIdleHook( void )
-{
-volatile size_t xFreeHeapSpace;
-
-	/* This is just a trivial example of an idle hook.  It is called on each
-	cycle of the idle task.  It must *NOT* attempt to block.  In this case the
-	idle task just queries the amount of FreeRTOS heap that remains.  See the
-	memory management section on the http://www.FreeRTOS.org web site for memory
-	management options.  If there is a lot of heap memory free then the
-	configTOTAL_HEAP_SIZE value in FreeRTOSConfig.h can be reduced to free up
-	RAM. */
-	xFreeHeapSpace = xPortGetFreeHeapSize();
-
-	/* Remove compiler warning about xFreeHeapSpace being set but never used. */
-	( void ) xFreeHeapSpace;
-}
-/*-----------------------------------------------------------*/
-
-void vApplicationTickHook( void )
-{
-	/* The tick hook is not used by the blinky demo, but is by the full demo. */
-	#if mainCREATE_SIMPLE_BLINKY_DEMO_ONLY == 0
-	{
-		extern void vFullDemoTickHook( void );
-
-		vFullDemoTickHook();
-	}
-	#endif
-}
-/*-----------------------------------------------------------*/
-
-/* The RX port uses this callback function to configure its tick interrupt.
-This allows the application to choose the tick interrupt source.
-***NOTE***: configTICK_VECTOR must be set in FreeRTOSConfig.h to be correct for
-whichever vector is used. */
-void vApplicationSetupTimerInterrupt( void )
-{
-const uint32_t ulEnableRegisterWrite = 0xA50BUL, ulDisableRegisterWrite = 0xA500UL;
-
-    /* Disable register write protection. */
-    SYSTEM.PRCR.WORD = ulEnableRegisterWrite;
-
-	/* Enable compare match timer 0. */
-	MSTP( CMT0 ) = 0;
-
-	/* Interrupt on compare match. */
-	CMT0.CMCR.BIT.CMIE = 1;
-
-	/* Set the compare match value. */
-	CMT0.CMCOR = ( unsigned short ) ( ( ( configPERIPHERAL_CLOCK_HZ / configTICK_RATE_HZ ) -1 ) / 8 );
-
-	/* Divide the PCLK by 8. */
-	CMT0.CMCR.BIT.CKS = 0;
-
-	/* Enable the interrupt... */
-	_IEN( _CMT0_CMI0 ) = 1;
-
-	/* ...and set its priority to the application defined kernel priority. */
-	_IPR( _CMT0_CMI0 ) = configKERNEL_INTERRUPT_PRIORITY;
-
-	/* Start the timer. */
-	CMT.CMSTR0.BIT.STR0 = 1;
-
-    /* Reneable register protection. */
-    SYSTEM.PRCR.WORD = ulDisableRegisterWrite;
-}
-
-
-
+/*
+ * FreeRTOS Kernel V10.4.1
+ * Copyright (C) 2020 Amazon.com, Inc. or its affiliates.  All Rights Reserved.
+ *
+ * Permission is hereby granted, free of charge, to any person obtaining a copy of
+ * this software and associated documentation files (the "Software"), to deal in
+ * the Software without restriction, including without limitation the rights to
+ * use, copy, modify, merge, publish, distribute, sublicense, and/or sell copies of
+ * the Software, and to permit persons to whom the Software is furnished to do so,
+ * subject to the following conditions:
+ *
+ * The above copyright notice and this permission notice shall be included in all
+ * copies or substantial portions of the Software.
+ *
+ * THE SOFTWARE IS PROVIDED "AS IS", WITHOUT WARRANTY OF ANY KIND, EXPRESS OR
+ * IMPLIED, INCLUDING BUT NOT LIMITED TO THE WARRANTIES OF MERCHANTABILITY, FITNESS
+ * FOR A PARTICULAR PURPOSE AND NONINFRINGEMENT. IN NO EVENT SHALL THE AUTHORS OR
+ * COPYRIGHT HOLDERS BE LIABLE FOR ANY CLAIM, DAMAGES OR OTHER LIABILITY, WHETHER
+ * IN AN ACTION OF CONTRACT, TORT OR OTHERWISE, ARISING FROM, OUT OF OR IN
+ * CONNECTION WITH THE SOFTWARE OR THE USE OR OTHER DEALINGS IN THE SOFTWARE.
+ *
+ * http://www.FreeRTOS.org
+ * http://aws.amazon.com/freertos
+ *
+ * 1 tab == 4 spaces!
+ */
+
+/******************************************************************************
+ * This project provides two demo applications.  A simple blinky style project,
+ * and a more comprehensive test and demo application.  The
+ * mainCREATE_SIMPLE_BLINKY_DEMO_ONLY setting (defined in this file) is used to
+ * select between the two.  The simply blinky demo is implemented and described
+ * in main_blinky.c.  The more comprehensive test and demo application is
+ * implemented and described in main_full.c.
+ *
+ * This file implements the code that is not demo specific, including the
+ * hardware setup and standard FreeRTOS hook functions.
+ *
+ * ENSURE TO READ THE DOCUMENTATION PAGE FOR THIS PORT AND DEMO APPLICATION ON
+ * THE http://www.FreeRTOS.org WEB SITE FOR FULL INFORMATION ON USING THIS DEMO
+ * APPLICATION, AND ITS ASSOCIATE FreeRTOS ARCHITECTURE PORT!
+ *
+ * http://www.freertos.org/RX113_RTOS_Renesas_GCC_IAR.html
+ *
+ */
+
+/* Scheduler include files. */
+#include "FreeRTOS.h"
+#include "task.h"
+#include "semphr.h"
+
+/* Renesas includes. */
+#include <rskrx113def.h>
+#include "r_cg_macrodriver.h"
+#include "r_cg_sci.h"
+
+/* Set mainCREATE_SIMPLE_BLINKY_DEMO_ONLY to one to run the simple blinky demo,
+or 0 to run the more comprehensive test and demo application. */
+#define mainCREATE_SIMPLE_BLINKY_DEMO_ONLY	1
+
+/*-----------------------------------------------------------*/
+
+/*
+ * Configure the hardware as necessary to run this demo.
+ */
+static void prvSetupHardware( void );
+
+/*
+ * main_blinky() is used when mainCREATE_SIMPLE_BLINKY_DEMO_ONLY is set to 1.
+ * main_full() is used when mainCREATE_SIMPLE_BLINKY_DEMO_ONLY is set to 0.
+ */
+#if( mainCREATE_SIMPLE_BLINKY_DEMO_ONLY == 1 )
+	extern void main_blinky( void );
+#else
+	extern void main_full( void );
+#endif /* #if mainCREATE_SIMPLE_BLINKY_DEMO_ONLY == 1 */
+
+/* Prototypes for the standard FreeRTOS callback/hook functions implemented
+within this file. */
+void vApplicationMallocFailedHook( void );
+void vApplicationIdleHook( void );
+void vApplicationStackOverflowHook( TaskHandle_t pxTask, char *pcTaskName );
+void vApplicationTickHook( void );
+
+/*-----------------------------------------------------------*/
+
+/* See http://www.freertos.org/RX113_RTOS_Renesas_GCC_IAR.html */
+int main( void )
+{
+	/* Configure the hardware ready to run the demo. */
+	prvSetupHardware();
+
+	/* The mainCREATE_SIMPLE_BLINKY_DEMO_ONLY setting is described at the top
+	of this file. */
+	#if( mainCREATE_SIMPLE_BLINKY_DEMO_ONLY == 1 )
+	{
+		main_blinky();
+	}
+	#else
+	{
+		main_full();
+	}
+	#endif
+
+	/* Should never get reached. */
+	return 0;
+}
+/*-----------------------------------------------------------*/
+
+static void prvSetupHardware( void )
+{
+	/* Some hardware setup is performed before main() is called.  This routine
+	just ensures the LEDs start off. */
+    LED0 = LED_OFF;
+    LED1 = LED_OFF;
+    LED2 = LED_OFF;
+    LED3 = LED_OFF;
+}
+/*-----------------------------------------------------------*/
+
+void vApplicationMallocFailedHook( void )
+{
+	/* Called if a call to pvPortMalloc() fails because there is insufficient
+	free memory available in the FreeRTOS heap.  pvPortMalloc() is called
+	internally by FreeRTOS API functions that create tasks, queues, software
+	timers, and semaphores.  The size of the FreeRTOS heap is set by the
+	configTOTAL_HEAP_SIZE configuration constant in FreeRTOSConfig.h. */
+
+	/* Force an assert. */
+	configASSERT( ( volatile void * ) NULL );
+}
+/*-----------------------------------------------------------*/
+
+void vApplicationStackOverflowHook( TaskHandle_t pxTask, char *pcTaskName )
+{
+	( void ) pcTaskName;
+	( void ) pxTask;
+
+	/* Run time stack overflow checking is performed if
+	configCHECK_FOR_STACK_OVERFLOW is defined to 1 or 2.  This hook
+	function is called if a stack overflow is detected. */
+
+	/* Force an assert. */
+	configASSERT( ( volatile void * ) NULL );
+}
+/*-----------------------------------------------------------*/
+
+void vApplicationIdleHook( void )
+{
+volatile size_t xFreeHeapSpace;
+
+	/* This is just a trivial example of an idle hook.  It is called on each
+	cycle of the idle task.  It must *NOT* attempt to block.  In this case the
+	idle task just queries the amount of FreeRTOS heap that remains.  See the
+	memory management section on the http://www.FreeRTOS.org web site for memory
+	management options.  If there is a lot of heap memory free then the
+	configTOTAL_HEAP_SIZE value in FreeRTOSConfig.h can be reduced to free up
+	RAM. */
+	xFreeHeapSpace = xPortGetFreeHeapSize();
+
+	/* Remove compiler warning about xFreeHeapSpace being set but never used. */
+	( void ) xFreeHeapSpace;
+}
+/*-----------------------------------------------------------*/
+
+void vApplicationTickHook( void )
+{
+	/* The tick hook is not used by the blinky demo, but is by the full demo. */
+	#if mainCREATE_SIMPLE_BLINKY_DEMO_ONLY == 0
+	{
+		extern void vFullDemoTickHook( void );
+
+		vFullDemoTickHook();
+	}
+	#endif
+}
+/*-----------------------------------------------------------*/
+
+/* The RX port uses this callback function to configure its tick interrupt.
+This allows the application to choose the tick interrupt source.
+***NOTE***: configTICK_VECTOR must be set in FreeRTOSConfig.h to be correct for
+whichever vector is used. */
+void vApplicationSetupTimerInterrupt( void )
+{
+const uint32_t ulEnableRegisterWrite = 0xA50BUL, ulDisableRegisterWrite = 0xA500UL;
+
+    /* Disable register write protection. */
+    SYSTEM.PRCR.WORD = ulEnableRegisterWrite;
+
+	/* Enable compare match timer 0. */
+	MSTP( CMT0 ) = 0;
+
+	/* Interrupt on compare match. */
+	CMT0.CMCR.BIT.CMIE = 1;
+
+	/* Set the compare match value. */
+	CMT0.CMCOR = ( unsigned short ) ( ( ( configPERIPHERAL_CLOCK_HZ / configTICK_RATE_HZ ) -1 ) / 8 );
+
+	/* Divide the PCLK by 8. */
+	CMT0.CMCR.BIT.CKS = 0;
+
+	/* Enable the interrupt... */
+	_IEN( _CMT0_CMI0 ) = 1;
+
+	/* ...and set its priority to the application defined kernel priority. */
+	_IPR( _CMT0_CMI0 ) = configKERNEL_INTERRUPT_PRIORITY;
+
+	/* Start the timer. */
+	CMT.CMSTR0.BIT.STR0 = 1;
+
+    /* Reneable register protection. */
+    SYSTEM.PRCR.WORD = ulDisableRegisterWrite;
+}
+
+
+