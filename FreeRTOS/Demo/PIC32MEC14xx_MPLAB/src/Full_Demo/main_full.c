--- conflicted
+++ resolved
@@ -1,340 +1,336 @@
-/*
-<<<<<<< HEAD
- * FreeRTOS Kernel V10.3.0
-=======
- * FreeRTOS Kernel V10.4.1
->>>>>>> 5cc65129
- * Copyright (C) 2020 Amazon.com, Inc. or its affiliates.  All Rights Reserved.
- *
- * Permission is hereby granted, free of charge, to any person obtaining a copy of
- * this software and associated documentation files (the "Software"), to deal in
- * the Software without restriction, including without limitation the rights to
- * use, copy, modify, merge, publish, distribute, sublicense, and/or sell copies of
- * the Software, and to permit persons to whom the Software is furnished to do so,
- * subject to the following conditions:
- *
- * The above copyright notice and this permission notice shall be included in all
- * copies or substantial portions of the Software.
- *
- * THE SOFTWARE IS PROVIDED "AS IS", WITHOUT WARRANTY OF ANY KIND, EXPRESS OR
- * IMPLIED, INCLUDING BUT NOT LIMITED TO THE WARRANTIES OF MERCHANTABILITY, FITNESS
- * FOR A PARTICULAR PURPOSE AND NONINFRINGEMENT. IN NO EVENT SHALL THE AUTHORS OR
- * COPYRIGHT HOLDERS BE LIABLE FOR ANY CLAIM, DAMAGES OR OTHER LIABILITY, WHETHER
- * IN AN ACTION OF CONTRACT, TORT OR OTHERWISE, ARISING FROM, OUT OF OR IN
- * CONNECTION WITH THE SOFTWARE OR THE USE OR OTHER DEALINGS IN THE SOFTWARE.
- *
- * http://www.FreeRTOS.org
- * http://aws.amazon.com/freertos
- *
- * 1 tab == 4 spaces!
- */
-
-/******************************************************************************
- * NOTE 1:  This project provides two demo applications.  A simple blinky style
- * project, and a more comprehensive test and demo application.  The
- * mainCREATE_SIMPLE_BLINKY_DEMO_ONLY setting in main.c is used to select
- * between the two.  See the notes on using mainCREATE_SIMPLE_BLINKY_DEMO_ONLY
- * in main.c.  This file implements the comprehensive test and demo version.
- *
- * NOTE 2:  This file only contains the source code that is specific to the
- * full demo.  Generic functions, such as FreeRTOS hook functions, and functions
- * required to configure the hardware, are defined in main.c.
- ******************************************************************************
- *
- * main_full() creates all the demo application tasks and software timers, then
- * starts the scheduler.  The WEB documentation provides more details of the
- * standard demo application tasks.  In addition to the standard demo tasks, the
- * following tasks and tests are also defined:
- *
- * "Register test" tasks - These tasks are used in part to test the kernel port.
- * They set each processor register to a known value, then check that the
- * register still contains that value.  Each of the tasks sets the registers
- * to different values, and will get swapping in and out between setting and
- * then subsequently checking the register values.  Discovery of an incorrect
- * value would be indicative of an error in the task switching mechanism.
- *
- * "High Frequency Timer Test" - The high frequency timer is created to test
- * the interrupt nesting method.  The standard demo interrupt nesting test tasks
- * are created with priorities at or below configMAX_SYSCALL_INTERRUPT_PRIORITY
- * because they use interrupt safe FreeRTOS API functions.  The high frequency
- * time is created with a priority above configMAX_SYSCALL_INTERRUPT_PRIORITY,
- * so cannot us the same API functions.
- *
- * "Check" timer - The check software timer period is initially set to three
- * seconds.  The callback function associated with the check software timer
- * checks that all the standard demo tasks, and the register check tasks, are
- * not only still executing, but are executing without reporting any errors.  If
- * the check software timer discovers that a task has either stalled, or
- * reported an error, then it changes its own execution period from the initial
- * three seconds, to just 200ms.  The check software timer also toggle LED
- * mainCHECK_LED;  If mainCHECK_LED toggles every 3 seconds, no errors have
- * been detected.  If mainCHECK_LED toggles every 200ms then an error has been
- * detected in at least one task.
- *
- */
-
-/* Scheduler includes. */
-#include "FreeRTOS.h"
-#include "task.h"
-#include "queue.h"
-#include "semphr.h"
-#include "timers.h"
-
-/* Demo application includes. */
-#include "blocktim.h"
-#include "semtest.h"
-#include "GenQTest.h"
-#include "IntQueue.h"
-#include "countsem.h"
-
-/*-----------------------------------------------------------*/
-
-/* The period after which the check timer will expire, in ms, provided no errors
-have been reported by any of the standard demo tasks.  ms are converted to the
-equivalent in ticks using the portTICK_PERIOD_MS constant. */
-#define mainCHECK_TIMER_PERIOD_MS			pdMS_TO_TICKS( 3000UL )
-
-/* The period at which the check timer will expire, in ms, if an error has been
-reported in one of the standard demo tasks.  ms are converted to the equivalent
-in ticks using the portTICK_PERIOD_MS constant. */
-#define mainERROR_CHECK_TIMER_PERIOD_MS 	pdMS_TO_TICKS( 200UL )
-
-/* The priorities of the various demo application tasks. */
-#define mainSEM_TEST_PRIORITY				( tskIDLE_PRIORITY + 1 )
-#define mainGEN_QUEUE_TASK_PRIORITY			( tskIDLE_PRIORITY )
-
-/* The LED controlled by the 'check' software timer. */
-#define mainCHECK_LED						( 2 )
-
-/* Misc. */
-#define mainDONT_BLOCK						( 0 )
-
-/* The frequency at which the "high frequency interrupt" interrupt will
-occur. */
-#define mainTEST_INTERRUPT_FREQUENCY		( 20000 )
-
-/*-----------------------------------------------------------*/
-
-/*
- * The check timer callback function, as described at the top of this file.
- */
-static void prvCheckTimerCallback( TimerHandle_t xTimer );
-
-/*
- * It is important to ensure the high frequency timer test does not start before
- * the kernel.  It is therefore started from inside a software timer callback
- * function, which will not execute until the timer service/daemon task is
- * executing.  A one-shot timer is used, so the callback function will only
- * execute once (unless it is manually reset/restarted).
- */
-static void prvSetupHighFrequencyTimerTest( TimerHandle_t xTimer );
-
-/*
- * Tasks that test the context switch mechanism by filling the processor
- * registers with known values, then checking that the values contained
- * within the registers is as expected.  The tasks are likely to get swapped
- * in and out between setting the register values and checking the register
- * values.
- */
-static void prvRegTestTask1( void *pvParameters );
-static void prvRegTestTask2( void *pvParameters );
-
-/*
- * LED toggle function that uses a critical section to ensure thread safety.
- */
-extern void vToggleLED( uint8_t ucLED );
-
-/*-----------------------------------------------------------*/
-
-/* Variables incremented by prvRegTestTask1() and prvRegTestTask2() respectively
-on each iteration of their function.  These are used to detect errors in the
-reg test tasks. */
-volatile unsigned long ulRegTest1Cycles = 0, ulRegTest2Cycles = 0;
-
-/*-----------------------------------------------------------*/
-
-/*
- * Create the demo tasks then start the scheduler.
- */
-int main_full( void )
-{
-TimerHandle_t xTimer = NULL;
-
-	/* Create all the other standard demo tasks. */
-	vCreateBlockTimeTasks();
-	vStartSemaphoreTasks( mainSEM_TEST_PRIORITY );
-	vStartGenericQueueTasks( mainGEN_QUEUE_TASK_PRIORITY );
-	vStartInterruptQueueTasks();
-	vStartCountingSemaphoreTasks();
-
-	/* Create the tasks defined within this file. */
-	xTaskCreate( prvRegTestTask1,			/* The function that implements the task. */
-				"Reg1",						/* Text name for the task to assist debugger - not used by FreeRTOS itself. */
-				configMINIMAL_STACK_SIZE,	/* The stack size to allocate for the task - specified in words not bytes. */
-				NULL,						/* The parameter to pass into the task - not used in this case so set to NULL. */
-				tskIDLE_PRIORITY,			/* The priority to assign to the task. */
-				NULL );						/* Used to obtain a handle to the task being created - not used in this case so set to NULL. */
-
-	xTaskCreate( prvRegTestTask2, "Reg2", configMINIMAL_STACK_SIZE, NULL, tskIDLE_PRIORITY, NULL );
-
-	/* Create the software timer that performs the 'check' functionality, as
-	described at the top of this file. */
-	xTimer = xTimerCreate( 	"CheckTimer",/* A text name, purely to help debugging. */
-							( mainCHECK_TIMER_PERIOD_MS ),		/* The timer period, in this case 3000ms (3s). */
-							pdTRUE,								/* This is an auto-reload timer, so xAutoReload is set to pdTRUE. */
-							( void * ) 0,						/* The ID is not used, so can be set to anything. */
-							prvCheckTimerCallback );			/* The callback function that inspects the status of all the other tasks. */
-
-	if( xTimer != NULL )
-	{
-		xTimerStart( xTimer, mainDONT_BLOCK );
-	}
-
-	/* A software timer is also used to start the high frequency timer test.
-	This is to ensure the test does not start before the kernel.  This time a
-	one-shot software timer is used. */
-	xTimer = xTimerCreate( "HighHzTimerSetup", 1, pdFALSE, ( void * ) 0, prvSetupHighFrequencyTimerTest );
-	if( xTimer != NULL )
-	{
-		xTimerStart( xTimer, mainDONT_BLOCK );
-	}
-
-	/* Finally start the scheduler. */
-	vTaskStartScheduler();
-
-	/* If all is well, the scheduler will now be running, and the following line
-	will never be reached.  If the following line does execute, then there was
-	insufficient FreeRTOS heap memory available for the idle and/or timer tasks
-	to be created.  See the memory management section on the FreeRTOS web site
-	for more details.  http://www.freertos.org/a00111.html */
-	for( ;; );
-}
-/*-----------------------------------------------------------*/
-
-static void prvRegTestTask1( void *pvParameters )
-{
-extern void vRegTest1( volatile unsigned long * );
-
-	/* Avoid compiler warnings. */
-	( void ) pvParameters;
-
-	/* Pass the address of the RegTest1 loop counter into the test function,
-	which is necessarily implemented in assembler. */
-	vRegTest1( &ulRegTest1Cycles );
-
-	/* vRegTest1 should never exit! */
-	vTaskDelete( NULL );
-}
-/*-----------------------------------------------------------*/
-
-static void prvRegTestTask2( void *pvParameters )
-{
-extern void vRegTest2( volatile unsigned long * );
-
-	/* Avoid compiler warnings. */
-	( void ) pvParameters;
-
-	/* Pass the address of the RegTest2 loop counter into the test function,
-	which is necessarily implemented in assembler. */
-	vRegTest2( &ulRegTest2Cycles );
-
-	/* vRegTest1 should never exit! */
-	vTaskDelete( NULL );
-}
-/*-----------------------------------------------------------*/
-
-static void prvCheckTimerCallback( TimerHandle_t xTimer )
-{
-static long lChangedTimerPeriodAlready = pdFALSE;
-static unsigned long ulLastRegTest1Value = 0, ulLastRegTest2Value = 0, ulLastHighFrequencyTimerInterrupts = 0;
-static const unsigned long ulExpectedHighFrequencyInterrupts = ( ( mainTEST_INTERRUPT_FREQUENCY / 1000UL ) * mainCHECK_TIMER_PERIOD_MS ) - 10; /* 10 allows for a margin of error. */
-unsigned long ulErrorOccurred = pdFALSE;
-/* The count of the high frequency timer interrupts. */
-extern unsigned long ulHighFrequencyTimerInterrupts;
-
-	/* Avoid compiler warnings. */
-	( void ) xTimer;
-
-	/* Check that the register test 1 task is still running. */
-	if( ulLastRegTest1Value == ulRegTest1Cycles )
-	{
-		ulErrorOccurred |= ( 0x01UL << 1UL );
-	}
-	ulLastRegTest1Value = ulRegTest1Cycles;
-
-	/* Check that the register test 2 task is still running. */
-	if( ulLastRegTest2Value == ulRegTest2Cycles )
-	{
-		ulErrorOccurred |= ( 0x01UL << 2UL );
-	}
-	ulLastRegTest2Value = ulRegTest2Cycles;
-
-	/* Have any of the standard demo tasks detected an error in their
-	operation? */
-	if( xAreGenericQueueTasksStillRunning() != pdTRUE )
-	{
-		ulErrorOccurred |= ( 0x01UL << 3UL );
-	}
-	else if( xAreBlockTimeTestTasksStillRunning() != pdTRUE )
-	{
-		ulErrorOccurred |= ( 0x01UL << 4UL );
-	}
-	else if( xAreSemaphoreTasksStillRunning() != pdTRUE )
-	{
-		ulErrorOccurred |= ( 0x01UL << 5UL );
-	}
-	else if( xAreIntQueueTasksStillRunning() != pdTRUE )
-	{
-		ulErrorOccurred |= ( 0x01UL << 6UL );
-	}
-	else if( xAreCountingSemaphoreTasksStillRunning() != pdTRUE )
-	{
-		ulErrorOccurred |= ( 0x01UL << 7UL );
-	}
-
-	/* Ensure the expected number of high frequency interrupts have occurred. */
-	if( ulLastHighFrequencyTimerInterrupts != 0 )
-	{
-		if( ( ulHighFrequencyTimerInterrupts - ulLastHighFrequencyTimerInterrupts ) < ulExpectedHighFrequencyInterrupts )
-		{
-			ulErrorOccurred |= ( 0x01UL << 8UL );
-		}
-	}
-	ulLastHighFrequencyTimerInterrupts = ulHighFrequencyTimerInterrupts;
-
-	if( ulErrorOccurred != pdFALSE )
-	{
-		/* An error occurred.  Increase the frequency at which the check timer
-		toggles its LED to give visual feedback of the potential error
-		condition. */
-		if( lChangedTimerPeriodAlready == pdFALSE )
-		{
-			lChangedTimerPeriodAlready = pdTRUE;
-
-			/* This call to xTimerChangePeriod() uses a zero block time.
-			Functions called from inside of a timer callback function must
-			*never* attempt	to block as to do so could impact other software
-			timers. */
-			xTimerChangePeriod( xTimer, ( mainERROR_CHECK_TIMER_PERIOD_MS ), mainDONT_BLOCK );
-		}
-	}
-
-	vToggleLED( mainCHECK_LED );
-}
-/*-----------------------------------------------------------*/
-
-static void prvSetupHighFrequencyTimerTest( TimerHandle_t xTimer )
-{
-void vSetupTimerTest( unsigned short usFrequencyHz );
-
-	/* Prevent compiler warnings */
-	(void) xTimer;
-
-	/* Setup the high frequency, high priority, timer test.  It is setup in this
-	software timer callback to ensure it does not start before the kernel does.
-	This is a one-shot timer - so the setup routine will only be executed once. */
-
-	vSetupTimerTest( mainTEST_INTERRUPT_FREQUENCY );
-}
-/*-----------------------------------------------------------*/
-
+/*
+ * FreeRTOS Kernel V10.4.1
+ * Copyright (C) 2020 Amazon.com, Inc. or its affiliates.  All Rights Reserved.
+ *
+ * Permission is hereby granted, free of charge, to any person obtaining a copy of
+ * this software and associated documentation files (the "Software"), to deal in
+ * the Software without restriction, including without limitation the rights to
+ * use, copy, modify, merge, publish, distribute, sublicense, and/or sell copies of
+ * the Software, and to permit persons to whom the Software is furnished to do so,
+ * subject to the following conditions:
+ *
+ * The above copyright notice and this permission notice shall be included in all
+ * copies or substantial portions of the Software.
+ *
+ * THE SOFTWARE IS PROVIDED "AS IS", WITHOUT WARRANTY OF ANY KIND, EXPRESS OR
+ * IMPLIED, INCLUDING BUT NOT LIMITED TO THE WARRANTIES OF MERCHANTABILITY, FITNESS
+ * FOR A PARTICULAR PURPOSE AND NONINFRINGEMENT. IN NO EVENT SHALL THE AUTHORS OR
+ * COPYRIGHT HOLDERS BE LIABLE FOR ANY CLAIM, DAMAGES OR OTHER LIABILITY, WHETHER
+ * IN AN ACTION OF CONTRACT, TORT OR OTHERWISE, ARISING FROM, OUT OF OR IN
+ * CONNECTION WITH THE SOFTWARE OR THE USE OR OTHER DEALINGS IN THE SOFTWARE.
+ *
+ * http://www.FreeRTOS.org
+ * http://aws.amazon.com/freertos
+ *
+ * 1 tab == 4 spaces!
+ */
+
+/******************************************************************************
+ * NOTE 1:  This project provides two demo applications.  A simple blinky style
+ * project, and a more comprehensive test and demo application.  The
+ * mainCREATE_SIMPLE_BLINKY_DEMO_ONLY setting in main.c is used to select
+ * between the two.  See the notes on using mainCREATE_SIMPLE_BLINKY_DEMO_ONLY
+ * in main.c.  This file implements the comprehensive test and demo version.
+ *
+ * NOTE 2:  This file only contains the source code that is specific to the
+ * full demo.  Generic functions, such as FreeRTOS hook functions, and functions
+ * required to configure the hardware, are defined in main.c.
+ ******************************************************************************
+ *
+ * main_full() creates all the demo application tasks and software timers, then
+ * starts the scheduler.  The WEB documentation provides more details of the
+ * standard demo application tasks.  In addition to the standard demo tasks, the
+ * following tasks and tests are also defined:
+ *
+ * "Register test" tasks - These tasks are used in part to test the kernel port.
+ * They set each processor register to a known value, then check that the
+ * register still contains that value.  Each of the tasks sets the registers
+ * to different values, and will get swapping in and out between setting and
+ * then subsequently checking the register values.  Discovery of an incorrect
+ * value would be indicative of an error in the task switching mechanism.
+ *
+ * "High Frequency Timer Test" - The high frequency timer is created to test
+ * the interrupt nesting method.  The standard demo interrupt nesting test tasks
+ * are created with priorities at or below configMAX_SYSCALL_INTERRUPT_PRIORITY
+ * because they use interrupt safe FreeRTOS API functions.  The high frequency
+ * time is created with a priority above configMAX_SYSCALL_INTERRUPT_PRIORITY,
+ * so cannot us the same API functions.
+ *
+ * "Check" timer - The check software timer period is initially set to three
+ * seconds.  The callback function associated with the check software timer
+ * checks that all the standard demo tasks, and the register check tasks, are
+ * not only still executing, but are executing without reporting any errors.  If
+ * the check software timer discovers that a task has either stalled, or
+ * reported an error, then it changes its own execution period from the initial
+ * three seconds, to just 200ms.  The check software timer also toggle LED
+ * mainCHECK_LED;  If mainCHECK_LED toggles every 3 seconds, no errors have
+ * been detected.  If mainCHECK_LED toggles every 200ms then an error has been
+ * detected in at least one task.
+ *
+ */
+
+/* Scheduler includes. */
+#include "FreeRTOS.h"
+#include "task.h"
+#include "queue.h"
+#include "semphr.h"
+#include "timers.h"
+
+/* Demo application includes. */
+#include "blocktim.h"
+#include "semtest.h"
+#include "GenQTest.h"
+#include "IntQueue.h"
+#include "countsem.h"
+
+/*-----------------------------------------------------------*/
+
+/* The period after which the check timer will expire, in ms, provided no errors
+have been reported by any of the standard demo tasks.  ms are converted to the
+equivalent in ticks using the portTICK_PERIOD_MS constant. */
+#define mainCHECK_TIMER_PERIOD_MS			pdMS_TO_TICKS( 3000UL )
+
+/* The period at which the check timer will expire, in ms, if an error has been
+reported in one of the standard demo tasks.  ms are converted to the equivalent
+in ticks using the portTICK_PERIOD_MS constant. */
+#define mainERROR_CHECK_TIMER_PERIOD_MS 	pdMS_TO_TICKS( 200UL )
+
+/* The priorities of the various demo application tasks. */
+#define mainSEM_TEST_PRIORITY				( tskIDLE_PRIORITY + 1 )
+#define mainGEN_QUEUE_TASK_PRIORITY			( tskIDLE_PRIORITY )
+
+/* The LED controlled by the 'check' software timer. */
+#define mainCHECK_LED						( 2 )
+
+/* Misc. */
+#define mainDONT_BLOCK						( 0 )
+
+/* The frequency at which the "high frequency interrupt" interrupt will
+occur. */
+#define mainTEST_INTERRUPT_FREQUENCY		( 20000 )
+
+/*-----------------------------------------------------------*/
+
+/*
+ * The check timer callback function, as described at the top of this file.
+ */
+static void prvCheckTimerCallback( TimerHandle_t xTimer );
+
+/*
+ * It is important to ensure the high frequency timer test does not start before
+ * the kernel.  It is therefore started from inside a software timer callback
+ * function, which will not execute until the timer service/daemon task is
+ * executing.  A one-shot timer is used, so the callback function will only
+ * execute once (unless it is manually reset/restarted).
+ */
+static void prvSetupHighFrequencyTimerTest( TimerHandle_t xTimer );
+
+/*
+ * Tasks that test the context switch mechanism by filling the processor
+ * registers with known values, then checking that the values contained
+ * within the registers is as expected.  The tasks are likely to get swapped
+ * in and out between setting the register values and checking the register
+ * values.
+ */
+static void prvRegTestTask1( void *pvParameters );
+static void prvRegTestTask2( void *pvParameters );
+
+/*
+ * LED toggle function that uses a critical section to ensure thread safety.
+ */
+extern void vToggleLED( uint8_t ucLED );
+
+/*-----------------------------------------------------------*/
+
+/* Variables incremented by prvRegTestTask1() and prvRegTestTask2() respectively
+on each iteration of their function.  These are used to detect errors in the
+reg test tasks. */
+volatile unsigned long ulRegTest1Cycles = 0, ulRegTest2Cycles = 0;
+
+/*-----------------------------------------------------------*/
+
+/*
+ * Create the demo tasks then start the scheduler.
+ */
+int main_full( void )
+{
+TimerHandle_t xTimer = NULL;
+
+	/* Create all the other standard demo tasks. */
+	vCreateBlockTimeTasks();
+	vStartSemaphoreTasks( mainSEM_TEST_PRIORITY );
+	vStartGenericQueueTasks( mainGEN_QUEUE_TASK_PRIORITY );
+	vStartInterruptQueueTasks();
+	vStartCountingSemaphoreTasks();
+
+	/* Create the tasks defined within this file. */
+	xTaskCreate( prvRegTestTask1,			/* The function that implements the task. */
+				"Reg1",						/* Text name for the task to assist debugger - not used by FreeRTOS itself. */
+				configMINIMAL_STACK_SIZE,	/* The stack size to allocate for the task - specified in words not bytes. */
+				NULL,						/* The parameter to pass into the task - not used in this case so set to NULL. */
+				tskIDLE_PRIORITY,			/* The priority to assign to the task. */
+				NULL );						/* Used to obtain a handle to the task being created - not used in this case so set to NULL. */
+
+	xTaskCreate( prvRegTestTask2, "Reg2", configMINIMAL_STACK_SIZE, NULL, tskIDLE_PRIORITY, NULL );
+
+	/* Create the software timer that performs the 'check' functionality, as
+	described at the top of this file. */
+	xTimer = xTimerCreate( 	"CheckTimer",/* A text name, purely to help debugging. */
+							( mainCHECK_TIMER_PERIOD_MS ),		/* The timer period, in this case 3000ms (3s). */
+							pdTRUE,								/* This is an auto-reload timer, so xAutoReload is set to pdTRUE. */
+							( void * ) 0,						/* The ID is not used, so can be set to anything. */
+							prvCheckTimerCallback );			/* The callback function that inspects the status of all the other tasks. */
+
+	if( xTimer != NULL )
+	{
+		xTimerStart( xTimer, mainDONT_BLOCK );
+	}
+
+	/* A software timer is also used to start the high frequency timer test.
+	This is to ensure the test does not start before the kernel.  This time a
+	one-shot software timer is used. */
+	xTimer = xTimerCreate( "HighHzTimerSetup", 1, pdFALSE, ( void * ) 0, prvSetupHighFrequencyTimerTest );
+	if( xTimer != NULL )
+	{
+		xTimerStart( xTimer, mainDONT_BLOCK );
+	}
+
+	/* Finally start the scheduler. */
+	vTaskStartScheduler();
+
+	/* If all is well, the scheduler will now be running, and the following line
+	will never be reached.  If the following line does execute, then there was
+	insufficient FreeRTOS heap memory available for the idle and/or timer tasks
+	to be created.  See the memory management section on the FreeRTOS web site
+	for more details.  http://www.freertos.org/a00111.html */
+	for( ;; );
+}
+/*-----------------------------------------------------------*/
+
+static void prvRegTestTask1( void *pvParameters )
+{
+extern void vRegTest1( volatile unsigned long * );
+
+	/* Avoid compiler warnings. */
+	( void ) pvParameters;
+
+	/* Pass the address of the RegTest1 loop counter into the test function,
+	which is necessarily implemented in assembler. */
+	vRegTest1( &ulRegTest1Cycles );
+
+	/* vRegTest1 should never exit! */
+	vTaskDelete( NULL );
+}
+/*-----------------------------------------------------------*/
+
+static void prvRegTestTask2( void *pvParameters )
+{
+extern void vRegTest2( volatile unsigned long * );
+
+	/* Avoid compiler warnings. */
+	( void ) pvParameters;
+
+	/* Pass the address of the RegTest2 loop counter into the test function,
+	which is necessarily implemented in assembler. */
+	vRegTest2( &ulRegTest2Cycles );
+
+	/* vRegTest1 should never exit! */
+	vTaskDelete( NULL );
+}
+/*-----------------------------------------------------------*/
+
+static void prvCheckTimerCallback( TimerHandle_t xTimer )
+{
+static long lChangedTimerPeriodAlready = pdFALSE;
+static unsigned long ulLastRegTest1Value = 0, ulLastRegTest2Value = 0, ulLastHighFrequencyTimerInterrupts = 0;
+static const unsigned long ulExpectedHighFrequencyInterrupts = ( ( mainTEST_INTERRUPT_FREQUENCY / 1000UL ) * mainCHECK_TIMER_PERIOD_MS ) - 10; /* 10 allows for a margin of error. */
+unsigned long ulErrorOccurred = pdFALSE;
+/* The count of the high frequency timer interrupts. */
+extern unsigned long ulHighFrequencyTimerInterrupts;
+
+	/* Avoid compiler warnings. */
+	( void ) xTimer;
+
+	/* Check that the register test 1 task is still running. */
+	if( ulLastRegTest1Value == ulRegTest1Cycles )
+	{
+		ulErrorOccurred |= ( 0x01UL << 1UL );
+	}
+	ulLastRegTest1Value = ulRegTest1Cycles;
+
+	/* Check that the register test 2 task is still running. */
+	if( ulLastRegTest2Value == ulRegTest2Cycles )
+	{
+		ulErrorOccurred |= ( 0x01UL << 2UL );
+	}
+	ulLastRegTest2Value = ulRegTest2Cycles;
+
+	/* Have any of the standard demo tasks detected an error in their
+	operation? */
+	if( xAreGenericQueueTasksStillRunning() != pdTRUE )
+	{
+		ulErrorOccurred |= ( 0x01UL << 3UL );
+	}
+	else if( xAreBlockTimeTestTasksStillRunning() != pdTRUE )
+	{
+		ulErrorOccurred |= ( 0x01UL << 4UL );
+	}
+	else if( xAreSemaphoreTasksStillRunning() != pdTRUE )
+	{
+		ulErrorOccurred |= ( 0x01UL << 5UL );
+	}
+	else if( xAreIntQueueTasksStillRunning() != pdTRUE )
+	{
+		ulErrorOccurred |= ( 0x01UL << 6UL );
+	}
+	else if( xAreCountingSemaphoreTasksStillRunning() != pdTRUE )
+	{
+		ulErrorOccurred |= ( 0x01UL << 7UL );
+	}
+
+	/* Ensure the expected number of high frequency interrupts have occurred. */
+	if( ulLastHighFrequencyTimerInterrupts != 0 )
+	{
+		if( ( ulHighFrequencyTimerInterrupts - ulLastHighFrequencyTimerInterrupts ) < ulExpectedHighFrequencyInterrupts )
+		{
+			ulErrorOccurred |= ( 0x01UL << 8UL );
+		}
+	}
+	ulLastHighFrequencyTimerInterrupts = ulHighFrequencyTimerInterrupts;
+
+	if( ulErrorOccurred != pdFALSE )
+	{
+		/* An error occurred.  Increase the frequency at which the check timer
+		toggles its LED to give visual feedback of the potential error
+		condition. */
+		if( lChangedTimerPeriodAlready == pdFALSE )
+		{
+			lChangedTimerPeriodAlready = pdTRUE;
+
+			/* This call to xTimerChangePeriod() uses a zero block time.
+			Functions called from inside of a timer callback function must
+			*never* attempt	to block as to do so could impact other software
+			timers. */
+			xTimerChangePeriod( xTimer, ( mainERROR_CHECK_TIMER_PERIOD_MS ), mainDONT_BLOCK );
+		}
+	}
+
+	vToggleLED( mainCHECK_LED );
+}
+/*-----------------------------------------------------------*/
+
+static void prvSetupHighFrequencyTimerTest( TimerHandle_t xTimer )
+{
+void vSetupTimerTest( unsigned short usFrequencyHz );
+
+	/* Prevent compiler warnings */
+	(void) xTimer;
+
+	/* Setup the high frequency, high priority, timer test.  It is setup in this
+	software timer callback to ensure it does not start before the kernel does.
+	This is a one-shot timer - so the setup routine will only be executed once. */
+
+	vSetupTimerTest( mainTEST_INTERRUPT_FREQUENCY );
+}
+/*-----------------------------------------------------------*/
+