--- conflicted
+++ resolved
@@ -1,211 +1,207 @@
-/*
-<<<<<<< HEAD
- * FreeRTOS Kernel V10.3.0
-=======
- * FreeRTOS Kernel V10.4.1
->>>>>>> 5cc65129
- * Copyright (C) 2020 Amazon.com, Inc. or its affiliates.  All Rights Reserved.
- *
- * Permission is hereby granted, free of charge, to any person obtaining a copy of
- * this software and associated documentation files (the "Software"), to deal in
- * the Software without restriction, including without limitation the rights to
- * use, copy, modify, merge, publish, distribute, sublicense, and/or sell copies of
- * the Software, and to permit persons to whom the Software is furnished to do so,
- * subject to the following conditions:
- *
- * The above copyright notice and this permission notice shall be included in all
- * copies or substantial portions of the Software.
- *
- * THE SOFTWARE IS PROVIDED "AS IS", WITHOUT WARRANTY OF ANY KIND, EXPRESS OR
- * IMPLIED, INCLUDING BUT NOT LIMITED TO THE WARRANTIES OF MERCHANTABILITY, FITNESS
- * FOR A PARTICULAR PURPOSE AND NONINFRINGEMENT. IN NO EVENT SHALL THE AUTHORS OR
- * COPYRIGHT HOLDERS BE LIABLE FOR ANY CLAIM, DAMAGES OR OTHER LIABILITY, WHETHER
- * IN AN ACTION OF CONTRACT, TORT OR OTHERWISE, ARISING FROM, OUT OF OR IN
- * CONNECTION WITH THE SOFTWARE OR THE USE OR OTHER DEALINGS IN THE SOFTWARE.
- *
- * http://www.FreeRTOS.org
- * http://aws.amazon.com/freertos
- *
- * 1 tab == 4 spaces!
- */
-
-
-/* BASIC INTERRUPT DRIVEN SERIAL PORT DRIVER FOR DEMO PURPOSES */
-#include <stdlib.h>
-#include "FreeRTOS.h"
-#include "queue.h"
-#include "task.h"
-#include "serial.h"
-
-/* Constants required to setup the serial control register. */
-#define ser8_BIT_MODE			( ( unsigned char ) 0x40 )
-#define serRX_ENABLE			( ( unsigned char ) 0x10 )
-
-/* Constants to setup the timer used to generate the baud rate. */
-#define serCLOCK_DIV_48			( ( unsigned char ) 0x03 )
-#define serUSE_PRESCALED_CLOCK	( ( unsigned char ) 0x10 )
-#define ser8BIT_WITH_RELOAD		( ( unsigned char ) 0x20 )
-#define serSMOD					( ( unsigned char ) 0x10 )
-
-static QueueHandle_t xRxedChars; 
-static QueueHandle_t xCharsForTx; 
-
-data static unsigned portBASE_TYPE uxTxEmpty;
-
-/*-----------------------------------------------------------*/
-
-xComPortHandle xSerialPortInitMinimal( unsigned long ulWantedBaud, unsigned portBASE_TYPE uxQueueLength )
-{
-unsigned long ulReloadValue;
-const portFLOAT fBaudConst = ( portFLOAT ) configCPU_CLOCK_HZ * ( portFLOAT ) 2.0;
-unsigned char ucOriginalSFRPage;
-
-	portENTER_CRITICAL();
-	{
-		ucOriginalSFRPage = SFRPAGE;
-		SFRPAGE = 0;
-
-		uxTxEmpty = pdTRUE;
-
-		/* Create the queues used by the com test task. */
-		xRxedChars = xQueueCreate( uxQueueLength, ( unsigned portBASE_TYPE ) sizeof( char ) );
-		xCharsForTx = xQueueCreate( uxQueueLength, ( unsigned portBASE_TYPE ) sizeof( char ) );
-	
-		/* Calculate the baud rate to use timer 1. */
-		ulReloadValue = ( unsigned long ) ( ( ( portFLOAT ) 256 - ( fBaudConst / ( portFLOAT ) ( 32 * ulWantedBaud ) ) ) + ( portFLOAT ) 0.5 );
-
-		/* Set timer one for desired mode of operation. */
-		TMOD &= 0x08;
-		TMOD |= ser8BIT_WITH_RELOAD;
-		SSTA0 |= serSMOD;
-
-		/* Set the reload and start values for the time. */
-		TL1 = ( unsigned char ) ulReloadValue;
-		TH1 = ( unsigned char ) ulReloadValue;
-
-		/* Setup the control register for standard n, 8, 1 - variable baud rate. */
-		SCON = ser8_BIT_MODE | serRX_ENABLE;
-
-		/* Enable the serial port interrupts */
-		ES = 1;
-
-		/* Start the timer. */
-		TR1 = 1;
-
-		SFRPAGE = ucOriginalSFRPage;
-	}
-	portEXIT_CRITICAL();
-	
-	/* Unlike some ports, this serial code does not allow for more than one
-	com port.  We therefore don't return a pointer to a port structure and can
-	instead just return NULL. */
-	return NULL;
-}
-/*-----------------------------------------------------------*/
-
-void vSerialISR( void ) interrupt 4
-{
-char cChar;
-portBASE_TYPE xHigherPriorityTaskWoken = pdFALSE;
-
-	/* 8051 port interrupt routines MUST be placed within a critical section
-	if taskYIELD() is used within the ISR! */
-
-	portENTER_CRITICAL();
-	{
-		if( RI ) 
-		{
-			/* Get the character and post it on the queue of Rxed characters.
-			If the post causes a task to wake force a context switch if the woken task
-			has a higher priority than the task we have interrupted. */
-			cChar = SBUF;
-			RI = 0;
-
-			xQueueSendFromISR( xRxedChars, &cChar, &xHigherPriorityTaskWoken );
-		}
-
-		if( TI ) 
-		{
-			if( xQueueReceiveFromISR( xCharsForTx, &cChar, &xHigherPriorityTaskWoken ) == ( portBASE_TYPE ) pdTRUE )
-			{
-				/* Send the next character queued for Tx. */
-				SBUF = cChar;
-			}
-			else
-			{
-				/* Queue empty, nothing to send. */
-				uxTxEmpty = pdTRUE;
-			}
-
-			TI = 0;
-		}
-	
-		if( xHigherPriorityTaskWoken )
-		{
-			portYIELD();
-		}
-	}
-	portEXIT_CRITICAL();
-}
-/*-----------------------------------------------------------*/
-
-portBASE_TYPE xSerialGetChar( xComPortHandle pxPort, signed char *pcRxedChar, TickType_t xBlockTime )
-{
-	/* There is only one port supported. */
-	( void ) pxPort;
-
-	/* Get the next character from the buffer.  Return false if no characters
-	are available, or arrive before xBlockTime expires. */
-	if( xQueueReceive( xRxedChars, pcRxedChar, xBlockTime ) )
-	{
-		return ( portBASE_TYPE ) pdTRUE;
-	}
-	else
-	{
-		return ( portBASE_TYPE ) pdFALSE;
-	}
-}
-/*-----------------------------------------------------------*/
-
-portBASE_TYPE xSerialPutChar( xComPortHandle pxPort, signed char cOutChar, TickType_t xBlockTime )
-{
-portBASE_TYPE xReturn;
-
-	/* There is only one port supported. */
-	( void ) pxPort;
-
-	portENTER_CRITICAL();
-	{
-		if( uxTxEmpty == pdTRUE )
-		{
-			SBUF = cOutChar;
-			uxTxEmpty = pdFALSE;
-			xReturn = ( portBASE_TYPE ) pdTRUE;
-		}
-		else
-		{
-			xReturn = xQueueSend( xCharsForTx, &cOutChar, xBlockTime );
-
-			if( xReturn == ( portBASE_TYPE ) pdFALSE )
-			{
-				xReturn = ( portBASE_TYPE ) pdTRUE;
-			}
-		}
-	}
-	portEXIT_CRITICAL();
-
-	return xReturn;
-}
-/*-----------------------------------------------------------*/
-
-void vSerialClose( xComPortHandle xPort )
-{
-	/* Not implemented in this port. */
-	( void ) xPort;
-}
-/*-----------------------------------------------------------*/
-
-
-
-
-
+/*
+ * FreeRTOS Kernel V10.4.1
+ * Copyright (C) 2020 Amazon.com, Inc. or its affiliates.  All Rights Reserved.
+ *
+ * Permission is hereby granted, free of charge, to any person obtaining a copy of
+ * this software and associated documentation files (the "Software"), to deal in
+ * the Software without restriction, including without limitation the rights to
+ * use, copy, modify, merge, publish, distribute, sublicense, and/or sell copies of
+ * the Software, and to permit persons to whom the Software is furnished to do so,
+ * subject to the following conditions:
+ *
+ * The above copyright notice and this permission notice shall be included in all
+ * copies or substantial portions of the Software.
+ *
+ * THE SOFTWARE IS PROVIDED "AS IS", WITHOUT WARRANTY OF ANY KIND, EXPRESS OR
+ * IMPLIED, INCLUDING BUT NOT LIMITED TO THE WARRANTIES OF MERCHANTABILITY, FITNESS
+ * FOR A PARTICULAR PURPOSE AND NONINFRINGEMENT. IN NO EVENT SHALL THE AUTHORS OR
+ * COPYRIGHT HOLDERS BE LIABLE FOR ANY CLAIM, DAMAGES OR OTHER LIABILITY, WHETHER
+ * IN AN ACTION OF CONTRACT, TORT OR OTHERWISE, ARISING FROM, OUT OF OR IN
+ * CONNECTION WITH THE SOFTWARE OR THE USE OR OTHER DEALINGS IN THE SOFTWARE.
+ *
+ * http://www.FreeRTOS.org
+ * http://aws.amazon.com/freertos
+ *
+ * 1 tab == 4 spaces!
+ */
+
+
+/* BASIC INTERRUPT DRIVEN SERIAL PORT DRIVER FOR DEMO PURPOSES */
+#include <stdlib.h>
+#include "FreeRTOS.h"
+#include "queue.h"
+#include "task.h"
+#include "serial.h"
+
+/* Constants required to setup the serial control register. */
+#define ser8_BIT_MODE			( ( unsigned char ) 0x40 )
+#define serRX_ENABLE			( ( unsigned char ) 0x10 )
+
+/* Constants to setup the timer used to generate the baud rate. */
+#define serCLOCK_DIV_48			( ( unsigned char ) 0x03 )
+#define serUSE_PRESCALED_CLOCK	( ( unsigned char ) 0x10 )
+#define ser8BIT_WITH_RELOAD		( ( unsigned char ) 0x20 )
+#define serSMOD					( ( unsigned char ) 0x10 )
+
+static QueueHandle_t xRxedChars; 
+static QueueHandle_t xCharsForTx; 
+
+data static unsigned portBASE_TYPE uxTxEmpty;
+
+/*-----------------------------------------------------------*/
+
+xComPortHandle xSerialPortInitMinimal( unsigned long ulWantedBaud, unsigned portBASE_TYPE uxQueueLength )
+{
+unsigned long ulReloadValue;
+const portFLOAT fBaudConst = ( portFLOAT ) configCPU_CLOCK_HZ * ( portFLOAT ) 2.0;
+unsigned char ucOriginalSFRPage;
+
+	portENTER_CRITICAL();
+	{
+		ucOriginalSFRPage = SFRPAGE;
+		SFRPAGE = 0;
+
+		uxTxEmpty = pdTRUE;
+
+		/* Create the queues used by the com test task. */
+		xRxedChars = xQueueCreate( uxQueueLength, ( unsigned portBASE_TYPE ) sizeof( char ) );
+		xCharsForTx = xQueueCreate( uxQueueLength, ( unsigned portBASE_TYPE ) sizeof( char ) );
+	
+		/* Calculate the baud rate to use timer 1. */
+		ulReloadValue = ( unsigned long ) ( ( ( portFLOAT ) 256 - ( fBaudConst / ( portFLOAT ) ( 32 * ulWantedBaud ) ) ) + ( portFLOAT ) 0.5 );
+
+		/* Set timer one for desired mode of operation. */
+		TMOD &= 0x08;
+		TMOD |= ser8BIT_WITH_RELOAD;
+		SSTA0 |= serSMOD;
+
+		/* Set the reload and start values for the time. */
+		TL1 = ( unsigned char ) ulReloadValue;
+		TH1 = ( unsigned char ) ulReloadValue;
+
+		/* Setup the control register for standard n, 8, 1 - variable baud rate. */
+		SCON = ser8_BIT_MODE | serRX_ENABLE;
+
+		/* Enable the serial port interrupts */
+		ES = 1;
+
+		/* Start the timer. */
+		TR1 = 1;
+
+		SFRPAGE = ucOriginalSFRPage;
+	}
+	portEXIT_CRITICAL();
+	
+	/* Unlike some ports, this serial code does not allow for more than one
+	com port.  We therefore don't return a pointer to a port structure and can
+	instead just return NULL. */
+	return NULL;
+}
+/*-----------------------------------------------------------*/
+
+void vSerialISR( void ) interrupt 4
+{
+char cChar;
+portBASE_TYPE xHigherPriorityTaskWoken = pdFALSE;
+
+	/* 8051 port interrupt routines MUST be placed within a critical section
+	if taskYIELD() is used within the ISR! */
+
+	portENTER_CRITICAL();
+	{
+		if( RI ) 
+		{
+			/* Get the character and post it on the queue of Rxed characters.
+			If the post causes a task to wake force a context switch if the woken task
+			has a higher priority than the task we have interrupted. */
+			cChar = SBUF;
+			RI = 0;
+
+			xQueueSendFromISR( xRxedChars, &cChar, &xHigherPriorityTaskWoken );
+		}
+
+		if( TI ) 
+		{
+			if( xQueueReceiveFromISR( xCharsForTx, &cChar, &xHigherPriorityTaskWoken ) == ( portBASE_TYPE ) pdTRUE )
+			{
+				/* Send the next character queued for Tx. */
+				SBUF = cChar;
+			}
+			else
+			{
+				/* Queue empty, nothing to send. */
+				uxTxEmpty = pdTRUE;
+			}
+
+			TI = 0;
+		}
+	
+		if( xHigherPriorityTaskWoken )
+		{
+			portYIELD();
+		}
+	}
+	portEXIT_CRITICAL();
+}
+/*-----------------------------------------------------------*/
+
+portBASE_TYPE xSerialGetChar( xComPortHandle pxPort, signed char *pcRxedChar, TickType_t xBlockTime )
+{
+	/* There is only one port supported. */
+	( void ) pxPort;
+
+	/* Get the next character from the buffer.  Return false if no characters
+	are available, or arrive before xBlockTime expires. */
+	if( xQueueReceive( xRxedChars, pcRxedChar, xBlockTime ) )
+	{
+		return ( portBASE_TYPE ) pdTRUE;
+	}
+	else
+	{
+		return ( portBASE_TYPE ) pdFALSE;
+	}
+}
+/*-----------------------------------------------------------*/
+
+portBASE_TYPE xSerialPutChar( xComPortHandle pxPort, signed char cOutChar, TickType_t xBlockTime )
+{
+portBASE_TYPE xReturn;
+
+	/* There is only one port supported. */
+	( void ) pxPort;
+
+	portENTER_CRITICAL();
+	{
+		if( uxTxEmpty == pdTRUE )
+		{
+			SBUF = cOutChar;
+			uxTxEmpty = pdFALSE;
+			xReturn = ( portBASE_TYPE ) pdTRUE;
+		}
+		else
+		{
+			xReturn = xQueueSend( xCharsForTx, &cOutChar, xBlockTime );
+
+			if( xReturn == ( portBASE_TYPE ) pdFALSE )
+			{
+				xReturn = ( portBASE_TYPE ) pdTRUE;
+			}
+		}
+	}
+	portEXIT_CRITICAL();
+
+	return xReturn;
+}
+/*-----------------------------------------------------------*/
+
+void vSerialClose( xComPortHandle xPort )
+{
+	/* Not implemented in this port. */
+	( void ) xPort;
+}
+/*-----------------------------------------------------------*/
+
+
+
+
+