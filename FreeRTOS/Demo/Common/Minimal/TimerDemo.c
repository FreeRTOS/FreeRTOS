--- conflicted
+++ resolved
@@ -1,1281 +1,1224 @@
-/*
- * FreeRTOS V202107.00
- * Copyright (C) 2020 Amazon.com, Inc. or its affiliates.  All Rights Reserved.
- *
- * Permission is hereby granted, free of charge, to any person obtaining a copy of
- * this software and associated documentation files (the "Software"), to deal in
- * the Software without restriction, including without limitation the rights to
- * use, copy, modify, merge, publish, distribute, sublicense, and/or sell copies of
- * the Software, and to permit persons to whom the Software is furnished to do so,
- * subject to the following conditions:
- *
- * The above copyright notice and this permission notice shall be included in all
- * copies or substantial portions of the Software.
- *
- * THE SOFTWARE IS PROVIDED "AS IS", WITHOUT WARRANTY OF ANY KIND, EXPRESS OR
- * IMPLIED, INCLUDING BUT NOT LIMITED TO THE WARRANTIES OF MERCHANTABILITY, FITNESS
- * FOR A PARTICULAR PURPOSE AND NONINFRINGEMENT. IN NO EVENT SHALL THE AUTHORS OR
- * COPYRIGHT HOLDERS BE LIABLE FOR ANY CLAIM, DAMAGES OR OTHER LIABILITY, WHETHER
- * IN AN ACTION OF CONTRACT, TORT OR OTHERWISE, ARISING FROM, OUT OF OR IN
- * CONNECTION WITH THE SOFTWARE OR THE USE OR OTHER DEALINGS IN THE SOFTWARE.
- *
- * https://www.FreeRTOS.org
- * https://github.com/FreeRTOS
- *
- */
-
-
-/*
- * Tests the behaviour of timers.  Some timers are created before the scheduler
- * is started, and some after.
- */
-
-/* Standard includes. */
-#include <string.h>
-
-/* Scheduler include files. */
-#include "FreeRTOS.h"
-#include "task.h"
-#include "timers.h"
-
-/* Demo program include files. */
-#include "TimerDemo.h"
-
-#if ( configTIMER_TASK_PRIORITY < 1 )
-    #error configTIMER_TASK_PRIORITY must be set to at least 1 for this test/demo to function correctly.
-#endif
-
-#define tmrdemoDONT_BLOCK                    ( ( TickType_t ) 0 )
-#define tmrdemoONE_SHOT_TIMER_PERIOD         ( xBasePeriod * ( TickType_t ) 3 )
-#define tmrdemoNUM_TIMER_RESETS              ( ( uint8_t ) 10 )
-
-#ifndef tmrTIMER_TEST_TASK_STACK_SIZE
-    #define tmrTIMER_TEST_TASK_STACK_SIZE    configMINIMAL_STACK_SIZE
-#endif
-
-/*-----------------------------------------------------------*/
-
-/* The callback functions used by the timers.  These each increment a counter
- * to indicate which timer has expired.  The auto-reload timers that are used by
- * the test task (as opposed to being used from an ISR) all share the same
- * prvAutoReloadTimerCallback() callback function, and use the ID of the
- * pxExpiredTimer parameter passed into that function to know which counter to
- * increment.  The other timers all have their own unique callback function and
- * simply increment their counters without using the callback function parameter. */
-static void prvAutoReloadTimerCallback( TimerHandle_t pxExpiredTimer );
-static void prvOneShotTimerCallback( TimerHandle_t pxExpiredTimer );
-static void prvTimerTestTask( void * pvParameters );
-static void prvISRAutoReloadTimerCallback( TimerHandle_t pxExpiredTimer );
-static void prvISROneShotTimerCallback( TimerHandle_t pxExpiredTimer );
-
-/* The test functions used by the timer test task.  These manipulate the auto
- * reload and one-shot timers in various ways, then delay, then inspect the timers
- * to ensure they have behaved as expected. */
-static void prvTest1_CreateTimersWithoutSchedulerRunning( void );
-static void prvTest2_CheckTaskAndTimersInitialState( void );
-static void prvTest3_CheckAutoReloadExpireRates( void );
-static void prvTest4_CheckAutoReloadTimersCanBeStopped( void );
-static void prvTest5_CheckBasicOneShotTimerBehaviour( void );
-static void prvTest6_CheckAutoReloadResetBehaviour( void );
-static void prvTest7_CheckBacklogBehaviour( void );
-static void prvResetStartConditionsForNextIteration( void );
-
-/*-----------------------------------------------------------*/
-
-/* Flag that will be latched to pdFAIL should any unexpected behaviour be
- * detected in any of the demo tests. */
-static volatile BaseType_t xTestStatus = pdPASS;
-
-/* Flag indicating whether the testing includes the backlog demo.  The backlog
- * demo can be disruptive to other demos because the timer backlog is created by
- * calling xTaskCatchUpTicks(). */
-static uint8_t ucIsBacklogDemoEnabled = ( uint8_t ) pdFALSE;
-
-/* Counter that is incremented on each cycle of a test.  This is used to
- * detect a stalled task - a test that is no longer running. */
-static volatile uint32_t ulLoopCounter = 0;
-
-/* A set of auto-reload timers - each of which use the same callback function.
- * The callback function uses the timer ID to index into, and then increment, a
- * counter in the ucAutoReloadTimerCounters[] array.  The callback function stops
- * xAutoReloadTimers[0] during its callback if ucIsStopNeededInTimerZeroCallback is
- * pdTRUE.  The auto-reload timers referenced from xAutoReloadTimers[] are used by
- * the prvTimerTestTask task. */
-static TimerHandle_t xAutoReloadTimers[ configTIMER_QUEUE_LENGTH + 1 ] = { 0 };
-static uint8_t ucAutoReloadTimerCounters[ configTIMER_QUEUE_LENGTH + 1 ] = { 0 };
-static uint8_t ucIsStopNeededInTimerZeroCallback = ( uint8_t ) pdFALSE;
-
-/* The one-shot timer is configured to use a callback function that increments
- * ucOneShotTimerCounter each time it gets called. */
-static TimerHandle_t xOneShotTimer = NULL;
-static uint8_t ucOneShotTimerCounter = ( uint8_t ) 0;
-
-/* The ISR reload timer is controlled from the tick hook to exercise the timer
- * API functions that can be used from an ISR.  It is configured to increment
- * ucISRReloadTimerCounter each time its callback function is executed. */
-static TimerHandle_t xISRAutoReloadTimer = NULL;
-static uint8_t ucISRAutoReloadTimerCounter = ( uint8_t ) 0;
-
-/* The ISR one-shot timer is controlled from the tick hook to exercise the timer
- * API functions that can be used from an ISR.  It is configured to increment
- * ucISRReloadTimerCounter each time its callback function is executed. */
-static TimerHandle_t xISROneShotTimer = NULL;
-static uint8_t ucISROneShotTimerCounter = ( uint8_t ) 0;
-
-/* The period of all the timers are a multiple of the base period.  The base
- * period is configured by the parameter to vStartTimerDemoTask(). */
-static TickType_t xBasePeriod = 0;
-
-/*-----------------------------------------------------------*/
-
-void vStartTimerDemoTask( TickType_t xBasePeriodIn )
-{
-    /* Start with the timer and counter arrays clear - this is only necessary
-     * where the compiler does not clear them automatically on start up. */
-    memset( ucAutoReloadTimerCounters, 0x00, sizeof( ucAutoReloadTimerCounters ) );
-    memset( xAutoReloadTimers, 0x00, sizeof( xAutoReloadTimers ) );
-
-    /* Store the period from which all the timer periods will be generated from
-     * (multiples of). */
-    xBasePeriod = xBasePeriodIn;
-
-    /* Create a set of timers for use by this demo/test. */
-    prvTest1_CreateTimersWithoutSchedulerRunning();
-
-    /* Create the task that will control and monitor the timers.  This is
-     * created at a lower priority than the timer service task to ensure, as
-     * far as it is concerned, commands on timers are acted on immediately
-     * (sending a command to the timer service task will unblock the timer service
-     * task, which will then preempt this task). */
-    if( xTestStatus != pdFAIL )
-    {
-        xTaskCreate( prvTimerTestTask, "Tmr Tst", tmrTIMER_TEST_TASK_STACK_SIZE, NULL, configTIMER_TASK_PRIORITY - 1, NULL );
-    }
-}
-/*-----------------------------------------------------------*/
-
-void vTimerDemoIncludeBacklogTests( BaseType_t includeBacklogTests )
-{
-    ucIsBacklogDemoEnabled = ( uint8_t ) includeBacklogTests;
-}
-/*-----------------------------------------------------------*/
-
-static void prvTimerTestTask( void * pvParameters )
-{
-    ( void ) pvParameters;
-
-    /* Create a one-shot timer for use later on in this test.  For test purposes it
-     * is created as an auto-reload timer then converted to a one-shot timer. */
-    xOneShotTimer = xTimerCreate( "Oneshot Timer",              /* Text name to facilitate debugging.  The kernel does not use this itself. */
-                                  tmrdemoONE_SHOT_TIMER_PERIOD, /* The period for the timer. */
-                                  pdFALSE,                      /* Autoreload is false, so created as a one-shot timer. */
-                                  ( void * ) 0,                 /* The timer identifier.  Initialise to 0, then increment each time it is called. */
-                                  prvOneShotTimerCallback );    /* The callback to be called when the timer expires. */
-
-    if( xOneShotTimer == NULL )
-    {
-        xTestStatus = pdFAIL;
-        configASSERT( xTestStatus );
-    }
-
-    /* Purely for test coverage purposes - change and query the reload mode to
-     * auto-reload then back to one-shot. */
-
-    /* Change timer to auto-reload. */
-    vTimerSetReloadMode( xOneShotTimer, pdTRUE );
-
-    /* Timer should now be auto-reload. */
-    configASSERT( uxTimerGetReloadMode( xOneShotTimer ) == pdTRUE );
-
-    /* Change timer to one-shot, which is what is needed for this test. */
-    vTimerSetReloadMode( xOneShotTimer, pdFALSE );
-
-    /* Check change to one-shot was successful. */
-    configASSERT( uxTimerGetReloadMode( xOneShotTimer ) == pdFALSE );
-
-    /* Ensure all the timers are in their expected initial state.  This
-     * depends on the timer service task having a higher priority than this task. */
-    prvTest2_CheckTaskAndTimersInitialState();
-
-    for( ; ; )
-    {
-        /* Check the auto-reload timers expire at the expected/correct rates. */
-        prvTest3_CheckAutoReloadExpireRates();
-
-        /* Check the auto-reload timers can be stopped correctly, and correctly
-         * report their state. */
-        prvTest4_CheckAutoReloadTimersCanBeStopped();
-
-        /* Check the one-shot timer only calls its callback once after it has been
-         * started, and that it reports its state correctly. */
-        prvTest5_CheckBasicOneShotTimerBehaviour();
-
-        /* Check timer reset behaviour. */
-        prvTest6_CheckAutoReloadResetBehaviour();
-
-        /* Check timer behaviour when the timer task gets behind in its work. */
-        if( ucIsBacklogDemoEnabled == ( uint8_t ) pdTRUE )
-        {
-            prvTest7_CheckBacklogBehaviour();
-        }
-
-        /* Start the timers again to restart all the tests over again. */
-        prvResetStartConditionsForNextIteration();
-    }
-}
-/*-----------------------------------------------------------*/
-
-/* This is called to check that the created task is still running and has not
- * detected any errors. */
-BaseType_t xAreTimerDemoTasksStillRunning( TickType_t xCycleFrequency )
-{
-    static uint32_t ulLastLoopCounter = 0UL;
-    TickType_t xMaxBlockTimeUsedByTheseTests, xLoopCounterIncrementTimeMax;
-    static TickType_t xIterationsWithoutCounterIncrement = ( TickType_t ) 0, xLastCycleFrequency;
-
-    if( xLastCycleFrequency != xCycleFrequency )
-    {
-        /* The cycle frequency has probably become much faster due to an error
-         * elsewhere.  Start counting Iterations again. */
-        xIterationsWithoutCounterIncrement = ( TickType_t ) 0;
-        xLastCycleFrequency = xCycleFrequency;
-    }
-
-    /* Calculate the maximum number of times that it is permissible for this
-     * function to be called without ulLoopCounter being incremented.  This is
-     * necessary because the tests in this file block for extended periods, and the
-     * block period might be longer than the time between calls to this function. */
-    xMaxBlockTimeUsedByTheseTests = ( ( TickType_t ) configTIMER_QUEUE_LENGTH ) * xBasePeriod;
-    xLoopCounterIncrementTimeMax = ( xMaxBlockTimeUsedByTheseTests / xCycleFrequency ) + 1;
-
-    /* If the demo task is still running then the loop counter is expected to
-     * have incremented every xLoopCounterIncrementTimeMax calls. */
-    if( ulLastLoopCounter == ulLoopCounter )
-    {
-        xIterationsWithoutCounterIncrement++;
-
-        if( xIterationsWithoutCounterIncrement > xLoopCounterIncrementTimeMax )
-        {
-            /* The tests appear to be no longer running (stalled). */
-            xTestStatus = pdFAIL;
-        }
-    }
-    else
-    {
-        /* ulLoopCounter changed, so the count of times this function was called
-         * without a change can be reset to zero. */
-        xIterationsWithoutCounterIncrement = ( TickType_t ) 0;
-    }
-
-    ulLastLoopCounter = ulLoopCounter;
-
-    /* Errors detected in the task itself will have latched xTestStatus
-     * to pdFAIL. */
-
-    return xTestStatus;
-}
-/*-----------------------------------------------------------*/
-
-static void prvTest1_CreateTimersWithoutSchedulerRunning( void )
-{
-    TickType_t xTimer;
-
-    for( xTimer = 0; xTimer < configTIMER_QUEUE_LENGTH; xTimer++ )
-    {
-        /* As the timer queue is not yet full, it should be possible to both
-         * create and start a timer.  These timers are being started before the
-         * scheduler has been started, so their block times should get set to zero
-         * within the timer API itself. */
-        xAutoReloadTimers[ xTimer ] = xTimerCreate( "FR Timer",                                      /* Text name to facilitate debugging.  The kernel does not use this itself. */
-                                                    ( ( xTimer + ( TickType_t ) 1 ) * xBasePeriod ), /* The period for the timer.  The plus 1 ensures a period of zero is not specified. */
-                                                    pdTRUE,                                          /* Auto-reload is set to true. */
-                                                    ( void * ) xTimer,                               /* An identifier for the timer as all the auto-reload timers use the same callback. */
-                                                    prvAutoReloadTimerCallback );                    /* The callback to be called when the timer expires. */
-
-        if( xAutoReloadTimers[ xTimer ] == NULL )
-        {
-            xTestStatus = pdFAIL;
-            configASSERT( xTestStatus );
-        }
-        else
-        {
-            configASSERT( strcmp( pcTimerGetName( xAutoReloadTimers[ xTimer ] ), "FR Timer" ) == 0 );
-
-            /* The scheduler has not yet started, so the block period of
-             * portMAX_DELAY should just get set to zero in xTimerStart().  Also,
-             * the timer queue is not yet full so xTimerStart() should return
-             * pdPASS. */
-            if( xTimerStart( xAutoReloadTimers[ xTimer ], portMAX_DELAY ) != pdPASS )
-            {
-                xTestStatus = pdFAIL;
-                configASSERT( xTestStatus );
-            }
-        }
-    }
-
-    /* The timers queue should now be full, so it should be possible to create
-     * another timer, but not possible to start it (the timer queue will not get
-     * drained until the scheduler has been started. */
-    xAutoReloadTimers[ configTIMER_QUEUE_LENGTH ] = xTimerCreate( "FR Timer",                                 /* Text name to facilitate debugging.  The kernel does not use this itself. */
-                                                                  ( configTIMER_QUEUE_LENGTH * xBasePeriod ), /* The period for the timer. */
-                                                                  pdTRUE,                                     /* Auto-reload is set to true. */
-                                                                  ( void * ) xTimer,                          /* An identifier for the timer as all the auto-reload timers use the same callback. */
-                                                                  prvAutoReloadTimerCallback );               /* The callback executed when the timer expires. */
-
-    if( xAutoReloadTimers[ configTIMER_QUEUE_LENGTH ] == NULL )
-    {
-        xTestStatus = pdFAIL;
-        configASSERT( xTestStatus );
-    }
-    else
-    {
-        if( xTimerStart( xAutoReloadTimers[ xTimer ], portMAX_DELAY ) == pdPASS )
-        {
-            /* This time it would not be expected that the timer could be
-             * started at this point. */
-            xTestStatus = pdFAIL;
-            configASSERT( xTestStatus );
-        }
-    }
-
-    /* Create the timers that are used from the tick interrupt to test the timer
-     * API functions that can be called from an ISR. */
-    xISRAutoReloadTimer = xTimerCreate( "ISR AR",                        /* The text name given to the timer. */
-                                        0xffff,                          /* The timer is not given a period yet - this will be done from the tick hook, but a period of 0 is invalid. */
-                                        pdTRUE,                          /* This is an auto-reload timer. */
-                                        ( void * ) NULL,                 /* The identifier is not required. */
-                                        prvISRAutoReloadTimerCallback ); /* The callback that is executed when the timer expires. */
-
-    xISROneShotTimer = xTimerCreate( "ISR OS",                           /* The text name given to the timer. */
-                                     0xffff,                             /* The timer is not given a period yet - this will be done from the tick hook, but a period of 0 is invalid. */
-                                     pdFALSE,                            /* This is a one-shot timer. */
-                                     ( void * ) NULL,                    /* The identifier is not required. */
-                                     prvISROneShotTimerCallback );       /* The callback that is executed when the timer expires. */
-
-    if( ( xISRAutoReloadTimer == NULL ) || ( xISROneShotTimer == NULL ) )
-    {
-        xTestStatus = pdFAIL;
-        configASSERT( xTestStatus );
-    }
-}
-/*-----------------------------------------------------------*/
-
-static void prvTest2_CheckTaskAndTimersInitialState( void )
-{
-    uint8_t ucTimer;
-
-    /* Ensure all the timers are in their expected initial state.  This	depends
-     * on the timer service task having a higher priority than this task.
-     *
-     * auto-reload timers 0 to ( configTIMER_QUEUE_LENGTH - 1 ) should now be active,
-     * and auto-reload timer configTIMER_QUEUE_LENGTH should not yet be active (it
-     * could not be started prior to the scheduler being started when it was
-     * created). */
-    for( ucTimer = 0; ucTimer < ( uint8_t ) configTIMER_QUEUE_LENGTH; ucTimer++ )
-    {
-        if( xTimerIsTimerActive( xAutoReloadTimers[ ucTimer ] ) == pdFALSE )
-        {
-            xTestStatus = pdFAIL;
-            configASSERT( xTestStatus );
-        }
-    }
-
-    if( xTimerIsTimerActive( xAutoReloadTimers[ configTIMER_QUEUE_LENGTH ] ) != pdFALSE )
-    {
-        xTestStatus = pdFAIL;
-        configASSERT( xTestStatus );
-    }
-}
-/*-----------------------------------------------------------*/
-
-static void prvTest3_CheckAutoReloadExpireRates( void )
-{
-    uint8_t ucMaxAllowableValue, ucMinAllowableValue, ucTimer;
-    TickType_t xBlockPeriod, xTimerPeriod, xExpectedNumber;
-    UBaseType_t uxOriginalPriority;
-
-    /* Check the auto-reload timers expire at the expected rates.  Do this at a
-     * high priority for maximum accuracy.  This is ok as most of the time is spent
-     * in the Blocked state. */
-    uxOriginalPriority = uxTaskPriorityGet( NULL );
-    vTaskPrioritySet( NULL, ( configMAX_PRIORITIES - 1 ) );
-
-    /* Delaying for configTIMER_QUEUE_LENGTH * xBasePeriod ticks should allow
-     * all the auto-reload timers to expire at least once. */
-    xBlockPeriod = ( ( TickType_t ) configTIMER_QUEUE_LENGTH ) * xBasePeriod;
-    vTaskDelay( xBlockPeriod );
-
-    /* Check that all the auto-reload timers have called their callback
-     * function the expected number of times. */
-    for( ucTimer = 0; ucTimer < ( uint8_t ) configTIMER_QUEUE_LENGTH; ucTimer++ )
-    {
-        /* The expected number of expires is equal to the block period divided
-         * by the timer period. */
-        xTimerPeriod = ( ( ( TickType_t ) ucTimer + ( TickType_t ) 1 ) * xBasePeriod );
-        xExpectedNumber = xBlockPeriod / xTimerPeriod;
-
-        ucMaxAllowableValue = ( ( uint8_t ) xExpectedNumber );
-        ucMinAllowableValue = ( uint8_t ) ( ( uint8_t ) xExpectedNumber - ( uint8_t ) 1 ); /* Weird casting to try and please all compilers. */
-
-        if( ( ucAutoReloadTimerCounters[ ucTimer ] < ucMinAllowableValue ) ||
-            ( ucAutoReloadTimerCounters[ ucTimer ] > ucMaxAllowableValue )
-            )
-        {
-            xTestStatus = pdFAIL;
-            configASSERT( xTestStatus );
-        }
-    }
-
-    /* Return to the original priority. */
-    vTaskPrioritySet( NULL, uxOriginalPriority );
-
-    if( xTestStatus == pdPASS )
-    {
-        /* No errors have been reported so increment the loop counter so the
-         * check task knows this task is still running. */
-        ulLoopCounter++;
-    }
-}
-/*-----------------------------------------------------------*/
-
-static void prvTest4_CheckAutoReloadTimersCanBeStopped( void )
-{
-    uint8_t ucTimer;
-
-    /* Check the auto-reload timers can be stopped correctly, and correctly
-     * report their state. */
-
-    /* Stop all the active timers. */
-    for( ucTimer = 0; ucTimer < ( uint8_t ) configTIMER_QUEUE_LENGTH; ucTimer++ )
-    {
-        /* The timer has not been stopped yet! */
-        if( xTimerIsTimerActive( xAutoReloadTimers[ ucTimer ] ) == pdFALSE )
-        {
-            xTestStatus = pdFAIL;
-            configASSERT( xTestStatus );
-        }
-
-        /* Now stop the timer.  This will appear to happen immediately to
-         * this task because this task is running at a priority below the
-         * timer service task. */
-        xTimerStop( xAutoReloadTimers[ ucTimer ], tmrdemoDONT_BLOCK );
-
-        /* The timer should now be inactive. */
-        if( xTimerIsTimerActive( xAutoReloadTimers[ ucTimer ] ) != pdFALSE )
-        {
-            xTestStatus = pdFAIL;
-            configASSERT( xTestStatus );
-        }
-    }
-
-    taskENTER_CRITICAL();
-    {
-        /* The timer in array position configTIMER_QUEUE_LENGTH should not
-         * be active.  The critical section is used to ensure the timer does
-         * not call its callback between the next line running and the array
-         * being cleared back to zero, as that would mask an error condition. */
-        if( ucAutoReloadTimerCounters[ configTIMER_QUEUE_LENGTH ] != ( uint8_t ) 0 )
-        {
-            xTestStatus = pdFAIL;
-            configASSERT( xTestStatus );
-        }
-
-        /* Clear the timer callback count. */
-        memset( ( void * ) ucAutoReloadTimerCounters, 0, sizeof( ucAutoReloadTimerCounters ) );
-    }
-    taskEXIT_CRITICAL();
-
-    /* The timers are now all inactive, so this time, after delaying, none
-     * of the callback counters should have incremented. */
-    vTaskDelay( ( ( TickType_t ) configTIMER_QUEUE_LENGTH ) * xBasePeriod );
-
-    for( ucTimer = 0; ucTimer < ( uint8_t ) configTIMER_QUEUE_LENGTH; ucTimer++ )
-    {
-        if( ucAutoReloadTimerCounters[ ucTimer ] != ( uint8_t ) 0 )
-        {
-            xTestStatus = pdFAIL;
-            configASSERT( xTestStatus );
-        }
-    }
-
-    if( xTestStatus == pdPASS )
-    {
-        /* No errors have been reported so increment the loop counter so
-         * the check task knows this task is still running. */
-        ulLoopCounter++;
-    }
-}
-/*-----------------------------------------------------------*/
-
-static void prvTest5_CheckBasicOneShotTimerBehaviour( void )
-{
-    /* Check the one-shot timer only calls its callback once after it has been
-     * started, and that it reports its state correctly. */
-
-    /* The one-shot timer should not be active yet. */
-    if( xTimerIsTimerActive( xOneShotTimer ) != pdFALSE )
-    {
-        xTestStatus = pdFAIL;
-        configASSERT( xTestStatus );
-    }
-
-    if( ucOneShotTimerCounter != ( uint8_t ) 0 )
-    {
-        xTestStatus = pdFAIL;
-        configASSERT( xTestStatus );
-    }
-
-    /* Start the one-shot timer and check that it reports its state correctly. */
-    xTimerStart( xOneShotTimer, tmrdemoDONT_BLOCK );
-
-    if( xTimerIsTimerActive( xOneShotTimer ) == pdFALSE )
-    {
-        xTestStatus = pdFAIL;
-        configASSERT( xTestStatus );
-    }
-
-    /* Delay for three times as long as the one-shot timer period, then check
-     * to ensure it has only called its callback once, and is now not in the
-     * active state. */
-    vTaskDelay( tmrdemoONE_SHOT_TIMER_PERIOD * ( TickType_t ) 3 );
-
-    if( xTimerIsTimerActive( xOneShotTimer ) != pdFALSE )
-    {
-        xTestStatus = pdFAIL;
-        configASSERT( xTestStatus );
-    }
-
-    if( ucOneShotTimerCounter != ( uint8_t ) 1 )
-    {
-        xTestStatus = pdFAIL;
-        configASSERT( xTestStatus );
-    }
-    else
-    {
-        /* Reset the one-shot timer callback count. */
-        ucOneShotTimerCounter = ( uint8_t ) 0;
-    }
-
-    if( xTestStatus == pdPASS )
-    {
-        /* No errors have been reported so increment the loop counter so the
-         * check task knows this task is still running. */
-        ulLoopCounter++;
-    }
-}
-/*-----------------------------------------------------------*/
-
-static void prvTest6_CheckAutoReloadResetBehaviour( void )
-{
-    uint8_t ucTimer;
-
-    /* Check timer reset behaviour. */
-
-    /* Restart the one-shot timer and check it reports its status correctly. */
-    xTimerStart( xOneShotTimer, tmrdemoDONT_BLOCK );
-
-    if( xTimerIsTimerActive( xOneShotTimer ) == pdFALSE )
-    {
-        xTestStatus = pdFAIL;
-        configASSERT( xTestStatus );
-    }
-
-    /* Restart one of the auto-reload timers and check that it reports its
-     * status correctly. */
-    xTimerStart( xAutoReloadTimers[ configTIMER_QUEUE_LENGTH - 1 ], tmrdemoDONT_BLOCK );
-
-    if( xTimerIsTimerActive( xAutoReloadTimers[ configTIMER_QUEUE_LENGTH - 1 ] ) == pdFALSE )
-    {
-        xTestStatus = pdFAIL;
-        configASSERT( xTestStatus );
-    }
-
-    for( ucTimer = 0; ucTimer < tmrdemoNUM_TIMER_RESETS; ucTimer++ )
-    {
-        /* Delay for half as long as the one-shot timer period, then reset it.
-         * It should never expire while this is done, so its callback count should
-         * never increment. */
-        vTaskDelay( tmrdemoONE_SHOT_TIMER_PERIOD / 2 );
-
-        /* Check both running timers are still active, but have not called their
-         * callback functions. */
-        if( xTimerIsTimerActive( xOneShotTimer ) == pdFALSE )
-        {
-            xTestStatus = pdFAIL;
-            configASSERT( xTestStatus );
-        }
-
-        if( ucOneShotTimerCounter != ( uint8_t ) 0 )
-        {
-            xTestStatus = pdFAIL;
-            configASSERT( xTestStatus );
-        }
-
-        if( xTimerIsTimerActive( xAutoReloadTimers[ configTIMER_QUEUE_LENGTH - 1 ] ) == pdFALSE )
-        {
-            xTestStatus = pdFAIL;
-            configASSERT( xTestStatus );
-        }
-
-        if( ucAutoReloadTimerCounters[ configTIMER_QUEUE_LENGTH - 1 ] != ( uint8_t ) 0 )
-        {
-            xTestStatus = pdFAIL;
-            configASSERT( xTestStatus );
-        }
-
-        /* Reset both running timers. */
-        xTimerReset( xOneShotTimer, tmrdemoDONT_BLOCK );
-        xTimerReset( xAutoReloadTimers[ configTIMER_QUEUE_LENGTH - 1 ], tmrdemoDONT_BLOCK );
-
-        if( xTestStatus == pdPASS )
-        {
-            /* No errors have been reported so increment the loop counter so
-             * the check task knows this task is still running. */
-            ulLoopCounter++;
-        }
-    }
-
-    /* Finally delay long enough for both running timers to expire. */
-    vTaskDelay( ( ( TickType_t ) configTIMER_QUEUE_LENGTH ) * xBasePeriod );
-
-    /* The timers were not reset during the above delay period so should now
-     * both have called their callback functions. */
-    if( ucOneShotTimerCounter != ( uint8_t ) 1 )
-    {
-        xTestStatus = pdFAIL;
-        configASSERT( xTestStatus );
-    }
-
-    if( ucAutoReloadTimerCounters[ configTIMER_QUEUE_LENGTH - 1 ] == 0 )
-    {
-        xTestStatus = pdFAIL;
-        configASSERT( xTestStatus );
-    }
-
-    /* The one-shot timer should no longer be active, while the auto-reload
-     * timer should still be active. */
-    if( xTimerIsTimerActive( xAutoReloadTimers[ configTIMER_QUEUE_LENGTH - 1 ] ) == pdFALSE )
-    {
-        xTestStatus = pdFAIL;
-        configASSERT( xTestStatus );
-    }
-
-    if( xTimerIsTimerActive( xOneShotTimer ) == pdTRUE )
-    {
-        xTestStatus = pdFAIL;
-        configASSERT( xTestStatus );
-    }
-
-    /* Stop the auto-reload timer again. */
-    xTimerStop( xAutoReloadTimers[ configTIMER_QUEUE_LENGTH - 1 ], tmrdemoDONT_BLOCK );
-
-    if( xTimerIsTimerActive( xAutoReloadTimers[ configTIMER_QUEUE_LENGTH - 1 ] ) != pdFALSE )
-    {
-        xTestStatus = pdFAIL;
-        configASSERT( xTestStatus );
-    }
-
-    /* Clear the timer callback counts, ready for another iteration of these
-     * tests. */
-    ucAutoReloadTimerCounters[ configTIMER_QUEUE_LENGTH - 1 ] = ( uint8_t ) 0;
-    ucOneShotTimerCounter = ( uint8_t ) 0;
-
-    if( xTestStatus == pdPASS )
-    {
-        /* No errors have been reported so increment the loop counter so the check
-         * task knows this task is still running. */
-        ulLoopCounter++;
-    }
-}
-/*-----------------------------------------------------------*/
-
-static void prvTest7_CheckBacklogBehaviour( void )
-{
-<<<<<<< HEAD
-UBaseType_t uxOriginalPriority;
-
-	/* Use the first auto-reload timer to test stopping a timer from a
-	backlogged callback. */
-
-	/* The timer has not been started yet! */
-	if( xTimerIsTimerActive( xAutoReloadTimers[ 0 ] ) != pdFALSE )
-	{
-		xTestStatus = pdFAIL;
-		configASSERT( xTestStatus );
-	}
-
-	/* Prompt the callback function to stop the timer. */
-	ucIsStopNeededInTimerZeroCallback = ( uint8_t ) pdTRUE;
-
-	/* Now start the timer.  This will appear to happen immediately to
-	this task because this task is running at a priority below the timer
-	service task.  Use a timer period of one tick so the call to
-	xTaskCatchUpTicks() below has minimal impact on other tests that might
-	be running. */
-	#define tmrdemoBACKLOG_TIMER_PERIOD		( ( TickType_t ) 1 )
-	xTimerChangePeriod( xAutoReloadTimers[ 0 ], tmrdemoBACKLOG_TIMER_PERIOD, tmrdemoDONT_BLOCK );
-
-	/* The timer should now be active. */
-	if( xTimerIsTimerActive( xAutoReloadTimers[ 0 ] ) == pdFALSE )
-	{
-		xTestStatus = pdFAIL;
-		configASSERT( xTestStatus );
-	}
-
-	/* Arrange for the callback to execute late enough that it will execute
-	twice, back-to-back.  The timer must handle the stop request properly
-	in spite of the backlog of callbacks. */
-	#define tmrdemoEXPECTED_BACKLOG_EXPIRES  ( ( TickType_t ) 2 )
-	xTaskCatchUpTicks( tmrdemoBACKLOG_TIMER_PERIOD * tmrdemoEXPECTED_BACKLOG_EXPIRES );
-
-	/* The timer should now be inactive. */
-	if( xTimerIsTimerActive( xAutoReloadTimers[ 0 ] ) != pdFALSE )
-	{
-		xTestStatus = pdFAIL;
-		configASSERT( xTestStatus );
-	}
-
-	/* Restore the standard timer period, and leave the timer inactive. */
-	xTimerChangePeriod( xAutoReloadTimers[ 0 ], xBasePeriod, tmrdemoDONT_BLOCK );
-	xTimerStop( xAutoReloadTimers[ 0 ], tmrdemoDONT_BLOCK );
-
-	/* Clear the reload count for the timer used in this test. */
-	ucAutoReloadTimerCounters[ 0 ] = ( uint8_t ) 0;
-
-
-	/* Verify a one-shot timer is marked as inactive if the timer task processes
-	the start or reset request after the expiration time has passed. */
-
-	/* The timer has not been started yet! */
-	if( xTimerIsTimerActive( xOneShotTimer ) != pdFALSE )
-	{
-		xTestStatus = pdFAIL;
-		configASSERT( xTestStatus );
-	}
-
-	/* Use the timer period specific to backlogged timers because it reduces
-	the impact on other tests that might be running when xTaskCatchUpTicks()
-	creates the backlog, below. */
-	xTimerChangePeriod( xOneShotTimer, tmrdemoBACKLOG_TIMER_PERIOD, tmrdemoDONT_BLOCK );
-
-	/* Temporarily give this task maximum priority so it can cause the timer
-	task to delay its processing of the reset request below. */
-	uxOriginalPriority = uxTaskPriorityGet( NULL );
-	vTaskPrioritySet( NULL, ( configMAX_PRIORITIES - 1 ) );
-
-	/* Reset the timer.  The timer service won't process this request right
-	away as noted above. */
-	xTimerReset( xOneShotTimer, tmrdemoDONT_BLOCK );
-
-	/* Cause the timer period to elapse without giving an opportunity for the
-	timer service task to process the reset request. */
-	xTaskCatchUpTicks( tmrdemoBACKLOG_TIMER_PERIOD );
-
-	/* Return this task to its original priority.  The timer service task will
-	process the reset request immediately.  The timer task must handle the reset
-	request as if it were processed at the time of the request even though in
-	this test the processing occurs after the intended expiration time. */
-	vTaskPrioritySet( NULL, uxOriginalPriority );
-
-	/* The timer should now be inactive. */
-	if( xTimerIsTimerActive( xOneShotTimer ) != pdFALSE )
-	{
-		xTestStatus = pdFAIL;
-		configASSERT( xTestStatus );
-	}
-
-	/* Restore the standard timer period, and leave the timer inactive. */
-	xTimerChangePeriod( xOneShotTimer, tmrdemoONE_SHOT_TIMER_PERIOD, tmrdemoDONT_BLOCK );
-	xTimerStop( xOneShotTimer, tmrdemoDONT_BLOCK );
-
-	/* Clear the counter for the timer used in this test. */
-	ucOneShotTimerCounter = ( uint8_t ) 0;
-
-	if( xTestStatus == pdPASS )
-	{
-		/* No errors have been reported so increment the loop counter so the check
-		task knows this task is still running. */
-		ulLoopCounter++;
-	}
-=======
-    /* Use the first auto-reload timer to test stopping a timer from a
-     * backlogged callback. */
-
-    /* The timer has not been started yet! */
-    if( xTimerIsTimerActive( xAutoReloadTimers[ 0 ] ) != pdFALSE )
-    {
-        xTestStatus = pdFAIL;
-        configASSERT( xTestStatus );
-    }
-
-    /* Prompt the callback function to stop the timer. */
-    ucIsStopNeededInTimerZeroCallback = ( uint8_t ) pdTRUE;
-
-    /* Now start the timer.  This will appear to happen immediately to
-     * this task because this task is running at a priority below the timer
-     * service task.  Use a timer period of one tick so the call to
-     * xTaskCatchUpTicks() below has minimal impact on other tests that might
-     * be running. */
-#define tmrdemoBACKLOG_TIMER_PERIOD    ( ( TickType_t ) 1 )
-    xTimerChangePeriod( xAutoReloadTimers[ 0 ], tmrdemoBACKLOG_TIMER_PERIOD, tmrdemoDONT_BLOCK );
-
-    /* The timer should now be active. */
-    if( xTimerIsTimerActive( xAutoReloadTimers[ 0 ] ) == pdFALSE )
-    {
-        xTestStatus = pdFAIL;
-        configASSERT( xTestStatus );
-    }
-
-    /* Arrange for the callback to execute late enough that it will execute
-     * twice, back-to-back.  The timer must handle the stop request properly
-     * in spite of the backlog of callbacks. */
-#define tmrdemoEXPECTED_BACKLOG_EXPIRES    ( ( TickType_t ) 2 )
-    xTaskCatchUpTicks( tmrdemoBACKLOG_TIMER_PERIOD * tmrdemoEXPECTED_BACKLOG_EXPIRES );
-
-    /* The timer should now be inactive. */
-    if( xTimerIsTimerActive( xAutoReloadTimers[ 0 ] ) != pdFALSE )
-    {
-        xTestStatus = pdFAIL;
-        configASSERT( xTestStatus );
-    }
-
-    /* Restore the standard timer period, and leave the timer inactive. */
-    xTimerChangePeriod( xAutoReloadTimers[ 0 ], xBasePeriod, tmrdemoDONT_BLOCK );
-    xTimerStop( xAutoReloadTimers[ 0 ], tmrdemoDONT_BLOCK );
-
-    /* Clear the reload count for the timer used in this test. */
-    ucAutoReloadTimerCounters[ 0 ] = ( uint8_t ) 0;
-
-    if( xTestStatus == pdPASS )
-    {
-        /* No errors have been reported so increment the loop counter so the check
-         * task knows this task is still running. */
-        ulLoopCounter++;
-    }
->>>>>>> 4744787e
-}
-/*-----------------------------------------------------------*/
-
-static void prvResetStartConditionsForNextIteration( void )
-{
-    uint8_t ucTimer;
-
-    /* Start the timers again to start all the tests over again. */
-
-    /* Start the timers again. */
-    for( ucTimer = 0; ucTimer < ( uint8_t ) configTIMER_QUEUE_LENGTH; ucTimer++ )
-    {
-        /* The timer has not been started yet! */
-        if( xTimerIsTimerActive( xAutoReloadTimers[ ucTimer ] ) != pdFALSE )
-        {
-            xTestStatus = pdFAIL;
-            configASSERT( xTestStatus );
-        }
-
-        /* Now start the timer.  This will appear to happen immediately to
-         * this task because this task is running at a priority below the timer
-         * service task. */
-        xTimerStart( xAutoReloadTimers[ ucTimer ], tmrdemoDONT_BLOCK );
-
-        /* The timer should now be active. */
-        if( xTimerIsTimerActive( xAutoReloadTimers[ ucTimer ] ) == pdFALSE )
-        {
-            xTestStatus = pdFAIL;
-            configASSERT( xTestStatus );
-        }
-    }
-
-    if( xTestStatus == pdPASS )
-    {
-        /* No errors have been reported so increment the loop counter so the
-         * check task knows this task is still running. */
-        ulLoopCounter++;
-    }
-}
-/*-----------------------------------------------------------*/
-
-void vTimerPeriodicISRTests( void )
-{
-    static TickType_t uxTick = ( TickType_t ) -1;
-
-    #if ( configTIMER_TASK_PRIORITY != ( configMAX_PRIORITIES - 1 ) )
-
-        /* The timer service task is not the highest priority task, so it cannot
-         * be assumed that timings will be exact.  Timers should never call their
-         * callback before their expiry time, but a margin is permissible for calling
-         * their callback after their expiry time.  If exact timing is required then
-         * configTIMER_TASK_PRIORITY must be set to ensure the timer service task
-         * is the highest priority task in the system.
-         *
-         * This function is called from the tick hook.  The tick hook is called
-         * even when the scheduler is suspended.  Therefore it is possible that the
-         * uxTick count maintained in this function is temporarily ahead of the tick
-         * count maintained by the kernel.  When this is the case a message posted from
-         * this function will assume a time stamp in advance of the real time stamp,
-         * which can result in a timer being processed before this function expects it
-         * to.  For example, if the kernel's tick count was 100, and uxTick was 102,
-         * then this function will not expect the timer to have expired until the
-         * kernel's tick count is (102 + xBasePeriod), whereas in reality the timer
-         * will expire when the kernel's tick count is (100 + xBasePeriod).  For this
-         * reason xMargin is used as an allowable margin for premature timer expires
-         * as well as late timer expires. */
-        #ifdef _WINDOWS_
-            /* Windows is not real real time. */
-            const TickType_t xMargin = 20;
-        #else
-            const TickType_t xMargin = 6;
-        #endif /* _WINDOWS_ */
-    #else
-        #ifdef _WINDOWS_
-            /* Windows is not real real time. */
-            const TickType_t xMargin = 20;
-        #else
-            const TickType_t xMargin = 4;
-        #endif /* _WINDOWS_ */
-    #endif /* if ( configTIMER_TASK_PRIORITY != ( configMAX_PRIORITIES - 1 ) ) */
-
-
-    uxTick++;
-
-    if( uxTick == 0 )
-    {
-        /* The timers will have been created, but not started.  Start them now
-         * by setting their period. */
-        ucISRAutoReloadTimerCounter = 0;
-        ucISROneShotTimerCounter = 0;
-
-        /* It is possible that the timer task has not yet made room in the
-         * timer queue.  If the timers cannot be started then reset uxTick so
-         * another attempt is made later. */
-        uxTick = ( TickType_t ) -1;
-
-        /* Try starting first timer. */
-        if( xTimerChangePeriodFromISR( xISRAutoReloadTimer, xBasePeriod, NULL ) == pdPASS )
-        {
-            /* First timer was started, try starting the second timer. */
-            if( xTimerChangePeriodFromISR( xISROneShotTimer, xBasePeriod, NULL ) == pdPASS )
-            {
-                /* Both timers were started, so set the uxTick back to its
-                 * proper value. */
-                uxTick = 0;
-            }
-            else
-            {
-                /* Second timer could not be started, so stop the first one
-                 * again. */
-                xTimerStopFromISR( xISRAutoReloadTimer, NULL );
-            }
-        }
-    }
-    else if( uxTick == ( xBasePeriod - xMargin ) )
-    {
-        /* Neither timer should have expired yet. */
-        if( ( ucISRAutoReloadTimerCounter != 0 ) || ( ucISROneShotTimerCounter != 0 ) )
-        {
-            xTestStatus = pdFAIL;
-            configASSERT( xTestStatus );
-        }
-    }
-    else if( uxTick == ( xBasePeriod + xMargin ) )
-    {
-        /* Both timers should now have expired once.  The auto-reload timer will
-         * still be active, but the one-shot timer should now have stopped. */
-        if( ( ucISRAutoReloadTimerCounter != 1 ) || ( ucISROneShotTimerCounter != 1 ) )
-        {
-            xTestStatus = pdFAIL;
-            configASSERT( xTestStatus );
-        }
-    }
-    else if( uxTick == ( ( 2 * xBasePeriod ) - xMargin ) )
-    {
-        /* The auto-reload timer will still be active, but the one-shot timer
-         * should now have stopped - however, at this time neither of the timers
-         * should have expired again since the last test. */
-        if( ( ucISRAutoReloadTimerCounter != 1 ) || ( ucISROneShotTimerCounter != 1 ) )
-        {
-            xTestStatus = pdFAIL;
-            configASSERT( xTestStatus );
-        }
-    }
-    else if( uxTick == ( ( 2 * xBasePeriod ) + xMargin ) )
-    {
-        /* The auto-reload timer will still be active, but the one-shot timer
-         * should now have stopped.  At this time the auto-reload timer should have
-         * expired again, but the one-shot timer count should not have changed. */
-        if( ucISRAutoReloadTimerCounter != 2 )
-        {
-            xTestStatus = pdFAIL;
-            configASSERT( xTestStatus );
-        }
-
-        if( ucISROneShotTimerCounter != 1 )
-        {
-            xTestStatus = pdFAIL;
-            configASSERT( xTestStatus );
-        }
-    }
-    else if( uxTick == ( ( 2 * xBasePeriod ) + ( xBasePeriod >> ( TickType_t ) 2U ) ) )
-    {
-        /* The auto-reload timer will still be active, but the one-shot timer
-         * should now have stopped.  Again though, at this time, neither timer call
-         * back should have been called since the last test. */
-        if( ucISRAutoReloadTimerCounter != 2 )
-        {
-            xTestStatus = pdFAIL;
-            configASSERT( xTestStatus );
-        }
-
-        if( ucISROneShotTimerCounter != 1 )
-        {
-            xTestStatus = pdFAIL;
-            configASSERT( xTestStatus );
-        }
-    }
-    else if( uxTick == ( 3 * xBasePeriod ) )
-    {
-        /* Start the one-shot timer again. */
-        xTimerStartFromISR( xISROneShotTimer, NULL );
-    }
-    else if( uxTick == ( ( 3 * xBasePeriod ) + xMargin ) )
-    {
-        /* The auto-reload timer and one-shot timer will be active.  At
-         * this time the auto-reload timer should have	expired again, but the one
-         * shot timer count should not have changed yet. */
-        if( ucISRAutoReloadTimerCounter != 3 )
-        {
-            xTestStatus = pdFAIL;
-            configASSERT( xTestStatus );
-        }
-
-        if( ucISROneShotTimerCounter != 1 )
-        {
-            xTestStatus = pdFAIL;
-            configASSERT( xTestStatus );
-        }
-
-        /* Now stop the auto-reload timer.  The one-shot timer was started
-         * a few ticks ago. */
-        xTimerStopFromISR( xISRAutoReloadTimer, NULL );
-    }
-    else if( uxTick == ( 4 * ( xBasePeriod - xMargin ) ) )
-    {
-        /* The auto-reload timer is now stopped, and the one-shot timer is
-         * active, but at this time neither timer should have expired since the
-         * last test. */
-        if( ucISRAutoReloadTimerCounter != 3 )
-        {
-            xTestStatus = pdFAIL;
-            configASSERT( xTestStatus );
-        }
-
-        if( ucISROneShotTimerCounter != 1 )
-        {
-            xTestStatus = pdFAIL;
-            configASSERT( xTestStatus );
-        }
-    }
-    else if( uxTick == ( ( 4 * xBasePeriod ) + xMargin ) )
-    {
-        /* The auto-reload timer is now stopped, and the one-shot timer is
-         * active.  The one-shot timer should have expired again, but the auto
-         * reload timer should not have executed its callback. */
-        if( ucISRAutoReloadTimerCounter != 3 )
-        {
-            xTestStatus = pdFAIL;
-            configASSERT( xTestStatus );
-        }
-
-        if( ucISROneShotTimerCounter != 2 )
-        {
-            xTestStatus = pdFAIL;
-            configASSERT( xTestStatus );
-        }
-    }
-    else if( uxTick == ( 8 * xBasePeriod ) )
-    {
-        /* The auto-reload timer is now stopped, and the one-shot timer has
-         * already expired and then stopped itself.  Both callback counters should
-         * not have incremented since the last test. */
-        if( ucISRAutoReloadTimerCounter != 3 )
-        {
-            xTestStatus = pdFAIL;
-            configASSERT( xTestStatus );
-        }
-
-        if( ucISROneShotTimerCounter != 2 )
-        {
-            xTestStatus = pdFAIL;
-            configASSERT( xTestStatus );
-        }
-
-        /* Now reset the one-shot timer. */
-        xTimerResetFromISR( xISROneShotTimer, NULL );
-    }
-    else if( uxTick == ( ( 9 * xBasePeriod ) - xMargin ) )
-    {
-        /* Only the one-shot timer should be running, but it should not have
-         * expired since the last test.  Check the callback counters have not
-         * incremented, then reset the one-shot timer again. */
-        if( ucISRAutoReloadTimerCounter != 3 )
-        {
-            xTestStatus = pdFAIL;
-            configASSERT( xTestStatus );
-        }
-
-        if( ucISROneShotTimerCounter != 2 )
-        {
-            xTestStatus = pdFAIL;
-            configASSERT( xTestStatus );
-        }
-
-        xTimerResetFromISR( xISROneShotTimer, NULL );
-    }
-    else if( uxTick == ( ( 10 * xBasePeriod ) - ( 2 * xMargin ) ) )
-    {
-        /* Only the one-shot timer should be running, but it should not have
-         * expired since the last test.  Check the callback counters have not
-         * incremented, then reset the one-shot timer again. */
-        if( ucISRAutoReloadTimerCounter != 3 )
-        {
-            xTestStatus = pdFAIL;
-            configASSERT( xTestStatus );
-        }
-
-        if( ucISROneShotTimerCounter != 2 )
-        {
-            xTestStatus = pdFAIL;
-            configASSERT( xTestStatus );
-        }
-
-        xTimerResetFromISR( xISROneShotTimer, NULL );
-    }
-    else if( uxTick == ( ( 11 * xBasePeriod ) - ( 3 * xMargin ) ) )
-    {
-        /* Only the one-shot timer should be running, but it should not have
-         * expired since the last test.  Check the callback counters have not
-         * incremented, then reset the one-shot timer once again. */
-        if( ucISRAutoReloadTimerCounter != 3 )
-        {
-            xTestStatus = pdFAIL;
-            configASSERT( xTestStatus );
-        }
-
-        if( ucISROneShotTimerCounter != 2 )
-        {
-            xTestStatus = pdFAIL;
-            configASSERT( xTestStatus );
-        }
-
-        xTimerResetFromISR( xISROneShotTimer, NULL );
-    }
-    else if( uxTick == ( ( 12 * xBasePeriod ) - ( 2 * xMargin ) ) )
-    {
-        /* Only the one-shot timer should have been running and this time it
-         * should have	expired.  Check its callback count has been incremented.
-         * The auto-reload	timer is still not running so should still have the same
-         * count value.  This time the one-shot timer is not reset so should not
-         * restart from its expiry period again. */
-        if( ucISRAutoReloadTimerCounter != 3 )
-        {
-            xTestStatus = pdFAIL;
-            configASSERT( xTestStatus );
-        }
-
-        if( ucISROneShotTimerCounter != 3 )
-        {
-            xTestStatus = pdFAIL;
-            configASSERT( xTestStatus );
-        }
-    }
-    else if( uxTick == ( 15 * xBasePeriod ) )
-    {
-        /* Neither timer should be running now.  Check neither callback count
-         * has incremented, then go back to the start to run these tests all
-         * over again. */
-        if( ucISRAutoReloadTimerCounter != 3 )
-        {
-            xTestStatus = pdFAIL;
-            configASSERT( xTestStatus );
-        }
-
-        if( ucISROneShotTimerCounter != 3 )
-        {
-            xTestStatus = pdFAIL;
-            configASSERT( xTestStatus );
-        }
-
-        uxTick = ( TickType_t ) -1;
-    }
-}
-/*-----------------------------------------------------------*/
-
-/*** Timer callback functions are defined below here. ***/
-
-static void prvAutoReloadTimerCallback( TimerHandle_t pxExpiredTimer )
-{
-    size_t uxTimerID;
-
-    uxTimerID = ( size_t ) pvTimerGetTimerID( pxExpiredTimer );
-
-    if( uxTimerID <= ( configTIMER_QUEUE_LENGTH + 1 ) )
-    {
-        ( ucAutoReloadTimerCounters[ uxTimerID ] )++;
-
-        /* Stop timer ID 0 if requested. */
-        if( ( uxTimerID == ( size_t ) 0 ) && ( ucIsStopNeededInTimerZeroCallback == ( uint8_t ) pdTRUE ) )
-        {
-            xTimerStop( pxExpiredTimer, tmrdemoDONT_BLOCK );
-            ucIsStopNeededInTimerZeroCallback = ( uint8_t ) pdFALSE;
-        }
-    }
-    else
-    {
-        /* The timer ID appears to be unexpected (invalid). */
-        xTestStatus = pdFAIL;
-        configASSERT( xTestStatus );
-    }
-}
-/*-----------------------------------------------------------*/
-
-static void prvOneShotTimerCallback( TimerHandle_t pxExpiredTimer )
-{
-/* A count is kept of the number of times this callback function is executed.
- * The count is stored as the timer's ID.  This is only done to test the
- * vTimerSetTimerID() function. */
-    static size_t uxCallCount = 0;
-    size_t uxLastCallCount;
-
-    /* Obtain the timer's ID, which should be a count of the number of times
-     * this callback function has been executed. */
-    uxLastCallCount = ( size_t ) pvTimerGetTimerID( pxExpiredTimer );
-    configASSERT( uxLastCallCount == uxCallCount );
-
-    /* Increment the call count, then save it back as the timer's ID.  This is
-     * only done to test the vTimerSetTimerID() API function. */
-    uxLastCallCount++;
-    vTimerSetTimerID( pxExpiredTimer, ( void * ) uxLastCallCount );
-    uxCallCount++;
-
-    ucOneShotTimerCounter++;
-}
-/*-----------------------------------------------------------*/
-
-static void prvISRAutoReloadTimerCallback( TimerHandle_t pxExpiredTimer )
-{
-    /* The parameter is not used in this case as only one timer uses this
-     * callback function. */
-    ( void ) pxExpiredTimer;
-
-    ucISRAutoReloadTimerCounter++;
-}
-/*-----------------------------------------------------------*/
-
-static void prvISROneShotTimerCallback( TimerHandle_t pxExpiredTimer )
-{
-    /* The parameter is not used in this case as only one timer uses this
-     * callback function. */
-    ( void ) pxExpiredTimer;
-
-    ucISROneShotTimerCounter++;
-}
-/*-----------------------------------------------------------*/
+/*
+ * FreeRTOS V202107.00
+ * Copyright (C) 2020 Amazon.com, Inc. or its affiliates.  All Rights Reserved.
+ *
+ * Permission is hereby granted, free of charge, to any person obtaining a copy of
+ * this software and associated documentation files (the "Software"), to deal in
+ * the Software without restriction, including without limitation the rights to
+ * use, copy, modify, merge, publish, distribute, sublicense, and/or sell copies of
+ * the Software, and to permit persons to whom the Software is furnished to do so,
+ * subject to the following conditions:
+ *
+ * The above copyright notice and this permission notice shall be included in all
+ * copies or substantial portions of the Software.
+ *
+ * THE SOFTWARE IS PROVIDED "AS IS", WITHOUT WARRANTY OF ANY KIND, EXPRESS OR
+ * IMPLIED, INCLUDING BUT NOT LIMITED TO THE WARRANTIES OF MERCHANTABILITY, FITNESS
+ * FOR A PARTICULAR PURPOSE AND NONINFRINGEMENT. IN NO EVENT SHALL THE AUTHORS OR
+ * COPYRIGHT HOLDERS BE LIABLE FOR ANY CLAIM, DAMAGES OR OTHER LIABILITY, WHETHER
+ * IN AN ACTION OF CONTRACT, TORT OR OTHERWISE, ARISING FROM, OUT OF OR IN
+ * CONNECTION WITH THE SOFTWARE OR THE USE OR OTHER DEALINGS IN THE SOFTWARE.
+ *
+ * https://www.FreeRTOS.org
+ * https://github.com/FreeRTOS
+ *
+ */
+
+
+/*
+ * Tests the behaviour of timers.  Some timers are created before the scheduler
+ * is started, and some after.
+ */
+
+/* Standard includes. */
+#include <string.h>
+
+/* Scheduler include files. */
+#include "FreeRTOS.h"
+#include "task.h"
+#include "timers.h"
+
+/* Demo program include files. */
+#include "TimerDemo.h"
+
+#if ( configTIMER_TASK_PRIORITY < 1 )
+    #error configTIMER_TASK_PRIORITY must be set to at least 1 for this test/demo to function correctly.
+#endif
+
+#define tmrdemoDONT_BLOCK                    ( ( TickType_t ) 0 )
+#define tmrdemoONE_SHOT_TIMER_PERIOD         ( xBasePeriod * ( TickType_t ) 3 )
+#define tmrdemoNUM_TIMER_RESETS              ( ( uint8_t ) 10 )
+
+#ifndef tmrTIMER_TEST_TASK_STACK_SIZE
+    #define tmrTIMER_TEST_TASK_STACK_SIZE    configMINIMAL_STACK_SIZE
+#endif
+
+/*-----------------------------------------------------------*/
+
+/* The callback functions used by the timers.  These each increment a counter
+ * to indicate which timer has expired.  The auto-reload timers that are used by
+ * the test task (as opposed to being used from an ISR) all share the same
+ * prvAutoReloadTimerCallback() callback function, and use the ID of the
+ * pxExpiredTimer parameter passed into that function to know which counter to
+ * increment.  The other timers all have their own unique callback function and
+ * simply increment their counters without using the callback function parameter. */
+static void prvAutoReloadTimerCallback( TimerHandle_t pxExpiredTimer );
+static void prvOneShotTimerCallback( TimerHandle_t pxExpiredTimer );
+static void prvTimerTestTask( void * pvParameters );
+static void prvISRAutoReloadTimerCallback( TimerHandle_t pxExpiredTimer );
+static void prvISROneShotTimerCallback( TimerHandle_t pxExpiredTimer );
+
+/* The test functions used by the timer test task.  These manipulate the auto
+ * reload and one-shot timers in various ways, then delay, then inspect the timers
+ * to ensure they have behaved as expected. */
+static void prvTest1_CreateTimersWithoutSchedulerRunning( void );
+static void prvTest2_CheckTaskAndTimersInitialState( void );
+static void prvTest3_CheckAutoReloadExpireRates( void );
+static void prvTest4_CheckAutoReloadTimersCanBeStopped( void );
+static void prvTest5_CheckBasicOneShotTimerBehaviour( void );
+static void prvTest6_CheckAutoReloadResetBehaviour( void );
+static void prvTest7_CheckBacklogBehaviour( void );
+static void prvResetStartConditionsForNextIteration( void );
+
+/*-----------------------------------------------------------*/
+
+/* Flag that will be latched to pdFAIL should any unexpected behaviour be
+ * detected in any of the demo tests. */
+static volatile BaseType_t xTestStatus = pdPASS;
+
+/* Flag indicating whether the testing includes the backlog demo.  The backlog
+ * demo can be disruptive to other demos because the timer backlog is created by
+ * calling xTaskCatchUpTicks(). */
+static uint8_t ucIsBacklogDemoEnabled = ( uint8_t ) pdFALSE;
+
+/* Counter that is incremented on each cycle of a test.  This is used to
+ * detect a stalled task - a test that is no longer running. */
+static volatile uint32_t ulLoopCounter = 0;
+
+/* A set of auto-reload timers - each of which use the same callback function.
+ * The callback function uses the timer ID to index into, and then increment, a
+ * counter in the ucAutoReloadTimerCounters[] array.  The callback function stops
+ * xAutoReloadTimers[0] during its callback if ucIsStopNeededInTimerZeroCallback is
+ * pdTRUE.  The auto-reload timers referenced from xAutoReloadTimers[] are used by
+ * the prvTimerTestTask task. */
+static TimerHandle_t xAutoReloadTimers[ configTIMER_QUEUE_LENGTH + 1 ] = { 0 };
+static uint8_t ucAutoReloadTimerCounters[ configTIMER_QUEUE_LENGTH + 1 ] = { 0 };
+static uint8_t ucIsStopNeededInTimerZeroCallback = ( uint8_t ) pdFALSE;
+
+/* The one-shot timer is configured to use a callback function that increments
+ * ucOneShotTimerCounter each time it gets called. */
+static TimerHandle_t xOneShotTimer = NULL;
+static uint8_t ucOneShotTimerCounter = ( uint8_t ) 0;
+
+/* The ISR reload timer is controlled from the tick hook to exercise the timer
+ * API functions that can be used from an ISR.  It is configured to increment
+ * ucISRReloadTimerCounter each time its callback function is executed. */
+static TimerHandle_t xISRAutoReloadTimer = NULL;
+static uint8_t ucISRAutoReloadTimerCounter = ( uint8_t ) 0;
+
+/* The ISR one-shot timer is controlled from the tick hook to exercise the timer
+ * API functions that can be used from an ISR.  It is configured to increment
+ * ucISRReloadTimerCounter each time its callback function is executed. */
+static TimerHandle_t xISROneShotTimer = NULL;
+static uint8_t ucISROneShotTimerCounter = ( uint8_t ) 0;
+
+/* The period of all the timers are a multiple of the base period.  The base
+ * period is configured by the parameter to vStartTimerDemoTask(). */
+static TickType_t xBasePeriod = 0;
+
+/*-----------------------------------------------------------*/
+
+void vStartTimerDemoTask( TickType_t xBasePeriodIn )
+{
+    /* Start with the timer and counter arrays clear - this is only necessary
+     * where the compiler does not clear them automatically on start up. */
+    memset( ucAutoReloadTimerCounters, 0x00, sizeof( ucAutoReloadTimerCounters ) );
+    memset( xAutoReloadTimers, 0x00, sizeof( xAutoReloadTimers ) );
+
+    /* Store the period from which all the timer periods will be generated from
+     * (multiples of). */
+    xBasePeriod = xBasePeriodIn;
+
+    /* Create a set of timers for use by this demo/test. */
+    prvTest1_CreateTimersWithoutSchedulerRunning();
+
+    /* Create the task that will control and monitor the timers.  This is
+     * created at a lower priority than the timer service task to ensure, as
+     * far as it is concerned, commands on timers are acted on immediately
+     * (sending a command to the timer service task will unblock the timer service
+     * task, which will then preempt this task). */
+    if( xTestStatus != pdFAIL )
+    {
+        xTaskCreate( prvTimerTestTask, "Tmr Tst", tmrTIMER_TEST_TASK_STACK_SIZE, NULL, configTIMER_TASK_PRIORITY - 1, NULL );
+    }
+}
+/*-----------------------------------------------------------*/
+
+void vTimerDemoIncludeBacklogTests( BaseType_t includeBacklogTests )
+{
+    ucIsBacklogDemoEnabled = ( uint8_t ) includeBacklogTests;
+}
+/*-----------------------------------------------------------*/
+
+static void prvTimerTestTask( void * pvParameters )
+{
+    ( void ) pvParameters;
+
+    /* Create a one-shot timer for use later on in this test.  For test purposes it
+     * is created as an auto-reload timer then converted to a one-shot timer. */
+    xOneShotTimer = xTimerCreate( "Oneshot Timer",              /* Text name to facilitate debugging.  The kernel does not use this itself. */
+                                  tmrdemoONE_SHOT_TIMER_PERIOD, /* The period for the timer. */
+                                  pdFALSE,                      /* Autoreload is false, so created as a one-shot timer. */
+                                  ( void * ) 0,                 /* The timer identifier.  Initialise to 0, then increment each time it is called. */
+                                  prvOneShotTimerCallback );    /* The callback to be called when the timer expires. */
+
+    if( xOneShotTimer == NULL )
+    {
+        xTestStatus = pdFAIL;
+        configASSERT( xTestStatus );
+    }
+
+    /* Purely for test coverage purposes - change and query the reload mode to
+     * auto-reload then back to one-shot. */
+
+    /* Change timer to auto-reload. */
+    vTimerSetReloadMode( xOneShotTimer, pdTRUE );
+
+    /* Timer should now be auto-reload. */
+    configASSERT( uxTimerGetReloadMode( xOneShotTimer ) == pdTRUE );
+
+    /* Change timer to one-shot, which is what is needed for this test. */
+    vTimerSetReloadMode( xOneShotTimer, pdFALSE );
+
+    /* Check change to one-shot was successful. */
+    configASSERT( uxTimerGetReloadMode( xOneShotTimer ) == pdFALSE );
+
+    /* Ensure all the timers are in their expected initial state.  This
+     * depends on the timer service task having a higher priority than this task. */
+    prvTest2_CheckTaskAndTimersInitialState();
+
+    for( ; ; )
+    {
+        /* Check the auto-reload timers expire at the expected/correct rates. */
+        prvTest3_CheckAutoReloadExpireRates();
+
+        /* Check the auto-reload timers can be stopped correctly, and correctly
+         * report their state. */
+        prvTest4_CheckAutoReloadTimersCanBeStopped();
+
+        /* Check the one-shot timer only calls its callback once after it has been
+         * started, and that it reports its state correctly. */
+        prvTest5_CheckBasicOneShotTimerBehaviour();
+
+        /* Check timer reset behaviour. */
+        prvTest6_CheckAutoReloadResetBehaviour();
+
+        /* Check timer behaviour when the timer task gets behind in its work. */
+        if( ucIsBacklogDemoEnabled == ( uint8_t ) pdTRUE )
+        {
+            prvTest7_CheckBacklogBehaviour();
+        }
+
+        /* Start the timers again to restart all the tests over again. */
+        prvResetStartConditionsForNextIteration();
+    }
+}
+/*-----------------------------------------------------------*/
+
+/* This is called to check that the created task is still running and has not
+ * detected any errors. */
+BaseType_t xAreTimerDemoTasksStillRunning( TickType_t xCycleFrequency )
+{
+    static uint32_t ulLastLoopCounter = 0UL;
+    TickType_t xMaxBlockTimeUsedByTheseTests, xLoopCounterIncrementTimeMax;
+    static TickType_t xIterationsWithoutCounterIncrement = ( TickType_t ) 0, xLastCycleFrequency;
+
+    if( xLastCycleFrequency != xCycleFrequency )
+    {
+        /* The cycle frequency has probably become much faster due to an error
+         * elsewhere.  Start counting Iterations again. */
+        xIterationsWithoutCounterIncrement = ( TickType_t ) 0;
+        xLastCycleFrequency = xCycleFrequency;
+    }
+
+    /* Calculate the maximum number of times that it is permissible for this
+     * function to be called without ulLoopCounter being incremented.  This is
+     * necessary because the tests in this file block for extended periods, and the
+     * block period might be longer than the time between calls to this function. */
+    xMaxBlockTimeUsedByTheseTests = ( ( TickType_t ) configTIMER_QUEUE_LENGTH ) * xBasePeriod;
+    xLoopCounterIncrementTimeMax = ( xMaxBlockTimeUsedByTheseTests / xCycleFrequency ) + 1;
+
+    /* If the demo task is still running then the loop counter is expected to
+     * have incremented every xLoopCounterIncrementTimeMax calls. */
+    if( ulLastLoopCounter == ulLoopCounter )
+    {
+        xIterationsWithoutCounterIncrement++;
+
+        if( xIterationsWithoutCounterIncrement > xLoopCounterIncrementTimeMax )
+        {
+            /* The tests appear to be no longer running (stalled). */
+            xTestStatus = pdFAIL;
+        }
+    }
+    else
+    {
+        /* ulLoopCounter changed, so the count of times this function was called
+         * without a change can be reset to zero. */
+        xIterationsWithoutCounterIncrement = ( TickType_t ) 0;
+    }
+
+    ulLastLoopCounter = ulLoopCounter;
+
+    /* Errors detected in the task itself will have latched xTestStatus
+     * to pdFAIL. */
+
+    return xTestStatus;
+}
+/*-----------------------------------------------------------*/
+
+static void prvTest1_CreateTimersWithoutSchedulerRunning( void )
+{
+    TickType_t xTimer;
+
+    for( xTimer = 0; xTimer < configTIMER_QUEUE_LENGTH; xTimer++ )
+    {
+        /* As the timer queue is not yet full, it should be possible to both
+         * create and start a timer.  These timers are being started before the
+         * scheduler has been started, so their block times should get set to zero
+         * within the timer API itself. */
+        xAutoReloadTimers[ xTimer ] = xTimerCreate( "FR Timer",                                      /* Text name to facilitate debugging.  The kernel does not use this itself. */
+                                                    ( ( xTimer + ( TickType_t ) 1 ) * xBasePeriod ), /* The period for the timer.  The plus 1 ensures a period of zero is not specified. */
+                                                    pdTRUE,                                          /* Auto-reload is set to true. */
+                                                    ( void * ) xTimer,                               /* An identifier for the timer as all the auto-reload timers use the same callback. */
+                                                    prvAutoReloadTimerCallback );                    /* The callback to be called when the timer expires. */
+
+        if( xAutoReloadTimers[ xTimer ] == NULL )
+        {
+            xTestStatus = pdFAIL;
+            configASSERT( xTestStatus );
+        }
+        else
+        {
+            configASSERT( strcmp( pcTimerGetName( xAutoReloadTimers[ xTimer ] ), "FR Timer" ) == 0 );
+
+            /* The scheduler has not yet started, so the block period of
+             * portMAX_DELAY should just get set to zero in xTimerStart().  Also,
+             * the timer queue is not yet full so xTimerStart() should return
+             * pdPASS. */
+            if( xTimerStart( xAutoReloadTimers[ xTimer ], portMAX_DELAY ) != pdPASS )
+            {
+                xTestStatus = pdFAIL;
+                configASSERT( xTestStatus );
+            }
+        }
+    }
+
+    /* The timers queue should now be full, so it should be possible to create
+     * another timer, but not possible to start it (the timer queue will not get
+     * drained until the scheduler has been started. */
+    xAutoReloadTimers[ configTIMER_QUEUE_LENGTH ] = xTimerCreate( "FR Timer",                                 /* Text name to facilitate debugging.  The kernel does not use this itself. */
+                                                                  ( configTIMER_QUEUE_LENGTH * xBasePeriod ), /* The period for the timer. */
+                                                                  pdTRUE,                                     /* Auto-reload is set to true. */
+                                                                  ( void * ) xTimer,                          /* An identifier for the timer as all the auto-reload timers use the same callback. */
+                                                                  prvAutoReloadTimerCallback );               /* The callback executed when the timer expires. */
+
+    if( xAutoReloadTimers[ configTIMER_QUEUE_LENGTH ] == NULL )
+    {
+        xTestStatus = pdFAIL;
+        configASSERT( xTestStatus );
+    }
+    else
+    {
+        if( xTimerStart( xAutoReloadTimers[ xTimer ], portMAX_DELAY ) == pdPASS )
+        {
+            /* This time it would not be expected that the timer could be
+             * started at this point. */
+            xTestStatus = pdFAIL;
+            configASSERT( xTestStatus );
+        }
+    }
+
+    /* Create the timers that are used from the tick interrupt to test the timer
+     * API functions that can be called from an ISR. */
+    xISRAutoReloadTimer = xTimerCreate( "ISR AR",                        /* The text name given to the timer. */
+                                        0xffff,                          /* The timer is not given a period yet - this will be done from the tick hook, but a period of 0 is invalid. */
+                                        pdTRUE,                          /* This is an auto-reload timer. */
+                                        ( void * ) NULL,                 /* The identifier is not required. */
+                                        prvISRAutoReloadTimerCallback ); /* The callback that is executed when the timer expires. */
+
+    xISROneShotTimer = xTimerCreate( "ISR OS",                           /* The text name given to the timer. */
+                                     0xffff,                             /* The timer is not given a period yet - this will be done from the tick hook, but a period of 0 is invalid. */
+                                     pdFALSE,                            /* This is a one-shot timer. */
+                                     ( void * ) NULL,                    /* The identifier is not required. */
+                                     prvISROneShotTimerCallback );       /* The callback that is executed when the timer expires. */
+
+    if( ( xISRAutoReloadTimer == NULL ) || ( xISROneShotTimer == NULL ) )
+    {
+        xTestStatus = pdFAIL;
+        configASSERT( xTestStatus );
+    }
+}
+/*-----------------------------------------------------------*/
+
+static void prvTest2_CheckTaskAndTimersInitialState( void )
+{
+    uint8_t ucTimer;
+
+    /* Ensure all the timers are in their expected initial state.  This depends
+     * on the timer service task having a higher priority than this task.
+     *
+     * auto-reload timers 0 to ( configTIMER_QUEUE_LENGTH - 1 ) should now be active,
+     * and auto-reload timer configTIMER_QUEUE_LENGTH should not yet be active (it
+     * could not be started prior to the scheduler being started when it was
+     * created). */
+    for( ucTimer = 0; ucTimer < ( uint8_t ) configTIMER_QUEUE_LENGTH; ucTimer++ )
+    {
+        if( xTimerIsTimerActive( xAutoReloadTimers[ ucTimer ] ) == pdFALSE )
+        {
+            xTestStatus = pdFAIL;
+            configASSERT( xTestStatus );
+        }
+    }
+
+    if( xTimerIsTimerActive( xAutoReloadTimers[ configTIMER_QUEUE_LENGTH ] ) != pdFALSE )
+    {
+        xTestStatus = pdFAIL;
+        configASSERT( xTestStatus );
+    }
+}
+/*-----------------------------------------------------------*/
+
+static void prvTest3_CheckAutoReloadExpireRates( void )
+{
+    uint8_t ucMaxAllowableValue, ucMinAllowableValue, ucTimer;
+    TickType_t xBlockPeriod, xTimerPeriod, xExpectedNumber;
+    UBaseType_t uxOriginalPriority;
+
+    /* Check the auto-reload timers expire at the expected rates.  Do this at a
+     * high priority for maximum accuracy.  This is ok as most of the time is spent
+     * in the Blocked state. */
+    uxOriginalPriority = uxTaskPriorityGet( NULL );
+    vTaskPrioritySet( NULL, ( configMAX_PRIORITIES - 1 ) );
+
+    /* Delaying for configTIMER_QUEUE_LENGTH * xBasePeriod ticks should allow
+     * all the auto-reload timers to expire at least once. */
+    xBlockPeriod = ( ( TickType_t ) configTIMER_QUEUE_LENGTH ) * xBasePeriod;
+    vTaskDelay( xBlockPeriod );
+
+    /* Check that all the auto-reload timers have called their callback
+     * function the expected number of times. */
+    for( ucTimer = 0; ucTimer < ( uint8_t ) configTIMER_QUEUE_LENGTH; ucTimer++ )
+    {
+        /* The expected number of expires is equal to the block period divided
+         * by the timer period. */
+        xTimerPeriod = ( ( ( TickType_t ) ucTimer + ( TickType_t ) 1 ) * xBasePeriod );
+        xExpectedNumber = xBlockPeriod / xTimerPeriod;
+
+        ucMaxAllowableValue = ( ( uint8_t ) xExpectedNumber );
+        ucMinAllowableValue = ( uint8_t ) ( ( uint8_t ) xExpectedNumber - ( uint8_t ) 1 ); /* Weird casting to try and please all compilers. */
+
+        if( ( ucAutoReloadTimerCounters[ ucTimer ] < ucMinAllowableValue ) ||
+            ( ucAutoReloadTimerCounters[ ucTimer ] > ucMaxAllowableValue )
+            )
+        {
+            xTestStatus = pdFAIL;
+            configASSERT( xTestStatus );
+        }
+    }
+
+    /* Return to the original priority. */
+    vTaskPrioritySet( NULL, uxOriginalPriority );
+
+    if( xTestStatus == pdPASS )
+    {
+        /* No errors have been reported so increment the loop counter so the
+         * check task knows this task is still running. */
+        ulLoopCounter++;
+    }
+}
+/*-----------------------------------------------------------*/
+
+static void prvTest4_CheckAutoReloadTimersCanBeStopped( void )
+{
+    uint8_t ucTimer;
+
+    /* Check the auto-reload timers can be stopped correctly, and correctly
+     * report their state. */
+
+    /* Stop all the active timers. */
+    for( ucTimer = 0; ucTimer < ( uint8_t ) configTIMER_QUEUE_LENGTH; ucTimer++ )
+    {
+        /* The timer has not been stopped yet! */
+        if( xTimerIsTimerActive( xAutoReloadTimers[ ucTimer ] ) == pdFALSE )
+        {
+            xTestStatus = pdFAIL;
+            configASSERT( xTestStatus );
+        }
+
+        /* Now stop the timer.  This will appear to happen immediately to
+         * this task because this task is running at a priority below the
+         * timer service task. */
+        xTimerStop( xAutoReloadTimers[ ucTimer ], tmrdemoDONT_BLOCK );
+
+        /* The timer should now be inactive. */
+        if( xTimerIsTimerActive( xAutoReloadTimers[ ucTimer ] ) != pdFALSE )
+        {
+            xTestStatus = pdFAIL;
+            configASSERT( xTestStatus );
+        }
+    }
+
+    taskENTER_CRITICAL();
+    {
+        /* The timer in array position configTIMER_QUEUE_LENGTH should not
+         * be active.  The critical section is used to ensure the timer does
+         * not call its callback between the next line running and the array
+         * being cleared back to zero, as that would mask an error condition. */
+        if( ucAutoReloadTimerCounters[ configTIMER_QUEUE_LENGTH ] != ( uint8_t ) 0 )
+        {
+            xTestStatus = pdFAIL;
+            configASSERT( xTestStatus );
+        }
+
+        /* Clear the timer callback count. */
+        memset( ( void * ) ucAutoReloadTimerCounters, 0, sizeof( ucAutoReloadTimerCounters ) );
+    }
+    taskEXIT_CRITICAL();
+
+    /* The timers are now all inactive, so this time, after delaying, none
+     * of the callback counters should have incremented. */
+    vTaskDelay( ( ( TickType_t ) configTIMER_QUEUE_LENGTH ) * xBasePeriod );
+
+    for( ucTimer = 0; ucTimer < ( uint8_t ) configTIMER_QUEUE_LENGTH; ucTimer++ )
+    {
+        if( ucAutoReloadTimerCounters[ ucTimer ] != ( uint8_t ) 0 )
+        {
+            xTestStatus = pdFAIL;
+            configASSERT( xTestStatus );
+        }
+    }
+
+    if( xTestStatus == pdPASS )
+    {
+        /* No errors have been reported so increment the loop counter so
+         * the check task knows this task is still running. */
+        ulLoopCounter++;
+    }
+}
+/*-----------------------------------------------------------*/
+
+static void prvTest5_CheckBasicOneShotTimerBehaviour( void )
+{
+    /* Check the one-shot timer only calls its callback once after it has been
+     * started, and that it reports its state correctly. */
+
+    /* The one-shot timer should not be active yet. */
+    if( xTimerIsTimerActive( xOneShotTimer ) != pdFALSE )
+    {
+        xTestStatus = pdFAIL;
+        configASSERT( xTestStatus );
+    }
+
+    if( ucOneShotTimerCounter != ( uint8_t ) 0 )
+    {
+        xTestStatus = pdFAIL;
+        configASSERT( xTestStatus );
+    }
+
+    /* Start the one-shot timer and check that it reports its state correctly. */
+    xTimerStart( xOneShotTimer, tmrdemoDONT_BLOCK );
+
+    if( xTimerIsTimerActive( xOneShotTimer ) == pdFALSE )
+    {
+        xTestStatus = pdFAIL;
+        configASSERT( xTestStatus );
+    }
+
+    /* Delay for three times as long as the one-shot timer period, then check
+     * to ensure it has only called its callback once, and is now not in the
+     * active state. */
+    vTaskDelay( tmrdemoONE_SHOT_TIMER_PERIOD * ( TickType_t ) 3 );
+
+    if( xTimerIsTimerActive( xOneShotTimer ) != pdFALSE )
+    {
+        xTestStatus = pdFAIL;
+        configASSERT( xTestStatus );
+    }
+
+    if( ucOneShotTimerCounter != ( uint8_t ) 1 )
+    {
+        xTestStatus = pdFAIL;
+        configASSERT( xTestStatus );
+    }
+    else
+    {
+        /* Reset the one-shot timer callback count. */
+        ucOneShotTimerCounter = ( uint8_t ) 0;
+    }
+
+    if( xTestStatus == pdPASS )
+    {
+        /* No errors have been reported so increment the loop counter so the
+         * check task knows this task is still running. */
+        ulLoopCounter++;
+    }
+}
+/*-----------------------------------------------------------*/
+
+static void prvTest6_CheckAutoReloadResetBehaviour( void )
+{
+    uint8_t ucTimer;
+
+    /* Check timer reset behaviour. */
+
+    /* Restart the one-shot timer and check it reports its status correctly. */
+    xTimerStart( xOneShotTimer, tmrdemoDONT_BLOCK );
+
+    if( xTimerIsTimerActive( xOneShotTimer ) == pdFALSE )
+    {
+        xTestStatus = pdFAIL;
+        configASSERT( xTestStatus );
+    }
+
+    /* Restart one of the auto-reload timers and check that it reports its
+     * status correctly. */
+    xTimerStart( xAutoReloadTimers[ configTIMER_QUEUE_LENGTH - 1 ], tmrdemoDONT_BLOCK );
+
+    if( xTimerIsTimerActive( xAutoReloadTimers[ configTIMER_QUEUE_LENGTH - 1 ] ) == pdFALSE )
+    {
+        xTestStatus = pdFAIL;
+        configASSERT( xTestStatus );
+    }
+
+    for( ucTimer = 0; ucTimer < tmrdemoNUM_TIMER_RESETS; ucTimer++ )
+    {
+        /* Delay for half as long as the one-shot timer period, then reset it.
+         * It should never expire while this is done, so its callback count should
+         * never increment. */
+        vTaskDelay( tmrdemoONE_SHOT_TIMER_PERIOD / 2 );
+
+        /* Check both running timers are still active, but have not called their
+         * callback functions. */
+        if( xTimerIsTimerActive( xOneShotTimer ) == pdFALSE )
+        {
+            xTestStatus = pdFAIL;
+            configASSERT( xTestStatus );
+        }
+
+        if( ucOneShotTimerCounter != ( uint8_t ) 0 )
+        {
+            xTestStatus = pdFAIL;
+            configASSERT( xTestStatus );
+        }
+
+        if( xTimerIsTimerActive( xAutoReloadTimers[ configTIMER_QUEUE_LENGTH - 1 ] ) == pdFALSE )
+        {
+            xTestStatus = pdFAIL;
+            configASSERT( xTestStatus );
+        }
+
+        if( ucAutoReloadTimerCounters[ configTIMER_QUEUE_LENGTH - 1 ] != ( uint8_t ) 0 )
+        {
+            xTestStatus = pdFAIL;
+            configASSERT( xTestStatus );
+        }
+
+        /* Reset both running timers. */
+        xTimerReset( xOneShotTimer, tmrdemoDONT_BLOCK );
+        xTimerReset( xAutoReloadTimers[ configTIMER_QUEUE_LENGTH - 1 ], tmrdemoDONT_BLOCK );
+
+        if( xTestStatus == pdPASS )
+        {
+            /* No errors have been reported so increment the loop counter so
+             * the check task knows this task is still running. */
+            ulLoopCounter++;
+        }
+    }
+
+    /* Finally delay long enough for both running timers to expire. */
+    vTaskDelay( ( ( TickType_t ) configTIMER_QUEUE_LENGTH ) * xBasePeriod );
+
+    /* The timers were not reset during the above delay period so should now
+     * both have called their callback functions. */
+    if( ucOneShotTimerCounter != ( uint8_t ) 1 )
+    {
+        xTestStatus = pdFAIL;
+        configASSERT( xTestStatus );
+    }
+
+    if( ucAutoReloadTimerCounters[ configTIMER_QUEUE_LENGTH - 1 ] == 0 )
+    {
+        xTestStatus = pdFAIL;
+        configASSERT( xTestStatus );
+    }
+
+    /* The one-shot timer should no longer be active, while the auto-reload
+     * timer should still be active. */
+    if( xTimerIsTimerActive( xAutoReloadTimers[ configTIMER_QUEUE_LENGTH - 1 ] ) == pdFALSE )
+    {
+        xTestStatus = pdFAIL;
+        configASSERT( xTestStatus );
+    }
+
+    if( xTimerIsTimerActive( xOneShotTimer ) == pdTRUE )
+    {
+        xTestStatus = pdFAIL;
+        configASSERT( xTestStatus );
+    }
+
+    /* Stop the auto-reload timer again. */
+    xTimerStop( xAutoReloadTimers[ configTIMER_QUEUE_LENGTH - 1 ], tmrdemoDONT_BLOCK );
+
+    if( xTimerIsTimerActive( xAutoReloadTimers[ configTIMER_QUEUE_LENGTH - 1 ] ) != pdFALSE )
+    {
+        xTestStatus = pdFAIL;
+        configASSERT( xTestStatus );
+    }
+
+    /* Clear the timer callback counts, ready for another iteration of these
+     * tests. */
+    ucAutoReloadTimerCounters[ configTIMER_QUEUE_LENGTH - 1 ] = ( uint8_t ) 0;
+    ucOneShotTimerCounter = ( uint8_t ) 0;
+
+    if( xTestStatus == pdPASS )
+    {
+        /* No errors have been reported so increment the loop counter so the check
+         * task knows this task is still running. */
+        ulLoopCounter++;
+    }
+}
+/*-----------------------------------------------------------*/
+
+static void prvTest7_CheckBacklogBehaviour( void )
+{
+    UBaseType_t uxOriginalPriority;
+
+    /* Use the first auto-reload timer to test stopping a timer from a
+     * backlogged callback. */
+
+    /* The timer has not been started yet! */
+    if( xTimerIsTimerActive( xAutoReloadTimers[ 0 ] ) != pdFALSE )
+    {
+        xTestStatus = pdFAIL;
+        configASSERT( xTestStatus );
+    }
+
+    /* Prompt the callback function to stop the timer. */
+    ucIsStopNeededInTimerZeroCallback = ( uint8_t ) pdTRUE;
+
+    /* Now start the timer.  This will appear to happen immediately to
+     * this task because this task is running at a priority below the timer
+     * service task.  Use a timer period of one tick so the call to
+     * xTaskCatchUpTicks() below has minimal impact on other tests that might
+     * be running. */
+    #define tmrdemoBACKLOG_TIMER_PERIOD     ( ( TickType_t ) 1 )
+    xTimerChangePeriod( xAutoReloadTimers[ 0 ], tmrdemoBACKLOG_TIMER_PERIOD, tmrdemoDONT_BLOCK );
+
+    /* The timer should now be active. */
+    if( xTimerIsTimerActive( xAutoReloadTimers[ 0 ] ) == pdFALSE )
+    {
+        xTestStatus = pdFAIL;
+        configASSERT( xTestStatus );
+    }
+
+    /* Arrange for the callback to execute late enough that it will execute
+     * twice, back-to-back.  The timer must handle the stop request properly
+     * in spite of the backlog of callbacks. */
+    #define tmrdemoEXPECTED_BACKLOG_EXPIRES  ( ( TickType_t ) 2 )
+    xTaskCatchUpTicks( tmrdemoBACKLOG_TIMER_PERIOD * tmrdemoEXPECTED_BACKLOG_EXPIRES );
+
+    /* The timer should now be inactive. */
+    if( xTimerIsTimerActive( xAutoReloadTimers[ 0 ] ) != pdFALSE )
+    {
+        xTestStatus = pdFAIL;
+        configASSERT( xTestStatus );
+    }
+
+    /* Restore the standard timer period, and leave the timer inactive. */
+    xTimerChangePeriod( xAutoReloadTimers[ 0 ], xBasePeriod, tmrdemoDONT_BLOCK );
+    xTimerStop( xAutoReloadTimers[ 0 ], tmrdemoDONT_BLOCK );
+
+    /* Clear the reload count for the timer used in this test. */
+    ucAutoReloadTimerCounters[ 0 ] = ( uint8_t ) 0;
+
+
+    /* Verify a one-shot timer is marked as inactive if the timer task processes
+     * the start or reset request after the expiration time has passed. */
+
+    /* The timer has not been started yet! */
+    if( xTimerIsTimerActive( xOneShotTimer ) != pdFALSE )
+    {
+        xTestStatus = pdFAIL;
+        configASSERT( xTestStatus );
+    }
+
+    /* Use the timer period specific to backlogged timers because it reduces
+     * the impact on other tests that might be running when xTaskCatchUpTicks()
+     * creates the backlog, below. */
+    xTimerChangePeriod( xOneShotTimer, tmrdemoBACKLOG_TIMER_PERIOD, tmrdemoDONT_BLOCK );
+
+    /* Temporarily give this task maximum priority so it can cause the timer
+     * task to delay its processing of the reset request below. */
+    uxOriginalPriority = uxTaskPriorityGet( NULL );
+    vTaskPrioritySet( NULL, ( configMAX_PRIORITIES - 1 ) );
+
+    /* Reset the timer.  The timer service won't process this request right
+     * away as noted above. */
+    xTimerReset( xOneShotTimer, tmrdemoDONT_BLOCK );
+
+    /* Cause the timer period to elapse without giving an opportunity for the
+     * timer service task to process the reset request. */
+    xTaskCatchUpTicks( tmrdemoBACKLOG_TIMER_PERIOD );
+
+    /* Return this task to its original priority.  The timer service task will
+     * process the reset request immediately.  The timer task must handle the reset
+     * request as if it were processed at the time of the request even though in
+     * this test the processing occurs after the intended expiration time. */
+    vTaskPrioritySet( NULL, uxOriginalPriority );
+
+    /* The timer should now be inactive. */
+    if( xTimerIsTimerActive( xOneShotTimer ) != pdFALSE )
+    {
+        xTestStatus = pdFAIL;
+        configASSERT( xTestStatus );
+    }
+
+    /* Restore the standard timer period, and leave the timer inactive. */
+    xTimerChangePeriod( xOneShotTimer, tmrdemoONE_SHOT_TIMER_PERIOD, tmrdemoDONT_BLOCK );
+    xTimerStop( xOneShotTimer, tmrdemoDONT_BLOCK );
+
+    /* Clear the counter for the timer used in this test. */
+    ucOneShotTimerCounter = ( uint8_t ) 0;
+
+    if( xTestStatus == pdPASS )
+    {
+        /* No errors have been reported so increment the loop counter so the
+         * check task knows this task is still running. */
+        ulLoopCounter++;
+    }
+}
+/*-----------------------------------------------------------*/
+
+static void prvResetStartConditionsForNextIteration( void )
+{
+    uint8_t ucTimer;
+
+    /* Start the timers again to start all the tests over again. */
+
+    /* Start the timers again. */
+    for( ucTimer = 0; ucTimer < ( uint8_t ) configTIMER_QUEUE_LENGTH; ucTimer++ )
+    {
+        /* The timer has not been started yet! */
+        if( xTimerIsTimerActive( xAutoReloadTimers[ ucTimer ] ) != pdFALSE )
+        {
+            xTestStatus = pdFAIL;
+            configASSERT( xTestStatus );
+        }
+
+        /* Now start the timer.  This will appear to happen immediately to
+         * this task because this task is running at a priority below the timer
+         * service task. */
+        xTimerStart( xAutoReloadTimers[ ucTimer ], tmrdemoDONT_BLOCK );
+
+        /* The timer should now be active. */
+        if( xTimerIsTimerActive( xAutoReloadTimers[ ucTimer ] ) == pdFALSE )
+        {
+            xTestStatus = pdFAIL;
+            configASSERT( xTestStatus );
+        }
+    }
+
+    if( xTestStatus == pdPASS )
+    {
+        /* No errors have been reported so increment the loop counter so the
+         * check task knows this task is still running. */
+        ulLoopCounter++;
+    }
+}
+/*-----------------------------------------------------------*/
+
+void vTimerPeriodicISRTests( void )
+{
+    static TickType_t uxTick = ( TickType_t ) -1;
+
+    #if ( configTIMER_TASK_PRIORITY != ( configMAX_PRIORITIES - 1 ) )
+
+        /* The timer service task is not the highest priority task, so it cannot
+         * be assumed that timings will be exact.  Timers should never call their
+         * callback before their expiry time, but a margin is permissible for calling
+         * their callback after their expiry time.  If exact timing is required then
+         * configTIMER_TASK_PRIORITY must be set to ensure the timer service task
+         * is the highest priority task in the system.
+         *
+         * This function is called from the tick hook.  The tick hook is called
+         * even when the scheduler is suspended.  Therefore it is possible that the
+         * uxTick count maintained in this function is temporarily ahead of the tick
+         * count maintained by the kernel.  When this is the case a message posted from
+         * this function will assume a time stamp in advance of the real time stamp,
+         * which can result in a timer being processed before this function expects it
+         * to.  For example, if the kernel's tick count was 100, and uxTick was 102,
+         * then this function will not expect the timer to have expired until the
+         * kernel's tick count is (102 + xBasePeriod), whereas in reality the timer
+         * will expire when the kernel's tick count is (100 + xBasePeriod).  For this
+         * reason xMargin is used as an allowable margin for premature timer expires
+         * as well as late timer expires. */
+        #ifdef _WINDOWS_
+            /* Windows is not real real time. */
+            const TickType_t xMargin = 20;
+        #else
+            const TickType_t xMargin = 6;
+        #endif /* _WINDOWS_ */
+    #else
+        #ifdef _WINDOWS_
+            /* Windows is not real real time. */
+            const TickType_t xMargin = 20;
+        #else
+            const TickType_t xMargin = 4;
+        #endif /* _WINDOWS_ */
+    #endif /* if ( configTIMER_TASK_PRIORITY != ( configMAX_PRIORITIES - 1 ) ) */
+
+
+    uxTick++;
+
+    if( uxTick == 0 )
+    {
+        /* The timers will have been created, but not started.  Start them now
+         * by setting their period. */
+        ucISRAutoReloadTimerCounter = 0;
+        ucISROneShotTimerCounter = 0;
+
+        /* It is possible that the timer task has not yet made room in the
+         * timer queue.  If the timers cannot be started then reset uxTick so
+         * another attempt is made later. */
+        uxTick = ( TickType_t ) -1;
+
+        /* Try starting first timer. */
+        if( xTimerChangePeriodFromISR( xISRAutoReloadTimer, xBasePeriod, NULL ) == pdPASS )
+        {
+            /* First timer was started, try starting the second timer. */
+            if( xTimerChangePeriodFromISR( xISROneShotTimer, xBasePeriod, NULL ) == pdPASS )
+            {
+                /* Both timers were started, so set the uxTick back to its
+                 * proper value. */
+                uxTick = 0;
+            }
+            else
+            {
+                /* Second timer could not be started, so stop the first one
+                 * again. */
+                xTimerStopFromISR( xISRAutoReloadTimer, NULL );
+            }
+        }
+    }
+    else if( uxTick == ( xBasePeriod - xMargin ) )
+    {
+        /* Neither timer should have expired yet. */
+        if( ( ucISRAutoReloadTimerCounter != 0 ) || ( ucISROneShotTimerCounter != 0 ) )
+        {
+            xTestStatus = pdFAIL;
+            configASSERT( xTestStatus );
+        }
+    }
+    else if( uxTick == ( xBasePeriod + xMargin ) )
+    {
+        /* Both timers should now have expired once.  The auto-reload timer will
+         * still be active, but the one-shot timer should now have stopped. */
+        if( ( ucISRAutoReloadTimerCounter != 1 ) || ( ucISROneShotTimerCounter != 1 ) )
+        {
+            xTestStatus = pdFAIL;
+            configASSERT( xTestStatus );
+        }
+    }
+    else if( uxTick == ( ( 2 * xBasePeriod ) - xMargin ) )
+    {
+        /* The auto-reload timer will still be active, but the one-shot timer
+         * should now have stopped - however, at this time neither of the timers
+         * should have expired again since the last test. */
+        if( ( ucISRAutoReloadTimerCounter != 1 ) || ( ucISROneShotTimerCounter != 1 ) )
+        {
+            xTestStatus = pdFAIL;
+            configASSERT( xTestStatus );
+        }
+    }
+    else if( uxTick == ( ( 2 * xBasePeriod ) + xMargin ) )
+    {
+        /* The auto-reload timer will still be active, but the one-shot timer
+         * should now have stopped.  At this time the auto-reload timer should have
+         * expired again, but the one-shot timer count should not have changed. */
+        if( ucISRAutoReloadTimerCounter != 2 )
+        {
+            xTestStatus = pdFAIL;
+            configASSERT( xTestStatus );
+        }
+
+        if( ucISROneShotTimerCounter != 1 )
+        {
+            xTestStatus = pdFAIL;
+            configASSERT( xTestStatus );
+        }
+    }
+    else if( uxTick == ( ( 2 * xBasePeriod ) + ( xBasePeriod >> ( TickType_t ) 2U ) ) )
+    {
+        /* The auto-reload timer will still be active, but the one-shot timer
+         * should now have stopped.  Again though, at this time, neither timer call
+         * back should have been called since the last test. */
+        if( ucISRAutoReloadTimerCounter != 2 )
+        {
+            xTestStatus = pdFAIL;
+            configASSERT( xTestStatus );
+        }
+
+        if( ucISROneShotTimerCounter != 1 )
+        {
+            xTestStatus = pdFAIL;
+            configASSERT( xTestStatus );
+        }
+    }
+    else if( uxTick == ( 3 * xBasePeriod ) )
+    {
+        /* Start the one-shot timer again. */
+        xTimerStartFromISR( xISROneShotTimer, NULL );
+    }
+    else if( uxTick == ( ( 3 * xBasePeriod ) + xMargin ) )
+    {
+        /* The auto-reload timer and one-shot timer will be active.  At
+         * this time the auto-reload timer should have  expired again, but the one
+         * shot timer count should not have changed yet. */
+        if( ucISRAutoReloadTimerCounter != 3 )
+        {
+            xTestStatus = pdFAIL;
+            configASSERT( xTestStatus );
+        }
+
+        if( ucISROneShotTimerCounter != 1 )
+        {
+            xTestStatus = pdFAIL;
+            configASSERT( xTestStatus );
+        }
+
+        /* Now stop the auto-reload timer.  The one-shot timer was started
+         * a few ticks ago. */
+        xTimerStopFromISR( xISRAutoReloadTimer, NULL );
+    }
+    else if( uxTick == ( 4 * ( xBasePeriod - xMargin ) ) )
+    {
+        /* The auto-reload timer is now stopped, and the one-shot timer is
+         * active, but at this time neither timer should have expired since the
+         * last test. */
+        if( ucISRAutoReloadTimerCounter != 3 )
+        {
+            xTestStatus = pdFAIL;
+            configASSERT( xTestStatus );
+        }
+
+        if( ucISROneShotTimerCounter != 1 )
+        {
+            xTestStatus = pdFAIL;
+            configASSERT( xTestStatus );
+        }
+    }
+    else if( uxTick == ( ( 4 * xBasePeriod ) + xMargin ) )
+    {
+        /* The auto-reload timer is now stopped, and the one-shot timer is
+         * active.  The one-shot timer should have expired again, but the auto
+         * reload timer should not have executed its callback. */
+        if( ucISRAutoReloadTimerCounter != 3 )
+        {
+            xTestStatus = pdFAIL;
+            configASSERT( xTestStatus );
+        }
+
+        if( ucISROneShotTimerCounter != 2 )
+        {
+            xTestStatus = pdFAIL;
+            configASSERT( xTestStatus );
+        }
+    }
+    else if( uxTick == ( 8 * xBasePeriod ) )
+    {
+        /* The auto-reload timer is now stopped, and the one-shot timer has
+         * already expired and then stopped itself.  Both callback counters should
+         * not have incremented since the last test. */
+        if( ucISRAutoReloadTimerCounter != 3 )
+        {
+            xTestStatus = pdFAIL;
+            configASSERT( xTestStatus );
+        }
+
+        if( ucISROneShotTimerCounter != 2 )
+        {
+            xTestStatus = pdFAIL;
+            configASSERT( xTestStatus );
+        }
+
+        /* Now reset the one-shot timer. */
+        xTimerResetFromISR( xISROneShotTimer, NULL );
+    }
+    else if( uxTick == ( ( 9 * xBasePeriod ) - xMargin ) )
+    {
+        /* Only the one-shot timer should be running, but it should not have
+         * expired since the last test.  Check the callback counters have not
+         * incremented, then reset the one-shot timer again. */
+        if( ucISRAutoReloadTimerCounter != 3 )
+        {
+            xTestStatus = pdFAIL;
+            configASSERT( xTestStatus );
+        }
+
+        if( ucISROneShotTimerCounter != 2 )
+        {
+            xTestStatus = pdFAIL;
+            configASSERT( xTestStatus );
+        }
+
+        xTimerResetFromISR( xISROneShotTimer, NULL );
+    }
+    else if( uxTick == ( ( 10 * xBasePeriod ) - ( 2 * xMargin ) ) )
+    {
+        /* Only the one-shot timer should be running, but it should not have
+         * expired since the last test.  Check the callback counters have not
+         * incremented, then reset the one-shot timer again. */
+        if( ucISRAutoReloadTimerCounter != 3 )
+        {
+            xTestStatus = pdFAIL;
+            configASSERT( xTestStatus );
+        }
+
+        if( ucISROneShotTimerCounter != 2 )
+        {
+            xTestStatus = pdFAIL;
+            configASSERT( xTestStatus );
+        }
+
+        xTimerResetFromISR( xISROneShotTimer, NULL );
+    }
+    else if( uxTick == ( ( 11 * xBasePeriod ) - ( 3 * xMargin ) ) )
+    {
+        /* Only the one-shot timer should be running, but it should not have
+         * expired since the last test.  Check the callback counters have not
+         * incremented, then reset the one-shot timer once again. */
+        if( ucISRAutoReloadTimerCounter != 3 )
+        {
+            xTestStatus = pdFAIL;
+            configASSERT( xTestStatus );
+        }
+
+        if( ucISROneShotTimerCounter != 2 )
+        {
+            xTestStatus = pdFAIL;
+            configASSERT( xTestStatus );
+        }
+
+        xTimerResetFromISR( xISROneShotTimer, NULL );
+    }
+    else if( uxTick == ( ( 12 * xBasePeriod ) - ( 2 * xMargin ) ) )
+    {
+        /* Only the one-shot timer should have been running and this time it
+         * should have  expired.  Check its callback count has been incremented.
+         * The auto-reload  timer is still not running so should still have the same
+         * count value.  This time the one-shot timer is not reset so should not
+         * restart from its expiry period again. */
+        if( ucISRAutoReloadTimerCounter != 3 )
+        {
+            xTestStatus = pdFAIL;
+            configASSERT( xTestStatus );
+        }
+
+        if( ucISROneShotTimerCounter != 3 )
+        {
+            xTestStatus = pdFAIL;
+            configASSERT( xTestStatus );
+        }
+    }
+    else if( uxTick == ( 15 * xBasePeriod ) )
+    {
+        /* Neither timer should be running now.  Check neither callback count
+         * has incremented, then go back to the start to run these tests all
+         * over again. */
+        if( ucISRAutoReloadTimerCounter != 3 )
+        {
+            xTestStatus = pdFAIL;
+            configASSERT( xTestStatus );
+        }
+
+        if( ucISROneShotTimerCounter != 3 )
+        {
+            xTestStatus = pdFAIL;
+            configASSERT( xTestStatus );
+        }
+
+        uxTick = ( TickType_t ) -1;
+    }
+}
+/*-----------------------------------------------------------*/
+
+/*** Timer callback functions are defined below here. ***/
+
+static void prvAutoReloadTimerCallback( TimerHandle_t pxExpiredTimer )
+{
+    size_t uxTimerID;
+
+    uxTimerID = ( size_t ) pvTimerGetTimerID( pxExpiredTimer );
+
+    if( uxTimerID <= ( configTIMER_QUEUE_LENGTH + 1 ) )
+    {
+        ( ucAutoReloadTimerCounters[ uxTimerID ] )++;
+
+        /* Stop timer ID 0 if requested. */
+        if( ( uxTimerID == ( size_t ) 0 ) && ( ucIsStopNeededInTimerZeroCallback == ( uint8_t ) pdTRUE ) )
+        {
+            xTimerStop( pxExpiredTimer, tmrdemoDONT_BLOCK );
+            ucIsStopNeededInTimerZeroCallback = ( uint8_t ) pdFALSE;
+        }
+    }
+    else
+    {
+        /* The timer ID appears to be unexpected (invalid). */
+        xTestStatus = pdFAIL;
+        configASSERT( xTestStatus );
+    }
+}
+/*-----------------------------------------------------------*/
+
+static void prvOneShotTimerCallback( TimerHandle_t pxExpiredTimer )
+{
+/* A count is kept of the number of times this callback function is executed.
+ * The count is stored as the timer's ID.  This is only done to test the
+ * vTimerSetTimerID() function. */
+    static size_t uxCallCount = 0;
+    size_t uxLastCallCount;
+
+    /* Obtain the timer's ID, which should be a count of the number of times
+     * this callback function has been executed. */
+    uxLastCallCount = ( size_t ) pvTimerGetTimerID( pxExpiredTimer );
+    configASSERT( uxLastCallCount == uxCallCount );
+
+    /* Increment the call count, then save it back as the timer's ID.  This is
+     * only done to test the vTimerSetTimerID() API function. */
+    uxLastCallCount++;
+    vTimerSetTimerID( pxExpiredTimer, ( void * ) uxLastCallCount );
+    uxCallCount++;
+
+    ucOneShotTimerCounter++;
+}
+/*-----------------------------------------------------------*/
+
+static void prvISRAutoReloadTimerCallback( TimerHandle_t pxExpiredTimer )
+{
+    /* The parameter is not used in this case as only one timer uses this
+     * callback function. */
+    ( void ) pxExpiredTimer;
+
+    ucISRAutoReloadTimerCounter++;
+}
+/*-----------------------------------------------------------*/
+
+static void prvISROneShotTimerCallback( TimerHandle_t pxExpiredTimer )
+{
+    /* The parameter is not used in this case as only one timer uses this
+     * callback function. */
+    ( void ) pxExpiredTimer;
+
+    ucISROneShotTimerCounter++;
+}
+/*-----------------------------------------------------------*/