/*
 * FreeRTOS V202212.00
 * Copyright (C) 2020 Amazon.com, Inc. or its affiliates.  All Rights Reserved.
 *
 * Permission is hereby granted, free of charge, to any person obtaining a copy of
 * this software and associated documentation files (the "Software"), to deal in
 * the Software without restriction, including without limitation the rights to
 * use, copy, modify, merge, publish, distribute, sublicense, and/or sell copies of
 * the Software, and to permit persons to whom the Software is furnished to do so,
 * subject to the following conditions:
 *
 * The above copyright notice and this permission notice shall be included in all
 * copies or substantial portions of the Software.
 *
 * THE SOFTWARE IS PROVIDED "AS IS", WITHOUT WARRANTY OF ANY KIND, EXPRESS OR
 * IMPLIED, INCLUDING BUT NOT LIMITED TO THE WARRANTIES OF MERCHANTABILITY, FITNESS
 * FOR A PARTICULAR PURPOSE AND NONINFRINGEMENT. IN NO EVENT SHALL THE AUTHORS OR
 * COPYRIGHT HOLDERS BE LIABLE FOR ANY CLAIM, DAMAGES OR OTHER LIABILITY, WHETHER
 * IN AN ACTION OF CONTRACT, TORT OR OTHERWISE, ARISING FROM, OUT OF OR IN
 * CONNECTION WITH THE SOFTWARE OR THE USE OR OTHER DEALINGS IN THE SOFTWARE.
 *
 * https://www.FreeRTOS.org
 * https://github.com/FreeRTOS
 *
 */

/*! @file tasks_utest_2.c */

/* Tasks includes */
#include "FreeRTOS.h"
#include "FreeRTOSConfig.h"
#include "task.h"

#include "mock_list.h"
#include "mock_list_macros.h"
#include "mock_timers.h"
#include "mock_portable.h"
#include "mock_fake_assert.h"

/* Test includes. */
#include "unity.h"
#include "CException.h"
#include "global_vars.h"

/* C runtime includes. */
#include <stdbool.h>
#include <string.h>
#include <stdlib.h>


/* ===========================  EXTERN VARIABLES  =========================== */
extern TCB_t * volatile pxCurrentTCB;
extern List_t pxReadyTasksLists[ configMAX_PRIORITIES ];
extern List_t xDelayedTaskList1;
extern List_t xDelayedTaskList2;
extern List_t * volatile pxDelayedTaskList;
extern List_t * volatile pxOverflowDelayedTaskList;
extern List_t xPendingReadyList;
/* INCLUDE_vTaskDelete */
extern List_t xTasksWaitingTermination;
extern volatile UBaseType_t uxDeletedTasksWaitingCleanUp;
extern List_t xSuspendedTaskList;

extern volatile UBaseType_t uxCurrentNumberOfTasks;
extern volatile TickType_t xTickCount;
extern volatile UBaseType_t uxTopReadyPriority;
extern volatile BaseType_t xSchedulerRunning;
extern volatile TickType_t xPendedTicks;
<<<<<<< HEAD
#if ( defined( configNUMBER_OF_CORES ) && ( configNUMBER_OF_CORES == 1 ) )
=======

#ifdef configNUMBER_OF_CORES
>>>>>>> 537007d9
    extern volatile BaseType_t xYieldPendings[];
    #define xYieldPending    xYieldPendings[ 0 ]
#else
    extern volatile BaseType_t xYieldPending;
#endif
<<<<<<< HEAD
extern volatile BaseType_t xNumOfOverflows;
extern UBaseType_t uxTaskNumber;
extern volatile TickType_t xNextTaskUnblockTime;
#if ( defined( configNUMBER_OF_CORES ) && ( configNUMBER_OF_CORES == 1 ) )
=======

extern volatile BaseType_t xNumOfOverflows;
extern UBaseType_t uxTaskNumber;
extern volatile TickType_t xNextTaskUnblockTime;

#ifdef configNUMBER_OF_CORES
>>>>>>> 537007d9
    extern TaskHandle_t xIdleTaskHandles[];
    #define xIdleTaskHandle    xIdleTaskHandles[ 0 ]
#else
    extern TaskHandle_t xIdleTaskHandle;
#endif
<<<<<<< HEAD
=======

>>>>>>> 537007d9
extern volatile UBaseType_t uxSchedulerSuspended;

/**
 * @brief CException code for when a configASSERT should be intercepted.
 */
#define configASSERT_E    0xAA101


/* ===========================  GLOBAL VARIABLES  =========================== */
static StaticTask_t xIdleTaskTCB;
static StackType_t uxIdleTaskStack[ configMINIMAL_STACK_SIZE ];

static TCB_t * ptcb;
static StackType_t stack[ ( ( size_t ) 300 ) * sizeof( StackType_t ) ];
static TCB_t tcb[ 10 ]; /* simulate up to 10 tasks: add more if needed */
static bool getIddleTaskMemoryValid = false;
static uint32_t critical_section_counter = 0;
static bool is_first_task = true;
static uint32_t created_tasks = 0;
static uint32_t create_task_priority = 3;
static port_yield_operation py_operation;
static bool vTaskDeletePre_called = false;
static bool getIddleTaskMemory_called = false;
static bool vApplicationTickHook_called = false;
static bool port_yield_called = false;
static bool port_enable_interrupts_called = false;
static bool port_disable_interrupts_called = false;
static bool port_yield_within_api_called = false;
static bool port_setup_tcb_called = false;
static bool portClear_Interrupt_called = false;
static bool portSet_Interrupt_called = false;
static bool portClear_Interrupt_from_isr_called = false;
static bool portSet_Interrupt_from_isr_called = false;
static bool port_invalid_interrupt_called = false;
static bool vApplicationStackOverflowHook_called = false;
static bool vApplicationIdleHook_called = false;
static bool port_allocate_secure_context_called = false;
static bool port_assert_if_in_isr_called = false;
static bool vApplicationMallocFailedHook_called = false;


/**
 * @brief Global counter for the number of assertions in code.
 */
static int assertionFailed = 0;

/**
 * @brief Flag which denotes if test need to abort on assertion.
 */
static BaseType_t shouldAbortOnAssertion = pdFALSE;

/* ===========================  Static Functions  =========================== */
static void start_scheduler()
{
    vListInitialiseItem_ExpectAnyArgs();
    vListInitialiseItem_ExpectAnyArgs();
    /* set owner */
    listSET_LIST_ITEM_VALUE_ExpectAnyArgs();
    /* set owner */

    pxPortInitialiseStack_ExpectAnyArgsAndReturn( uxIdleTaskStack );

    if( is_first_task )
    {
        is_first_task = false;

        for( int i = ( UBaseType_t ) 0U; i < ( UBaseType_t ) configMAX_PRIORITIES; i++ )
        {
            vListInitialise_ExpectAnyArgs();
        }

        /* Delayed Task List 1 */
        vListInitialise_ExpectAnyArgs();
        /* Delayed Task List 2 */
        vListInitialise_ExpectAnyArgs();
        /* Pending Ready List */
        vListInitialise_ExpectAnyArgs();
        /* INCLUDE_vTaskDelete */
        vListInitialise_ExpectAnyArgs();
        /* INCLUDE_vTaskSuspend */
        vListInitialise_ExpectAnyArgs();
    }

    listINSERT_END_ExpectAnyArgs();

    xTimerCreateTimerTask_ExpectAndReturn( pdPASS );
    xPortStartScheduler_ExpectAndReturn( pdTRUE );
    getIddleTaskMemoryValid = true;
    vTaskStartScheduler();
    ASSERT_GET_IDLE_TASK_MEMORY_CALLED();
    TEST_ASSERT_TRUE( xSchedulerRunning );
    TEST_ASSERT_EQUAL( configINITIAL_TICK_COUNT, xTickCount );
    TEST_ASSERT_EQUAL( portMAX_DELAY, xNextTaskUnblockTime );
}
static TaskHandle_t create_task()
{
    TaskFunction_t pxTaskCode = NULL;
    const char * const pcName = { __FUNCTION__ };
    const uint32_t usStackDepth = 300;
    void * const pvParameters = NULL;
    UBaseType_t uxPriority = create_task_priority;
    TaskHandle_t taskHandle;
    BaseType_t ret;

    pvPortMalloc_ExpectAndReturn( sizeof( TCB_t ), &tcb[ created_tasks ] );
    pvPortMalloc_ExpectAndReturn( usStackDepth * sizeof( StackType_t ), stack );

    vListInitialiseItem_Expect( &( tcb[ created_tasks ].xStateListItem ) );
    vListInitialiseItem_Expect( &( tcb[ created_tasks ].xEventListItem ) );
    /* TODO: expect set owner */
    listSET_LIST_ITEM_VALUE_ExpectAnyArgs();
    /* TODO: expect set owner */

    pxPortInitialiseStack_ExpectAnyArgsAndReturn( stack );

    if( is_first_task )
    {
        /* prvInitialiseTaskLists */
        for( int i = ( UBaseType_t ) 0U; i < ( UBaseType_t ) configMAX_PRIORITIES; i++ )
        {
            vListInitialise_ExpectAnyArgs();
        }

        /* Delayed Task List 1 */
        vListInitialise_ExpectAnyArgs();
        /* Delayed Task List 2 */
        vListInitialise_ExpectAnyArgs();
        /* Pending Ready List */
        vListInitialise_ExpectAnyArgs();
        /* INCLUDE_vTaskDelete */
        vListInitialise_ExpectAnyArgs();
        /* INCLUDE_vTaskSuspend */
        vListInitialise_ExpectAnyArgs();
        is_first_task = false;
    }

    /* prvAddTaskToReadyList */
    listINSERT_END_ExpectAnyArgs();
    ret = xTaskCreate( pxTaskCode,
                       pcName,
                       usStackDepth,
                       pvParameters,
                       uxPriority,
                       &taskHandle );
    TEST_ASSERT_EQUAL( pdPASS, ret );
    ASSERT_SETUP_TCB_CALLED();
    created_tasks++;
    return taskHandle;
}
/* ============================  HOOK FUNCTIONS  ============================ */
static void dummy_operation()
{
    HOOK_DIAG();
}

void vFakePortAssertIfISR( void )
{
    port_assert_if_in_isr_called = true;
    HOOK_DIAG();
}

void port_allocate_secure_context( BaseType_t stackSize )
{
    HOOK_DIAG();
    port_allocate_secure_context_called = true;
}

void vApplicationIdleHook( void )
{
    HOOK_DIAG();
    vApplicationIdleHook_called = true;
}

void vApplicationMallocFailedHook( void )
{
    vApplicationMallocFailedHook_called = true;
    HOOK_DIAG();
}

void vApplicationGetIdleTaskMemory( StaticTask_t ** ppxIdleTaskTCBBuffer,
                                    StackType_t ** ppxIdleTaskStackBuffer,
                                    uint32_t * pulIdleTaskStackSize )
{
    HOOK_DIAG();

    if( getIddleTaskMemoryValid == true )
    {
        /* Pass out a pointer to the StaticTask_t structure in which the Idle task's
         * state will be stored. */
        *ppxIdleTaskTCBBuffer = &xIdleTaskTCB;

        /* Pass out the array that will be used as the Idle task's stack. */
        *ppxIdleTaskStackBuffer = uxIdleTaskStack;

        /* Pass out the size of the array pointed to by *ppxIdleTaskStackBuffer.
         * Note that, as the array is necessarily of type StackType_t,
         * configMINIMAL_STACK_SIZE is specified in words, not bytes. */
        *pulIdleTaskStackSize = configMINIMAL_STACK_SIZE;
    }
    else
    {
        *ppxIdleTaskTCBBuffer = NULL;
        *ppxIdleTaskStackBuffer = NULL;
        *pulIdleTaskStackSize = 0;
    }

    getIddleTaskMemory_called = true;
}

void vConfigureTimerForRunTimeStats( void )
{
    HOOK_DIAG();
}

long unsigned int ulGetRunTimeCounterValue( void )
{
    HOOK_DIAG();
    return 3;
}

void vApplicationTickHook()
{
    HOOK_DIAG();
    vApplicationTickHook_called = true;
}

void vPortCurrentTaskDying( void * pvTaskToDelete,
                            volatile BaseType_t * pxPendYield )
{
    HOOK_DIAG();
    vTaskDeletePre_called = true;
}

void vFakePortEnterCriticalSection( void )
{
    HOOK_DIAG();
    critical_section_counter++;
}

void vFakePortExitCriticalSection( void )
{
    HOOK_DIAG();
    critical_section_counter--;
}

void vFakePortYieldWithinAPI()
{
    HOOK_DIAG();
    port_yield_within_api_called = true;
    py_operation();
}

void vFakePortYieldFromISR()
{
    HOOK_DIAG();
}

uint32_t vFakePortDisableInterrupts()
{
    port_disable_interrupts_called = true;
    HOOK_DIAG();
    return 0;
}

void vFakePortEnableInterrupts()
{
    port_enable_interrupts_called = true;
    HOOK_DIAG();
}

void vFakePortYield()
{
    HOOK_DIAG();
    port_yield_called = true;
    py_operation();
}

void portSetupTCB_CB( void * tcb )
{
    HOOK_DIAG();
    port_setup_tcb_called = true;
}

void vFakePortClearInterruptMask( UBaseType_t bt )
{
    HOOK_DIAG();
    portClear_Interrupt_called = true;
}

UBaseType_t ulFakePortSetInterruptMask( void )
{
    HOOK_DIAG();
    portSet_Interrupt_called = true;
    return 1;
}

void vFakePortClearInterruptMaskFromISR( UBaseType_t bt )
{
    HOOK_DIAG();
    portClear_Interrupt_from_isr_called = true;
}

UBaseType_t ulFakePortSetInterruptMaskFromISR( void )
{
    HOOK_DIAG();
    portSet_Interrupt_from_isr_called = true;
    return 1;
}

void vFakePortAssertIfInterruptPriorityInvalid( void )
{
    HOOK_DIAG();
    port_invalid_interrupt_called = true;
}

void vApplicationStackOverflowHook( TaskHandle_t xTask,
                                    char * stack )
{
    HOOK_DIAG();
    vApplicationStackOverflowHook_called = true;
}

unsigned int vFakePortGetCoreID( void )
{
    HOOK_DIAG();
    return 0;
}

void vFakePortReleaseTaskLock( void )
{
    HOOK_DIAG();
}

void vFakePortGetTaskLock( void )
{
    HOOK_DIAG();
}

void vFakePortGetISRLock( void )
{
    HOOK_DIAG();
}

void vFakePortReleaseISRLock( void )
{
    HOOK_DIAG();
}

static void vFakeAssertStub( bool x,
                             char * file,
                             int line,
                             int cmock_num_calls )
{
    if( !x )
    {
        assertionFailed++;

        if( shouldAbortOnAssertion == pdTRUE )
        {
            Throw( configASSERT_E );
        }
    }
}

/* ============================  Unity Fixtures  ============================ */
/*! called before each testcase */
void setUp( void )
{
    RESET_ALL_HOOKS();

    pxCurrentTCB = NULL;
    memset( &tcb, 0x00, sizeof( TCB_t ) );
    ptcb = NULL;
    memset( &pxReadyTasksLists, 0x00, configMAX_PRIORITIES * sizeof( List_t ) );
    memset( &xDelayedTaskList1, 0x00, sizeof( List_t ) );
    memset( &xDelayedTaskList2, 0x00, sizeof( List_t ) );

    /*
     * pxDelayedTaskList = NULL;
     * pxOverflowDelayedTaskList = NULL;
     */
    memset( &xPendingReadyList, 0x00, sizeof( List_t ) );

    memset( &xTasksWaitingTermination, 0x00, sizeof( List_t ) );
    uxDeletedTasksWaitingCleanUp = 0;
    memset( &xSuspendedTaskList, 0x00, sizeof( List_t ) );

    uxCurrentNumberOfTasks = ( UBaseType_t ) 0U;
    xTickCount = ( TickType_t ) 500; /* configINITIAL_TICK_COUNT */
    uxTopReadyPriority = tskIDLE_PRIORITY;
    xSchedulerRunning = pdFALSE;
    xPendedTicks = ( TickType_t ) 0U;
    xYieldPending = pdFALSE;
    xNumOfOverflows = ( BaseType_t ) 0;
    uxTaskNumber = ( UBaseType_t ) 0U;
    xNextTaskUnblockTime = ( TickType_t ) 0U;
    xIdleTaskHandle = NULL;
    uxSchedulerSuspended = ( UBaseType_t ) 0;
    /*  ulTaskSwitchedInTime = 0UL; */
    /*ulTotalRunTime = 0UL; */
    is_first_task = true;
    created_tasks = 0;
    py_operation = dummy_operation;

    vFakeAssert_StubWithCallback( vFakeAssertStub );
}

/*! called after each testcase */
void tearDown( void )
{
    TEST_ASSERT_EQUAL( 0, critical_section_counter );
}

/*! called at the beginning of the whole suite */
void suiteSetUp()
{
}

/*! called at the end of the whole suite */
int suiteTearDown( int numFailures )
{
    return numFailures;
}

/* ==============================  Test Cases  ============================== */

/*!
 * @brief create a static new task with a success path
 */
void test_xTaskCreateStatic_success( void )
{
    StackType_t puxStackBuffer[ 300 ];
    StaticTask_t * pxTaskBuffer = malloc( sizeof( TCB_t ) );
    TaskFunction_t pxTaskCode = NULL;
    const char * const pcName = { __FUNCTION__ };
    const uint32_t ulStackDepth = 300;
    void * const pvParameters = NULL;
    UBaseType_t uxPriority = 3;
    TaskHandle_t ret;

    /* Setup */
    memset( puxStackBuffer, 0xa5U, ulStackDepth * sizeof( StackType_t ) );

    /* Expectations */
    vListInitialiseItem_ExpectAnyArgs();
    vListInitialiseItem_ExpectAnyArgs();

    listSET_LIST_ITEM_VALUE_ExpectAnyArgs();
    pxPortInitialiseStack_ExpectAnyArgsAndReturn( puxStackBuffer );

    for( int i = ( UBaseType_t ) 0U; i < ( UBaseType_t ) configMAX_PRIORITIES; i++ )
    {
        vListInitialise_ExpectAnyArgs();
    }

    /* Delayed Task List 1 */
    vListInitialise_ExpectAnyArgs();
    /* Delayed Task List 2 */
    vListInitialise_ExpectAnyArgs();
    /* Pending Ready List */
    vListInitialise_ExpectAnyArgs();
    /* INCLUDE_vTaskDelete */
    vListInitialise_ExpectAnyArgs();
    /* INCLUDE_vTaskSuspend */
    vListInitialise_ExpectAnyArgs();

    listINSERT_END_ExpectAnyArgs();

    /* API Call */
    ret = xTaskCreateStatic( pxTaskCode,
                             pcName,
                             ulStackDepth,
                             pvParameters,
                             uxPriority,
                             puxStackBuffer,
                             pxTaskBuffer );
    ptcb = ( TCB_t * ) pxTaskBuffer;
    /* Validations */
    TEST_ASSERT_EQUAL_PTR( puxStackBuffer, ptcb->pxStack );
    TEST_ASSERT_NOT_EQUAL( NULL, ret );
    TEST_ASSERT_EQUAL( 2, ptcb->ucStaticallyAllocated );
    TEST_ASSERT_EQUAL( 0,
                       memcmp( ptcb->pxStack,
                               puxStackBuffer,
                               ulStackDepth * sizeof( StackType_t ) ) );

    TEST_ASSERT_EQUAL( ptcb->pxEndOfStack,
                       ptcb->pxStack + ( 300 - 1 ) );
    TEST_ASSERT_EQUAL( 0, memcmp( ptcb->pcTaskName, pcName, configMAX_TASK_NAME_LEN - 1 ) );

    TEST_ASSERT_EQUAL( ptcb->uxPriority, uxPriority );

    TEST_ASSERT_EQUAL( 1, uxCurrentNumberOfTasks );
    ASSERT_SETUP_TCB_CALLED();
    free( pxTaskBuffer );
}

void test_xTaskCreate_success( void )
{
    TaskFunction_t pxTaskCode = NULL;
    const char * const pcName = NULL;
    const uint32_t usStackDepth = 300;
    void * const pvParameters = NULL;
    UBaseType_t uxPriority = configMAX_PRIORITIES;
    TaskHandle_t taskHandle;
    BaseType_t ret;
    StackType_t stack[ ( ( size_t ) usStackDepth ) * sizeof( StackType_t ) ];

    /* Setup */
    /* Expectations */
    pvPortMalloc_ExpectAndReturn( sizeof( TCB_t ), &tcb[ 0 ] );
    pvPortMalloc_ExpectAndReturn( usStackDepth * sizeof( StackType_t ), stack );

    vListInitialiseItem_Expect( &( tcb[ 0 ].xStateListItem ) );
    vListInitialiseItem_Expect( &( tcb[ 0 ].xEventListItem ) );
    listSET_LIST_ITEM_VALUE_ExpectAnyArgs();
    pxPortInitialiseStack_ExpectAnyArgsAndReturn( stack );

    for( int i = ( UBaseType_t ) 0U; i < ( UBaseType_t ) configMAX_PRIORITIES; i++ )
    {
        vListInitialise_ExpectAnyArgs();
    }

    /* Delayed Task List 1 */
    vListInitialise_ExpectAnyArgs();
    /* Delayed Task List 2 */
    vListInitialise_ExpectAnyArgs();
    /* Pending Ready List */
    vListInitialise_ExpectAnyArgs();
    /* INCLUDE_vTaskDelete */
    vListInitialise_ExpectAnyArgs();
    /* INCLUDE_vTaskSuspend */
    vListInitialise_ExpectAnyArgs();

    listINSERT_END_ExpectAnyArgs();

    /* API Call */
    ret = xTaskCreate( pxTaskCode,
                       pcName,
                       usStackDepth,
                       pvParameters,
                       uxPriority,
                       &taskHandle );
    /* Validations */
    ptcb = ( TCB_t * ) taskHandle;
    TEST_ASSERT_EQUAL( pdPASS, ret );
    TEST_ASSERT_EQUAL( 0, tcb[ 0 ].ucStaticallyAllocated );
    TEST_ASSERT_EQUAL_PTR( &tcb[ 0 ], ptcb );
    TEST_ASSERT_EQUAL( stack, tcb[ 0 ].pxStack );
    TEST_ASSERT_EQUAL( 1, uxCurrentNumberOfTasks );
    TEST_ASSERT_EQUAL( configMAX_PRIORITIES - 1, ptcb->uxPriority );
    TEST_ASSERT_EQUAL( NULL, ptcb->pcTaskName[ 0 ] );
    ASSERT_SETUP_TCB_CALLED();
}

void test_xTaskCreate_fail_stack_malloc( void )
{
    TaskFunction_t pxTaskCode = NULL;
    const char * const pcName = { __FUNCTION__ };
    const uint32_t usStackDepth = 300;
    void * const pvParameters = NULL;
    UBaseType_t uxPriority = 3;
    TaskHandle_t taskHandle;
    BaseType_t ret;

    pvPortMalloc_ExpectAndReturn( sizeof( TCB_t ), NULL );

    ret = xTaskCreate( pxTaskCode,
                       pcName,
                       usStackDepth,
                       pvParameters,
                       uxPriority,
                       &taskHandle );
    TEST_ASSERT_EQUAL( errCOULD_NOT_ALLOCATE_REQUIRED_MEMORY, ret );
    TEST_ASSERT_EQUAL( 0, uxCurrentNumberOfTasks );
    ASSERT_SETUP_TCB_NOT_CALLED();
}

void test_xTaskCreate_fail_tcb_malloc( void )
{
    TaskFunction_t pxTaskCode = NULL;
    const char * const pcName = { __FUNCTION__ };
    const uint32_t usStackDepth = 300;
    void * const pvParameters = NULL;
    UBaseType_t uxPriority = 3;
    TaskHandle_t taskHandle;
    BaseType_t ret;

    pvPortMalloc_ExpectAndReturn( sizeof( TCB_t ), &tcb[ 0 ] );
    pvPortMalloc_ExpectAndReturn( usStackDepth * sizeof( StackType_t ), NULL );
    vPortFree_Expect( &tcb[ 0 ] );

    ret = xTaskCreate( pxTaskCode,
                       pcName,
                       usStackDepth,
                       pvParameters,
                       uxPriority,
                       &taskHandle );
    TEST_ASSERT_EQUAL( errCOULD_NOT_ALLOCATE_REQUIRED_MEMORY, ret );
    TEST_ASSERT_EQUAL( 0, uxCurrentNumberOfTasks );
    ASSERT_SETUP_TCB_NOT_CALLED();
}

void test_vTaskPrioritySet_success_gt_curr_prio( void )
{
    TaskHandle_t taskHandle2;
    TCB_t * ptcb;

    create_task_priority = 3;
    create_task();
    create_task_priority = 4;
    taskHandle2 = create_task();
    ptcb = ( TCB_t * ) taskHandle2;
    TEST_ASSERT_EQUAL_PTR( pxCurrentTCB, taskHandle2 );
    listGET_LIST_ITEM_VALUE_ExpectAnyArgsAndReturn( 0 );
    listSET_LIST_ITEM_VALUE_Expect( &( ptcb->xEventListItem ),
                                    configMAX_PRIORITIES - 5 );
    listIS_CONTAINED_WITHIN_ExpectAndReturn( &pxReadyTasksLists[ 5 ],
                                             &( ptcb->xStateListItem ),
                                             pdTRUE );
    uxListRemove_ExpectAndReturn( &( ptcb->xStateListItem ), 0 );
    /* port Reset ready priority */
    /* add task to ready list macro */

    listINSERT_END_Expect( &( pxReadyTasksLists[ 5 ] ),
                           &( ptcb->xStateListItem ) );

    TEST_ASSERT_EQUAL( 4, ptcb->uxPriority );
    vTaskPrioritySet( taskHandle2, create_task_priority + 1 );
    TEST_ASSERT_EQUAL( 4 + 1, ptcb->uxPriority );
    ASSERT_PORT_YIELD_NOT_CALLED();
}
/* -----------------  testing portCRITICAL_NESTING_IN_TCB ------------------- */

void vTaskEnterCritical( void );
void vTaskExitCritical( void );

void test_vTaskExitCritical_succes( void )
{
    TaskHandle_t task_handle;

    /* Setup */
    task_handle = create_task();
    start_scheduler();
    /* Expectations */
    /* API Call */
    vTaskExitCritical();
    /* Validations */
    TEST_ASSERT_EQUAL( 0, task_handle->uxCriticalNesting );
    ASSERT_PORT_ENABLE_INTERRUPT_NOT_CALLED();
}

void test_vTaskExitCritical_success_enable_interrupts( void )
{
    TaskHandle_t task_handle;

    /* Setup */
    task_handle = create_task();
    start_scheduler();
    vTaskEnterCritical();
    ASSERT_IF_IN_ISR_CALLED();
    /* Expectations */
    /* API Call */
    vTaskExitCritical();
    /* Validations */
    TEST_ASSERT_EQUAL( 0, task_handle->uxCriticalNesting );
    ASSERT_PORT_ENABLE_INTERRUPT_CALLED();
}

void test_vTaskExitCritical_success_enable_too_many_nests( void )
{
    TaskHandle_t task_handle;

    /* Setup */
    task_handle = create_task();
    start_scheduler();
    vTaskEnterCritical();
    ASSERT_IF_IN_ISR_CALLED();
    vTaskEnterCritical();
    /* Expectations */
    /* API Call */
    vTaskExitCritical();
    /* Validations */
    TEST_ASSERT_EQUAL( 1, task_handle->uxCriticalNesting );
    ASSERT_PORT_ENABLE_INTERRUPT_NOT_CALLED();
}

void test_vTaskExitCritical_scheduler_off( void )
{
    TaskHandle_t task_handle;

    /* Setup */
    task_handle = create_task();
    /* Expectations */
    /* API Call */
    vTaskExitCritical();
    /* Validations */
    TEST_ASSERT_EQUAL( 0, task_handle->uxCriticalNesting );
    ASSERT_PORT_ENABLE_INTERRUPT_NOT_CALLED();
}

void test_vTaskEnterCritical_succes( void )
{
    TaskHandle_t task_handle;

    /* Setup */
    task_handle = create_task();
    start_scheduler();
    /* Expectations */
    /* API Call */
    vTaskEnterCritical();
    /* Validations */
    TEST_ASSERT_EQUAL( 1, task_handle->uxCriticalNesting );
    ASSERT_IF_IN_ISR_CALLED();
}

void test_vTaskEnterCritical_succes_twice( void )
{
    TaskHandle_t task_handle;

    /* Setup */
    task_handle = create_task();
    start_scheduler();
    /* Expectations */
    /* API Call */
    vTaskEnterCritical();
    ASSERT_IF_IN_ISR_CALLED();
    vTaskEnterCritical();
    /* Validations */
    TEST_ASSERT_EQUAL( 2, task_handle->uxCriticalNesting );
    ASSERT_IF_IN_ISR_NOT_CALLED();
}

void test_vTaskEnterCritical_no_op_no_sched( void )
{
    TaskHandle_t task_handle;

    /* Setup */
    task_handle = create_task();
    /* Expectations */
    /* API Call */
    vTaskEnterCritical();
    /* Validations */
    TEST_ASSERT_EQUAL( 0, task_handle->uxCriticalNesting );
    ASSERT_IF_IN_ISR_NOT_CALLED();
}<|MERGE_RESOLUTION|>--- conflicted
+++ resolved
@@ -66,39 +66,22 @@
 extern volatile UBaseType_t uxTopReadyPriority;
 extern volatile BaseType_t xSchedulerRunning;
 extern volatile TickType_t xPendedTicks;
-<<<<<<< HEAD
-#if ( defined( configNUMBER_OF_CORES ) && ( configNUMBER_OF_CORES == 1 ) )
-=======
-
 #ifdef configNUMBER_OF_CORES
->>>>>>> 537007d9
     extern volatile BaseType_t xYieldPendings[];
     #define xYieldPending    xYieldPendings[ 0 ]
 #else
     extern volatile BaseType_t xYieldPending;
 #endif
-<<<<<<< HEAD
+
 extern volatile BaseType_t xNumOfOverflows;
 extern UBaseType_t uxTaskNumber;
 extern volatile TickType_t xNextTaskUnblockTime;
-#if ( defined( configNUMBER_OF_CORES ) && ( configNUMBER_OF_CORES == 1 ) )
-=======
-
-extern volatile BaseType_t xNumOfOverflows;
-extern UBaseType_t uxTaskNumber;
-extern volatile TickType_t xNextTaskUnblockTime;
-
 #ifdef configNUMBER_OF_CORES
->>>>>>> 537007d9
     extern TaskHandle_t xIdleTaskHandles[];
     #define xIdleTaskHandle    xIdleTaskHandles[ 0 ]
 #else
     extern TaskHandle_t xIdleTaskHandle;
 #endif
-<<<<<<< HEAD
-=======
-
->>>>>>> 537007d9
 extern volatile UBaseType_t uxSchedulerSuspended;
 
 /**
