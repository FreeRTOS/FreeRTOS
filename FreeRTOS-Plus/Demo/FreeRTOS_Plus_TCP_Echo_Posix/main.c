--- conflicted
+++ resolved
@@ -53,6 +53,7 @@
 #include <stdarg.h>
 #include <time.h>
 #include <errno.h>
+#include <string.h>
 
 /* FreeRTOS kernel includes. */
 #include "FreeRTOS.h"
@@ -93,7 +94,7 @@
  * Writes trace data to a disk file when the trace recording is stopped.
  * This function will simply overwrite any trace files that already exist.
  */
-// static void prvSaveTraceFile( void );
+static void prvSaveTraceFile( void );
 
 /*-----------------------------------------------------------*/
 
@@ -105,7 +106,7 @@
 StackType_t uxTimerTaskStack[ configTIMER_TASK_STACK_DEPTH ];
 
 /* Notes if the trace is running or not. */
-// static BaseType_t xTraceRunning = pdTRUE;
+static BaseType_t xTraceRunning = pdTRUE;
 
 static clockid_t cid = CLOCK_THREAD_CPUTIME_ID;
 
@@ -115,8 +116,6 @@
 
 int main( void )
 {
-<<<<<<< HEAD
-=======
     /* Do not include trace code when performing a code coverage analysis. */
     #if ( projCOVERAGE_TEST != 1 )
     {
@@ -132,7 +131,7 @@
     }
     #endif
 
->>>>>>> d266eba1
+
     console_init();
     #if ( mainSELECTED_APPLICATION == ECHO_CLIENT_DEMO )
     {
@@ -241,11 +240,9 @@
     /* Called if an assertion passed to configASSERT() fails.  See
     http://www.freertos.org/a00110.html#configASSERT for more information. */
 
-	printf( "vAssertCalled( %s, %u )\n", pcFileName, ulLine );
+	printf( "vAssertCalled( %s, %lu )\n", pcFileName, ulLine );
     exit(1);
 
-<<<<<<< HEAD
-=======
     taskENTER_CRITICAL();
     {
         /* Stop the trace recording. */
@@ -296,7 +293,6 @@
         }
     }
     #endif /* if ( projCOVERAGE_TEST != 1 ) */
->>>>>>> d266eba1
 }
 /*-----------------------------------------------------------*/
 
