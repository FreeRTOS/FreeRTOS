--- conflicted
+++ resolved
@@ -222,12 +222,9 @@
     <ClInclude Include="Trace_Recorder_Configuration\trcSnapshotConfig.h">
       <Filter>Configuration Files</Filter>
     </ClInclude>
-<<<<<<< HEAD
-=======
     <ClInclude Include="..\..\..\FreeRTOS-Plus\Source\FreeRTOS-Plus-Trace\Include\trcKernelPort.h">
       <Filter>Demo App Source\FreeRTOS+Trace Recorder\include</Filter>
     </ClInclude>
->>>>>>> f6d2b62e
     <ClInclude Include="..\..\..\FreeRTOS-Plus\Source\FreeRTOS-Plus-Trace\Include\trcRecorder.h">
       <Filter>Demo App Source\FreeRTOS+Trace Recorder\include</Filter>
     </ClInclude>
