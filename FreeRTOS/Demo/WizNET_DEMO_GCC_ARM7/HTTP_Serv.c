/*
<<<<<<< HEAD
 * FreeRTOS Kernel V10.3.0
=======
 * FreeRTOS Kernel V10.4.1
>>>>>>> 5cc65129
 * Copyright (C) 2020 Amazon.com, Inc. or its affiliates.  All Rights Reserved.
 *
 * Permission is hereby granted, free of charge, to any person obtaining a copy of
 * this software and associated documentation files (the "Software"), to deal in
 * the Software without restriction, including without limitation the rights to
 * use, copy, modify, merge, publish, distribute, sublicense, and/or sell copies of
 * the Software, and to permit persons to whom the Software is furnished to do so,
 * subject to the following conditions:
 *
 * The above copyright notice and this permission notice shall be included in all
 * copies or substantial portions of the Software.
 *
 * THE SOFTWARE IS PROVIDED "AS IS", WITHOUT WARRANTY OF ANY KIND, EXPRESS OR
 * IMPLIED, INCLUDING BUT NOT LIMITED TO THE WARRANTIES OF MERCHANTABILITY, FITNESS
 * FOR A PARTICULAR PURPOSE AND NONINFRINGEMENT. IN NO EVENT SHALL THE AUTHORS OR
 * COPYRIGHT HOLDERS BE LIABLE FOR ANY CLAIM, DAMAGES OR OTHER LIABILITY, WHETHER
 * IN AN ACTION OF CONTRACT, TORT OR OTHERWISE, ARISING FROM, OUT OF OR IN
 * CONNECTION WITH THE SOFTWARE OR THE USE OR OTHER DEALINGS IN THE SOFTWARE.
 *
 * http://www.FreeRTOS.org
 * http://aws.amazon.com/freertos
 *
 * 1 tab == 4 spaces!
 */


/* Standard includes. */
#include <stdlib.h>

/* Scheduler include files. */
#include "FreeRTOS.h"
#include "task.h"

/* Application includes. */
#include "tcp.h"

/* Misc constants. */
#define tcpPOLL_DELAY					( ( TickType_t ) 12 / portTICK_PERIOD_MS )
#define tcpCONNECTION_DELAY				( ( TickType_t ) 8 / portTICK_PERIOD_MS )
/*-----------------------------------------------------------*/

/*
 * This task initialises the hardware then processes one TCP connection at a
 * time.  When an HTTP client connects we just simply send a single page then
 * disconnect - reset the socket data and wait for the next connection.
 */
void vHTTPServerTask( void *pvParameters )
{
	/* Reset the network hardware. */
	vTCPHardReset();

	/* Loop, processing connections are they arrive. */
	for( ;; )
	{
		/* Initialise the TCP interface.

		The current minimal implementation does not check for buffer overflows
		in the WIZnet hardware, so simply resets all the buffers for each
		connection - and only processes one connection at a time. */
		if( lTCPSoftReset() )
		{	  
			/* Create the socket that is going to accept incoming connections. */
			if( lTCPCreateSocket() )
			{
				/* Wait for a connection. */
				vTCPListen();

				/* Process connections as they arrive.  This function will only
				return once the connection has been closed. */
				lProcessConnection();
			}
		}

		/* If we get here then the connection completed or failed.  Wait a 
		while then try or start again. */
		vTaskDelay( tcpCONNECTION_DELAY );		
	}
}

<|MERGE_RESOLUTION|>--- conflicted
+++ resolved
@@ -1,85 +1,81 @@
-/*
-<<<<<<< HEAD
- * FreeRTOS Kernel V10.3.0
-=======
- * FreeRTOS Kernel V10.4.1
->>>>>>> 5cc65129
- * Copyright (C) 2020 Amazon.com, Inc. or its affiliates.  All Rights Reserved.
- *
- * Permission is hereby granted, free of charge, to any person obtaining a copy of
- * this software and associated documentation files (the "Software"), to deal in
- * the Software without restriction, including without limitation the rights to
- * use, copy, modify, merge, publish, distribute, sublicense, and/or sell copies of
- * the Software, and to permit persons to whom the Software is furnished to do so,
- * subject to the following conditions:
- *
- * The above copyright notice and this permission notice shall be included in all
- * copies or substantial portions of the Software.
- *
- * THE SOFTWARE IS PROVIDED "AS IS", WITHOUT WARRANTY OF ANY KIND, EXPRESS OR
- * IMPLIED, INCLUDING BUT NOT LIMITED TO THE WARRANTIES OF MERCHANTABILITY, FITNESS
- * FOR A PARTICULAR PURPOSE AND NONINFRINGEMENT. IN NO EVENT SHALL THE AUTHORS OR
- * COPYRIGHT HOLDERS BE LIABLE FOR ANY CLAIM, DAMAGES OR OTHER LIABILITY, WHETHER
- * IN AN ACTION OF CONTRACT, TORT OR OTHERWISE, ARISING FROM, OUT OF OR IN
- * CONNECTION WITH THE SOFTWARE OR THE USE OR OTHER DEALINGS IN THE SOFTWARE.
- *
- * http://www.FreeRTOS.org
- * http://aws.amazon.com/freertos
- *
- * 1 tab == 4 spaces!
- */
-
-
-/* Standard includes. */
-#include <stdlib.h>
-
-/* Scheduler include files. */
-#include "FreeRTOS.h"
-#include "task.h"
-
-/* Application includes. */
-#include "tcp.h"
-
-/* Misc constants. */
-#define tcpPOLL_DELAY					( ( TickType_t ) 12 / portTICK_PERIOD_MS )
-#define tcpCONNECTION_DELAY				( ( TickType_t ) 8 / portTICK_PERIOD_MS )
-/*-----------------------------------------------------------*/
-
-/*
- * This task initialises the hardware then processes one TCP connection at a
- * time.  When an HTTP client connects we just simply send a single page then
- * disconnect - reset the socket data and wait for the next connection.
- */
-void vHTTPServerTask( void *pvParameters )
-{
-	/* Reset the network hardware. */
-	vTCPHardReset();
-
-	/* Loop, processing connections are they arrive. */
-	for( ;; )
-	{
-		/* Initialise the TCP interface.
-
-		The current minimal implementation does not check for buffer overflows
-		in the WIZnet hardware, so simply resets all the buffers for each
-		connection - and only processes one connection at a time. */
-		if( lTCPSoftReset() )
-		{	  
-			/* Create the socket that is going to accept incoming connections. */
-			if( lTCPCreateSocket() )
-			{
-				/* Wait for a connection. */
-				vTCPListen();
-
-				/* Process connections as they arrive.  This function will only
-				return once the connection has been closed. */
-				lProcessConnection();
-			}
-		}
-
-		/* If we get here then the connection completed or failed.  Wait a 
-		while then try or start again. */
-		vTaskDelay( tcpCONNECTION_DELAY );		
-	}
-}
-
+/*
+ * FreeRTOS Kernel V10.4.1
+ * Copyright (C) 2020 Amazon.com, Inc. or its affiliates.  All Rights Reserved.
+ *
+ * Permission is hereby granted, free of charge, to any person obtaining a copy of
+ * this software and associated documentation files (the "Software"), to deal in
+ * the Software without restriction, including without limitation the rights to
+ * use, copy, modify, merge, publish, distribute, sublicense, and/or sell copies of
+ * the Software, and to permit persons to whom the Software is furnished to do so,
+ * subject to the following conditions:
+ *
+ * The above copyright notice and this permission notice shall be included in all
+ * copies or substantial portions of the Software.
+ *
+ * THE SOFTWARE IS PROVIDED "AS IS", WITHOUT WARRANTY OF ANY KIND, EXPRESS OR
+ * IMPLIED, INCLUDING BUT NOT LIMITED TO THE WARRANTIES OF MERCHANTABILITY, FITNESS
+ * FOR A PARTICULAR PURPOSE AND NONINFRINGEMENT. IN NO EVENT SHALL THE AUTHORS OR
+ * COPYRIGHT HOLDERS BE LIABLE FOR ANY CLAIM, DAMAGES OR OTHER LIABILITY, WHETHER
+ * IN AN ACTION OF CONTRACT, TORT OR OTHERWISE, ARISING FROM, OUT OF OR IN
+ * CONNECTION WITH THE SOFTWARE OR THE USE OR OTHER DEALINGS IN THE SOFTWARE.
+ *
+ * http://www.FreeRTOS.org
+ * http://aws.amazon.com/freertos
+ *
+ * 1 tab == 4 spaces!
+ */
+
+
+/* Standard includes. */
+#include <stdlib.h>
+
+/* Scheduler include files. */
+#include "FreeRTOS.h"
+#include "task.h"
+
+/* Application includes. */
+#include "tcp.h"
+
+/* Misc constants. */
+#define tcpPOLL_DELAY					( ( TickType_t ) 12 / portTICK_PERIOD_MS )
+#define tcpCONNECTION_DELAY				( ( TickType_t ) 8 / portTICK_PERIOD_MS )
+/*-----------------------------------------------------------*/
+
+/*
+ * This task initialises the hardware then processes one TCP connection at a
+ * time.  When an HTTP client connects we just simply send a single page then
+ * disconnect - reset the socket data and wait for the next connection.
+ */
+void vHTTPServerTask( void *pvParameters )
+{
+	/* Reset the network hardware. */
+	vTCPHardReset();
+
+	/* Loop, processing connections are they arrive. */
+	for( ;; )
+	{
+		/* Initialise the TCP interface.
+
+		The current minimal implementation does not check for buffer overflows
+		in the WIZnet hardware, so simply resets all the buffers for each
+		connection - and only processes one connection at a time. */
+		if( lTCPSoftReset() )
+		{	  
+			/* Create the socket that is going to accept incoming connections. */
+			if( lTCPCreateSocket() )
+			{
+				/* Wait for a connection. */
+				vTCPListen();
+
+				/* Process connections as they arrive.  This function will only
+				return once the connection has been closed. */
+				lProcessConnection();
+			}
+		}
+
+		/* If we get here then the connection completed or failed.  Wait a 
+		while then try or start again. */
+		vTaskDelay( tcpCONNECTION_DELAY );		
+	}
+}
+