--- conflicted
+++ resolved
@@ -1,215 +1,211 @@
-/*
-<<<<<<< HEAD
- * FreeRTOS Kernel V10.3.0
-=======
- * FreeRTOS Kernel V10.4.1
->>>>>>> 5cc65129
- * Copyright (C) 2020 Amazon.com, Inc. or its affiliates.  All Rights Reserved.
- *
- * Permission is hereby granted, free of charge, to any person obtaining a copy of
- * this software and associated documentation files (the "Software"), to deal in
- * the Software without restriction, including without limitation the rights to
- * use, copy, modify, merge, publish, distribute, sublicense, and/or sell copies of
- * the Software, and to permit persons to whom the Software is furnished to do so,
- * subject to the following conditions:
- *
- * The above copyright notice and this permission notice shall be included in all
- * copies or substantial portions of the Software.
- *
- * THE SOFTWARE IS PROVIDED "AS IS", WITHOUT WARRANTY OF ANY KIND, EXPRESS OR
- * IMPLIED, INCLUDING BUT NOT LIMITED TO THE WARRANTIES OF MERCHANTABILITY, FITNESS
- * FOR A PARTICULAR PURPOSE AND NONINFRINGEMENT. IN NO EVENT SHALL THE AUTHORS OR
- * COPYRIGHT HOLDERS BE LIABLE FOR ANY CLAIM, DAMAGES OR OTHER LIABILITY, WHETHER
- * IN AN ACTION OF CONTRACT, TORT OR OTHERWISE, ARISING FROM, OUT OF OR IN
- * CONNECTION WITH THE SOFTWARE OR THE USE OR OTHER DEALINGS IN THE SOFTWARE.
- *
- * http://www.FreeRTOS.org
- * http://aws.amazon.com/freertos
- *
- * 1 tab == 4 spaces!
- */
-
-/*
- * It is intended that the tasks and timers in this file cause interrupts to
- * nest at least one level deeper than they would otherwise.
- *
- * A timer is configured to create an interrupt at moderately high frequency,
- * as defined by the tmrtestHIGH_FREQUENCY_TIMER_TEST_HZ constant.  The
- * interrupt priority is by configHIGH_FREQUENCY_TIMER_PRIORITY, which is set
- * to ( configMAX_SYSCALL_INTERRUPT_PRIORITY - 1UL ), the second highest
- * priority from which interrupt safe FreeRTOS API calls can be made.
- *
- * The timer interrupt handler counts the number of times it is called.  When
- * it has determined that the number of calls means that 10ms has passed, it
- * 'gives' a semaphore, and resets it call count.
- *
- * A high priority task is used to receive the data posted to the queue by the
- * interrupt service routine.  The task should, then, leave the blocked state
- * and 'take' the available semaphore every 10ms.  The frequency at which it
- * actually leaves the blocked state is verified by the demo's check task (see
- * the the documentation for the entire demo on the FreeRTOS.org web site),
- * which then flags an error if the frequency lower than expected.
- */
-
-/* Standard includes. */
-#include <stdlib.h>
-#include <string.h>
-
-/* Scheduler includes. */
-#include "FreeRTOS.h"
-#include "task.h"
-#include "semphr.h"
-
-/* Demo application includes. */
-#include "InterruptNestTest.h"
-
-/* TriCore specific includes. */
-#include <tc1782.h>
-#include <machine/intrinsics.h>
-#include <machine/cint.h>
-#include <machine/wdtcon.h>
-
-/* This constant is specific to this test application.  It allows the high
-frequency (interrupt nesting test) timer to know how often to trigger, and the
-check task to know how many iterations to expect at any given time. */
-#define tmrtestHIGH_FREQUENCY_TIMER_TEST_HZ		( 8931UL )
-
-/*
- * The handler for the high priority timer interrupt.
- */
-static void prvPortHighFrequencyTimerHandler( int iArg ) __attribute__((longcall));
-
-/*
- * The task that receives messages posted to a queue by the higher priority
- * timer interrupt.
- */
-static void prvHighFrequencyTimerTask( void *pvParameters );
-
-/* Constants used to configure the timer and determine how often the task
-should receive data. */
-static const unsigned long ulCompareMatchValue = configPERIPHERAL_CLOCK_HZ / tmrtestHIGH_FREQUENCY_TIMER_TEST_HZ;
-static const unsigned long ulInterruptsPer10ms = tmrtestHIGH_FREQUENCY_TIMER_TEST_HZ / 100UL;
-static const unsigned long ulSemaphoreGiveRate_ms = 10UL;
-
-/* The semaphore used to synchronise the interrupt with the task. */
-static SemaphoreHandle_t xHighFrequencyTimerSemaphore = NULL;
-
-/* Holds the count of the number of times the task is unblocked by the timer. */
-static volatile unsigned long ulHighFrequencyTaskIterations = 0UL;
-
-/*-----------------------------------------------------------*/
-
-void vSetupInterruptNestingTest( void )
-{
-unsigned long ulCompareMatchBits;
-
-	/* Create the semaphore used to communicate between the high frequency
-	interrupt and the task. */
-	vSemaphoreCreateBinary( xHighFrequencyTimerSemaphore );
-	configASSERT( xHighFrequencyTimerSemaphore );
-	
-	/* Create the task that pends on the semaphore that is given by the
-	high frequency interrupt. */
-	xTaskCreate( prvHighFrequencyTimerTask, "HFTmr", configMINIMAL_STACK_SIZE, NULL, configMAX_PRIORITIES - 1, NULL );
-	
-	/* Setup the interrupt itself.	The STM module clock divider is setup when 
-	the tick interrupt is configured - which is when the scheduler is started - 
-	so there is no need	to do it here.
-
-	The tick interrupt uses compare match 0, so this test uses compare match
-	1, which means shifting up the values by 16 before writing them to the
-	register. */
-	ulCompareMatchBits = ( 0x1fUL - __CLZ( ulCompareMatchValue ) );
-	ulCompareMatchBits <<= 16UL;
-	
-	/* Write the values to the relevant SMT registers, without changing other
-	bits. */
-	taskENTER_CRITICAL();
-	{
-		STM_CMCON.reg &= ~( 0x1fUL << 16UL );
-		STM_CMCON.reg |= ulCompareMatchBits;
-		STM_CMP1.reg = ulCompareMatchValue;
-
-		if( 0 != _install_int_handler( configHIGH_FREQUENCY_TIMER_PRIORITY, prvPortHighFrequencyTimerHandler, 0 ) )
-		{
-			/* Set-up the interrupt. */
-			STM_SRC1.reg = ( configHIGH_FREQUENCY_TIMER_PRIORITY | 0x00005000UL );
-	
-			/* Enable the Interrupt. */
-			STM_ISRR.reg &= ~( 0x03UL << 2UL );
-			STM_ISRR.reg |= ( 0x1UL << 2UL );
-			STM_ICR.reg &= ~( 0x07UL << 4UL );
-			STM_ICR.reg |= ( 0x5UL << 4UL );
-		}
-		else
-		{
-			/* Failed to install the interrupt. */
-			configASSERT( ( ( volatile void * ) NULL ) );
-		}
-	}
-	taskEXIT_CRITICAL();
-}
-/*-----------------------------------------------------------*/
-
-unsigned long ulInterruptNestingTestGetIterationCount( unsigned long *pulExpectedIncFrequency_ms )
-{
-unsigned long ulReturn;
-
-	*pulExpectedIncFrequency_ms = ulSemaphoreGiveRate_ms;
-	portENTER_CRITICAL();
-	{
-		ulReturn = ulHighFrequencyTaskIterations;
-		ulHighFrequencyTaskIterations = 0UL;
-	}
-
-	return ulReturn;
-}
-/*-----------------------------------------------------------*/
-
-static void prvHighFrequencyTimerTask( void *pvParameters )
-{
-	/* Just to remove compiler warnings about the unused parameter. */
-	( void ) pvParameters;
-
-	for( ;; )
-	{
-		/* Wait for the next trigger from the high frequency timer interrupt. */
-		xSemaphoreTake( xHighFrequencyTimerSemaphore, portMAX_DELAY );
-		
-		/* Just count how many times the task has been unblocked before
-		returning to wait for the semaphore again. */
-		ulHighFrequencyTaskIterations++;
-	}
-}
-/*-----------------------------------------------------------*/
-
-static void prvPortHighFrequencyTimerHandler( int iArg )
-{
-static volatile unsigned long ulExecutionCounter = 0UL;
-unsigned long ulHigherPriorityTaskWoken = pdFALSE;
-
-	/* Just to avoid compiler warnings about unused parameters. */
-	( void ) iArg;
-
-	/* Clear the interrupt source. */
-	STM_ISRR.reg = 1UL << 2UL;
-
-	/* Reload the Compare Match register for X ticks into the future.*/
-	STM_CMP1.reg += ulCompareMatchValue;
-
-	ulExecutionCounter++;
-	
-	if( ulExecutionCounter >= ulInterruptsPer10ms )
-	{
-		ulExecutionCounter = xSemaphoreGiveFromISR( xHighFrequencyTimerSemaphore, &ulHigherPriorityTaskWoken );
-		
-		/* If the semaphore was given ulExeuctionCounter will now be pdTRUE. */
-		configASSERT( ulExecutionCounter == pdTRUE );
-		
-		/* Start counting again. */
-		ulExecutionCounter = 0UL;
-	}
-	
-	/* Context switch on exit if necessary. */
-	portYIELD_FROM_ISR( ulHigherPriorityTaskWoken );
-}
+/*
+ * FreeRTOS Kernel V10.4.1
+ * Copyright (C) 2020 Amazon.com, Inc. or its affiliates.  All Rights Reserved.
+ *
+ * Permission is hereby granted, free of charge, to any person obtaining a copy of
+ * this software and associated documentation files (the "Software"), to deal in
+ * the Software without restriction, including without limitation the rights to
+ * use, copy, modify, merge, publish, distribute, sublicense, and/or sell copies of
+ * the Software, and to permit persons to whom the Software is furnished to do so,
+ * subject to the following conditions:
+ *
+ * The above copyright notice and this permission notice shall be included in all
+ * copies or substantial portions of the Software.
+ *
+ * THE SOFTWARE IS PROVIDED "AS IS", WITHOUT WARRANTY OF ANY KIND, EXPRESS OR
+ * IMPLIED, INCLUDING BUT NOT LIMITED TO THE WARRANTIES OF MERCHANTABILITY, FITNESS
+ * FOR A PARTICULAR PURPOSE AND NONINFRINGEMENT. IN NO EVENT SHALL THE AUTHORS OR
+ * COPYRIGHT HOLDERS BE LIABLE FOR ANY CLAIM, DAMAGES OR OTHER LIABILITY, WHETHER
+ * IN AN ACTION OF CONTRACT, TORT OR OTHERWISE, ARISING FROM, OUT OF OR IN
+ * CONNECTION WITH THE SOFTWARE OR THE USE OR OTHER DEALINGS IN THE SOFTWARE.
+ *
+ * http://www.FreeRTOS.org
+ * http://aws.amazon.com/freertos
+ *
+ * 1 tab == 4 spaces!
+ */
+
+/*
+ * It is intended that the tasks and timers in this file cause interrupts to
+ * nest at least one level deeper than they would otherwise.
+ *
+ * A timer is configured to create an interrupt at moderately high frequency,
+ * as defined by the tmrtestHIGH_FREQUENCY_TIMER_TEST_HZ constant.  The
+ * interrupt priority is by configHIGH_FREQUENCY_TIMER_PRIORITY, which is set
+ * to ( configMAX_SYSCALL_INTERRUPT_PRIORITY - 1UL ), the second highest
+ * priority from which interrupt safe FreeRTOS API calls can be made.
+ *
+ * The timer interrupt handler counts the number of times it is called.  When
+ * it has determined that the number of calls means that 10ms has passed, it
+ * 'gives' a semaphore, and resets it call count.
+ *
+ * A high priority task is used to receive the data posted to the queue by the
+ * interrupt service routine.  The task should, then, leave the blocked state
+ * and 'take' the available semaphore every 10ms.  The frequency at which it
+ * actually leaves the blocked state is verified by the demo's check task (see
+ * the the documentation for the entire demo on the FreeRTOS.org web site),
+ * which then flags an error if the frequency lower than expected.
+ */
+
+/* Standard includes. */
+#include <stdlib.h>
+#include <string.h>
+
+/* Scheduler includes. */
+#include "FreeRTOS.h"
+#include "task.h"
+#include "semphr.h"
+
+/* Demo application includes. */
+#include "InterruptNestTest.h"
+
+/* TriCore specific includes. */
+#include <tc1782.h>
+#include <machine/intrinsics.h>
+#include <machine/cint.h>
+#include <machine/wdtcon.h>
+
+/* This constant is specific to this test application.  It allows the high
+frequency (interrupt nesting test) timer to know how often to trigger, and the
+check task to know how many iterations to expect at any given time. */
+#define tmrtestHIGH_FREQUENCY_TIMER_TEST_HZ		( 8931UL )
+
+/*
+ * The handler for the high priority timer interrupt.
+ */
+static void prvPortHighFrequencyTimerHandler( int iArg ) __attribute__((longcall));
+
+/*
+ * The task that receives messages posted to a queue by the higher priority
+ * timer interrupt.
+ */
+static void prvHighFrequencyTimerTask( void *pvParameters );
+
+/* Constants used to configure the timer and determine how often the task
+should receive data. */
+static const unsigned long ulCompareMatchValue = configPERIPHERAL_CLOCK_HZ / tmrtestHIGH_FREQUENCY_TIMER_TEST_HZ;
+static const unsigned long ulInterruptsPer10ms = tmrtestHIGH_FREQUENCY_TIMER_TEST_HZ / 100UL;
+static const unsigned long ulSemaphoreGiveRate_ms = 10UL;
+
+/* The semaphore used to synchronise the interrupt with the task. */
+static SemaphoreHandle_t xHighFrequencyTimerSemaphore = NULL;
+
+/* Holds the count of the number of times the task is unblocked by the timer. */
+static volatile unsigned long ulHighFrequencyTaskIterations = 0UL;
+
+/*-----------------------------------------------------------*/
+
+void vSetupInterruptNestingTest( void )
+{
+unsigned long ulCompareMatchBits;
+
+	/* Create the semaphore used to communicate between the high frequency
+	interrupt and the task. */
+	vSemaphoreCreateBinary( xHighFrequencyTimerSemaphore );
+	configASSERT( xHighFrequencyTimerSemaphore );
+	
+	/* Create the task that pends on the semaphore that is given by the
+	high frequency interrupt. */
+	xTaskCreate( prvHighFrequencyTimerTask, "HFTmr", configMINIMAL_STACK_SIZE, NULL, configMAX_PRIORITIES - 1, NULL );
+	
+	/* Setup the interrupt itself.	The STM module clock divider is setup when 
+	the tick interrupt is configured - which is when the scheduler is started - 
+	so there is no need	to do it here.
+
+	The tick interrupt uses compare match 0, so this test uses compare match
+	1, which means shifting up the values by 16 before writing them to the
+	register. */
+	ulCompareMatchBits = ( 0x1fUL - __CLZ( ulCompareMatchValue ) );
+	ulCompareMatchBits <<= 16UL;
+	
+	/* Write the values to the relevant SMT registers, without changing other
+	bits. */
+	taskENTER_CRITICAL();
+	{
+		STM_CMCON.reg &= ~( 0x1fUL << 16UL );
+		STM_CMCON.reg |= ulCompareMatchBits;
+		STM_CMP1.reg = ulCompareMatchValue;
+
+		if( 0 != _install_int_handler( configHIGH_FREQUENCY_TIMER_PRIORITY, prvPortHighFrequencyTimerHandler, 0 ) )
+		{
+			/* Set-up the interrupt. */
+			STM_SRC1.reg = ( configHIGH_FREQUENCY_TIMER_PRIORITY | 0x00005000UL );
+	
+			/* Enable the Interrupt. */
+			STM_ISRR.reg &= ~( 0x03UL << 2UL );
+			STM_ISRR.reg |= ( 0x1UL << 2UL );
+			STM_ICR.reg &= ~( 0x07UL << 4UL );
+			STM_ICR.reg |= ( 0x5UL << 4UL );
+		}
+		else
+		{
+			/* Failed to install the interrupt. */
+			configASSERT( ( ( volatile void * ) NULL ) );
+		}
+	}
+	taskEXIT_CRITICAL();
+}
+/*-----------------------------------------------------------*/
+
+unsigned long ulInterruptNestingTestGetIterationCount( unsigned long *pulExpectedIncFrequency_ms )
+{
+unsigned long ulReturn;
+
+	*pulExpectedIncFrequency_ms = ulSemaphoreGiveRate_ms;
+	portENTER_CRITICAL();
+	{
+		ulReturn = ulHighFrequencyTaskIterations;
+		ulHighFrequencyTaskIterations = 0UL;
+	}
+
+	return ulReturn;
+}
+/*-----------------------------------------------------------*/
+
+static void prvHighFrequencyTimerTask( void *pvParameters )
+{
+	/* Just to remove compiler warnings about the unused parameter. */
+	( void ) pvParameters;
+
+	for( ;; )
+	{
+		/* Wait for the next trigger from the high frequency timer interrupt. */
+		xSemaphoreTake( xHighFrequencyTimerSemaphore, portMAX_DELAY );
+		
+		/* Just count how many times the task has been unblocked before
+		returning to wait for the semaphore again. */
+		ulHighFrequencyTaskIterations++;
+	}
+}
+/*-----------------------------------------------------------*/
+
+static void prvPortHighFrequencyTimerHandler( int iArg )
+{
+static volatile unsigned long ulExecutionCounter = 0UL;
+unsigned long ulHigherPriorityTaskWoken = pdFALSE;
+
+	/* Just to avoid compiler warnings about unused parameters. */
+	( void ) iArg;
+
+	/* Clear the interrupt source. */
+	STM_ISRR.reg = 1UL << 2UL;
+
+	/* Reload the Compare Match register for X ticks into the future.*/
+	STM_CMP1.reg += ulCompareMatchValue;
+
+	ulExecutionCounter++;
+	
+	if( ulExecutionCounter >= ulInterruptsPer10ms )
+	{
+		ulExecutionCounter = xSemaphoreGiveFromISR( xHighFrequencyTimerSemaphore, &ulHigherPriorityTaskWoken );
+		
+		/* If the semaphore was given ulExeuctionCounter will now be pdTRUE. */
+		configASSERT( ulExecutionCounter == pdTRUE );
+		
+		/* Start counting again. */
+		ulExecutionCounter = 0UL;
+	}
+	
+	/* Context switch on exit if necessary. */
+	portYIELD_FROM_ISR( ulHigherPriorityTaskWoken );
+}