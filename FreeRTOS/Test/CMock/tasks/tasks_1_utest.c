/*
 * FreeRTOS V202212.00
 * Copyright (C) 2020 Amazon.com, Inc. or its affiliates.  All Rights Reserved.
 *
 * Permission is hereby granted, free of charge, to any person obtaining a copy of
 * this software and associated documentation files (the "Software"), to deal in
 * the Software without restriction, including without limitation the rights to
 * use, copy, modify, merge, publish, distribute, sublicense, and/or sell copies of
 * the Software, and to permit persons to whom the Software is furnished to do so,
 * subject to the following conditions:
 *
 * The above copyright notice and this permission notice shall be included in all
 * copies or substantial portions of the Software.
 *
 * THE SOFTWARE IS PROVIDED "AS IS", WITHOUT WARRANTY OF ANY KIND, EXPRESS OR
 * IMPLIED, INCLUDING BUT NOT LIMITED TO THE WARRANTIES OF MERCHANTABILITY, FITNESS
 * FOR A PARTICULAR PURPOSE AND NONINFRINGEMENT. IN NO EVENT SHALL THE AUTHORS OR
 * COPYRIGHT HOLDERS BE LIABLE FOR ANY CLAIM, DAMAGES OR OTHER LIABILITY, WHETHER
 * IN AN ACTION OF CONTRACT, TORT OR OTHERWISE, ARISING FROM, OUT OF OR IN
 * CONNECTION WITH THE SOFTWARE OR THE USE OR OTHER DEALINGS IN THE SOFTWARE.
 *
 * https://www.FreeRTOS.org
 * https://github.com/FreeRTOS
 *
 */

/*! @file tasks_utest_1.c */

/* Tasks includes */
#include "FreeRTOS.h"
#include "FreeRTOSConfig.h"
#include "fake_port.h"
#include "task.h"

/* Mock includes. */
#include "mock_list.h"
#include "mock_list_macros.h"
#include "mock_timers.h"
#include "mock_portable.h"
#include "mock_fake_assert.h"
#include "mock_fake_infiniteloop.h"

/* Test includes. */
#include "unity.h"
#include "CException.h"
#include "global_vars.h"

/* C runtime includes. */
#include <stdbool.h>
#include <string.h>
#include <stdlib.h>


/* ===========================  EXTERN VARIABLES  =========================== */
extern TCB_t * volatile pxCurrentTCB;
extern List_t pxReadyTasksLists[ configMAX_PRIORITIES ];
extern List_t xDelayedTaskList1;
extern List_t xDelayedTaskList2;
extern List_t * volatile pxDelayedTaskList;
extern List_t * volatile pxOverflowDelayedTaskList;
extern List_t xPendingReadyList;
/* INCLUDE_vTaskDelete */
extern List_t xTasksWaitingTermination;
extern volatile UBaseType_t uxDeletedTasksWaitingCleanUp;
extern List_t xSuspendedTaskList;

extern volatile UBaseType_t uxCurrentNumberOfTasks;
extern volatile TickType_t xTickCount;
extern volatile UBaseType_t uxTopReadyPriority;
extern volatile BaseType_t xSchedulerRunning;
extern volatile TickType_t xPendedTicks;
#if ( defined( configNUMBER_OF_CORES ) && ( configNUMBER_OF_CORES == 1 ) )
    extern volatile BaseType_t xYieldPendings[];
    #define xYieldPending    xYieldPendings[ 0 ]
#else
    extern volatile BaseType_t xYieldPending;
#endif
extern volatile BaseType_t xNumOfOverflows;
extern UBaseType_t uxTaskNumber;
extern volatile TickType_t xNextTaskUnblockTime;
#if ( defined( configNUMBER_OF_CORES ) && ( configNUMBER_OF_CORES == 1 ) )
    extern TaskHandle_t xIdleTaskHandles[];
    #define xIdleTaskHandle    xIdleTaskHandles[ 0 ]
#else
    extern TaskHandle_t xIdleTaskHandle;
#endif
extern volatile UBaseType_t uxSchedulerSuspended;

/* =============================  DEFINES  ================================== */
#define INITIALIZE_LIST_1E( list, list_item, owner )            \
    do {                                                        \
        ( list ).xListEnd.pxNext = &( list_item );              \
        ( list ).xListEnd.pxPrevious = &( list_item );          \
        ( list ).pxIndex = ( ListItem_t * ) &( list ).xListEnd; \
        ( list ).uxNumberOfItems = 1;                           \
        ( list_item ).pxNext = ( list ).pxIndex;                \
        ( list_item ).pxPrevious = ( list ).pxIndex;            \
        ( list_item ).pvOwner = ( owner );                      \
        ( list_item ).pxContainer = &( list );                  \
    } while( 0 )

#define INITIALIZE_LIST_2E( list, list_item, list_item2, owner, owner2 ) \
    do {                                                                 \
        ( list ).xListEnd.pxNext = &( list_item );                       \
        ( list ).xListEnd.pxPrevious = &( list_item2 );                  \
        ( list ).pxIndex = ( ListItem_t * ) &( list ).xListEnd;          \
        ( list ).uxNumberOfItems = 2;                                    \
        ( list_item ).pxNext = &( list_item2 );                          \
        ( list_item ).pxPrevious = ( list ).pxIndex;                     \
        ( list_item ).pvOwner = ( owner );                               \
        ( list_item ).pxContainer = &( list );                           \
        ( list_item2 ).pxNext = ( list ).pxIndex;                        \
        ( list_item2 ).pxPrevious = &( list_item );                      \
        ( list_item2 ).pvOwner = ( owner2 );                             \
        ( list_item2 ).pxContainer = &( list );                          \
    } while( 0 )

#define taskNOT_WAITING_NOTIFICATION    ( ( uint8_t ) 0 )
#define taskWAITING_NOTIFICATION        ( ( uint8_t ) 1 )
#define taskNOTIFICATION_RECEIVED       ( ( uint8_t ) 2 )
#define TCB_ARRAY                       10 /* simulate up to 10 tasks: add more if needed */

/**
 * @brief CException code for when a configASSERT should be intercepted.
 */
#define configASSERT_E                  0xAA101

/* ===========================  GLOBAL VARIABLES  =========================== */
static StaticTask_t xIdleTaskTCB;
static StackType_t uxIdleTaskStack[ configMINIMAL_STACK_SIZE ];

static TCB_t * ptcb;
static StackType_t stack[ ( ( size_t ) 300 ) * sizeof( StackType_t ) ];
static TCB_t tcb[ TCB_ARRAY ];
static bool getIddleTaskMemoryValid = false;
static uint32_t critical_section_counter = 0;
static bool is_first_task = true;
static uint32_t created_tasks = 0;
static uint32_t create_task_priority = 3;
static port_yield_operation py_operation;

static bool vTaskDeletePre_called = false;
static bool getIddleTaskMemory_called = false;
static bool vApplicationTickHook_called = false;
static bool port_yield_called = false;
static bool port_enable_interrupts_called = false;
static bool port_disable_interrupts_called = false;
static bool port_yield_within_api_called = false;
static bool port_setup_tcb_called = false;
static bool portClear_Interrupt_called = false;
static bool portSet_Interrupt_called = false;
static bool portClear_Interrupt_from_isr_called = false;
static bool portSet_Interrupt_from_isr_called = false;
static bool port_invalid_interrupt_called = false;
static bool vApplicationStackOverflowHook_called = false;
static bool vApplicationIdleHook_called = false;
static bool port_allocate_secure_context_called = false;
static bool port_assert_if_in_isr_called = false;
static bool vApplicationMallocFailedHook_called = false;

/**
 * @brief Global counter for the number of assertions in code.
 */
static int assertionFailed = 0;

/**
 * @brief Flag which denotes if test need to abort on assertion.
 */
static BaseType_t shouldAbortOnAssertion = pdFALSE;

/* ============================  EXTERN FUNCTIONS  ========================== */
extern void prvCheckTasksWaitingTermination( void );

/* ============================  HOOK FUNCTIONS  ============================ */
static void dummy_operation()
{
}

void vFakePortAssertIfISR( void )
{
    port_assert_if_in_isr_called = true;
    HOOK_DIAG();
}

void vFakePortAllocateSecureContext( BaseType_t stackSize )
{
    HOOK_DIAG();
    port_allocate_secure_context_called = true;
}

void vApplicationIdleHook( void )
{
    HOOK_DIAG();
    vApplicationIdleHook_called = true;
}

void vApplicationMallocFailedHook( void )
{
    vApplicationMallocFailedHook_called = true;
    HOOK_DIAG();
}

void vApplicationGetIdleTaskMemory( StaticTask_t ** ppxIdleTaskTCBBuffer,
                                    StackType_t ** ppxIdleTaskStackBuffer,
                                    uint32_t * pulIdleTaskStackSize )
{
    HOOK_DIAG();

    if( getIddleTaskMemoryValid == true )
    {
        /* Pass out a pointer to the StaticTask_t structure in which the Idle task's
         * state will be stored. */
        *ppxIdleTaskTCBBuffer = &xIdleTaskTCB;

        /* Pass out the array that will be used as the Idle task's stack. */
        *ppxIdleTaskStackBuffer = uxIdleTaskStack;

        /* Pass out the size of the array pointed to by *ppxIdleTaskStackBuffer.
         * Note that, as the array is necessarily of type StackType_t,
         * configMINIMAL_STACK_SIZE is specified in words, not bytes. */
        *pulIdleTaskStackSize = configMINIMAL_STACK_SIZE;
    }
    else
    {
        *ppxIdleTaskTCBBuffer = NULL;
        *ppxIdleTaskStackBuffer = NULL;
        *pulIdleTaskStackSize = 0;
    }

    getIddleTaskMemory_called = true;
}

void vConfigureTimerForRunTimeStats( void )
{
    HOOK_DIAG();
}

long unsigned int ulGetRunTimeCounterValue( void )
{
    HOOK_DIAG();
    return 3;
}

void vApplicationTickHook()
{
    HOOK_DIAG();
    vApplicationTickHook_called = true;
}

void vPortCurrentTaskDying( void * pvTaskToDelete,
                            volatile BaseType_t * pxPendYield )
{
    HOOK_DIAG();
    vTaskDeletePre_called = true;
}

void vFakePortEnterCriticalSection( void )
{
    HOOK_DIAG();
    critical_section_counter++;
}

void vFakePortExitCriticalSection( void )
{
    HOOK_DIAG();
    critical_section_counter--;
}

void vFakePortYieldWithinAPI()
{
    HOOK_DIAG();
    port_yield_within_api_called = true;
    py_operation();
}

void vFakePortYieldFromISR()
{
    HOOK_DIAG();
}

uint32_t vFakePortDisableInterrupts()
{
    port_disable_interrupts_called = true;
    HOOK_DIAG();
    return 0;
}

void vFakePortEnableInterrupts()
{
    port_enable_interrupts_called = true;
    HOOK_DIAG();
}

void vFakePortYield()
{
    HOOK_DIAG();
    port_yield_called = true;
    py_operation();
}

void portSetupTCB_CB( void * tcb )
{
    HOOK_DIAG();
    port_setup_tcb_called = true;
}

void vFakePortClearInterruptMask( UBaseType_t bt )
{
    HOOK_DIAG();
    portClear_Interrupt_called = true;
}

UBaseType_t ulFakePortSetInterruptMask( void )
{
    HOOK_DIAG();
    portSet_Interrupt_called = true;
    return 1;
}

void vFakePortClearInterruptMaskFromISR( UBaseType_t bt )
{
    HOOK_DIAG();
    portClear_Interrupt_from_isr_called = true;
}

UBaseType_t ulFakePortSetInterruptMaskFromISR( void )
{
    HOOK_DIAG();
    portSet_Interrupt_from_isr_called = true;
    return 1;
}

void vFakePortAssertIfInterruptPriorityInvalid( void )
{
    HOOK_DIAG();
    port_invalid_interrupt_called = true;
}

void vApplicationStackOverflowHook( TaskHandle_t xTask,
                                    char * stack )
{
    HOOK_DIAG();
    vApplicationStackOverflowHook_called = true;
}

unsigned int vFakePortGetCoreID( void )
{
    HOOK_DIAG();
    return 0;
}

void vFakePortReleaseTaskLock( void )
{
    HOOK_DIAG();
}

void vFakePortGetTaskLock( void )
{
    HOOK_DIAG();
}

void vFakePortGetISRLock( void )
{
    HOOK_DIAG();
}

void vFakePortReleaseISRLock( void )
{
    HOOK_DIAG();
}

static void vFakeAssertStub( bool x,
                             char * file,
                             int line,
                             int cmock_num_calls )
{
    if( !x )
    {
        assertionFailed++;

        if( shouldAbortOnAssertion == pdTRUE )
        {
            Throw( configASSERT_E );
        }
    }
}

/* ============================  Unity Fixtures  ============================ */
/*! called before each testcase */
void setUp( void )
{
    vFakeAssert_StubWithCallback( vFakeAssertStub );
    RESET_ALL_HOOKS();
    pxCurrentTCB = NULL;
    memset( &tcb, 0x00, sizeof( TCB_t ) * TCB_ARRAY );
    ptcb = NULL;
    memset( &pxReadyTasksLists, 0x00, configMAX_PRIORITIES * sizeof( List_t ) );
    memset( &xDelayedTaskList1, 0x00, sizeof( List_t ) );
    memset( &xDelayedTaskList2, 0x00, sizeof( List_t ) );

    memset( &xPendingReadyList, 0x00, sizeof( List_t ) );

    memset( &xTasksWaitingTermination, 0x00, sizeof( List_t ) );
    uxDeletedTasksWaitingCleanUp = 0;
    memset( &xSuspendedTaskList, 0x00, sizeof( List_t ) );

    uxCurrentNumberOfTasks = ( UBaseType_t ) 0U;
    xTickCount = ( TickType_t ) 500; /* configINITIAL_TICK_COUNT */
    uxTopReadyPriority = tskIDLE_PRIORITY;
    xSchedulerRunning = pdFALSE;
    xPendedTicks = ( TickType_t ) 0U;
    xYieldPending = pdFALSE;
    xNumOfOverflows = ( BaseType_t ) 0;
    uxTaskNumber = ( UBaseType_t ) 0U;
    xNextTaskUnblockTime = ( TickType_t ) 0U;
    xIdleTaskHandle = NULL;
    uxSchedulerSuspended = ( UBaseType_t ) 0;
    is_first_task = true;
    created_tasks = 0;

    py_operation = dummy_operation;
}

/*! called after each testcase */
void tearDown( void )
{
    TEST_ASSERT_EQUAL( 0, critical_section_counter );
}

/*! called at the beginning of the whole suite */
void suiteSetUp()
{
}

/*! called at the end of the whole suite */
int suiteTearDown( int numFailures )
{
    return numFailures;
}

/* ===========================  Static Functions  =========================== */

static BaseType_t pxHookFunction( void * arg )
{
    BaseType_t * i = arg;

    return *i;
}

static void start_scheduler()
{
    vListInitialiseItem_ExpectAnyArgs();
    vListInitialiseItem_ExpectAnyArgs();
    /* set owner */
    listSET_LIST_ITEM_VALUE_ExpectAnyArgs();
    /* set owner */

    pxPortInitialiseStack_ExpectAnyArgsAndReturn( uxIdleTaskStack );

    if( is_first_task )
    {
        is_first_task = false;

        for( int i = ( UBaseType_t ) 0U; i < ( UBaseType_t ) configMAX_PRIORITIES; i++ )
        {
            vListInitialise_ExpectAnyArgs();
        }

        /* Delayed Task List 1 */
        vListInitialise_ExpectAnyArgs();
        /* Delayed Task List 2 */
        vListInitialise_ExpectAnyArgs();
        /* Pending Ready List */
        vListInitialise_ExpectAnyArgs();
        /* INCLUDE_vTaskDelete */
        vListInitialise_ExpectAnyArgs();
        /* INCLUDE_vTaskSuspend */
        vListInitialise_ExpectAnyArgs();
    }

    listINSERT_END_ExpectAnyArgs();

    xTimerCreateTimerTask_ExpectAndReturn( pdPASS );
    xPortStartScheduler_ExpectAndReturn( pdTRUE );
    getIddleTaskMemoryValid = true;
    vTaskStartScheduler();
    ASSERT_GET_IDLE_TASK_MEMORY_CALLED();
    TEST_ASSERT_TRUE( xSchedulerRunning );
    TEST_ASSERT_EQUAL( configINITIAL_TICK_COUNT, xTickCount );
    TEST_ASSERT_EQUAL( portMAX_DELAY, xNextTaskUnblockTime );
}

static void block_task( TaskHandle_t task_to_block )
{
    TCB_t * tcb_to_block = task_to_block;

    TEST_ASSERT_EQUAL( pxCurrentTCB, task_to_block );
    uxListRemove_ExpectAndReturn( &tcb_to_block->xStateListItem, 1 );
    listLIST_ITEM_CONTAINER_ExpectAndReturn( &tcb_to_block->xEventListItem,
                                             &xSuspendedTaskList );
    uxListRemove_ExpectAndReturn( &tcb_to_block->xEventListItem, pdTRUE );
    vListInsertEnd_Expect( &xSuspendedTaskList, &tcb_to_block->xStateListItem );
    listCURRENT_LIST_LENGTH_ExpectAndReturn( &xSuspendedTaskList,
                                             uxCurrentNumberOfTasks );
    vTaskSuspend( task_to_block );
}

static TaskHandle_t create_task()
{
    TaskFunction_t pxTaskCode = NULL;
    const char * const pcName = { __FUNCTION__ };
    const uint32_t usStackDepth = 300;
    void * const pvParameters = NULL;
    UBaseType_t uxPriority = create_task_priority;
    TaskHandle_t taskHandle;
    BaseType_t ret;

    pvPortMalloc_ExpectAndReturn( usStackDepth * sizeof( StackType_t ), stack );
    pvPortMalloc_ExpectAndReturn( sizeof( TCB_t ), &tcb[ created_tasks ] );

    vListInitialiseItem_Expect( &( tcb[ created_tasks ].xStateListItem ) );
    vListInitialiseItem_Expect( &( tcb[ created_tasks ].xEventListItem ) );
    listSET_LIST_ITEM_VALUE_ExpectAnyArgs();

    pxPortInitialiseStack_ExpectAnyArgsAndReturn( stack );

    if( is_first_task )
    {
        for( int i = ( UBaseType_t ) 0U; i < ( UBaseType_t ) configMAX_PRIORITIES; i++ )
        {
            vListInitialise_ExpectAnyArgs();
        }

        /* Delayed Task List 1 */
        vListInitialise_ExpectAnyArgs();
        /* Delayed Task List 2 */
        vListInitialise_ExpectAnyArgs();
        /* Pending Ready List */
        vListInitialise_ExpectAnyArgs();
        /* INCLUDE_vTaskDelete */
        vListInitialise_ExpectAnyArgs();
        /* INCLUDE_vTaskSuspend */
        vListInitialise_ExpectAnyArgs();
        is_first_task = false;
    }

    listINSERT_END_ExpectAnyArgs();
    ret = xTaskCreate( pxTaskCode,
                       pcName,
                       usStackDepth,
                       pvParameters,
                       uxPriority,
                       &taskHandle );
    TEST_ASSERT_EQUAL( pdPASS, ret );
    ASSERT_SETUP_TCB_CALLED();
    created_tasks++;
    return taskHandle;
}

/* ==============================  Test Cases  ============================== */

/*!
 * @brief
 */
void test_xTaskCreateStatic_null_puxStackBuffer( void )
{
    StaticTask_t pxTaskBuffer[ 300 ];
    TaskFunction_t pxTaskCode = NULL;
    const char * const pcName = { "unit test" };
    const uint32_t ulStackDepth = 0;
    void * const pvParameters = NULL;
    UBaseType_t uxPriority = 3;
    TaskHandle_t ret;

    ret = xTaskCreateStatic( pxTaskCode,
                             pcName,
                             ulStackDepth,
                             pvParameters,
                             uxPriority,
                             NULL,
                             pxTaskBuffer );
    TEST_ASSERT_EQUAL( NULL, ret );
    ASSERT_SETUP_TCB_NOT_CALLED();
}


/*!
 * @brief
 */
void test_xTaskCreateStatic_null_pxTaskBuffer( void )
{
    StackType_t puxStackBuffer[ 300 ];

    TaskFunction_t pxTaskCode = NULL;
    const char * const pcName = { "unit test" };
    const uint32_t ulStackDepth = 0;
    void * const pvParameters = NULL;
    UBaseType_t uxPriority = 3;
    TaskHandle_t ret;

    ret = xTaskCreateStatic( pxTaskCode,
                             pcName,
                             ulStackDepth,
                             pvParameters,
                             uxPriority,
                             puxStackBuffer,
                             NULL );
    TEST_ASSERT_EQUAL( NULL, ret );
    TEST_ASSERT_EQUAL( 0, uxCurrentNumberOfTasks );
    ASSERT_SETUP_TCB_NOT_CALLED();
}

/*!
 * @brief
 */
#include <stdio.h>
void test_xTaskCreateStatic_success( void )
{
    StackType_t puxStackBuffer[ 300 ];
    StaticTask_t * pxTaskBuffer = malloc( sizeof( TCB_t ) );
    TaskFunction_t pxTaskCode = NULL;
    const char * const pcName = { __FUNCTION__ };
    const uint32_t ulStackDepth = 300;
    void * const pvParameters = NULL;
    UBaseType_t uxPriority = 3;
    TaskHandle_t ret;

    memset( puxStackBuffer, 0xa5U, ulStackDepth * sizeof( StackType_t ) );

    vListInitialiseItem_ExpectAnyArgs();
    vListInitialiseItem_ExpectAnyArgs();

    /* set owner */
    listSET_LIST_ITEM_VALUE_ExpectAnyArgs();
    /* set owner */
    pxPortInitialiseStack_ExpectAnyArgsAndReturn( puxStackBuffer );

    for( int i = ( UBaseType_t ) 0U; i < ( UBaseType_t ) configMAX_PRIORITIES; i++ )
    {
        vListInitialise_ExpectAnyArgs();
    }

    /* Delayed Task List 1 */
    vListInitialise_ExpectAnyArgs();
    /* Delayed Task List 2 */
    vListInitialise_ExpectAnyArgs();
    /* Pending Ready List */
    vListInitialise_ExpectAnyArgs();
    /* INCLUDE_vTaskDelete */
    vListInitialise_ExpectAnyArgs();
    /* INCLUDE_vTaskSuspend */
    vListInitialise_ExpectAnyArgs();

    listINSERT_END_ExpectAnyArgs();

    ret = xTaskCreateStatic( pxTaskCode,
                             pcName,
                             ulStackDepth,
                             pvParameters,
                             uxPriority,
                             puxStackBuffer,
                             pxTaskBuffer );
    ptcb = ( TCB_t * ) pxTaskBuffer;
    TEST_ASSERT_EQUAL_PTR( puxStackBuffer, ptcb->pxStack );
    TEST_ASSERT_NOT_EQUAL( NULL, ret );
    TEST_ASSERT_EQUAL( 2, ptcb->ucStaticallyAllocated );
    TEST_ASSERT_EQUAL( 0,
                       memcmp( ptcb->pxStack,
                               puxStackBuffer,
                               ulStackDepth * sizeof( StackType_t ) ) );

    StackType_t * pxTopOfStack = &( ptcb->pxStack[ ulStackDepth - ( uint32_t ) 1 ] );
    pxTopOfStack = ( StackType_t * ) ( ( ( portPOINTER_SIZE_TYPE ) pxTopOfStack )
                                       & ( ~( ( portPOINTER_SIZE_TYPE ) portBYTE_ALIGNMENT_MASK ) ) );

    TEST_ASSERT_EQUAL( ptcb->pxEndOfStack,
                       pxTopOfStack );
    TEST_ASSERT_EQUAL( 0, memcmp( ptcb->pcTaskName, pcName, configMAX_TASK_NAME_LEN - 1 ) );

    TEST_ASSERT_EQUAL( ptcb->uxPriority, uxPriority );

    TEST_ASSERT_EQUAL( ptcb->uxBasePriority, uxPriority );
    TEST_ASSERT_EQUAL( 0, ptcb->uxMutexesHeld );

    TEST_ASSERT_EQUAL( 1, uxCurrentNumberOfTasks );
    ASSERT_SETUP_TCB_CALLED();
    free( pxTaskBuffer );
}


void test_xTaskCreate_success( void )
{
    TaskFunction_t pxTaskCode = NULL;
    const char * const pcName = NULL;
    const uint32_t usStackDepth = 300;
    void * const pvParameters = NULL;
    UBaseType_t uxPriority = configMAX_PRIORITIES;
    TaskHandle_t taskHandle;
    BaseType_t ret;
    StackType_t stack[ ( ( size_t ) usStackDepth ) * sizeof( StackType_t ) ];

    pvPortMalloc_ExpectAndReturn( usStackDepth * sizeof( StackType_t ), stack );
    pvPortMalloc_ExpectAndReturn( sizeof( TCB_t ), &tcb[ 0 ] );

    vListInitialiseItem_Expect( &( tcb[ 0 ].xStateListItem ) );
    vListInitialiseItem_Expect( &( tcb[ 0 ].xEventListItem ) );
    listSET_LIST_ITEM_VALUE_ExpectAnyArgs();
    pxPortInitialiseStack_ExpectAnyArgsAndReturn( stack );

    for( int i = ( UBaseType_t ) 0U; i < ( UBaseType_t ) configMAX_PRIORITIES; i++ )
    {
        vListInitialise_ExpectAnyArgs();
    }

    /* Delayed Task List 1 */
    vListInitialise_ExpectAnyArgs();
    /* Delayed Task List 2 */
    vListInitialise_ExpectAnyArgs();
    /* Pending Ready List */
    vListInitialise_ExpectAnyArgs();
    /* INCLUDE_vTaskDelete */
    vListInitialise_ExpectAnyArgs();
    /* INCLUDE_vTaskSuspend */
    vListInitialise_ExpectAnyArgs();

    listINSERT_END_ExpectAnyArgs();

    ret = xTaskCreate( pxTaskCode,
                       pcName,
                       usStackDepth,
                       pvParameters,
                       uxPriority,
                       &taskHandle );
    ptcb = ( TCB_t * ) taskHandle;
    TEST_ASSERT_EQUAL( pdPASS, ret );
    TEST_ASSERT_EQUAL( 0, tcb[ 0 ].ucStaticallyAllocated );
    TEST_ASSERT_EQUAL_PTR( &tcb[ 0 ], ptcb );
    TEST_ASSERT_EQUAL( stack, tcb[ 0 ].pxStack );
    TEST_ASSERT_EQUAL( 1, uxCurrentNumberOfTasks );
    TEST_ASSERT_EQUAL( configMAX_PRIORITIES - 1, ptcb->uxPriority );
    TEST_ASSERT_EQUAL( NULL, ptcb->pcTaskName[ 0 ] );
    ASSERT_SETUP_TCB_CALLED();
}

void test_xTaskCreate_success_sched_running( void )
{
    TaskFunction_t pxTaskCode = NULL;
    const char * const pcName = NULL;
    const uint32_t usStackDepth = 300;
    void * const pvParameters = NULL;
    UBaseType_t uxPriority = configMAX_PRIORITIES;
    TaskHandle_t taskHandle;
    BaseType_t ret;
    StackType_t stack[ ( ( size_t ) usStackDepth ) * sizeof( StackType_t ) ];

    start_scheduler();

    pvPortMalloc_ExpectAndReturn( usStackDepth * sizeof( StackType_t ), stack );
    pvPortMalloc_ExpectAndReturn( sizeof( TCB_t ), &tcb[ 0 ] );

    vListInitialiseItem_Expect( &( tcb[ 0 ].xStateListItem ) );
    vListInitialiseItem_Expect( &( tcb[ 0 ].xEventListItem ) );
    listSET_LIST_ITEM_VALUE_ExpectAnyArgs();
    pxPortInitialiseStack_ExpectAnyArgsAndReturn( stack );
    listINSERT_END_ExpectAnyArgs();

    ret = xTaskCreate( pxTaskCode,
                       pcName,
                       usStackDepth,
                       pvParameters,
                       uxPriority,
                       &taskHandle );
    ptcb = ( TCB_t * ) taskHandle;
    TEST_ASSERT_EQUAL( pdPASS, ret );
    TEST_ASSERT_EQUAL( 0, tcb[ 0 ].ucStaticallyAllocated );
    TEST_ASSERT_EQUAL_PTR( &tcb[ 0 ], ptcb );
    TEST_ASSERT_EQUAL( stack, tcb[ 0 ].pxStack );
    TEST_ASSERT_EQUAL( 2, uxCurrentNumberOfTasks );
    TEST_ASSERT_EQUAL( configMAX_PRIORITIES - 1, ptcb->uxPriority );
    TEST_ASSERT_EQUAL( NULL, ptcb->pcTaskName[ 0 ] );
    ASSERT_SETUP_TCB_CALLED();
    ASSERT_PORT_YIELD_WITHIN_API_CALLED();
}

void test_xTaskCreate_success_null_task_handle( void )
{
    TaskFunction_t pxTaskCode = NULL;
    const char * const pcName = NULL;
    const uint32_t usStackDepth = 300;
    void * const pvParameters = NULL;
    UBaseType_t uxPriority = configMAX_PRIORITIES;
    BaseType_t ret;
    StackType_t stack[ ( ( size_t ) usStackDepth ) * sizeof( StackType_t ) ];

    pvPortMalloc_ExpectAndReturn( usStackDepth * sizeof( StackType_t ), stack );
    pvPortMalloc_ExpectAndReturn( sizeof( TCB_t ), &tcb[ 0 ] );

    vListInitialiseItem_Expect( &( tcb[ 0 ].xStateListItem ) );
    vListInitialiseItem_Expect( &( tcb[ 0 ].xEventListItem ) );
    listSET_LIST_ITEM_VALUE_ExpectAnyArgs();
    pxPortInitialiseStack_ExpectAnyArgsAndReturn( stack );

    for( int i = ( UBaseType_t ) 0U; i < ( UBaseType_t ) configMAX_PRIORITIES; i++ )
    {
        vListInitialise_ExpectAnyArgs();
    }

    /* Delayed Task List 1 */
    vListInitialise_ExpectAnyArgs();
    /* Delayed Task List 2 */
    vListInitialise_ExpectAnyArgs();
    /* Pending Ready List */
    vListInitialise_ExpectAnyArgs();
    /* INCLUDE_vTaskDelete */
    vListInitialise_ExpectAnyArgs();
    /* INCLUDE_vTaskSuspend */
    vListInitialise_ExpectAnyArgs();

    listINSERT_END_ExpectAnyArgs();

    ret = xTaskCreate( pxTaskCode,
                       pcName,
                       usStackDepth,
                       pvParameters,
                       uxPriority,
                       NULL );
    TEST_ASSERT_EQUAL( pdPASS, ret );
    TEST_ASSERT_EQUAL( 0, tcb[ 0 ].ucStaticallyAllocated );
    TEST_ASSERT_EQUAL( stack, tcb[ 0 ].pxStack );
    TEST_ASSERT_EQUAL( 1, uxCurrentNumberOfTasks );
    ASSERT_SETUP_TCB_CALLED();
    ASSERT_PORT_YIELD_WITHIN_API_NOT_CALLED();
}


void test_xTaskCreate_fail_stack_malloc( void )
{
    TaskFunction_t pxTaskCode = NULL;
    const char * const pcName = { __FUNCTION__ };
    const uint32_t usStackDepth = 300;
    void * const pvParameters = NULL;
    UBaseType_t uxPriority = 3;
    TaskHandle_t taskHandle;
    BaseType_t ret;

    pvPortMalloc_ExpectAndReturn( usStackDepth * sizeof( StackType_t ), NULL );

    ret = xTaskCreate( pxTaskCode,
                       pcName,
                       usStackDepth,
                       pvParameters,
                       uxPriority,
                       &taskHandle );
    TEST_ASSERT_EQUAL( errCOULD_NOT_ALLOCATE_REQUIRED_MEMORY, ret );
    TEST_ASSERT_EQUAL( 0, uxCurrentNumberOfTasks );
    ASSERT_SETUP_TCB_NOT_CALLED();
}

void test_xTaskCreate_fail_tcb_malloc( void )
{
    TaskFunction_t pxTaskCode = NULL;
    const char * const pcName = { __FUNCTION__ };
    const uint32_t usStackDepth = 300;
    void * const pvParameters = NULL;
    UBaseType_t uxPriority = 3;
    TaskHandle_t taskHandle;
    BaseType_t ret;
    StackType_t stack[ ( ( size_t ) usStackDepth ) * sizeof( StackType_t ) ];

    pvPortMalloc_ExpectAndReturn( usStackDepth * sizeof( StackType_t ), stack );
    pvPortMalloc_ExpectAndReturn( sizeof( TCB_t ), NULL );
    vPortFree_Expect( stack );

    ret = xTaskCreate( pxTaskCode,
                       pcName,
                       usStackDepth,
                       pvParameters,
                       uxPriority,
                       &taskHandle );
    TEST_ASSERT_EQUAL( errCOULD_NOT_ALLOCATE_REQUIRED_MEMORY, ret );
    TEST_ASSERT_EQUAL( 0, uxCurrentNumberOfTasks );
    ASSERT_SETUP_TCB_NOT_CALLED();
}

/* -------------------------- INCLUDE_vTaskDelete --------------------------- */
void test_vTaskDelete_sucess_current_task( void )
{
    ptcb = ( TCB_t * ) create_task();

    TEST_ASSERT_EQUAL( 1, uxCurrentNumberOfTasks );

    /* Expectations */
    uxListRemove_ExpectAndReturn( &ptcb->xStateListItem, pdPASS );
    listLIST_ITEM_CONTAINER_ExpectAndReturn( &ptcb->xEventListItem, NULL );
    vListInsertEnd_ExpectAnyArgs();
    /* API call */
    vTaskDelete( ptcb );
    /* Validations */
    ASSERT_TASK_DELETE_CALLED();
    TEST_ASSERT_EQUAL( 1, uxCurrentNumberOfTasks );
    TEST_ASSERT_EQUAL( 1, uxDeletedTasksWaitingCleanUp );
}

void test_vTaskDelete_sucess_current_task_ready_empty( void )
{
    /* Setup */
    ptcb = ( TCB_t * ) create_task();
    TEST_ASSERT_EQUAL( 1, uxCurrentNumberOfTasks );

    /* Expectations */
    uxListRemove_ExpectAndReturn( &ptcb->xStateListItem, pdFAIL );
    listCURRENT_LIST_LENGTH_ExpectAndReturn( &pxReadyTasksLists[ ptcb->uxPriority ], 0 );
    listLIST_ITEM_CONTAINER_ExpectAndReturn( &ptcb->xEventListItem, NULL );
    vListInsertEnd_ExpectAnyArgs();
    /* API call */
    vTaskDelete( ptcb );
    /* Validations */
    ASSERT_TASK_DELETE_CALLED();
    TEST_ASSERT_EQUAL( 1, uxCurrentNumberOfTasks );
    TEST_ASSERT_EQUAL( 1, uxDeletedTasksWaitingCleanUp );
}

void test_vTaskDelete_sucess_current_task_ready_empty_null_task( void )
{
    ptcb = ( TCB_t * ) create_task();

    TEST_ASSERT_EQUAL( 1, uxCurrentNumberOfTasks );

    /* Expectations */
    uxListRemove_ExpectAndReturn( &ptcb->xStateListItem, pdFAIL );
    listCURRENT_LIST_LENGTH_ExpectAndReturn( &pxReadyTasksLists[ ptcb->uxPriority ], 1 );
    listLIST_ITEM_CONTAINER_ExpectAndReturn( &ptcb->xEventListItem, NULL );
    vListInsertEnd_ExpectAnyArgs();
    /* API call */
    vTaskDelete( NULL );
    /* Validations */
    ASSERT_TASK_DELETE_CALLED();
    TEST_ASSERT_EQUAL( 1, uxCurrentNumberOfTasks );
    TEST_ASSERT_EQUAL( 1, uxDeletedTasksWaitingCleanUp );
}

void test_vTaskDelete_sucess_current_task_yield( void )
{
    xSchedulerRunning = pdTRUE;
    ptcb = ( TCB_t * ) create_task();

    TEST_ASSERT_EQUAL( 1, uxCurrentNumberOfTasks );

    /* Expectations */
    uxListRemove_ExpectAndReturn( &ptcb->xStateListItem, pdPASS );
    listLIST_ITEM_CONTAINER_ExpectAndReturn( &ptcb->xEventListItem, NULL );
    vListInsertEnd_ExpectAnyArgs();
    /* API call */
    vTaskDelete( ptcb );
    /* Validations */
    ASSERT_TASK_DELETE_CALLED();
    ASSERT_PORT_YIELD_WITHIN_API_CALLED();
    TEST_ASSERT_EQUAL( 1, uxCurrentNumberOfTasks );
    TEST_ASSERT_EQUAL( 1, uxDeletedTasksWaitingCleanUp );
}

void test_vTaskDelete_sucess_not_current_task( void )
{
    ptcb = ( TCB_t * ) create_task();
    TEST_ASSERT_EQUAL( 1, uxCurrentNumberOfTasks );

    /* Expectations */
    uxListRemove_ExpectAndReturn( &ptcb->xStateListItem, pdPASS );
    listLIST_ITEM_CONTAINER_ExpectAndReturn( &ptcb->xEventListItem,
                                             &xPendingReadyList );
    uxListRemove_ExpectAndReturn( &ptcb->xEventListItem, pdTRUE );
    listLIST_IS_EMPTY_ExpectAnyArgsAndReturn( pdTRUE );
    vPortFree_ExpectAnyArgs();
    vPortFree_ExpectAnyArgs();
    pxCurrentTCB = NULL;
    /* API call */
    vTaskDelete( ptcb );
    /* Validations */
    TEST_ASSERT_EQUAL( 0, uxCurrentNumberOfTasks );
    TEST_ASSERT_EQUAL( 0, uxDeletedTasksWaitingCleanUp );
}

void test_vTaskDelete_sucess_not_current_task_no_yield( void )
{
    xSchedulerRunning = pdTRUE;
    ptcb = ( TCB_t * ) create_task();
    TEST_ASSERT_EQUAL( 1, uxCurrentNumberOfTasks );

    /* Expectations */
    uxListRemove_ExpectAndReturn( &ptcb->xStateListItem, pdPASS );
    listLIST_ITEM_CONTAINER_ExpectAndReturn( &ptcb->xEventListItem,
                                             &xPendingReadyList );
    uxListRemove_ExpectAndReturn( &ptcb->xEventListItem, pdTRUE );
    listLIST_IS_EMPTY_ExpectAnyArgsAndReturn( pdTRUE );
    vPortFree_ExpectAnyArgs();
    vPortFree_ExpectAnyArgs();
    pxCurrentTCB = NULL;
    /* API call */
    vTaskDelete( ptcb );
    /* Validations */
    TEST_ASSERT_EQUAL( 0, uxCurrentNumberOfTasks );
    TEST_ASSERT_EQUAL( 0, uxDeletedTasksWaitingCleanUp );
    ASSERT_PORT_YIELD_WITHIN_API_NOT_CALLED();
}

/**
 * @brief prvCheckTasksWaitingTermination - no waiting task.
 *
 * No task is waiting to be deleted. This test show it's result in the coverage
 * report.
 *
 * <b>Coverage</b>
 * @code{c}
 * while( uxDeletedTasksWaitingCleanUp > ( UBaseType_t ) 0U )
 * {
 *     ...
 * }
 * @endcode
 * ( uxDeletedTasksWaitingCleanUp > ( UBaseType_t ) 0U ) is false.
 */
void test_prvCheckTasksWaitingTermination_no_waiting_task( void )
{
    /* Setup the variables and structure. */
    uxDeletedTasksWaitingCleanUp = 0;

    /* API Call. */
    prvCheckTasksWaitingTermination();

    /* Validation. */

    /* No task is waiting to be cleand up. Nothing will be updated in this API. This
     * test case shows its result in the coverage report. */
}

/**
 * @brief prvCheckTasksWaitingTermination - delete waiting task.
 *
 * A task is waiting to be deleted. The number of tasks and number of tasks waiting to
 * be deleted are verified in this test case.
 *
 * <b>Coverage</b>
 * @code{c}
 * while( uxDeletedTasksWaitingCleanUp > ( UBaseType_t ) 0U )
 * {
 *     ...
 * }
 * @endcode
 * ( uxDeletedTasksWaitingCleanUp > ( UBaseType_t ) 0U ) is true.
 */
void test_prvCheckTasksWaitingTermination_delete_waiting_task( void )
{
    ptcb = ( TCB_t * ) create_task();

    /* Setup the variables and structure. */
    uxDeletedTasksWaitingCleanUp = 1;
    uxCurrentNumberOfTasks = 1;

    /* Expectations. */
    listGET_OWNER_OF_HEAD_ENTRY_ExpectAnyArgsAndReturn( ptcb );
    uxListRemove_ExpectAndReturn( &ptcb->xStateListItem, 0 );
    vPortFree_Expect( stack );
    vPortFree_Expect( ptcb );

    /* API Call. */
    prvCheckTasksWaitingTermination();

    /* Validation. */
    TEST_ASSERT_EQUAL( uxDeletedTasksWaitingCleanUp, 0 );
    TEST_ASSERT_EQUAL( uxCurrentNumberOfTasks, 0 );
}

void test_vTaskStartScheduler_success( void )
{
    vListInitialiseItem_ExpectAnyArgs();
    vListInitialiseItem_ExpectAnyArgs();
    /* set owner */
    listSET_LIST_ITEM_VALUE_ExpectAnyArgs();
    /* set owner */

    pxPortInitialiseStack_ExpectAnyArgsAndReturn( uxIdleTaskStack );

    for( int i = ( UBaseType_t ) 0U; i < ( UBaseType_t ) configMAX_PRIORITIES; i++ )
    {
        vListInitialise_ExpectAnyArgs();
    }

    /* Delayed Task List 1 */
    vListInitialise_ExpectAnyArgs();
    /* Delayed Task List 2 */
    vListInitialise_ExpectAnyArgs();
    /* Pending Ready List */
    vListInitialise_ExpectAnyArgs();
    /* INCLUDE_vTaskDelete */
    vListInitialise_ExpectAnyArgs();
    /* INCLUDE_vTaskSuspend */
    vListInitialise_ExpectAnyArgs();

    listINSERT_END_ExpectAnyArgs();

    xTimerCreateTimerTask_ExpectAndReturn( pdPASS );
    xPortStartScheduler_ExpectAndReturn( pdTRUE );
    getIddleTaskMemoryValid = true;
    vTaskStartScheduler();

    ASSERT_GET_IDLE_TASK_MEMORY_CALLED();
    /* should be 2 the idle task and timer task, but the timer task is a mock */
    TEST_ASSERT_EQUAL( 1, uxCurrentNumberOfTasks );
    TEST_ASSERT_EQUAL( pdTRUE, xSchedulerRunning );
}

void test_vTaskStartScheduler_idle_fail( void )
{
    getIddleTaskMemoryValid = false;
    vTaskStartScheduler();

    ASSERT_GET_IDLE_TASK_MEMORY_CALLED();
    /* should be 2 the idle task and timer task, but the timer task is a mock */
    TEST_ASSERT_EQUAL( 0, uxCurrentNumberOfTasks );
    TEST_ASSERT_EQUAL( pdFALSE, xSchedulerRunning );
}

void test_vTaskEndScheduler_success()
{
    vPortEndScheduler_Expect();
    vTaskEndScheduler();
    TEST_ASSERT_EQUAL( pdFALSE, xSchedulerRunning );
}


void test_vTaskSuspendAll_success( void )
{
    vTaskSuspendAll();
    TEST_ASSERT_EQUAL( 1, uxSchedulerSuspended );
    vTaskSuspendAll();
    TEST_ASSERT_EQUAL( 2, uxSchedulerSuspended );
    vTaskSuspendAll();
    TEST_ASSERT_EQUAL( 3, uxSchedulerSuspended );
}

void test_xTaskResumeAll_success_no_tasks( void )
{
    BaseType_t ret;

    vTaskSuspendAll();
    ret = xTaskResumeAll();
    TEST_ASSERT_EQUAL( pdFALSE, ret );
}

void test_xTaskResumeAll_success_1_task_running( void )
{
    BaseType_t ret;

    create_task();
    vTaskSuspendAll();
    listLIST_IS_EMPTY_ExpectAnyArgsAndReturn( pdTRUE );
    ret = xTaskResumeAll();
    TEST_ASSERT_EQUAL( pdFALSE, ret );
}

void test_xTaskResumeAll_success_2_tasks_running( void )
{
    BaseType_t ret;
    TaskHandle_t taskHandle;

    /* Start the scheduler. */
    xSchedulerRunning = pdTRUE;

    /* Create one running task. */
    create_task_priority = 3;
    taskHandle = create_task();
    pxCurrentTCB = taskHandle;
    vListInsertEnd_Ignore();
    vTaskSuspendAll();
    TEST_ASSERT_EQUAL( 1, uxSchedulerSuspended );

    /* Create another higher priority task when scheduler is suspended. This task
     * will be put into the xPendingReadyList and added to ready list when scheduler
     * is resumed. */
    create_task_priority = 4;
    taskHandle = create_task();
    ptcb = ( TCB_t * ) taskHandle;

    TEST_ASSERT_EQUAL( 2, uxCurrentNumberOfTasks );

    /* Resume the scheduler. */
    listLIST_IS_EMPTY_ExpectAnyArgsAndReturn( pdFALSE );
    listGET_OWNER_OF_HEAD_ENTRY_ExpectAnyArgsAndReturn( ptcb );
    listREMOVE_ITEM_Expect( &( ptcb->xEventListItem ) );
    listREMOVE_ITEM_Expect( &( ptcb->xStateListItem ) );
    listINSERT_END_ExpectAnyArgs();
    listLIST_IS_EMPTY_ExpectAnyArgsAndReturn( pdTRUE );
    listLIST_IS_EMPTY_ExpectAnyArgsAndReturn( pdTRUE );
    ret = xTaskResumeAll();

    /* The higher priority task should preempt current running task. */
    TEST_ASSERT_EQUAL( pdTRUE, ret );
    TEST_ASSERT_EQUAL( 0, uxSchedulerSuspended );
    TEST_ASSERT_TRUE( xYieldPending );
}

void test_xTaskResumeAll_success_2_tasks_running_xpendedticks_gt_zero( void )
{
    BaseType_t ret;
    TaskHandle_t taskHandle;

    xPendedTicks = 1;

    taskHandle = create_task();
    ptcb = ( TCB_t * ) taskHandle;
    vListInsertEnd_Ignore();
    create_task();
    vTaskSuspendAll();
    TEST_ASSERT_EQUAL( 2, uxCurrentNumberOfTasks );

    listLIST_IS_EMPTY_ExpectAnyArgsAndReturn( pdFALSE );
    listGET_OWNER_OF_HEAD_ENTRY_ExpectAnyArgsAndReturn( ptcb );
    listREMOVE_ITEM_Expect( &( ptcb->xEventListItem ) );
    listREMOVE_ITEM_Expect( &( ptcb->xStateListItem ) );
    listINSERT_END_ExpectAnyArgs();
    listLIST_IS_EMPTY_ExpectAnyArgsAndReturn( pdTRUE );
    listLIST_IS_EMPTY_ExpectAnyArgsAndReturn( pdTRUE );
    /* xTaskIncrementTick */
    listCURRENT_LIST_LENGTH_ExpectAndReturn( &pxReadyTasksLists[ pxCurrentTCB->uxPriority ],
                                             2 );
    ret = xTaskResumeAll();
    TEST_ASSERT_EQUAL( pdTRUE, ret );
    TEST_ASSERT_EQUAL( 0, uxSchedulerSuspended );
    TEST_ASSERT_TRUE( xYieldPending );
}

void test_xTaskResumeAll_success_2_tasks_running_increment_ticks( void )
{
    BaseType_t ret;
    TaskHandle_t task_handle;
    TaskHandle_t task_handle2;

    /* Setup */
    xPendedTicks = 2;

    create_task_priority = 2;
    task_handle = create_task();

    block_task( task_handle );

    create_task_priority = 3;
    task_handle2 = create_task();

    ptcb = ( TCB_t * ) task_handle;
    TEST_ASSERT_EQUAL_PTR( task_handle2, pxCurrentTCB );

    start_scheduler();
    vTaskSuspendAll();

    TEST_ASSERT_EQUAL( 3, uxCurrentNumberOfTasks );

    listLIST_IS_EMPTY_ExpectAnyArgsAndReturn( pdFALSE );
    listGET_OWNER_OF_HEAD_ENTRY_ExpectAnyArgsAndReturn( ptcb );
    listREMOVE_ITEM_Expect( &( ptcb->xEventListItem ) );
    listREMOVE_ITEM_Expect( &( ptcb->xStateListItem ) );
    /* prvAddTaskToReadyList */
    listINSERT_END_ExpectAnyArgs();
    listLIST_IS_EMPTY_ExpectAnyArgsAndReturn( pdTRUE );
    listLIST_IS_EMPTY_ExpectAnyArgsAndReturn( pdTRUE );
    /* xTaskIncrementTick */
    listCURRENT_LIST_LENGTH_ExpectAndReturn( &pxReadyTasksLists[ pxCurrentTCB->uxPriority ],
                                             0 );
    /* xTaskIncrementTick */
    listCURRENT_LIST_LENGTH_ExpectAndReturn( &pxReadyTasksLists[ pxCurrentTCB->uxPriority ],
                                             0 );
    /* API Call */
    ret = xTaskResumeAll();
    /* Expectations */
    TEST_ASSERT_FALSE( ret );
    TEST_ASSERT_EQUAL( 0, uxSchedulerSuspended );
    TEST_ASSERT_FALSE( xYieldPending );
}

void test_xTaskResumeAll_success_2_tasks_running_no_yield( void )
{
    BaseType_t ret;
    TaskHandle_t task_handle;
    TaskHandle_t task_handle2;

    create_task_priority = 2;
    task_handle = create_task();

    block_task( task_handle );

    create_task_priority = 3;
    task_handle2 = create_task();

    ptcb = ( TCB_t * ) task_handle;
    TEST_ASSERT_EQUAL_PTR( task_handle2, pxCurrentTCB );

    start_scheduler();
    vTaskSuspendAll();

    TEST_ASSERT_EQUAL( 3, uxCurrentNumberOfTasks );

    listLIST_IS_EMPTY_ExpectAnyArgsAndReturn( pdFALSE );
    listGET_OWNER_OF_HEAD_ENTRY_ExpectAnyArgsAndReturn( ptcb );
    listREMOVE_ITEM_Expect( &( ptcb->xEventListItem ) );
    listREMOVE_ITEM_Expect( &( ptcb->xStateListItem ) );
    /* prvAddTaskToReadyList */
    listINSERT_END_ExpectAnyArgs();
    listLIST_IS_EMPTY_ExpectAnyArgsAndReturn( pdTRUE );
    listLIST_IS_EMPTY_ExpectAnyArgsAndReturn( pdTRUE );
    ret = xTaskResumeAll();
    TEST_ASSERT_FALSE( ret );
    TEST_ASSERT_EQUAL( 0, uxSchedulerSuspended );
    TEST_ASSERT_FALSE( xYieldPending );
}

/* Test the scenario that adding a task to ready list from xPendingReadyList in xTaskResumeAll
 * doesn't preempt current running task of equal priority. */
void test_xTaskResumeAll_success_2_tasks_eq_prio_running_no_yield( void )
{
    BaseType_t ret;
    TaskHandle_t task_handle;
    TaskHandle_t task_handle2;

    create_task_priority = 3;
    task_handle = create_task();

    block_task( task_handle );

    create_task_priority = 3;
    task_handle2 = create_task();

    ptcb = ( TCB_t * ) task_handle;
    TEST_ASSERT_EQUAL_PTR( task_handle2, pxCurrentTCB );

    start_scheduler();
    vTaskSuspendAll();

    TEST_ASSERT_EQUAL( 3, uxCurrentNumberOfTasks );

    listLIST_IS_EMPTY_ExpectAnyArgsAndReturn( pdFALSE );
    listGET_OWNER_OF_HEAD_ENTRY_ExpectAnyArgsAndReturn( ptcb );
    listREMOVE_ITEM_Expect( &( ptcb->xEventListItem ) );
    listREMOVE_ITEM_Expect( &( ptcb->xStateListItem ) );
    /* prvAddTaskToReadyList */
    listINSERT_END_ExpectAnyArgs();
    listLIST_IS_EMPTY_ExpectAnyArgsAndReturn( pdTRUE );
    listLIST_IS_EMPTY_ExpectAnyArgsAndReturn( pdTRUE );
    ret = xTaskResumeAll();
    TEST_ASSERT_FALSE( ret );
    TEST_ASSERT_EQUAL( 0, uxSchedulerSuspended );
    TEST_ASSERT_FALSE( xYieldPending );
}

/* new priority greater than the current priority */
void test_vTaskPrioritySet_success_gt_curr_prio( void )
{
    TaskHandle_t taskHandle;

    create_task_priority = 3;
    create_task();
    create_task_priority = 4;
    taskHandle = create_task();
    ptcb = ( TCB_t * ) taskHandle;
    TEST_ASSERT_EQUAL_PTR( pxCurrentTCB, taskHandle );
    listGET_LIST_ITEM_VALUE_ExpectAnyArgsAndReturn( 0 );
    listSET_LIST_ITEM_VALUE_Expect( &( ptcb->xEventListItem ),
                                    configMAX_PRIORITIES - 5 );
    listIS_CONTAINED_WITHIN_ExpectAndReturn( &pxReadyTasksLists[ 5 ],
                                             &( ptcb->xStateListItem ),
                                             pdTRUE );
    uxListRemove_ExpectAndReturn( &( ptcb->xStateListItem ), 0 );
    /* port Reset ready priority */
    /* add task to ready list */
    listINSERT_END_Expect( &( pxReadyTasksLists[ 5 ] ),
                           &( ptcb->xStateListItem ) );

    TEST_ASSERT_EQUAL( 4, ptcb->uxBasePriority );
    TEST_ASSERT_EQUAL( 4, ptcb->uxPriority );
    vTaskPrioritySet( taskHandle, create_task_priority + 1 );
    TEST_ASSERT_EQUAL( 4 + 1, ptcb->uxBasePriority );
    TEST_ASSERT_EQUAL( 4 + 1, ptcb->uxPriority );
    ASSERT_PORT_YIELD_WITHIN_API_NOT_CALLED();
}

void test_vTaskPrioritySet_success_gt_curr_prio_curr_tcb( void )
{
    TaskHandle_t taskHandle;
    TaskHandle_t taskHandle2;

    create_task_priority = 3;
    taskHandle = create_task();
    create_task_priority = 4;
    taskHandle2 = create_task();
    ptcb = ( TCB_t * ) taskHandle;

    TEST_ASSERT_EQUAL_PTR( pxCurrentTCB, taskHandle2 );

    listGET_LIST_ITEM_VALUE_ExpectAnyArgsAndReturn( 0 );
    listSET_LIST_ITEM_VALUE_Expect( &( ptcb->xEventListItem ), 2 );
    listIS_CONTAINED_WITHIN_ExpectAndReturn( &pxReadyTasksLists[ 5 ],
                                             &( ptcb->xStateListItem ),
                                             pdTRUE );
    uxListRemove_ExpectAndReturn( &( ptcb->xStateListItem ), 0 );
    /* port Reset ready priority */
    /* add task to ready list */
    listINSERT_END_Expect( &( pxReadyTasksLists[ 5 ] ),
                           &( ptcb->xStateListItem ) );

    TEST_ASSERT_EQUAL( 3, ptcb->uxBasePriority );
    TEST_ASSERT_EQUAL( 3, ptcb->uxPriority );
    vTaskPrioritySet( taskHandle, create_task_priority + 3 );
    TEST_ASSERT_EQUAL( 4 + 3, ptcb->uxBasePriority );
    TEST_ASSERT_EQUAL( 4 + 3, ptcb->uxPriority );
    ASSERT_PORT_YIELD_WITHIN_API_CALLED();
}

/* Test the scenario that setting a priority of a task in the ready list equal to
 * current task doesn't preempt current running task. */
void test_vTaskPrioritySet_success_eq_curr_prio_curr_tcb( void )
{
    TaskHandle_t taskHandle;
    TaskHandle_t taskHandle2;

    create_task_priority = 3;
    taskHandle = create_task();
    create_task_priority = 4;
    taskHandle2 = create_task();
    ptcb = ( TCB_t * ) taskHandle;

    TEST_ASSERT_EQUAL_PTR( pxCurrentTCB, taskHandle2 );

    listGET_LIST_ITEM_VALUE_ExpectAnyArgsAndReturn( 0 );
    listSET_LIST_ITEM_VALUE_Expect( &( ptcb->xEventListItem ), ( configMAX_PRIORITIES - create_task_priority ) );
    listIS_CONTAINED_WITHIN_ExpectAndReturn( &pxReadyTasksLists[ 3 ],
                                             &( ptcb->xStateListItem ),
                                             pdTRUE );
    uxListRemove_ExpectAndReturn( &( ptcb->xStateListItem ), 0 );
    /* port Reset ready priority */
    /* add task to ready list */
    listINSERT_END_Expect( &( pxReadyTasksLists[ 4 ] ),
                           &( ptcb->xStateListItem ) );

    TEST_ASSERT_EQUAL( 3, ptcb->uxBasePriority );
    TEST_ASSERT_EQUAL( 3, ptcb->uxPriority );

    /* Set priority of taskHandle to the same as taskHandle2. */
    vTaskPrioritySet( taskHandle, 4 );
    TEST_ASSERT_EQUAL( 4, ptcb->uxBasePriority );
    TEST_ASSERT_EQUAL( 4, ptcb->uxPriority );

    /* portYIELD_WITHIN_API() should not be called. */
    ASSERT_PORT_YIELD_WITHIN_API_NOT_CALLED();
}

void test_vTaskPrioritySet_success_gt_max_prio( void )
{
    TaskHandle_t taskHandle;

    create_task_priority = 3;
    taskHandle = create_task();
    ptcb = ( TCB_t * ) taskHandle;

    /* expectations */
    listGET_LIST_ITEM_VALUE_ExpectAnyArgsAndReturn( 0x80000000UL );
    listIS_CONTAINED_WITHIN_ExpectAndReturn( &pxReadyTasksLists[ 5 ],
                                             &( ptcb->xStateListItem ),
                                             pdTRUE );
    uxListRemove_ExpectAndReturn( &( ptcb->xStateListItem ), 0 );
    listINSERT_END_Expect( &( pxReadyTasksLists[ 5 ] ),
                           &( ptcb->xStateListItem ) );

    /* API call */
    vTaskPrioritySet( taskHandle, configMAX_PRIORITIES + 5 );

    /* validations */
    TEST_ASSERT_EQUAL( configMAX_PRIORITIES - 1, ptcb->uxBasePriority );
    ASSERT_PORT_YIELD_WITHIN_API_NOT_CALLED();
}

void test_vTaskPrioritySet_success_call_current_null( void )
{
    TaskHandle_t taskHandle;

    create_task_priority = 3;
    taskHandle = create_task();
    ptcb = ( TCB_t * ) taskHandle;

    /* expectations */
    listGET_LIST_ITEM_VALUE_ExpectAnyArgsAndReturn( 0x80000000UL );
    listIS_CONTAINED_WITHIN_ExpectAndReturn( &pxReadyTasksLists[ 5 ],
                                             &( ptcb->xStateListItem ),
                                             pdTRUE );
    uxListRemove_ExpectAndReturn( &( ptcb->xStateListItem ), 0 );
    listINSERT_END_Expect( &( pxReadyTasksLists[ 5 ] ),
                           &( ptcb->xStateListItem ) );

    /* API call */
    vTaskPrioritySet( NULL, 4 );

    /* validations */
    TEST_ASSERT_EQUAL( 4, ptcb->uxBasePriority );
    ASSERT_PORT_YIELD_WITHIN_API_NOT_CALLED();
}
/* ensures that setting the same priority for a tasks changes nothing */
void test_vTaskPrioritySet_success_same_prio( void )
{
    TaskHandle_t taskHandle;

    create_task_priority = 3;
    taskHandle = create_task();
    ptcb = ( TCB_t * ) taskHandle;
    TEST_ASSERT_EQUAL_PTR( pxCurrentTCB, ptcb );
    /* expectations */

    /* API call */
    vTaskPrioritySet( taskHandle, 3 );

    /* Validations */
    TEST_ASSERT_EQUAL( 3, ptcb->uxBasePriority );
    TEST_ASSERT_EQUAL( 3, ptcb->uxPriority );
    ASSERT_PORT_YIELD_WITHIN_API_NOT_CALLED();
}


/* ensures if the set priority is less thatn the current priority and it is the
 * current tcb the task is yielded
 */
void test_vTaskPrioritySet_success_lt_curr_prio_curr_task( void )
{
    TaskHandle_t taskHandle;

    create_task_priority = 3;
    taskHandle = create_task();
    ptcb = ( TCB_t * ) taskHandle;
    TEST_ASSERT_EQUAL_PTR( pxCurrentTCB, ptcb );

    /* Expectations */
    listGET_LIST_ITEM_VALUE_ExpectAnyArgsAndReturn( 0 );
    listSET_LIST_ITEM_VALUE_Expect( &( ptcb->xEventListItem ),
                                    configMAX_PRIORITIES - 2 );
    listIS_CONTAINED_WITHIN_ExpectAndReturn( &pxReadyTasksLists[ 5 ],
                                             &( ptcb->xStateListItem ),
                                             pdTRUE );
    uxListRemove_ExpectAndReturn( &( ptcb->xStateListItem ), 1 );
    listINSERT_END_Expect( &( pxReadyTasksLists[ 5 ] ),
                           &( ptcb->xStateListItem ) );
    /* API call */
    vTaskPrioritySet( taskHandle, 2 );

    /* Validations */
    TEST_ASSERT_EQUAL( 2, ptcb->uxBasePriority );
    ASSERT_PORT_YIELD_WITHIN_API_CALLED();
}

/* ensures if the set priority is less thatn the current priority and it is not
 * the current tcb the task is not yielded
 */
void test_vTaskPrioritySet_success_lt_curr_prio_not_curr_task( void )
{
    TaskHandle_t taskHandle, taskHandle2;

    create_task_priority = 3;
    taskHandle = create_task();
    create_task_priority = 4;
    taskHandle2 = create_task();
    ptcb = ( TCB_t * ) taskHandle;
    TEST_ASSERT_EQUAL_PTR( pxCurrentTCB, taskHandle2 );

    /* Expectations */
    listGET_LIST_ITEM_VALUE_ExpectAnyArgsAndReturn( 0 );
    listSET_LIST_ITEM_VALUE_Expect( &( ptcb->xEventListItem ),
                                    configMAX_PRIORITIES - 2 );
    listIS_CONTAINED_WITHIN_ExpectAndReturn( &pxReadyTasksLists[ 5 ],
                                             &( ptcb->xStateListItem ),
                                             pdFALSE );
    /* API call */
    vTaskPrioritySet( taskHandle, 2 );

    /* Validations */
    TEST_ASSERT_EQUAL( 2, ptcb->uxBasePriority );
    ASSERT_PORT_YIELD_WITHIN_API_NOT_CALLED();
}

/* This test ensures that if the base priority is different greater than that the current
 * priority the resulting base  will be equal to the new priority while the
 * current priority will be equal to the inherited priority
 * and port yield hook will be called
 * */
void test_vTaskPrioritySet_success_gt_curr_prio_diff_base( void )
{
    TaskHandle_t taskHandle, taskHandle2;

    create_task_priority = 3;
    taskHandle = create_task();
    create_task_priority = 4;
    taskHandle2 = create_task();
    ptcb = ( TCB_t * ) taskHandle;
    TEST_ASSERT_EQUAL_PTR( pxCurrentTCB, taskHandle2 );
    /* task handle will inherit the priorit of taskHandle2 */
    listGET_LIST_ITEM_VALUE_ExpectAnyArgsAndReturn( 0x80000000UL );
    listIS_CONTAINED_WITHIN_ExpectAndReturn( &pxReadyTasksLists[ 3 ],
                                             &( taskHandle->xStateListItem ),
                                             pdFALSE );
    xTaskPriorityInherit( taskHandle );

    TEST_ASSERT_EQUAL( 4, ptcb->uxPriority );
    TEST_ASSERT_EQUAL( 3, ptcb->uxBasePriority );
    /* Expectations */
    listGET_LIST_ITEM_VALUE_ExpectAnyArgsAndReturn( 0 );
    listSET_LIST_ITEM_VALUE_Expect( &( ptcb->xEventListItem ),
                                    configMAX_PRIORITIES - 5 );
    listIS_CONTAINED_WITHIN_ExpectAndReturn( &pxReadyTasksLists[ 5 ],
                                             &( ptcb->xStateListItem ),
                                             pdFALSE );
    /* API call */
    vTaskPrioritySet( taskHandle, 5 );

    /* Validations */
    TEST_ASSERT_EQUAL( 5, ptcb->uxBasePriority );
    TEST_ASSERT_EQUAL( 4, ptcb->uxPriority );
    ASSERT_PORT_YIELD_WITHIN_API_CALLED();
}

/* This test ensures that if the base priority is different less than that the current
 * priority the resulting base  will be equal to the new priority while the
 * current priority will be equal to the inherited priority
 * */
void test_vTaskPrioritySet_success_lt_curr_prio_diff_base( void )
{
    TaskHandle_t taskHandle, taskHandle2;

    create_task_priority = 3;
    taskHandle = create_task();
    create_task_priority = 6;
    taskHandle2 = create_task();
    ptcb = ( TCB_t * ) taskHandle;
    TEST_ASSERT_EQUAL_PTR( pxCurrentTCB, taskHandle2 );
    /* task handle will inherit the priorit of taskHandle2 */
    listGET_LIST_ITEM_VALUE_ExpectAnyArgsAndReturn( 0x80000000UL );
    listIS_CONTAINED_WITHIN_ExpectAndReturn( &pxReadyTasksLists[ 3 ],
                                             &( taskHandle->xStateListItem ),
                                             pdFALSE );
    xTaskPriorityInherit( taskHandle );

    TEST_ASSERT_EQUAL( 6, ptcb->uxPriority );
    TEST_ASSERT_EQUAL( 3, ptcb->uxBasePriority );
    /* Expectations */
    listGET_LIST_ITEM_VALUE_ExpectAnyArgsAndReturn( 0 );
    listSET_LIST_ITEM_VALUE_Expect( &( ptcb->xEventListItem ),
                                    configMAX_PRIORITIES - 5 );
    listIS_CONTAINED_WITHIN_ExpectAndReturn( &pxReadyTasksLists[ 5 ],
                                             &( ptcb->xStateListItem ),
                                             pdFALSE );
    /* API call */
    vTaskPrioritySet( taskHandle, 5 );

    /* Validations */
    TEST_ASSERT_EQUAL( 5, ptcb->uxBasePriority );
    TEST_ASSERT_EQUAL( 6, ptcb->uxPriority );
    ASSERT_PORT_YIELD_WITHIN_API_NOT_CALLED();
}
/* testing INCLUDE_uxTaskPriorityGet */
/* Ensures the correct priority is returned */
void test_uxTaskPriorityGet_success( void )
{
    TaskHandle_t taskHandle;
    UBaseType_t ret_priority;

    create_task_priority = 3;
    taskHandle = create_task();
    ptcb = ( TCB_t * ) taskHandle;
    TEST_ASSERT_EQUAL_PTR( pxCurrentTCB, ptcb );
    /* expectations */

    /* API call */
    ret_priority = uxTaskPriorityGet( taskHandle );

    /* Validations */
    TEST_ASSERT_EQUAL( 3, ret_priority );
}

void test_uxTaskPriorityGet_success_null_handle( void )
{
    TaskHandle_t taskHandle;
    UBaseType_t ret_priority;

    create_task_priority = 3;
    taskHandle = create_task();
    ptcb = ( TCB_t * ) taskHandle;
    TEST_ASSERT_EQUAL_PTR( pxCurrentTCB, ptcb );
    /* expectations */

    /* API call */
    ret_priority = uxTaskPriorityGet( NULL );

    /* Validations */
    TEST_ASSERT_EQUAL( 3, ret_priority );
}

void test_uxTaskPriorityGetFromISR_success( void )
{
    TaskHandle_t taskHandle;
    UBaseType_t ret_priority;

    create_task_priority = 3;
    taskHandle = create_task();
    ptcb = ( TCB_t * ) taskHandle;
    TEST_ASSERT_EQUAL_PTR( pxCurrentTCB, ptcb );
    ret_priority = uxTaskPriorityGetFromISR( taskHandle );

    TEST_ASSERT_EQUAL( 3, ret_priority );
    ASSERT_PORT_CLEAR_INTERRUPT_FROM_ISR_CALLED();
    ASSERT_PORT_SET_INTERRUPT_FROM_ISR_CALLED();
    ASSERT_INVALID_INTERRUPT_PRIORITY_CALLED();
}

void test_uxTaskPriorityGetFromISR_success_null_handle( void )
{
    TaskHandle_t taskHandle;
    UBaseType_t ret_priority;

    create_task_priority = 3;
    taskHandle = create_task();
    ptcb = ( TCB_t * ) taskHandle;
    TEST_ASSERT_EQUAL_PTR( pxCurrentTCB, ptcb );
    ret_priority = uxTaskPriorityGetFromISR( NULL );

    TEST_ASSERT_EQUAL( 3, ret_priority );
    ASSERT_PORT_CLEAR_INTERRUPT_FROM_ISR_CALLED();
    ASSERT_PORT_SET_INTERRUPT_FROM_ISR_CALLED();
    ASSERT_INVALID_INTERRUPT_PRIORITY_CALLED();
}

/* ----------------------- testing vTaskDelay API --------------------------- */
void test_vTaskDelay_success_gt_0_yield_called( void )
{
    TaskHandle_t task_handle;

    task_handle = create_task();
    ptcb = ( TCB_t * ) task_handle;
    TickType_t delay = 34;
    /* Expectations */
    /* prvAddCurrentTaskToDelayedList */
    uxListRemove_ExpectAndReturn( &ptcb->xStateListItem, 1 );
    listSET_LIST_ITEM_VALUE_Expect( &ptcb->xStateListItem,
                                    xTickCount + delay );
    vListInsert_Expect( pxOverflowDelayedTaskList, &ptcb->xStateListItem );

    /* xTaskResumeAll */
    listLIST_IS_EMPTY_ExpectAnyArgsAndReturn( pdTRUE );
    /* API call */
    vTaskDelay( delay );
    /* Validations */
    ASSERT_PORT_YIELD_WITHIN_API_CALLED();
}

void test_vTaskDelay_success_gt_0_yield_not_called( void )
{
    TaskHandle_t task_handle;

    task_handle = create_task();
    ptcb = ( TCB_t * ) task_handle;
    TickType_t delay = 34;
    /* Expectations */
    /* prvAddCurrentTaskToDelayedList */
    uxListRemove_ExpectAndReturn( &ptcb->xStateListItem, pdTRUE );
    listSET_LIST_ITEM_VALUE_Expect( &ptcb->xStateListItem,
                                    xTickCount + delay );
    vListInsert_Expect( pxOverflowDelayedTaskList, &ptcb->xStateListItem );

    /* xTaskResumeAll */

    listLIST_IS_EMPTY_ExpectAndReturn( &xPendingReadyList, pdFALSE );
    listGET_OWNER_OF_HEAD_ENTRY_ExpectAndReturn( &xPendingReadyList, ptcb );
    listREMOVE_ITEM_Expect( &( ptcb->xEventListItem ) );
    listREMOVE_ITEM_Expect( &( ptcb->xStateListItem ) );
    /* prvAddTaskToReadyList */
    listINSERT_END_Expect( &pxReadyTasksLists[ ptcb->uxPriority ],
                           &ptcb->xStateListItem );
    /* back to xTaskResumeAll */
    listLIST_IS_EMPTY_ExpectAndReturn( &xPendingReadyList, pdTRUE );
    /* prvResetNextTaskUnblockTime */
    listLIST_IS_EMPTY_ExpectAndReturn( &xPendingReadyList, pdTRUE );

    /* API Call */
    vTaskDelay( delay );
    /* Validations */
    ASSERT_PORT_YIELD_WITHIN_API_CALLED();
}

/* Test the scenario that a higher priority task is added to xPendingReadyList when
 * current task calls xTaskDelay. Scheduler yields for the higher priority task in
 * xTaskResumeAll function. */
void test_vTaskDelay_success_gt_0_already_yielded( void )
{
    TaskHandle_t task_handle;
    TaskHandle_t task_handle2;

    /* Create one task. This is the current running task. */
    create_task_priority = 3;
    task_handle = create_task();

    /* Create a higher priority task to be added to xPendingReadyList. */
    create_task_priority = 4;
    task_handle2 = create_task();

    pxCurrentTCB = task_handle;
    ptcb = ( TCB_t * ) task_handle;
    TickType_t delay = 34;
    /* Expectations */
    /* prvAddCurrentTaskToDelayedList */
    uxListRemove_ExpectAndReturn( &ptcb->xStateListItem, pdTRUE );
    listSET_LIST_ITEM_VALUE_Expect( &ptcb->xStateListItem,
                                    xTickCount + delay );
    vListInsert_Expect( pxOverflowDelayedTaskList, &ptcb->xStateListItem );

    /* xTaskResumeAll */
    listLIST_IS_EMPTY_ExpectAndReturn( &xPendingReadyList, pdFALSE );
    listGET_OWNER_OF_HEAD_ENTRY_ExpectAndReturn( &xPendingReadyList, task_handle2 );
    listREMOVE_ITEM_Expect( &( task_handle2->xEventListItem ) );
    listREMOVE_ITEM_Expect( &( task_handle2->xStateListItem ) );
    /* prvAddTaskToReadyList */
    listINSERT_END_Expect( &pxReadyTasksLists[ task_handle2->uxPriority ],
                           &task_handle2->xStateListItem );
    /* back to xTaskResumeAll */
    listLIST_IS_EMPTY_ExpectAndReturn( &xPendingReadyList, pdTRUE );
    /* prvResetNextTaskUnblockTime */
    listLIST_IS_EMPTY_ExpectAndReturn( &xPendingReadyList, pdTRUE );

    /* API Call */
    vTaskDelay( delay );
    /* Validations */
    ASSERT_PORT_YIELD_WITHIN_API_CALLED();
}

/* ensures that with a delay of zero no other operation or sleeping is done, the
 * task in only yielded */
void test_vTaskDelay_success_eq_0( void )
{
    /* API Call */
    vTaskDelay( 0 );
    /* Validations */
    ASSERT_PORT_YIELD_WITHIN_API_CALLED();
}

/* --------------------- testing INCLUDE_eTaskGetState ---------------------- */
void test_eTaskGetState_success_current_tcb( void )
{
    TaskHandle_t task_handle;

    task_handle = create_task();
    ptcb = ( TCB_t * ) task_handle;
    eTaskState ret_task_state;
    /* no Expectations */

    /* API Call */
    ret_task_state = eTaskGetState( task_handle );
    /* Validations */
    TEST_ASSERT_EQUAL( eRunning, ret_task_state );
}

void test_eTaskGetState_success_not_current_tcb_blocked_delayed( void )
{
    TaskHandle_t task_handle;

    create_task_priority = 3;
    task_handle = create_task();
    create_task_priority = 5;
    create_task();
    ptcb = ( TCB_t * ) task_handle;
    TEST_ASSERT_NOT_EQUAL( pxCurrentTCB, ptcb );
    eTaskState ret_task_state;
    /* Expectations */
    listLIST_ITEM_CONTAINER_ExpectAndReturn( &ptcb->xStateListItem,
                                             pxDelayedTaskList );

    /* API Call */
    ret_task_state = eTaskGetState( task_handle );
    /* Validations */
    TEST_ASSERT_EQUAL( eBlocked, ret_task_state );
}

void test_eTaskGetState_success_not_current_tcb_blocked_overflow( void )
{
    TaskHandle_t task_handle;

    create_task_priority = 3;
    task_handle = create_task();
    create_task_priority = 5;
    create_task();
    ptcb = ( TCB_t * ) task_handle;
    TEST_ASSERT_NOT_EQUAL( pxCurrentTCB, ptcb );
    eTaskState ret_task_state;
    /* Expectations */
    listLIST_ITEM_CONTAINER_ExpectAndReturn( &ptcb->xStateListItem,
                                             pxOverflowDelayedTaskList );

    /* API Call */
    ret_task_state = eTaskGetState( task_handle );
    /* Validations */
    TEST_ASSERT_EQUAL( eBlocked, ret_task_state );
}

void test_eTaskGetState_success_not_current_tcb_ready( void )
{
    TaskHandle_t task_handle;

    create_task_priority = 3;
    task_handle = create_task();
    create_task_priority = 5;
    create_task();
    ptcb = ( TCB_t * ) task_handle;
    TEST_ASSERT_NOT_EQUAL( pxCurrentTCB, ptcb );
    eTaskState ret_task_state;
    /* Expectations */
    listLIST_ITEM_CONTAINER_ExpectAndReturn( &ptcb->xStateListItem,
                                             &pxReadyTasksLists[ 0 ] );

    /* API Call */
    ret_task_state = eTaskGetState( task_handle );
    /* Validations */
    TEST_ASSERT_EQUAL( eReady, ret_task_state );
}

void test_eTaskGetState_success_not_current_tcb_suspended( void )
{
    TaskHandle_t task_handle;

    create_task_priority = 3;
    task_handle = create_task();
    create_task_priority = 5;
    create_task();
    ptcb = ( TCB_t * ) task_handle;
    TEST_ASSERT_NOT_EQUAL( pxCurrentTCB, ptcb );
    eTaskState ret_task_state;
    /* Expectations */
    listLIST_ITEM_CONTAINER_ExpectAndReturn( &ptcb->xStateListItem,
                                             &xSuspendedTaskList );
    listLIST_ITEM_CONTAINER_ExpectAndReturn( &ptcb->xEventListItem,
                                             NULL );

    /* API Call */
    ret_task_state = eTaskGetState( task_handle );
    /* Validations */
    TEST_ASSERT_EQUAL( eSuspended, ret_task_state );
}

void test_eTaskGetState_success_not_current_tcb_deleted( void )
{
    TaskHandle_t task_handle;

    create_task_priority = 3;
    task_handle = create_task();
    create_task_priority = 5;
    create_task();
    ptcb = ( TCB_t * ) task_handle;
    TEST_ASSERT_NOT_EQUAL( pxCurrentTCB, ptcb );
    eTaskState ret_task_state;
    /* Expectations */
    listLIST_ITEM_CONTAINER_ExpectAndReturn( &ptcb->xStateListItem,
                                             &xTasksWaitingTermination );

    /* API Call */
    ret_task_state = eTaskGetState( task_handle );
    /* Validations */
    TEST_ASSERT_EQUAL( eDeleted, ret_task_state );
}

void test_eTaskGetState_success_not_current_tcb_deleted_not_found( void )
{
    TaskHandle_t task_handle;

    create_task_priority = 3;
    task_handle = create_task();
    create_task_priority = 5;
    create_task();
    ptcb = ( TCB_t * ) task_handle;
    TEST_ASSERT_NOT_EQUAL( pxCurrentTCB, ptcb );
    eTaskState ret_task_state;
    /* Expectations */
    listLIST_ITEM_CONTAINER_ExpectAndReturn( &ptcb->xStateListItem,
                                             NULL );
    /* API Call */
    ret_task_state = eTaskGetState( task_handle );
    /* Validations */
    TEST_ASSERT_EQUAL( eDeleted, ret_task_state );
}
/*else if( ( pxStateList == &xTasksWaitingTermination ) || ( pxStateList == NULL ) ) */

/* alternatively this can be better solved by launching a thread and calling
 * notification wait, then block on the port yield function hook waiting for this
 * thread to continue, and check the value of  taskWAITING_NOTIFICATION */
void test_eTaskGetState_success_not_current_tcb_wait_notif( void )
{
    TaskHandle_t task_handle;

    create_task_priority = 3;
    task_handle = create_task();
    create_task_priority = 5;
    create_task();
    ptcb = ( TCB_t * ) task_handle;
    /* see note above */
    ptcb->ucNotifyState[ 0 ] = 1; /* taskWAITING_NOTIFICATION */
    TEST_ASSERT_NOT_EQUAL( pxCurrentTCB, ptcb );
    eTaskState ret_task_state;
    /* Expectations */
    listLIST_ITEM_CONTAINER_ExpectAndReturn( &ptcb->xStateListItem,
                                             &xSuspendedTaskList );
    listLIST_ITEM_CONTAINER_ExpectAndReturn( &ptcb->xEventListItem,
                                             NULL );

    /* API Call */
    ret_task_state = eTaskGetState( task_handle );
    /* Validations */
    TEST_ASSERT_EQUAL( eBlocked, ret_task_state );
}

void test_eTaskGetState_success_not_current_tcb_blocked( void )
{
    TaskHandle_t task_handle;

    create_task_priority = 3;
    task_handle = create_task();
    create_task_priority = 5;
    create_task();
    ptcb = ( TCB_t * ) task_handle;
    TEST_ASSERT_NOT_EQUAL( pxCurrentTCB, ptcb );
    eTaskState ret_task_state;
    /* Expectations */
    listLIST_ITEM_CONTAINER_ExpectAndReturn( &ptcb->xStateListItem,
                                             &xSuspendedTaskList );
    listLIST_ITEM_CONTAINER_ExpectAndReturn( &ptcb->xEventListItem,
                                             &xSuspendedTaskList );
    /* API Call */
    ret_task_state = eTaskGetState( task_handle );
    /* Validations */
    TEST_ASSERT_EQUAL( eBlocked, ret_task_state );
}

/* ------------------------- INCLUDE_xTaskDelayUntil ------------------------ */
void test_xTaskDelayUntil_success_gt_tickCount( void )
{
    BaseType_t ret_xtask_delay;
    TickType_t previousWakeTime = xTickCount + 3;
    TaskHandle_t task_handle;

    task_handle = create_task();
    ptcb = ( TCB_t * ) task_handle;
    TEST_ASSERT_EQUAL( pxCurrentTCB, ptcb );

    /* Expectations */
    listLIST_IS_EMPTY_ExpectAndReturn( &xPendingReadyList, pdTRUE );
    /* API Call */
    ret_xtask_delay = xTaskDelayUntil( &previousWakeTime, 4 );
    /* Validations */
    TEST_ASSERT_EQUAL( pdFALSE, ret_xtask_delay );
}


void test_xTaskDelayUntil_success_gt_tickCount_should_delay( void )
{
    BaseType_t ret_xtask_delay;

    xTickCount = 1;
    TickType_t previousWakeTime = xTickCount + 3;
    TaskHandle_t task_handle;

    task_handle = create_task();
    ptcb = ( TCB_t * ) task_handle;
    TEST_ASSERT_EQUAL( pxCurrentTCB, ptcb );
    uxListRemove_ExpectAndReturn( &pxCurrentTCB->xStateListItem, 0 );
    listSET_LIST_ITEM_VALUE_Expect( &pxCurrentTCB->xStateListItem, 3 );
    vListInsert_Expect( pxOverflowDelayedTaskList, &ptcb->xStateListItem );
    /* xTaskResumeAll */
    listLIST_IS_EMPTY_ExpectAndReturn( &xPendingReadyList, pdTRUE );

    ret_xtask_delay = xTaskDelayUntil( &previousWakeTime, UINT32_MAX );
    TEST_ASSERT_EQUAL( pdTRUE, ret_xtask_delay );
}

void test_xTaskDelayUntil_success_prev_gt_tickCount2( void )
{
    BaseType_t ret_xtask_delay;
    TickType_t previousWakeTime = xTickCount + 5; /* 500 + 5 = 505 */
    TaskHandle_t task_handle;
    TickType_t xTimeIncrement = UINT32_MAX - 5;

    /* Setup */
    task_handle = create_task();
    ptcb = ( TCB_t * ) task_handle;
    TEST_ASSERT_EQUAL( pxCurrentTCB, ptcb );
    /* Expectations */
    listLIST_IS_EMPTY_ExpectAndReturn( &xPendingReadyList, pdTRUE );
    /* API Call */
    ret_xtask_delay = xTaskDelayUntil( &previousWakeTime, xTimeIncrement );
    /* Validations */
    ASSERT_PORT_YIELD_WITHIN_API_CALLED();
    TEST_ASSERT_FALSE( ret_xtask_delay );
}
/* 0 */


void test_xTaskDelayUntil_success_lt_tickCount( void )
{
    BaseType_t ret_xtask_delay;
    TickType_t previousWakeTime = xTickCount - 3;
    TaskHandle_t task_handle;

    task_handle = create_task();
    ptcb = ( TCB_t * ) task_handle;
    TEST_ASSERT_EQUAL( pxCurrentTCB, ptcb );
    /* Expectations */
    /* prvResetNextTaskUnblockTime */
    uxListRemove_ExpectAndReturn( &pxCurrentTCB->xStateListItem, 0 );
    listSET_LIST_ITEM_VALUE_Expect( &pxCurrentTCB->xStateListItem, 500 + ( ( previousWakeTime + 5 ) - xTickCount ) );
    vListInsert_Expect( pxOverflowDelayedTaskList, &ptcb->xStateListItem );
    /* xTaskResumeAll */
    listLIST_IS_EMPTY_ExpectAndReturn( &xPendingReadyList, pdFALSE );
    listGET_OWNER_OF_HEAD_ENTRY_ExpectAndReturn( &xPendingReadyList, ptcb );
    listREMOVE_ITEM_Expect( &( ptcb->xEventListItem ) );
    listREMOVE_ITEM_Expect( &( ptcb->xStateListItem ) );
    /* prvAddTaskToReadyList */
    listINSERT_END_Expect( &pxReadyTasksLists[ ptcb->uxPriority ],
                           &ptcb->xStateListItem );
    /* back to xTaskResumeAll */
    listLIST_IS_EMPTY_ExpectAndReturn( &xPendingReadyList, pdTRUE );
    /* prvResetNextTaskUnblockTime */
    listLIST_IS_EMPTY_ExpectAndReturn( &xPendingReadyList, pdTRUE );
    /* API Call */
    ret_xtask_delay = xTaskDelayUntil( &previousWakeTime, 5 );
    /* Validations */
    ASSERT_PORT_YIELD_WITHIN_API_CALLED();
    TEST_ASSERT_EQUAL( pdTRUE, ret_xtask_delay );
}

void test_xTaskDelayUntil_success_lt_tickCount1( void )
{
    BaseType_t ret_xtask_delay;
    TickType_t previousWakeTime = xTickCount - 3; /* 500 - 3 = 497 */
    TaskHandle_t task_handle;
    TickType_t xTimeIncrement = 3;

    /* Setup */
    task_handle = create_task();
    ptcb = ( TCB_t * ) task_handle;
    TEST_ASSERT_EQUAL( pxCurrentTCB, ptcb );
    /* Expectations */
    /* xTaskResumeAll */
    listLIST_IS_EMPTY_ExpectAndReturn( &xPendingReadyList, pdFALSE );
    listGET_OWNER_OF_HEAD_ENTRY_ExpectAndReturn( &xPendingReadyList, ptcb );
    listREMOVE_ITEM_Expect( &( ptcb->xEventListItem ) );
    listREMOVE_ITEM_Expect( &( ptcb->xStateListItem ) );
    /* prvAddTaskToReadyList */
    listINSERT_END_Expect( &pxReadyTasksLists[ ptcb->uxPriority ],
                           &ptcb->xStateListItem );
    /* back to xTaskResumeAll */
    listLIST_IS_EMPTY_ExpectAndReturn( &xPendingReadyList, pdTRUE );
    /* prvResetNextTaskUnblockTime */
    listLIST_IS_EMPTY_ExpectAndReturn( &xPendingReadyList, pdTRUE );
    /* API Call */
    ret_xtask_delay = xTaskDelayUntil( &previousWakeTime, xTimeIncrement );
    /* Validations */
    ASSERT_PORT_YIELD_WITHIN_API_CALLED();
    TEST_ASSERT_FALSE( ret_xtask_delay );
}

void test_xTaskDelayUntil_success_lt_tickCount2( void )
{
    BaseType_t ret_xtask_delay;
    TickType_t previousWakeTime = xTickCount - 3; /* 500 - 3 = 497 */
    TaskHandle_t task_handle;
    TickType_t xTimeIncrement = UINT32_MAX;

    /* Setup */
    task_handle = create_task();
    ptcb = ( TCB_t * ) task_handle;
    TEST_ASSERT_EQUAL( pxCurrentTCB, ptcb );
    /* Expectations */
    /* xTaskResumeAll */
    /* prvResetNextTaskUnblockTime */
    uxListRemove_ExpectAndReturn( &pxCurrentTCB->xStateListItem, 0 );
    listSET_LIST_ITEM_VALUE_Expect( &pxCurrentTCB->xStateListItem,
                                    ( ( previousWakeTime - 1 ) ) );
    vListInsert_Expect( pxOverflowDelayedTaskList, &ptcb->xStateListItem );
    /* xTaskResumeAll */
    listLIST_IS_EMPTY_ExpectAndReturn( &xPendingReadyList, pdFALSE );
    listGET_OWNER_OF_HEAD_ENTRY_ExpectAndReturn( &xPendingReadyList, ptcb );
    listREMOVE_ITEM_Expect( &( ptcb->xEventListItem ) );
    listREMOVE_ITEM_Expect( &( ptcb->xStateListItem ) );
    /* prvAddTaskToReadyList */
    listINSERT_END_Expect( &pxReadyTasksLists[ ptcb->uxPriority ],
                           &ptcb->xStateListItem );
    /* back to xTaskResumeAll */
    listLIST_IS_EMPTY_ExpectAndReturn( &xPendingReadyList, pdTRUE );
    /* prvResetNextTaskUnblockTime */
    listLIST_IS_EMPTY_ExpectAndReturn( &xPendingReadyList, pdTRUE );
    /* API Call */
    ret_xtask_delay = xTaskDelayUntil( &previousWakeTime, xTimeIncrement );
    /* Validations */
    ASSERT_PORT_YIELD_WITHIN_API_CALLED();
    TEST_ASSERT_TRUE( ret_xtask_delay );
}

/* Test the scenario that a higher priority task is added to xPendingReadyList when
 * current task calls xTaskDelayUntil. Scheduler yields for the higher priority task
 * in vTaskResumeAll function. */
void test_xTaskDelayUntil_success_yield_already( void )
{
    BaseType_t ret_xtask_delay;
    TickType_t previousWakeTime = xTickCount - 3; /* 500 - 3 = 497 */
    TaskHandle_t task_handle;
    TaskHandle_t task_handle2;
    TickType_t xTimeIncrement = UINT32_MAX;

    /* Setup */
    create_task_priority = 3;
    task_handle = create_task();

    /* Create another higher priority task to be added in xPendingReadyList. */
    create_task_priority = 4;
    task_handle2 = create_task();

    ptcb = ( TCB_t * ) task_handle;
    pxCurrentTCB = ( TCB_t * ) task_handle;

    /* Expectations */
    /* xTaskResumeAll */
    /* prvResetNextTaskUnblockTime */
    uxListRemove_ExpectAndReturn( &ptcb->xStateListItem, 0 );
    listSET_LIST_ITEM_VALUE_Expect( &ptcb->xStateListItem,
                                    ( ( previousWakeTime - 1 ) ) );
    vListInsert_Expect( pxOverflowDelayedTaskList, &ptcb->xStateListItem );

    /* xTaskResumeAll */
    listLIST_IS_EMPTY_ExpectAndReturn( &xPendingReadyList, pdFALSE );
    listGET_OWNER_OF_HEAD_ENTRY_ExpectAndReturn( &xPendingReadyList, task_handle2 );
    listREMOVE_ITEM_Expect( &( task_handle2->xEventListItem ) );
    listREMOVE_ITEM_Expect( &( task_handle2->xStateListItem ) );
    /* prvAddTaskToReadyList */
    listINSERT_END_Expect( &pxReadyTasksLists[ task_handle2->uxPriority ],
                           &task_handle2->xStateListItem );
    /* back to xTaskResumeAll */
    listLIST_IS_EMPTY_ExpectAndReturn( &xPendingReadyList, pdTRUE );
    /* prvResetNextTaskUnblockTime */
    listLIST_IS_EMPTY_ExpectAndReturn( &xPendingReadyList, pdTRUE );
    /* API Call */
    ret_xtask_delay = xTaskDelayUntil( &previousWakeTime, xTimeIncrement );
    /* Validations */
    ASSERT_PORT_YIELD_WITHIN_API_CALLED();
    TEST_ASSERT_TRUE( ret_xtask_delay );
}

/* ----------------------- testing INCLUDE_vTaskSuspend ----------------------*/
void test_vTaskSuspend_success( void )
{
    TaskHandle_t task_handle;

    task_handle = create_task();
    ptcb = task_handle;
    TEST_ASSERT_EQUAL_PTR( ptcb, pxCurrentTCB );
    xSchedulerRunning = pdFALSE;
    /* Expectations */
    uxListRemove_ExpectAndReturn( &ptcb->xStateListItem, 0 );
    /* taskRESET_READY_PRIORITY */
    listCURRENT_LIST_LENGTH_ExpectAndReturn( &pxReadyTasksLists[ ptcb->uxPriority ],
                                             0 );
    /* back */
    listLIST_ITEM_CONTAINER_ExpectAndReturn( &ptcb->xEventListItem, NULL );
    vListInsertEnd_Expect( &xSuspendedTaskList, &ptcb->xStateListItem );
    listCURRENT_LIST_LENGTH_ExpectAndReturn( &xSuspendedTaskList,
                                             uxCurrentNumberOfTasks );
    /* API Call */
    vTaskSuspend( task_handle );
    /* Validations */
    TEST_ASSERT_EQUAL_PTR( NULL, pxCurrentTCB );
    ASSERT_PORT_YIELD_WITHIN_API_NOT_CALLED();
}

void test_vTaskSuspend_success_shced_running( void )
{
    TaskHandle_t task_handle;

    task_handle = create_task();
    ptcb = task_handle;
    TEST_ASSERT_EQUAL_PTR( ptcb, pxCurrentTCB );
    xSchedulerRunning = pdTRUE;
    /* Expectations */
    uxListRemove_ExpectAndReturn( &ptcb->xStateListItem, 0 );
    /* taskRESET_READY_PRIORITY */
    listCURRENT_LIST_LENGTH_ExpectAndReturn( &pxReadyTasksLists[ ptcb->uxPriority ],
                                             0 );
    /* back */
    listLIST_ITEM_CONTAINER_ExpectAndReturn( &ptcb->xEventListItem, NULL );
    vListInsertEnd_Expect( &xSuspendedTaskList, &ptcb->xStateListItem );
    /* prvResetNextTaskUnblockTime */
    listLIST_IS_EMPTY_ExpectAndReturn( pxDelayedTaskList, pdTRUE );
    /* API Call */
    vTaskSuspend( task_handle );
    /* Validations */
    TEST_ASSERT_EQUAL( portMAX_DELAY, xNextTaskUnblockTime );
    ASSERT_PORT_YIELD_WITHIN_API_CALLED();
}

void test_vTaskSuspend_success_shced_running_not_curr( void )
{
    TaskHandle_t task_handle, task_handle2;

    create_task_priority = 3;
    task_handle = create_task();
    create_task_priority = 5;
    task_handle2 = create_task();
    ptcb = task_handle;
    TEST_ASSERT_EQUAL_PTR( task_handle2, pxCurrentTCB );
    xSchedulerRunning = pdTRUE;
    /* Expectations */
    uxListRemove_ExpectAndReturn( &ptcb->xStateListItem, 0 );
    /* taskRESET_READY_PRIORITY */
    listCURRENT_LIST_LENGTH_ExpectAndReturn( &pxReadyTasksLists[ ptcb->uxPriority ],
                                             1 );
    /* back */
    listLIST_ITEM_CONTAINER_ExpectAndReturn( &ptcb->xEventListItem, NULL );
    vListInsertEnd_Expect( &xSuspendedTaskList, &ptcb->xStateListItem );
    /* prvResetNextTaskUnblockTime */
    listLIST_IS_EMPTY_ExpectAndReturn( pxDelayedTaskList, pdTRUE );
    /* API Call */
    vTaskSuspend( task_handle );
    /* Validations */
    TEST_ASSERT_EQUAL( portMAX_DELAY, xNextTaskUnblockTime );
    ASSERT_PORT_YIELD_WITHIN_API_NOT_CALLED();
}

void test_vTaskSuspend_success_switch_context( void )
{
    TaskHandle_t task_handle;

    task_handle = create_task();
    ptcb = task_handle;
    TEST_ASSERT_EQUAL_PTR( ptcb, pxCurrentTCB );
    xSchedulerRunning = pdFALSE;
    uxSchedulerSuspended = pdTRUE;
    ptcb->ucNotifyState[ 0 ] = 1; /* taskWAITING_NOTIFICATION */
    /* Expectations */
    uxListRemove_ExpectAndReturn( &ptcb->xStateListItem, 1 );
    listLIST_ITEM_CONTAINER_ExpectAndReturn( &ptcb->xEventListItem,
                                             &xSuspendedTaskList );
    uxListRemove_ExpectAndReturn( &ptcb->xEventListItem, pdTRUE );
    vListInsertEnd_Expect( &xSuspendedTaskList, &ptcb->xStateListItem );
    listCURRENT_LIST_LENGTH_ExpectAndReturn( &xSuspendedTaskList,
                                             uxCurrentNumberOfTasks + 1 );
    /* API Call */
    vTaskSuspend( NULL );
    /* Validations */
    ASSERT_PORT_YIELD_WITHIN_API_NOT_CALLED();
    TEST_ASSERT_EQUAL( 0, ptcb->ucNotifyState[ 0 ] );
}

void test_vTaskResume_fail_null_handle( void )
{
    vTaskResume( NULL );
    ASSERT_PORT_YIELD_WITHIN_API_NOT_CALLED();
}

void test_vTaskResume_fail_current_tcb_null( void )
{
    create_task();
    vTaskResume( NULL );
    ASSERT_PORT_YIELD_WITHIN_API_NOT_CALLED();
}

void test_vTaskResume_fail_current_tcb( void )
{
    TaskHandle_t task_handle;

    task_handle = create_task();
    vTaskResume( task_handle );
    ASSERT_PORT_YIELD_WITHIN_API_NOT_CALLED();
}

void test_vTaskResume_fail_task_not_suspended( void )
{
    TaskHandle_t task_handle;

    create_task_priority = 3;
    task_handle = create_task();
    create_task_priority = 5;
    create_task();
    ptcb = task_handle;
    /* Expectations */
    /* prvTaskIsTaskSuspended */
    listIS_CONTAINED_WITHIN_ExpectAndReturn( &xSuspendedTaskList,
                                             &ptcb->xStateListItem,
                                             pdFALSE );
    /* API Call */
    vTaskResume( task_handle ); /* not current tcb */
    /* Validations */
    ASSERT_PORT_YIELD_WITHIN_API_NOT_CALLED();
}

void test_vTaskResume_fail_task_ready( void )
{
    TaskHandle_t task_handle;

    create_task_priority = 3;
    task_handle = create_task();
    create_task_priority = 5;
    create_task();
    ptcb = task_handle;
    /* Expectations */
    /* prvTaskIsTaskSuspended */
    listIS_CONTAINED_WITHIN_ExpectAndReturn( &xSuspendedTaskList,
                                             &ptcb->xStateListItem,
                                             pdTRUE );
    listIS_CONTAINED_WITHIN_ExpectAndReturn( &xPendingReadyList,
                                             &ptcb->xEventListItem,
                                             pdTRUE );
    /* API Call */
    vTaskResume( task_handle ); /* not current tcb */
    /* Validations */
    ASSERT_PORT_YIELD_WITHIN_API_NOT_CALLED();
}

void test_vTaskResume_fail_task_event_list_not_orphan( void )
{
    TaskHandle_t task_handle;

    create_task_priority = 3;
    task_handle = create_task();
    create_task_priority = 5;
    create_task();
    ptcb = task_handle;
    /* Expectations */
    /* prvTaskIsTaskSuspended */
    listIS_CONTAINED_WITHIN_ExpectAndReturn( &xSuspendedTaskList,
                                             &ptcb->xStateListItem,
                                             pdTRUE );
    listIS_CONTAINED_WITHIN_ExpectAndReturn( &xPendingReadyList,
                                             &ptcb->xEventListItem,
                                             pdFALSE );
    listIS_CONTAINED_WITHIN_ExpectAndReturn( NULL,
                                             &ptcb->xEventListItem,
                                             pdFALSE );
    /* API Call */
    vTaskResume( task_handle ); /* not current tcb */
    /* Validations */
    ASSERT_PORT_YIELD_WITHIN_API_NOT_CALLED();
}

void test_vTaskResume_success_task_event_list_orphan( void )
{
    TaskHandle_t task_handle;

    create_task_priority = 3;
    task_handle = create_task();
    create_task_priority = 5;
    create_task();
    ptcb = task_handle;
    /* Expectations */
    /* prvTaskIsTaskSuspended */
    listIS_CONTAINED_WITHIN_ExpectAndReturn( &xSuspendedTaskList,
                                             &ptcb->xStateListItem,
                                             pdTRUE );
    listIS_CONTAINED_WITHIN_ExpectAndReturn( &xPendingReadyList,
                                             &ptcb->xEventListItem,
                                             pdFALSE );
    listIS_CONTAINED_WITHIN_ExpectAndReturn( NULL,
                                             &ptcb->xEventListItem,
                                             pdTRUE );
    /* back */
    uxListRemove_ExpectAndReturn( &ptcb->xStateListItem, pdTRUE );
    /* prvAddTaskToReadyList*/
    listINSERT_END_Expect( &pxReadyTasksLists[ create_task_priority ],
                           &ptcb->xStateListItem );
    /* API Call */
    vTaskResume( task_handle ); /* not current tcb */
    /* Validations */
    ASSERT_PORT_YIELD_WITHIN_API_NOT_CALLED();
}

/* Test the scenario that current running task will be preempted if a higher priority
 * task is resumed. */
void test_vTaskResume_success_yield( void )
{
    TaskHandle_t task_handle;
    TaskHandle_t task_handle2;

    create_task_priority = 4;
    task_handle = create_task();
    create_task_priority = 3;
    task_handle2 = create_task();
    ptcb = task_handle;
    /* Expectations */
    /* prvTaskIsTaskSuspended */
    listIS_CONTAINED_WITHIN_ExpectAndReturn( &xSuspendedTaskList,
                                             &ptcb->xStateListItem,
                                             pdTRUE );
    listIS_CONTAINED_WITHIN_ExpectAndReturn( &xPendingReadyList,
                                             &ptcb->xEventListItem,
                                             pdFALSE );
    listIS_CONTAINED_WITHIN_ExpectAndReturn( NULL,
                                             &ptcb->xEventListItem,
                                             pdTRUE );

    /* Current running task should be task_handle2 now. */
    pxCurrentTCB = task_handle2;

    /* back */
    uxListRemove_ExpectAndReturn( &ptcb->xStateListItem, pdTRUE );
    /* prvAddTaskToReadyList*/
    listINSERT_END_Expect( &pxReadyTasksLists[ 4 ],
                           &ptcb->xStateListItem );
    /* API Call */
    vTaskResume( task_handle ); /* not current tcb */

    /* Validations */
    ASSERT_PORT_YIELD_WITHIN_API_CALLED();
}


/* Test the scenario that current running task will not be preempted if a equal
 * priority task is resumed. */
void test_vTaskResume_success_eq_curr_prio_not_yield( void )
{
    TaskHandle_t task_handle;
    TaskHandle_t task_handle2;

    create_task_priority = 3;
    task_handle = create_task();
    create_task_priority = 3;
    task_handle2 = create_task();
    ptcb = task_handle;
    /* Expectations */
    /* prvTaskIsTaskSuspended */
    listIS_CONTAINED_WITHIN_ExpectAndReturn( &xSuspendedTaskList,
                                             &ptcb->xStateListItem,
                                             pdTRUE );
    listIS_CONTAINED_WITHIN_ExpectAndReturn( &xPendingReadyList,
                                             &ptcb->xEventListItem,
                                             pdFALSE );
    listIS_CONTAINED_WITHIN_ExpectAndReturn( NULL,
                                             &ptcb->xEventListItem,
                                             pdTRUE );

    /* Current running task should be task_handle2 now. */
    pxCurrentTCB = task_handle2;

    /* back */
    uxListRemove_ExpectAndReturn( &ptcb->xStateListItem, pdTRUE );
    /* prvAddTaskToReadyList*/
    listINSERT_END_Expect( &pxReadyTasksLists[ 3 ],
                           &ptcb->xStateListItem );
    /* API Call */
    vTaskResume( task_handle ); /* not current tcb */

    /* Resuming a task with equal priority. */
    ASSERT_PORT_YIELD_WITHIN_API_NOT_CALLED();
}

void test_xTaskResumeFromISR_success( void )
{
    TaskHandle_t task_handle;
    TaskHandle_t task_handle2;
    BaseType_t ret_task_resume;

    create_task_priority = 3;
    task_handle = create_task();

    /* Create another higher priority task to be resumed. */
    create_task_priority = 4;
    task_handle2 = create_task();

    ptcb = task_handle;
    pxCurrentTCB = task_handle;
    /* Expectations */
    /* prvTaskIsTaskSuspended */
    listIS_CONTAINED_WITHIN_ExpectAndReturn( &xSuspendedTaskList,
                                             &task_handle2->xStateListItem,
                                             pdTRUE );
    listIS_CONTAINED_WITHIN_ExpectAndReturn( &xPendingReadyList,
                                             &task_handle2->xEventListItem,
                                             pdFALSE );
    listIS_CONTAINED_WITHIN_ExpectAndReturn( NULL,
                                             &task_handle2->xEventListItem,
                                             pdTRUE );
    /* back */
    uxListRemove_ExpectAndReturn( &task_handle2->xStateListItem, pdTRUE );
    /* prvAddTaskToReadyList */
    listINSERT_END_Expect( &pxReadyTasksLists[ create_task_priority ],
                           &task_handle2->xStateListItem );
    /* API Call */
    ret_task_resume = xTaskResumeFromISR( task_handle2 );

    /* Validations */
    TEST_ASSERT_EQUAL( pdTRUE, ret_task_resume );
    ASSERT_INVALID_INTERRUPT_PRIORITY_CALLED();
    ASSERT_PORT_CLEAR_INTERRUPT_FROM_ISR_CALLED();
    ASSERT_PORT_SET_INTERRUPT_FROM_ISR_CALLED();
}

void test_xTaskResumeFromISR_success_sched_suspended( void )
{
    TaskHandle_t task_handle;
    BaseType_t ret_task_resume;

    uxSchedulerSuspended = pdTRUE;
    create_task_priority = 3;
    task_handle = create_task();
    ptcb = task_handle;
    /* Expectations */
    /* prvTaskIsTaskSuspended */
    listIS_CONTAINED_WITHIN_ExpectAndReturn( &xSuspendedTaskList,
                                             &ptcb->xStateListItem,
                                             pdTRUE );
    listIS_CONTAINED_WITHIN_ExpectAndReturn( &xPendingReadyList,
                                             &ptcb->xEventListItem,
                                             pdFALSE );
    listIS_CONTAINED_WITHIN_ExpectAndReturn( NULL,
                                             &ptcb->xEventListItem,
                                             pdTRUE );
    /* back */
    vListInsertEnd_Expect( &xPendingReadyList, &ptcb->xEventListItem );
    /* API Call */
    ret_task_resume = xTaskResumeFromISR( task_handle );

    /* Validations */
    TEST_ASSERT_EQUAL( pdFALSE, ret_task_resume );
    ASSERT_INVALID_INTERRUPT_PRIORITY_CALLED();
    ASSERT_PORT_CLEAR_INTERRUPT_FROM_ISR_CALLED();
    ASSERT_PORT_SET_INTERRUPT_FROM_ISR_CALLED();
}

void test_xTaskResumeFromISR_success_task_suspended( void )
{
    TaskHandle_t task_handle;
    BaseType_t ret_task_resume;

    uxSchedulerSuspended = pdTRUE;
    create_task_priority = 3;
    task_handle = create_task();
    ptcb = task_handle;
    /* Expectations */
    /* prvTaskIsTaskSuspended */
    listIS_CONTAINED_WITHIN_ExpectAndReturn( &xSuspendedTaskList,
                                             &ptcb->xStateListItem,
                                             pdFALSE );
    /* API Call */
    ret_task_resume = xTaskResumeFromISR( task_handle );

    /* Validations */
    TEST_ASSERT_EQUAL( pdFALSE, ret_task_resume );
    ASSERT_INVALID_INTERRUPT_PRIORITY_CALLED();
    ASSERT_PORT_CLEAR_INTERRUPT_FROM_ISR_CALLED();
    ASSERT_PORT_SET_INTERRUPT_FROM_ISR_CALLED();
}

void test_xTaskResumeFromISR_success_curr_prio_lt_suspended_task( void )
{
    TaskHandle_t task_handle;
    BaseType_t ret_task_resume;

    uxSchedulerSuspended = pdFALSE;
    create_task_priority = 3;
    task_handle = create_task();
    create_task_priority = 4;
    create_task();
    ptcb = task_handle;
    /* Expectations */
    /* prvTaskIsTaskSuspended */
    listIS_CONTAINED_WITHIN_ExpectAndReturn( &xSuspendedTaskList,
                                             &ptcb->xStateListItem,
                                             pdTRUE );
    listIS_CONTAINED_WITHIN_ExpectAndReturn( &xPendingReadyList,
                                             &ptcb->xEventListItem,
                                             pdFALSE );
    listIS_CONTAINED_WITHIN_ExpectAndReturn( NULL,
                                             &ptcb->xEventListItem,
                                             pdTRUE );
    /* back */
    uxListRemove_ExpectAndReturn( &ptcb->xStateListItem, pdTRUE );
    /* prvAddTaskToReadyList */
    listINSERT_END_Expect( &pxReadyTasksLists[ create_task_priority ],
                           &ptcb->xStateListItem );
    /* API Call */
    ret_task_resume = xTaskResumeFromISR( task_handle );

    /* Validations */
    TEST_ASSERT_EQUAL( pdFALSE, ret_task_resume );
    ASSERT_INVALID_INTERRUPT_PRIORITY_CALLED();
    ASSERT_PORT_CLEAR_INTERRUPT_FROM_ISR_CALLED();
    ASSERT_PORT_SET_INTERRUPT_FROM_ISR_CALLED();
}

/* Test the scenario that resuming a suspended task from ISR doesn't preempt current
 * running task or equal priority. */
void test_xTaskResumeFromISR_success_curr_prio_eq_suspended_task( void )
{
    TaskHandle_t task_handle;
    BaseType_t ret_task_resume;

    uxSchedulerSuspended = pdFALSE;

    /* Create a task to be added to the xPendingReadyList. */
    create_task_priority = 3;
    task_handle = create_task();

    /* Create a running task with the same priority. */
    create_task_priority = 3;
    create_task();
    ptcb = task_handle;
    /* Expectations */
    /* prvTaskIsTaskSuspended */
    listIS_CONTAINED_WITHIN_ExpectAndReturn( &xSuspendedTaskList,
                                             &ptcb->xStateListItem,
                                             pdTRUE );
    listIS_CONTAINED_WITHIN_ExpectAndReturn( &xPendingReadyList,
                                             &ptcb->xEventListItem,
                                             pdFALSE );
    listIS_CONTAINED_WITHIN_ExpectAndReturn( NULL,
                                             &ptcb->xEventListItem,
                                             pdTRUE );
    /* back */
    uxListRemove_ExpectAndReturn( &ptcb->xStateListItem, pdTRUE );
    /* prvAddTaskToReadyList */
    listINSERT_END_Expect( &pxReadyTasksLists[ create_task_priority ],
                           &ptcb->xStateListItem );
    /* API Call */
    ret_task_resume = xTaskResumeFromISR( task_handle );

    /* Validations */
    TEST_ASSERT_EQUAL( pdFALSE, ret_task_resume );
    ASSERT_INVALID_INTERRUPT_PRIORITY_CALLED();
    ASSERT_PORT_CLEAR_INTERRUPT_FROM_ISR_CALLED();
    ASSERT_PORT_SET_INTERRUPT_FROM_ISR_CALLED();
}

/* testing INCLUDE_xTaskGetHandle */


void test_xtaskGetHandle_success( void )
{
    TaskHandle_t task_handle = NULL, task_handle2;
    ListItem_t list_item;

    task_handle = create_task();
    ptcb = task_handle;
    INITIALIZE_LIST_1E( pxReadyTasksLists[ configMAX_PRIORITIES - 1 ],
                        list_item,
                        ptcb );
    /* Expectations */
    /*  prvSearchForNameWithinSingleList */
    listCURRENT_LIST_LENGTH_ExpectAndReturn( &pxReadyTasksLists[ configMAX_PRIORITIES - 1 ],
                                             1 );
    /* vTaskResumeAll */
    listLIST_IS_EMPTY_ExpectAndReturn( &xPendingReadyList, pdTRUE );

    /* API Call */
    task_handle2 = xTaskGetHandle( "create_task" );
    /* Validations */
    TEST_ASSERT_EQUAL_PTR( task_handle, task_handle2 );
}

void test_xtaskGetHandle_success_2elements( void )
{
    TaskHandle_t task_handle = NULL, task_handle2, ret_task_handle;
    ListItem_t list_item, list_item2;

    task_handle = create_task();
    task_handle2 = create_task();
    ptcb = task_handle;
    INITIALIZE_LIST_2E( pxReadyTasksLists[ configMAX_PRIORITIES - 1 ],
                        list_item, list_item2,
                        ptcb, task_handle2 );
    /* Expectations */
    /*  prvSearchForNameWithinSingleList */
    listCURRENT_LIST_LENGTH_ExpectAndReturn( &pxReadyTasksLists[ configMAX_PRIORITIES - 1 ],
                                             1 );
    /* vTaskResumeAll */
    listLIST_IS_EMPTY_ExpectAndReturn( &xPendingReadyList, pdTRUE );

    /* API Call */
    ret_task_handle = xTaskGetHandle( "create_task" );
    /* Validations */
    TEST_ASSERT_EQUAL_PTR( task_handle2, ret_task_handle );
}

void test_xtaskGetHandle_success_2elements_set_index( void )
{
    TaskHandle_t task_handle = NULL, task_handle2, ret_task_handle;
    ListItem_t list_item, list_item2;

    task_handle = create_task();
    task_handle2 = create_task();
    ptcb = task_handle;
    INITIALIZE_LIST_2E( pxReadyTasksLists[ configMAX_PRIORITIES - 1 ],
                        list_item, list_item2,
                        task_handle, task_handle2 );
    /* advance index */
    pxReadyTasksLists[ configMAX_PRIORITIES - 1 ].pxIndex =
        pxReadyTasksLists[ configMAX_PRIORITIES - 1 ].pxIndex->pxNext;
    /* advance index */
    pxReadyTasksLists[ configMAX_PRIORITIES - 1 ].pxIndex =
        pxReadyTasksLists[ configMAX_PRIORITIES - 1 ].pxIndex->pxNext;
    /* Expectations */
    /*  prvSearchForNameWithinSingleList */
    listCURRENT_LIST_LENGTH_ExpectAndReturn( &pxReadyTasksLists[ configMAX_PRIORITIES - 1 ],
                                             1 );
    /* vTaskResumeAll */
    listLIST_IS_EMPTY_ExpectAndReturn( &xPendingReadyList, pdTRUE );

    /* API Call */
    ret_task_handle = xTaskGetHandle( "create_task" );
    /* Validations */
    TEST_ASSERT_EQUAL_PTR( task_handle2, ret_task_handle );
}

void test_xtaskGetHandle_fail_no_task_found( void )
{
    TaskHandle_t task_handle, task_handle2, ret_task_handle;
    ListItem_t list_item, list_item2;

    task_handle = create_task();
    task_handle2 = create_task();
    ptcb = task_handle;
    INITIALIZE_LIST_2E( pxReadyTasksLists[ configMAX_PRIORITIES - 1 ],
                        list_item, list_item2,
                        ptcb, task_handle2 );
    /* Expectations */
    /*  prvSearchForNameWithinSingleList */
    listCURRENT_LIST_LENGTH_ExpectAndReturn(
        &pxReadyTasksLists[ configMAX_PRIORITIES - 1 ],
        2 );
    int i = configMAX_PRIORITIES - 1;

    do
    {
        i--;
        listCURRENT_LIST_LENGTH_ExpectAndReturn( &pxReadyTasksLists[ i ],
                                                 0 );
    } while( i > tskIDLE_PRIORITY );

    listCURRENT_LIST_LENGTH_ExpectAndReturn( pxDelayedTaskList, 0 );
    listCURRENT_LIST_LENGTH_ExpectAndReturn( pxOverflowDelayedTaskList, 0 );
    listCURRENT_LIST_LENGTH_ExpectAndReturn( &xSuspendedTaskList, 0 );
    listCURRENT_LIST_LENGTH_ExpectAndReturn( &xTasksWaitingTermination, 0 );
    /* vTaskResumeAll */
    listLIST_IS_EMPTY_ExpectAndReturn( &xPendingReadyList, pdTRUE );

    /* API Call */
    ret_task_handle = xTaskGetHandle( "create_tasks" );
    /* Validations */
    TEST_ASSERT_EQUAL_PTR( NULL, ret_task_handle );
}


void test_xtaskGetHandle_fail_no_taks_running( void )
{
    TaskHandle_t task_handle2;

    /* Expectations */
    /*  prvSearchForNameWithinSingleList */
    for( int i = configMAX_PRIORITIES; i > tskIDLE_PRIORITY; --i )
    {
        listCURRENT_LIST_LENGTH_ExpectAndReturn( &pxReadyTasksLists[ i - 1 ], 0 );
    }

    listCURRENT_LIST_LENGTH_ExpectAndReturn( pxDelayedTaskList, 0 );
    listCURRENT_LIST_LENGTH_ExpectAndReturn( pxOverflowDelayedTaskList, 0 );
    listCURRENT_LIST_LENGTH_ExpectAndReturn( &xSuspendedTaskList, 0 );
    listCURRENT_LIST_LENGTH_ExpectAndReturn( &xTasksWaitingTermination, 0 );
    /* API Call */
    task_handle2 = xTaskGetHandle( "create_task" );
    /* Validations */
    TEST_ASSERT_EQUAL_PTR( NULL, task_handle2 );
}

/* testing always available functions */
void test_xTaskGetTickCount_sucess( void )
{
    TickType_t ret_get_tick_count;

    xTickCount = 565656;
    ret_get_tick_count = xTaskGetTickCount();
    TEST_ASSERT_EQUAL( 565656, ret_get_tick_count );
}

void test_xTaskGetTickCountFromISR_success( void )
{
    TickType_t ret_get_tick_count;

    /* Setup */
    xTickCount = 565656;
    /* Expectations */
    /* API Call */
    ret_get_tick_count = xTaskGetTickCountFromISR();
    /* Validations */
    TEST_ASSERT_EQUAL( 565656, ret_get_tick_count );
    ASSERT_INVALID_INTERRUPT_PRIORITY_CALLED();
    ASSERT_PORT_CLEAR_INTERRUPT_FROM_ISR_CALLED();
    ASSERT_PORT_SET_INTERRUPT_FROM_ISR_CALLED();
}

void test_uxTaskGetNumberOfTasks_success( void )
{
    UBaseType_t ret_task_num;

    create_task();
    create_task();
    create_task();

    ret_task_num = uxTaskGetNumberOfTasks();

    TEST_ASSERT_EQUAL( 3, ret_task_num );
}

void test_pcTaskGetName_success( void )
{
    char * ret_task_name;
    TaskHandle_t task_handle;

    task_handle = create_task();

    ret_task_name = pcTaskGetName( task_handle );
    TEST_ASSERT_EQUAL_STRING( "create_task", ret_task_name );
}

void test_pcTaskGetName_success_null_handle( void )
{
    char * ret_task_name;

    create_task();

    ret_task_name = pcTaskGetName( NULL );
    TEST_ASSERT_EQUAL_STRING( "create_task", ret_task_name );
}

void test_xTaskCatchUpTicks( void )
{
    BaseType_t ret_taskCatchUpTicks;
    TaskHandle_t task_handle;

    task_handle = create_task();
    ptcb = task_handle;
    uxSchedulerSuspended = pdFALSE;

    listLIST_IS_EMPTY_ExpectAnyArgsAndReturn( pdTRUE );
    listLIST_IS_EMPTY_ExpectAnyArgsAndReturn( pdTRUE );
    listCURRENT_LIST_LENGTH_ExpectAnyArgsAndReturn( 0 );

    /* API Call */
    ret_taskCatchUpTicks = xTaskCatchUpTicks( 1 );
    /* Validations */
    TEST_ASSERT_EQUAL( pdFALSE, ret_taskCatchUpTicks );
    /*TEST_ASSERT_EQUAL( pdTRUE, ret_taskCatchUpTicks ); */
    uxSchedulerSuspended = pdTRUE;
}

void test_xTaskIncrementTick_success_sched_suspended_no_switch( void )
{
    BaseType_t ret_task_incrementtick;
    TickType_t current_ticks = xPendedTicks;

    vTaskSuspendAll();

    /* API Call */
    ret_task_incrementtick = xTaskIncrementTick();
    /* Validations */
    TEST_ASSERT_EQUAL( pdFALSE, ret_task_incrementtick );
    TEST_ASSERT_EQUAL( current_ticks + 1, xPendedTicks );
    ASSERT_APP_TICK_HOOK_CALLED();
}

/* ensures that the delayed task list and overflow list are switched when a
 * tickcount overflow occurs */
void test_xTaskIncrementTick_success_tickCount_overlow( void )
{
    BaseType_t ret_task_incrementtick;
    List_t * delayed, * overflow;

    uxSchedulerSuspended = pdFALSE;
    delayed = pxDelayedTaskList;
    overflow = pxOverflowDelayedTaskList;
    xTickCount = UINT32_MAX; /* overflowed */
    create_task();
    /* Expectations */
    /* taskSWITCH_DELAYED_LISTS */
    listLIST_IS_EMPTY_ExpectAndReturn( pxDelayedTaskList, pdTRUE );
    /* back */
    listLIST_IS_EMPTY_ExpectAndReturn( pxDelayedTaskList, pdTRUE );
    listCURRENT_LIST_LENGTH_ExpectAndReturn( &pxReadyTasksLists[ pxCurrentTCB->uxPriority ],
                                             2 );
    /* API Call */
    ret_task_incrementtick = xTaskIncrementTick();

    /* Validations */
    TEST_ASSERT_EQUAL( pdTRUE, ret_task_incrementtick );
    ASSERT_APP_TICK_HOOK_CALLED();
    /* make sure the lists are swapped on overflow */
    TEST_ASSERT_EQUAL_PTR( pxOverflowDelayedTaskList, delayed );
    TEST_ASSERT_EQUAL_PTR( pxDelayedTaskList, overflow );
    TEST_ASSERT_EQUAL( 1, xNumOfOverflows );
    TEST_ASSERT_EQUAL( portMAX_DELAY, xNextTaskUnblockTime );
}

void test_xTaskIncrementTick_success_no_switch( void )
{
    BaseType_t ret_task_incrementtick;
    TaskHandle_t task_handle;

    /* setup */
    task_handle = create_task();
    ptcb = task_handle;

    /* Expectations */
    listLIST_IS_EMPTY_ExpectAndReturn( pxDelayedTaskList, pdTRUE );
    listCURRENT_LIST_LENGTH_ExpectAndReturn( &pxReadyTasksLists[ ptcb->uxPriority ],
                                             1 );

    /* API Call */
    ret_task_incrementtick = xTaskIncrementTick();

    /* Validations */
    TEST_ASSERT_EQUAL( pdFALSE, ret_task_incrementtick );
    TEST_ASSERT_EQUAL( portMAX_DELAY, xNextTaskUnblockTime );
    ASSERT_APP_TICK_HOOK_CALLED();
}

void test_xTaskIncrementTick_success_switch( void )
{
    BaseType_t ret_task_incrementtick;
    TaskHandle_t task_handle;

    /* setup */
    task_handle = create_task();
    ptcb = task_handle;
    xPendedTicks = 3;
    xTickCount = UINT32_MAX;

    /* Expectations */
    /* taskSWITCH_DELAYED_LISTS(); */
    listLIST_IS_EMPTY_ExpectAndReturn( pxDelayedTaskList, pdTRUE );
    listLIST_IS_EMPTY_ExpectAndReturn( pxDelayedTaskList, pdTRUE );
    listCURRENT_LIST_LENGTH_ExpectAndReturn( &pxReadyTasksLists[ ptcb->uxPriority ],
                                             3 );

    /* API Call */
    ret_task_incrementtick = xTaskIncrementTick();

    /* Validations */
    TEST_ASSERT_EQUAL( pdTRUE, ret_task_incrementtick );
    ASSERT_APP_TICK_HOOK_NOT_CALLED();
    TEST_ASSERT_EQUAL( portMAX_DELAY, xNextTaskUnblockTime );
}

void test_xTaskIncrementTick_success_update_next_unblock( void )
{
    BaseType_t ret_task_incrementtick;
    TaskHandle_t task_handle;
    TaskHandle_t task_handle2;

    /* setup */
    task_handle = create_task();
    task_handle2 = create_task();
    ptcb = task_handle;
    xPendedTicks = 3;
    xTickCount = 50;
    xNextTaskUnblockTime = 49; /* tasks due unblocking */
    uxSchedulerSuspended = pdFALSE;

    /* Expectations */
    listLIST_IS_EMPTY_ExpectAndReturn( pxDelayedTaskList, pdFALSE );
    listGET_OWNER_OF_HEAD_ENTRY_ExpectAndReturn( pxDelayedTaskList, task_handle2 );
    listGET_LIST_ITEM_VALUE_ExpectAndReturn( &task_handle2->xStateListItem,
                                             xTickCount + 5 );
    listCURRENT_LIST_LENGTH_ExpectAndReturn( &pxReadyTasksLists[ ptcb->uxPriority ],
                                             3 );

    /* API Call */
    ret_task_incrementtick = xTaskIncrementTick();

    /* Validations */
    TEST_ASSERT_EQUAL( pdTRUE, ret_task_incrementtick );
    ASSERT_APP_TICK_HOOK_NOT_CALLED();
    TEST_ASSERT_EQUAL( xTickCount + 4, xNextTaskUnblockTime );
}

/* Tests the scenario when a task with priority equal to the
 * currently executing task is unblocked as a result of the
 * xTaskIncrementTick call. Also, xPendedTicks is set to
 * non-zero to ensure that tick hook is not called. */
void test_xTaskIncrementTick_success_unblock_tasks( void )
{
    BaseType_t ret_task_incrementtick;
    TaskHandle_t task_handle;
    TaskHandle_t task_handle2;

    /* setup */
    create_task_priority = 4;
    task_handle = create_task();
    create_task_priority = 4;
    task_handle2 = create_task();
    ptcb = task_handle;
    xPendedTicks = 3;
    xTickCount = 50;
    xNextTaskUnblockTime = 49; /* tasks due unblocking */
    uxSchedulerSuspended = pdFALSE;

    /* Expectations */
    listLIST_IS_EMPTY_ExpectAndReturn( pxDelayedTaskList, pdFALSE );
    listGET_OWNER_OF_HEAD_ENTRY_ExpectAndReturn( pxDelayedTaskList, task_handle2 );
    listGET_LIST_ITEM_VALUE_ExpectAndReturn( &task_handle2->xStateListItem,
                                             xTickCount - 5 );
    listREMOVE_ITEM_Expect( &( task_handle2->xStateListItem ) );
    listLIST_ITEM_CONTAINER_ExpectAndReturn( &task_handle2->xEventListItem, NULL );
    /* prvAddTaskToReadyList */
    listINSERT_END_Expect( &pxReadyTasksLists[ task_handle2->uxPriority ],
                           &task_handle2->xStateListItem );
    listLIST_IS_EMPTY_ExpectAndReturn( pxDelayedTaskList, pdTRUE );
    /* back */
    listCURRENT_LIST_LENGTH_ExpectAndReturn( &pxReadyTasksLists[ ptcb->uxPriority ],
                                             2 );

    /* API Call */
    ret_task_incrementtick = xTaskIncrementTick();

    /* Validations */
    TEST_ASSERT_EQUAL( pdTRUE, ret_task_incrementtick );
    ASSERT_APP_TICK_HOOK_NOT_CALLED();
    TEST_ASSERT_EQUAL( portMAX_DELAY, xNextTaskUnblockTime );
}

/* Tests the scenario when a task with priority equal to the
 * currently executing task is unblocked as a result of the
 * xTaskIncrementTick call. Also, xPendedTicks is set to 0 to
 * ensure that tick hook is called. */
void test_xTaskIncrementTick_success_unblock_tasks2( void )
{
    BaseType_t ret_task_incrementtick;
    TaskHandle_t task_handle;
    TaskHandle_t task_handle2;

    /* setup */
    task_handle = create_task();
    create_task_priority = 2;
    task_handle2 = create_task();
    ptcb = task_handle;
    xPendedTicks = 0;
    xTickCount = 50;
    xNextTaskUnblockTime = 49; /* tasks due unblocking */
    uxSchedulerSuspended = pdFALSE;
    vTaskMissedYield();

    /* Expectations */
    listLIST_IS_EMPTY_ExpectAndReturn( pxDelayedTaskList, pdFALSE );
    listGET_OWNER_OF_HEAD_ENTRY_ExpectAndReturn( pxDelayedTaskList, task_handle2 );
    listGET_LIST_ITEM_VALUE_ExpectAndReturn( &task_handle2->xStateListItem,
                                             xTickCount - 5 );
    listREMOVE_ITEM_Expect( &( task_handle2->xStateListItem ) );
    listLIST_ITEM_CONTAINER_ExpectAndReturn( &task_handle2->xEventListItem,
                                             &xPendingReadyList );
    listREMOVE_ITEM_Expect( &( task_handle2->xEventListItem ) );
    /* prvAddTaskToReadyList */
    listINSERT_END_Expect( &pxReadyTasksLists[ task_handle2->uxPriority ],
                           &task_handle2->xStateListItem );
    listLIST_IS_EMPTY_ExpectAndReturn( pxDelayedTaskList, pdTRUE );
    /* back */
    listCURRENT_LIST_LENGTH_ExpectAndReturn( &pxReadyTasksLists[ ptcb->uxPriority ],
                                             1 );

    /* API Call */
    ret_task_incrementtick = xTaskIncrementTick();

    /* Validations */
    TEST_ASSERT_EQUAL( pdTRUE, ret_task_incrementtick );
    ASSERT_APP_TICK_HOOK_CALLED();
    TEST_ASSERT_EQUAL( portMAX_DELAY, xNextTaskUnblockTime );
}

<<<<<<< HEAD
/**
 * @brief xTaskIncrementTick - Ready a higher priority delayed task.
 *
 * Ready a higher priority delayed task. Verify the return value is pdTRUE.
 *
 * <b>Coverage</b>
 * @code{c}
 * if( pxTCB->uxPriority > pxCurrentTCB->uxPriority )
 * {
 *     xSwitchRequired = pdTRUE;
 * }
 * else
 * {
 *     mtCOVERAGE_TEST_MARKER();
 * }
 * @endcode
 * ( pxTCB->uxPriority > pxCurrentTCB->uxPriority ) is true.
 */
void test_xTaskIncrementTick_success_unblock_higher_prio_task( void )
{
    BaseType_t ret_task_incrementtick;
    TaskHandle_t task_handle;
    TaskHandle_t task_handle2;

    /* setup */
    create_task_priority = 2;
    task_handle = create_task();
    create_task_priority = 1;
    task_handle2 = create_task();

    /* task_handle 2 will be added to pxDelayedTaskList later. To wakup a higher priority
     * task, uxPriority is set higher than current task, which is 2. */
    task_handle2->uxPriority = 3;
    ptcb = task_handle;
    xPendedTicks = 0;
    xTickCount = 50;
    xNextTaskUnblockTime = 49; /* tasks due unblocking */
    uxSchedulerSuspended = pdFALSE;

    /* Expectations */
    listLIST_IS_EMPTY_ExpectAndReturn( pxDelayedTaskList, pdFALSE );
    listGET_OWNER_OF_HEAD_ENTRY_ExpectAndReturn( pxDelayedTaskList, task_handle2 );
    listGET_LIST_ITEM_VALUE_ExpectAndReturn( &task_handle2->xStateListItem,
                                             xTickCount - 5 );
    listREMOVE_ITEM_Expect( &( task_handle2->xStateListItem ) );
    listLIST_ITEM_CONTAINER_ExpectAndReturn( &task_handle2->xEventListItem,
                                             &xPendingReadyList );
    listREMOVE_ITEM_Expect( &( task_handle2->xEventListItem ) );
    /* prvAddTaskToReadyList */
    listINSERT_END_Expect( &pxReadyTasksLists[ task_handle2->uxPriority ],
                           &task_handle2->xStateListItem );
    listLIST_IS_EMPTY_ExpectAndReturn( pxDelayedTaskList, pdTRUE );
    /* back */
    listCURRENT_LIST_LENGTH_ExpectAndReturn( &pxReadyTasksLists[ ptcb->uxPriority ],
                                             1 );
=======
/* Tests the scenario when a task with priority higher than the
 * currently executing task is unblocked as a result of the
 * xTaskIncrementTick call. Also, xPendedTicks is set to
 * non-zero to ensure that tick hook is not called. */
void test_xTaskIncrementTick_success_unblock_tasks3( void )
{
    BaseType_t ret_task_incrementtick;
    TaskHandle_t task_handle;

    /* Setup. */
    create_task_priority = 4;
    task_handle = create_task();
    block_task( task_handle );
    create_task_priority = 3;
    ( void ) create_task();
    ptcb = task_handle;
    xPendedTicks = 3;
    xTickCount = 50;
    xNextTaskUnblockTime = 49; /* Task 2 is due unblocking. */
    uxSchedulerSuspended = pdFALSE;

    /* Expectations. */
    listLIST_IS_EMPTY_ExpectAndReturn( pxDelayedTaskList, pdFALSE );
    listGET_OWNER_OF_HEAD_ENTRY_ExpectAndReturn( pxDelayedTaskList, task_handle );
    listGET_LIST_ITEM_VALUE_ExpectAndReturn( &task_handle->xStateListItem,
                                             xTickCount - 5 );
    listREMOVE_ITEM_Expect( &( task_handle->xStateListItem ) );
    listLIST_ITEM_CONTAINER_ExpectAndReturn( &task_handle->xEventListItem, NULL );
    listINSERT_END_Expect( &pxReadyTasksLists[ task_handle->uxPriority ],
                           &task_handle->xStateListItem );
    listLIST_IS_EMPTY_ExpectAndReturn( pxDelayedTaskList, pdTRUE );
    listCURRENT_LIST_LENGTH_ExpectAndReturn( &pxReadyTasksLists[ task_handle->uxPriority ], 1 );
>>>>>>> 14a34fc9

    /* API Call */
    ret_task_incrementtick = xTaskIncrementTick();

    /* Validations */
    TEST_ASSERT_EQUAL( pdTRUE, ret_task_incrementtick );
<<<<<<< HEAD
    ASSERT_APP_TICK_HOOK_CALLED();
=======
    ASSERT_APP_TICK_HOOK_NOT_CALLED();
>>>>>>> 14a34fc9
    TEST_ASSERT_EQUAL( portMAX_DELAY, xNextTaskUnblockTime );
}

/* testing INCLUDE_xTaskAbortDelay */
void test_xTaskAbortDelay_fail_current_task( void )
{
    BaseType_t ret_taskabort_delay;
    TaskHandle_t task_handle;

    task_handle = create_task();
    ptcb = task_handle;

    /* Expectations */
    listLIST_IS_EMPTY_ExpectAndReturn( &xPendingReadyList, pdTRUE );
    /* API Call */
    ret_taskabort_delay = xTaskAbortDelay( task_handle );
    /* Validations */
    TEST_ASSERT_EQUAL( pdFALSE, ret_taskabort_delay );
    TEST_ASSERT_EQUAL( pdFALSE, ptcb->ucDelayAborted );
}

void test_xTaskAbortDelay_success( void )
{
    BaseType_t ret_taskabort_delay;
    TaskHandle_t task_handle;

    create_task_priority = 4;
    task_handle = create_task();
    ptcb = task_handle;
    create_task_priority = 5;
    create_task();

    /* Expectations */
    /* eTaskGetState */
    listLIST_ITEM_CONTAINER_ExpectAndReturn( &ptcb->xStateListItem,
                                             pxDelayedTaskList );
    /* back */
    uxListRemove_ExpectAndReturn( &tcb->xStateListItem, pdTRUE );
    listLIST_ITEM_CONTAINER_ExpectAndReturn( &ptcb->xEventListItem, NULL );
    /* prvAddTaskToReadyList */
    listINSERT_END_Expect( &pxReadyTasksLists[ create_task_priority ],
                           &ptcb->xStateListItem );
    /* xTaskResumeAll */
    listLIST_IS_EMPTY_ExpectAndReturn( &xPendingReadyList, pdTRUE );
    /* API Call */
    ret_taskabort_delay = xTaskAbortDelay( task_handle );
    /* Validations */
    TEST_ASSERT_EQUAL( pdTRUE, ret_taskabort_delay );
    TEST_ASSERT_EQUAL( pdFALSE, ptcb->ucDelayAborted );
}

void test_xTaskAbortDelay_success_notdelayed( void )
{
    BaseType_t ret_taskabort_delay;
    TaskHandle_t task_handle;
    TaskHandle_t task_handle2;

    create_task_priority = 6;
    task_handle = create_task();
    ptcb = task_handle;

    /* Expectations 1*/
    uxListRemove_ExpectAndReturn( &ptcb->xStateListItem, 1 );
    listLIST_ITEM_CONTAINER_ExpectAndReturn( &ptcb->xEventListItem,
                                             &xSuspendedTaskList );
    uxListRemove_ExpectAndReturn( &ptcb->xEventListItem, pdTRUE );
    vListInsertEnd_Expect( &xSuspendedTaskList, &ptcb->xStateListItem );
    listCURRENT_LIST_LENGTH_ExpectAndReturn( &xSuspendedTaskList,
                                             uxCurrentNumberOfTasks );
    TEST_ASSERT_EQUAL( pxCurrentTCB, task_handle );

    vTaskSuspend( task_handle );
    TEST_ASSERT_EQUAL( NULL, pxCurrentTCB );

    create_task_priority = 5;
    task_handle2 = create_task();
    TEST_ASSERT_EQUAL( pxCurrentTCB, task_handle2 );

    /* Expectations */
    /* eTaskGetState */
    listLIST_ITEM_CONTAINER_ExpectAndReturn( &ptcb->xStateListItem,
                                             pxDelayedTaskList );
    /* back */
    uxListRemove_ExpectAndReturn( &tcb->xStateListItem, pdTRUE );
    listLIST_ITEM_CONTAINER_ExpectAndReturn( &ptcb->xEventListItem,
                                             pxDelayedTaskList );
    uxListRemove_ExpectAndReturn( &ptcb->xEventListItem, pdTRUE );
    /* prvAddTaskToReadyList */
    listINSERT_END_Expect( &pxReadyTasksLists[ create_task_priority ],
                           &ptcb->xStateListItem );
    /* xTaskResumeAll */
    listLIST_IS_EMPTY_ExpectAndReturn( &xPendingReadyList, pdTRUE );
    /* API Call */
    ret_taskabort_delay = xTaskAbortDelay( task_handle );
    /* Validations */
    TEST_ASSERT_TRUE( ret_taskabort_delay );
    TEST_ASSERT_TRUE( xYieldPending );
    TEST_ASSERT_TRUE( ptcb->ucDelayAborted );
}

/* ------------------ testing INCLUDE_xTaskGetIdleTaskHandle ---------------- */
void test_xTaskGetIdleTaskHandle_success( void )
{
    TaskHandle_t ret_idle_handle;
    int ret;

    start_scheduler();
    /* Api Call */
    ret_idle_handle = xTaskGetIdleTaskHandle();
    ptcb = ret_idle_handle;
    ret = strcmp( ptcb->pcTaskName, "IDLE" );
    TEST_ASSERT_EQUAL( 0, ret );
}


/* ----------------testing configUSE_APPLICATION_TASK_TAG ------------------- */
void test_vTaskSetApplicationTaskTag_current( void )
{
    create_task();

    vTaskSetApplicationTaskTag( NULL, pxHookFunction );

    TEST_ASSERT_EQUAL( &pxHookFunction, pxCurrentTCB->pxTaskTag );
}

void test_vTaskSetApplicationTaskTag_handle( void )
{
    TaskHandle_t task_handle;

    task_handle = create_task();

    vTaskSetApplicationTaskTag( task_handle, pxHookFunction );
    TEST_ASSERT_EQUAL( &pxHookFunction, task_handle->pxTaskTag );
}

void test_xTaskGetApplicationTaskTag_null_tcb_current( void )
{
    TaskHandle_t task_handle;

    task_handle = create_task();
    vTaskSetApplicationTaskTag( task_handle, pxHookFunction );

    TaskHookFunction_t hook_function;
    hook_function = xTaskGetApplicationTaskTag( NULL );

    TEST_ASSERT_EQUAL( &pxHookFunction, hook_function );
}

void test_xTaskGetApplicationTaskTag_tcb( void )
{
    TaskHandle_t task_handle;

    task_handle = create_task();
    vTaskSetApplicationTaskTag( task_handle, pxHookFunction );

    TaskHookFunction_t hook_function;
    hook_function = xTaskGetApplicationTaskTag( task_handle );

    TEST_ASSERT_EQUAL( &pxHookFunction, hook_function );
}

void test_xTaskGetApplicationTaskTag_no_hook_set( void )
{
    TaskHandle_t task_handle;

    task_handle = create_task();
    TaskHookFunction_t hook_function;

    hook_function = xTaskGetApplicationTaskTag( task_handle );

    TEST_ASSERT_EQUAL( NULL, hook_function );
}

void test_xTaskGetApplicationTaskTagFromISR_success( void )
{
    TaskHandle_t task_handle;

    task_handle = create_task();
    vTaskSetApplicationTaskTag( task_handle, pxHookFunction );

    TaskHookFunction_t hook_function;
    hook_function = xTaskGetApplicationTaskTagFromISR( task_handle );

    TEST_ASSERT_EQUAL( &pxHookFunction, hook_function );
    ASSERT_PORT_CLEAR_INTERRUPT_FROM_ISR_CALLED();
    ASSERT_PORT_SET_INTERRUPT_FROM_ISR_CALLED();
}

void test_xTaskGetApplicationTaskTagFromISR_null_handle( void )
{
    TaskHandle_t task_handle;

    task_handle = create_task();
    vTaskSetApplicationTaskTag( task_handle, pxHookFunction );

    TaskHookFunction_t hook_function;
    hook_function = xTaskGetApplicationTaskTagFromISR( NULL );

    TEST_ASSERT_EQUAL( &pxHookFunction, hook_function );
    ASSERT_PORT_CLEAR_INTERRUPT_FROM_ISR_CALLED();
    ASSERT_PORT_SET_INTERRUPT_FROM_ISR_CALLED();
}

void test_xTaskCallApplicationTaskHook_success( void )
{
    BaseType_t ret_task_hook;
    TaskHandle_t task_handle;
    BaseType_t i = 5;
    void * args = &i;

    task_handle = create_task();
    vTaskSetApplicationTaskTag( task_handle, pxHookFunction );

    ret_task_hook = xTaskCallApplicationTaskHook( task_handle,
                                                  args );
    TEST_ASSERT_EQUAL( i, ret_task_hook );
}

void test_xTaskCallApplicationTaskHook_success_null_handle( void )
{
    BaseType_t ret_task_hook;
    TaskHandle_t task_handle;
    BaseType_t i = 6;
    void * args = &i;

    task_handle = create_task();

    vTaskSetApplicationTaskTag( task_handle, pxHookFunction );

    ret_task_hook = xTaskCallApplicationTaskHook( NULL,
                                                  args );
    TEST_ASSERT_EQUAL( i, ret_task_hook );
}

void test_xTaskCallApplicationTaskHook_fail_no_tag_set( void )
{
    BaseType_t ret_task_hook;
    TaskHandle_t task_handle;
    int i = 7;
    void * args = &i;

    task_handle = create_task();

    ret_task_hook = xTaskCallApplicationTaskHook( task_handle,
                                                  args );
    TEST_ASSERT_EQUAL( pdFAIL, ret_task_hook );
}

/* -------------- end testing configUSE_APPLICATION_TASK_TAG ---------------- */
void test_vTaskSwitchContext( void )
{
    TaskHandle_t task_handle;
    TaskHandle_t task_handle2;
    ListItem_t list_item, list_item2;
    ListItem_t list_item3, list_item4;

    create_task_priority = 3;
    task_handle = create_task();
    create_task_priority = 4;
    task_handle2 = create_task();
    ptcb = task_handle;

    INITIALIZE_LIST_2E( pxReadyTasksLists[ 3 ],
                        list_item, list_item2,
                        ptcb, task_handle2 );
    INITIALIZE_LIST_2E( pxReadyTasksLists[ 4 ],
                        list_item3, list_item4,
                        ptcb, task_handle2 );

    /* Setup */
    uxSchedulerSuspended = pdFALSE;
    pxCurrentTCB->pxTopOfStack = pxCurrentTCB->pxStack + 4; \

    /* Expectations */
    listCURRENT_LIST_LENGTH_ExpectAnyArgsAndReturn( 0 );

    /* API Call */
    vTaskSwitchContext();

    /* Validations */
    TEST_ASSERT_EQUAL( 24, uxTopReadyPriority );
    TEST_ASSERT_FALSE( xYieldPending );
    ASSERT_APP_STACK_OVERFLOW_HOOK_NOT_CALLED();
}

void test_vTaskSwitchContext_detect_overflow( void )
{
    TaskHandle_t task_handle;
    TaskHandle_t task_handle2;
    ListItem_t list_item, list_item2;
    ListItem_t list_item3, list_item4;

    create_task_priority = 3;
    task_handle = create_task();
    create_task_priority = 4;
    task_handle2 = create_task();
    ptcb = task_handle;

    INITIALIZE_LIST_2E( pxReadyTasksLists[ 3 ],
                        list_item, list_item2,
                        ptcb, task_handle2 );
    INITIALIZE_LIST_2E( pxReadyTasksLists[ 4 ],
                        list_item3, list_item4,
                        ptcb, task_handle2 );

    /* Setup */
    uxSchedulerSuspended = pdFALSE;
    pxCurrentTCB->pxTopOfStack = pxCurrentTCB->pxStack;
    /* Expectations */
    listCURRENT_LIST_LENGTH_ExpectAnyArgsAndReturn( 0 );

    /* API Call */
    vTaskSwitchContext();

    /* Validations */
    TEST_ASSERT_EQUAL( 24, uxTopReadyPriority );
    TEST_ASSERT_FALSE( xYieldPending );
    ASSERT_APP_STACK_OVERFLOW_HOOK_CALLED();
}

void test_vTaskPlaceOnEventList_success( void )
{
    TaskHandle_t task_handle;
    List_t eventList;

    create_task_priority = 3;
    task_handle = create_task();
    ptcb = task_handle;

    /* Expectations */
    vListInsert_Expect( &eventList, &ptcb->xEventListItem );
    /*  prvAddCurrentTaskToDelayedList */
    uxListRemove_ExpectAndReturn( &ptcb->xStateListItem, 1 );
    listSET_LIST_ITEM_VALUE_Expect( &ptcb->xStateListItem, ( xTickCount + 34 ) );
    vListInsert_Expect( pxDelayedTaskList, &ptcb->xStateListItem );

    /* API call */
    vTaskPlaceOnEventList( &eventList,
                           34 );
    TEST_ASSERT_EQUAL( 0, xNextTaskUnblockTime );
}
void test_vTaskPlaceOnUnorderedEventList( void )
{
    TaskHandle_t task_handle;
    List_t eventList;

    create_task_priority = 3;
    task_handle = create_task();
    ptcb = task_handle;
    xNextTaskUnblockTime = 600;

    uxSchedulerSuspended = pdTRUE;

    /* Expectations */
    listSET_LIST_ITEM_VALUE_Expect( &ptcb->xEventListItem, 32 | 0x80000000UL );
    listINSERT_END_Expect( &eventList, &ptcb->xEventListItem );
    /* prvAddCurrentTaskToDelayedList */
    uxListRemove_ExpectAndReturn( &ptcb->xStateListItem, 1 );
    listSET_LIST_ITEM_VALUE_Expect( &ptcb->xStateListItem, ( xTickCount + 34 ) );
    vListInsert_Expect( pxDelayedTaskList, &ptcb->xStateListItem );
    /* API Call */
    vTaskPlaceOnUnorderedEventList( &eventList, 32, 34 );
    TEST_ASSERT_EQUAL( xTickCount + 34, xNextTaskUnblockTime );
}

/* testing configUSE_TIMERS  */
void test_vTaskPlaceOnEventListRestricted_indefinite( void )
{
    List_t eventList;
    TaskHandle_t task_handle;

    create_task_priority = 3;
    task_handle = create_task();
    ptcb = task_handle;
    /* Expectations */
    listINSERT_END_Expect( &eventList, &ptcb->xEventListItem );
    /* prvAddCurrentTaskToDelayedList */
    uxListRemove_ExpectAndReturn( &ptcb->xStateListItem, 0 );
    listINSERT_END_Expect( &xSuspendedTaskList, &( ptcb->xStateListItem ) );
    /* API Call */
    vTaskPlaceOnEventListRestricted( &eventList, 100, pdTRUE );
}

void test_vTaskPlaceOnEventListRestricted_not_indefinite( void )
{
    List_t eventList;
    TaskHandle_t task_handle;

    create_task_priority = 3;
    task_handle = create_task();
    ptcb = task_handle;
    /* Expectations */
    listINSERT_END_Expect( &eventList, &ptcb->xEventListItem );
    /* prvAddCurrentTaskToDelayedList */
    uxListRemove_ExpectAndReturn( &ptcb->xStateListItem, 1 );
    listSET_LIST_ITEM_VALUE_Expect( &ptcb->xStateListItem, ( xTickCount + 100 ) );
    vListInsert_Expect( pxDelayedTaskList, &ptcb->xStateListItem );
    /* API Call */
    vTaskPlaceOnEventListRestricted( &eventList, 100, pdFALSE );
}

void test_vTaskPlaceOnEventListRestricted_max_wait( void )
{
    List_t eventList;
    TaskHandle_t task_handle;

    create_task_priority = 3;
    task_handle = create_task();
    ptcb = task_handle;
    /* Expectations */
    listINSERT_END_Expect( &eventList, &ptcb->xEventListItem );
    /* prvAddCurrentTaskToDelayedList */
    uxListRemove_ExpectAndReturn( &ptcb->xStateListItem, 1 );
    listSET_LIST_ITEM_VALUE_Expect( &ptcb->xStateListItem, ( xTickCount + portMAX_DELAY ) );
    vListInsert_Expect( pxDelayedTaskList, &ptcb->xStateListItem );
    /* API Call */
    vTaskPlaceOnEventListRestricted( &eventList, portMAX_DELAY, pdFALSE );
}
/* end testing configUSE_TIMERS  */

void test_xTaskRemoveFromEventList_fail( void )
{
    BaseType_t ret_task_remove;
    TaskHandle_t task_handle;
    List_t eventList;

    /* Setup */
    uxSchedulerSuspended = pdFALSE;
    task_handle = create_task();
    ptcb = task_handle;

    /* Expectations */
    listGET_OWNER_OF_HEAD_ENTRY_ExpectAndReturn( &eventList, ptcb );
    listREMOVE_ITEM_Expect( &( ptcb->xEventListItem ) );
    listREMOVE_ITEM_Expect( &( ptcb->xStateListItem ) );
    /* prvAddTaskToReadyList */
    listINSERT_END_Expect( &pxReadyTasksLists[ create_task_priority ],
                           &ptcb->xStateListItem );
    /* prvResetNextTaskUnblockTime */
    listLIST_IS_EMPTY_ExpectAndReturn( pxDelayedTaskList, pdTRUE );
    /* API Call */
    ret_task_remove = xTaskRemoveFromEventList( &eventList );
    /* Validations */
    TEST_ASSERT_EQUAL( pdFALSE, ret_task_remove );
    TEST_ASSERT_EQUAL( pdFALSE, xYieldPending );
}

void test_xTaskRemoveFromEventList_sched_suspended( void )
{
    BaseType_t ret_task_remove;
    TaskHandle_t task_handle;
    TaskHandle_t task_handle2;
    List_t eventList;

    /* Setup */
    uxSchedulerSuspended = pdTRUE;
    create_task_priority = 3;
    task_handle = create_task();
    ptcb = task_handle; /* unblocked */

    /* block the higher priority task */
    uxListRemove_ExpectAndReturn( &ptcb->xStateListItem, 1 );
    listLIST_ITEM_CONTAINER_ExpectAndReturn( &ptcb->xEventListItem,
                                             &xSuspendedTaskList );
    uxListRemove_ExpectAndReturn( &ptcb->xEventListItem, pdTRUE );
    vListInsertEnd_Expect( &xSuspendedTaskList, &ptcb->xStateListItem );
    listCURRENT_LIST_LENGTH_ExpectAndReturn( &xSuspendedTaskList,
                                             uxCurrentNumberOfTasks );
    TEST_ASSERT_EQUAL( pxCurrentTCB, task_handle );

    vTaskSuspend( task_handle );
    TEST_ASSERT_EQUAL( NULL, pxCurrentTCB );
    create_task_priority = 2;
    task_handle2 = create_task();
    TEST_ASSERT_EQUAL( task_handle2, pxCurrentTCB );

    /* Expectations */
    listGET_OWNER_OF_HEAD_ENTRY_ExpectAndReturn( &eventList, ptcb );
    /*uxListRemove_ExpectAndReturn( &ptcb->xEventListItem, pdTRUE ); */
    listREMOVE_ITEM_Expect( &( ptcb->xEventListItem ) );
    listINSERT_END_Expect( &xPendingReadyList, &ptcb->xEventListItem );
    /* API Call */
    ret_task_remove = xTaskRemoveFromEventList( &eventList );
    /* Validations */
    TEST_ASSERT_EQUAL( pdTRUE, ret_task_remove );
    TEST_ASSERT_EQUAL( pdTRUE, xYieldPending );
}

void test_vTaskRemoveFromUnorderedEventList( void )
{
    ListItem_t list_item;
    TickType_t xItemValue = 500;
    TaskHandle_t task_handle;

    /* Setup */
    uxSchedulerSuspended = pdTRUE;
    create_task_priority = 3;
    task_handle = create_task();
    ptcb = task_handle;

    /* Expectations */
    listSET_LIST_ITEM_VALUE_Expect( &list_item, xItemValue | 0x80000000UL );
    listGET_LIST_ITEM_OWNER_ExpectAndReturn( &list_item, tcb );
    listREMOVE_ITEM_Expect( &list_item );
    /* prvResetNextTaskUnblockTime */
    listLIST_IS_EMPTY_ExpectAndReturn( pxDelayedTaskList, pdTRUE );
    /* back */
    listREMOVE_ITEM_Expect( &( ptcb->xStateListItem ) );
    /* prvAddTaskToReadyList */
    listINSERT_END_Expect( &pxReadyTasksLists[ create_task_priority ],
                           &ptcb->xStateListItem );

    /* API Call */
    vTaskRemoveFromUnorderedEventList( &list_item,
                                       xItemValue );
    /* Validations */
    TEST_ASSERT_FALSE( xYieldPending );
}

void test_vTaskRemoveFromUnorderedEventList_yielding( void )
{
    ListItem_t list_item;
    TickType_t xItemValue = 500;
    TaskHandle_t task_handle;
    TaskHandle_t task_handle2;

    /* Setup */
    uxSchedulerSuspended = pdTRUE;
    create_task_priority = 3;
    task_handle = create_task();
    ptcb = task_handle;
    /* block the higher priority task */
    block_task( task_handle );
    TEST_ASSERT_EQUAL( NULL, pxCurrentTCB );
    create_task_priority = 2;
    task_handle2 = create_task();
    TEST_ASSERT_EQUAL( task_handle2, pxCurrentTCB );

    /* Expectations */
    listSET_LIST_ITEM_VALUE_Expect( &list_item, xItemValue | 0x80000000UL );
    listGET_LIST_ITEM_OWNER_ExpectAndReturn( &list_item, tcb );
    /*uxListRemove_ExpectAndReturn( &list_item, pdTRUE ); */
    listREMOVE_ITEM_Expect( &( list_item ) );
    /* prvResetNextTaskUnblockTime */
    listLIST_IS_EMPTY_ExpectAndReturn( pxDelayedTaskList, pdFALSE );
    listGET_ITEM_VALUE_OF_HEAD_ENTRY_ExpectAndReturn( pxDelayedTaskList, 23 );
    /* back */
    /*uxListRemove_ExpectAndReturn( &ptcb->xStateListItem, pdTRUE ); */
    listREMOVE_ITEM_Expect( &( ptcb->xStateListItem ) );
    /* prvAddTaskToReadyList */
    listINSERT_END_Expect( &pxReadyTasksLists[ create_task_priority ],
                           &ptcb->xStateListItem );

    /* API Call */
    vTaskRemoveFromUnorderedEventList( &list_item,
                                       xItemValue );
    /* Validations */
    TEST_ASSERT_TRUE( xYieldPending );
}

void test_vTaskSetTimeOutState_success( void )
{
    TimeOut_t time_out;

    /* API Call */
    vTaskSetTimeOutState( &time_out );
    /* Validations */
    TEST_ASSERT_EQUAL( xNumOfOverflows, time_out.xOverflowCount );
    TEST_ASSERT_EQUAL( xTickCount, time_out.xTimeOnEntering );
}

void test_vTaskInternalSetTimeOutState_success( void )
{
    TimeOut_t time_out;

    /* API Call */
    vTaskInternalSetTimeOutState( &time_out );
    /* Validations */
    TEST_ASSERT_EQUAL( xNumOfOverflows, time_out.xOverflowCount );
    TEST_ASSERT_EQUAL( xTickCount, time_out.xTimeOnEntering );
}

void test_xTaskCheckForTimeOut( void )
{
    BaseType_t ret_check_timeout;
    TimeOut_t time_out;
    TickType_t ticks_to_wait = 5;
    TaskHandle_t task_handle;

    create_task_priority = 3;
    task_handle = create_task();
    ptcb = task_handle;

    ret_check_timeout = xTaskCheckForTimeOut( &time_out,
                                              &ticks_to_wait );
    TEST_ASSERT_TRUE( ret_check_timeout );
}

void test_xTaskCheckForTimeOut_delay_aborted( void )
{
    BaseType_t ret_check_timeout;
    TimeOut_t time_out;
    TickType_t ticks_to_wait = portMAX_DELAY;
    TaskHandle_t task_handle;

    create_task_priority = 3;
    task_handle = create_task();
    ptcb = task_handle;
    ptcb->ucDelayAborted = pdTRUE; /* achieved by calling  xTaskAbortDelay */

    ret_check_timeout = xTaskCheckForTimeOut( &time_out,
                                              &ticks_to_wait );
    TEST_ASSERT_TRUE( ret_check_timeout );
}

void test_xTaskCheckForTimeOut_max_delay( void )
{
    BaseType_t ret_check_timeout;
    TimeOut_t time_out;
    TickType_t ticks_to_wait = portMAX_DELAY;
    TaskHandle_t task_handle;

    create_task_priority = 3;
    task_handle = create_task();
    ptcb = task_handle;

    ret_check_timeout = xTaskCheckForTimeOut( &time_out,
                                              &ticks_to_wait );
    TEST_ASSERT_FALSE( ret_check_timeout );
}

void test_xTaskCheckForTimeOut_overflow( void )
{
    BaseType_t ret_check_timeout;
    TimeOut_t time_out;
    TickType_t ticks_to_wait = 10;
    TaskHandle_t task_handle;

    create_task_priority = 3;
    task_handle = create_task();
    ptcb = task_handle;
    time_out.xOverflowCount = xNumOfOverflows + 2;
    time_out.xTimeOnEntering = xTickCount - 3;

    ret_check_timeout = xTaskCheckForTimeOut( &time_out,
                                              &ticks_to_wait );
    TEST_ASSERT_TRUE( ret_check_timeout );
    TEST_ASSERT_EQUAL( 0, ticks_to_wait );
}

/*const TickType_t xElapsedTime = xConstTickCount - pxTimeOut->xTimeOnEntering; */
void test_xTaskCheckForTimeOut_timeout( void )
{
    BaseType_t ret_check_timeout;
    TimeOut_t time_out;
    TickType_t ticks_to_wait = 1000;
    TaskHandle_t task_handle;

    create_task_priority = 3;
    task_handle = create_task();
    ptcb = task_handle;
    ptcb->ucDelayAborted = pdFALSE;
    time_out.xOverflowCount = xNumOfOverflows;
    time_out.xTimeOnEntering = 3;
    uint32_t expected = ( 1000 - ( xTickCount - time_out.xTimeOnEntering ) );
    /* API Call */
    ret_check_timeout = xTaskCheckForTimeOut( &time_out,
                                              &ticks_to_wait );
    /* Validations */
    TEST_ASSERT_FALSE( ret_check_timeout );
    TEST_ASSERT_EQUAL( expected, ticks_to_wait );
    TEST_ASSERT_EQUAL( xTickCount, time_out.xTimeOnEntering );
}

void test_vTaskMissedYield( void )
{
    TEST_ASSERT_FALSE( xYieldPending );
    vTaskMissedYield();
    TEST_ASSERT_TRUE( xYieldPending );
}

/**
 * @brief prvIdleTask - yield
 *
 * Test prvIdleTask yield for other idle level priority task.
 *
 * <b>Coverage</b>
 * @code{c}
 * #if ( ( configUSE_PREEMPTION == 1 ) && ( configIDLE_SHOULD_YIELD == 1 ) )
 * {
 *     ...
 *     if( listCURRENT_LIST_LENGTH( &( pxReadyTasksLists[ tskIDLE_PRIORITY ] ) ) > ( UBaseType_t ) configNUMBER_OF_CORES )
 *     {
 *         taskYIELD();
 *     }
 *     else
 *     {
 *         mtCOVERAGE_TEST_MARKER();
 *     }
 * }
 * #endif
 * @endcode
 * ( listCURRENT_LIST_LENGTH( &( pxReadyTasksLists[ tskIDLE_PRIORITY ] ) ) > ( UBaseType_t ) configNUMBER_OF_CORES ) is true.
 */
void test_prvIdleTask_yield( void )
{
    int i = 8;
    void * args = &i;

    create_task_priority = 3;
    create_task();

    /* Setup. */
    uxDeletedTasksWaitingCleanUp = 0;
    portTASK_FUNCTION( prvIdleTask, args );
    ( void ) fool_static2;

    /* Expectations. */
    /* INFINITE_LOOP in prvIdleTask. */
    vFakeInfiniteLoop_ExpectAndReturn( 1 );

    /* List function in prvIdleTask. */
    listCURRENT_LIST_LENGTH_ExpectAndReturn( &pxReadyTasksLists[ 0 ], 2 );

    /* INFINITE_LOOP in prvIdleTask. */
    vFakeInfiniteLoop_ExpectAndReturn( 0 );

    /* API Call. */
    prvIdleTask( args );

    /* Validations. */
    ASSERT_PORT_ALLOCATE_SECURE_CONTEXT_CALLED();
    ASSERT_PORT_YIELD_CALLED();
    ASSERT_APPLICATION_IDLE_HOOK_CALLED();
}

/**
 * @brief prvIdleTask - tickless expected idle time
 *
 * Test prvIdleTask expected idle time condition.
 *
 * <b>Coverage</b>
 * @code{c}
 * #if ( configUSE_TICKLESS_IDLE != 0 )
 * {
 *     TickType_t xExpectedIdleTime;
 *     ...
 *     xExpectedIdleTime = prvGetExpectedIdleTime();
 *
 *     if( xExpectedIdleTime >= configEXPECTED_IDLE_TIME_BEFORE_SLEEP )
 *     {
 *         vTaskSuspendAll();
 *         {
 * #endif
 * @endcode
 * ( xExpectedIdleTime >= configEXPECTED_IDLE_TIME_BEFORE_SLEEP ) is true.
 */
void test_prvIdleTask_tickless_expected_idle_time( void )
{
    int i = 8;
    void * args = &i;

    create_task_priority = 0;
    create_task();

    /* Setup. */
    uxTopReadyPriority = 0;
    xTickCount = 0;
    xNextTaskUnblockTime = configEXPECTED_IDLE_TIME_BEFORE_SLEEP + 1;
    uxDeletedTasksWaitingCleanUp = 0;
    portTASK_FUNCTION( prvIdleTask, args );
    ( void ) fool_static2;

    /* Expectations. */
    /* INFINITE_LOOP in prvIdleTask. */
    vFakeInfiniteLoop_ExpectAndReturn( 1 );

    /* List function in prvIdleTask. */
    listCURRENT_LIST_LENGTH_ExpectAndReturn( &pxReadyTasksLists[ 0 ], 1 );

    /* List functions in prvGetExpectedIdleTime. */
    listCURRENT_LIST_LENGTH_ExpectAndReturn( &pxReadyTasksLists[ 0 ], 1 );
    listCURRENT_LIST_LENGTH_ExpectAndReturn( &pxReadyTasksLists[ 0 ], 1 );

    /* List functions in xTaskResumeAll */
    listLIST_IS_EMPTY_ExpectAndReturn( &xPendingReadyList, pdTRUE );

    /* INFINITE_LOOP in prvIdleTask. */
    vFakeInfiniteLoop_ExpectAndReturn( 0 );

    /* API Call. */
    prvIdleTask( args );

    /* Validations. */
    ASSERT_PORT_ALLOCATE_SECURE_CONTEXT_CALLED();
    ASSERT_APPLICATION_IDLE_HOOK_CALLED();
}

/* implement */
/*configPRE_SUPPRESS_TICKS_AND_SLEEP_PROCESSING( xExpectedIdleTime ); */


/* testing configUSE_TICKLESS_IDLE  */
void test_eTaskConfirmSleepModeStatus_abort_sleep( void )
{
    eSleepModeStatus ret_status;

    /* Setup */
    vTaskMissedYield();
    /* Expectations */
    listCURRENT_LIST_LENGTH_ExpectAndReturn( &xPendingReadyList, 0 );
    /* API Call */
    ret_status = eTaskConfirmSleepModeStatus();
    /* Validations */
    TEST_ASSERT_EQUAL( eAbortSleep, ret_status );
}

void test_eTaskConfirmSleepModeStatus_abort_sleep2( void )
{
    eSleepModeStatus ret_status;

    /* Setup */
    xPendedTicks = 3;
    /* Expectations */
    listCURRENT_LIST_LENGTH_ExpectAndReturn( &xPendingReadyList, 0 );
    /* API Call */
    ret_status = eTaskConfirmSleepModeStatus();
    /* Validations */
    TEST_ASSERT_EQUAL( eAbortSleep, ret_status );
}

void test_eTaskConfirmSleepModeStatus_abort_sleep3( void )
{
    eSleepModeStatus ret_status;

    /* Setup */
    /* Expectations */
    listCURRENT_LIST_LENGTH_ExpectAndReturn( &xPendingReadyList, 3 );
    /* API Call */
    ret_status = eTaskConfirmSleepModeStatus();
    /* Validations */
    TEST_ASSERT_EQUAL( eAbortSleep, ret_status );
}

void test_eTaskConfirmSleepModeStatus_standard_sleep( void )
{
    eSleepModeStatus ret_status;

    /* Setup */
    xPendedTicks = 0;
    /* Expectations */
    listCURRENT_LIST_LENGTH_ExpectAndReturn( &xPendingReadyList, 0 );
    listCURRENT_LIST_LENGTH_ExpectAndReturn( &xSuspendedTaskList, 0 );
    /* API Call */
    ret_status = eTaskConfirmSleepModeStatus();
    /* Validations */
    TEST_ASSERT_EQUAL( eStandardSleep, ret_status );
}

void test_eTaskConfirmSleepModeStatus_no_tasks_waiting_timeout( void )
{
    eSleepModeStatus ret_status;

    /* Setup */
    create_task();
    xPendedTicks = 0;
    /* Expectations */
    listCURRENT_LIST_LENGTH_ExpectAndReturn( &xPendingReadyList, 0 );
    listCURRENT_LIST_LENGTH_ExpectAndReturn( &xSuspendedTaskList, 0 );
    /* API Call */
    ret_status = eTaskConfirmSleepModeStatus();
    /* Validations */
    TEST_ASSERT_EQUAL( eNoTasksWaitingTimeout, ret_status );
}

void test_vTaskStepTick()
{
    TickType_t save_tick_count;

    /* Setup */
    save_tick_count = xTickCount;
    /* Expectations */
    /* API Call */
    vTaskStepTick( 35 );
    /* Validations */
    TEST_ASSERT_EQUAL( 35 + save_tick_count, xTickCount );
}
/* end testing configUSE_TICKLESS_IDLE  */


/* testing configNUM_THREAD_LOCAL_STORAGE_POINTERS */

/* this test ensures that the value set is also retreived */
void test_vTask_Set_Get_ThreadLocalStoragePointer_success( void )
{
    TaskHandle_t task_handle;
    uint32_t i = 454545;
    void * pValue = &i;
    void * ret_pValue;

    /* Setup */
    create_task_priority = 3;
    task_handle = create_task();
    /* Expectations */
    /* API Call */
    vTaskSetThreadLocalStoragePointer( task_handle,
                                       0,
                                       pValue );
    ret_pValue = pvTaskGetThreadLocalStoragePointer( task_handle, 0 );
    /* Validations */
    TEST_ASSERT_EQUAL_PTR( pValue, ret_pValue );
}

void test_vTask_Set_Get_ThreadLocalStoragePointer_success_null_handle( void )
{
    uint32_t i = 454545;
    void * pValue = &i;
    void * ret_pValue;

    /* Setup */
    create_task_priority = 3;
    create_task();
    /* Expectations */
    /* API Call */
    vTaskSetThreadLocalStoragePointer( NULL,
                                       0,
                                       pValue );
    ret_pValue = pvTaskGetThreadLocalStoragePointer( NULL, 0 );
    /* Validations */
    TEST_ASSERT_EQUAL_PTR( pValue, ret_pValue );
}
void test_vTask_Set_ThreadLocalStoragePointer_fail( void )
{
    TaskHandle_t task_handle;
    uint32_t i = 454545;
    void * pValue = &i;

    /* Setup */
    create_task_priority = 3;
    task_handle = create_task();
    ptcb = task_handle;
    /* Expectations */
    /* API Call */
    vTaskSetThreadLocalStoragePointer( task_handle,
                                       configNUM_THREAD_LOCAL_STORAGE_POINTERS + 2,
                                       pValue );

    #pragma GCC diagnostic ignored "-Warray-bounds"
    void * value = *( ptcb->pvThreadLocalStoragePointers +
                      configNUM_THREAD_LOCAL_STORAGE_POINTERS + 2 );
    #pragma GCC diagnostic error "-Warray-bounds"

    /* this wall cause a warning, since we are reading past the end of the
     * array, could remove this test case since sanitizers would easily catch it
     * */
    TEST_ASSERT_NOT_EQUAL( pValue, value );
}
void test_pvTaskGetThreadLocalStoragePointer_fail( void )
{
    void * ret_pValue;

    ret_pValue = pvTaskGetThreadLocalStoragePointer( NULL,
                                                     configNUM_THREAD_LOCAL_STORAGE_POINTERS + 2 );
    TEST_ASSERT_NULL( ret_pValue );
}
/* ------- end testing configNUM_THREAD_LOCAL_STORAGE_POINTERS -------------- */


/* --- testing INCLUDE_xTaskGetCurrentTaskHandle || configUSE_MUTEXES == 1 -- */
void test_xTaskGetCurrentTaskHandle( void )
{
    TaskHandle_t task_handle;
    TaskHandle_t ret_current_handle;

    /* Setup */
    task_handle = create_task();
    /* Expectations */

    /* API Call */
    ret_current_handle = xTaskGetCurrentTaskHandle();
    /* Validations */
    TEST_ASSERT_EQUAL_PTR( task_handle, ret_current_handle );
}
/* - end testing INCLUDE_xTaskGetCurrentTaskHandle || configUSE_MUTEXES == 1 */

/* testing INCLUDE_xTaskGetSchedulerState  configUSE_TIMERS */
void test_xTaskGetSchedulerState_not_running( void )
{
    BaseType_t ret_sched_state;

    vPortEndScheduler_Expect();
    vTaskEndScheduler();
    ret_sched_state = xTaskGetSchedulerState();
    TEST_ASSERT_EQUAL( taskSCHEDULER_NOT_STARTED, ret_sched_state );
}

void test_xTaskGetSchedulerState_running( void )
{
    BaseType_t ret_sched_state;

    start_scheduler();
    ret_sched_state = xTaskGetSchedulerState();
    TEST_ASSERT_EQUAL( taskSCHEDULER_RUNNING, ret_sched_state );
}

void test_xTaskGetSchedulerState_suspended( void )
{
    BaseType_t ret_sched_state;

    start_scheduler();
    vTaskSuspendAll();
    ret_sched_state = xTaskGetSchedulerState();
    TEST_ASSERT_EQUAL( taskSCHEDULER_SUSPENDED, ret_sched_state );
}
/* end testing INCLUDE_xTaskGetSchedulerState  configUSE_TIMERS */

/* ----------------- testing configUSE_MUTEXES == 1 ------------------------- */
void test_xTaskPriorityInherit_fail_null_param( void )
{
    BaseType_t ret_prio_inherit;

    /* Setup */
    /* Expectations */
    /* API Call */
    ret_prio_inherit = xTaskPriorityInherit( NULL );
    /* Validations */
    TEST_ASSERT_FALSE( ret_prio_inherit );
}

void test_xTaskPriorityInherit_fail( void )
{
    BaseType_t ret_prio_inherit;
    TaskHandle_t mutex_holder;

    /* Setup */
    create_task_priority = 3;
    create_task();
    create_task_priority = 4;
    mutex_holder = create_task();
    /* Expectations */
    /* API Call */
    ret_prio_inherit = xTaskPriorityInherit( mutex_holder );
    /* Validations */
    TEST_ASSERT_FALSE( ret_prio_inherit );
}

void test_xTaskPriorityInherit_success_base_less( void )
{
    BaseType_t ret_prio_inherit;
    TaskHandle_t mutex_holder;

    /* Setup */
    create_task_priority = 4;
    mutex_holder = create_task();
    block_task( mutex_holder );

    create_task_priority = 3;
    create_task();
    mutex_holder->uxBasePriority = 2;
    /* Expectations */
    /* API Call */
    ret_prio_inherit = xTaskPriorityInherit( mutex_holder );
    /* Validations */
    TEST_ASSERT_TRUE( ret_prio_inherit );
}

void test_xTaskPriorityInherit_success( void )
{
    BaseType_t ret_prio_inherit;
    TaskHandle_t task_handle;
    TaskHandle_t mutex_holder;

    /* Setup */
    create_task_priority = 3;
    mutex_holder = create_task();
    create_task_priority = 4;
    task_handle = create_task();
    TEST_ASSERT_EQUAL_PTR( pxCurrentTCB, task_handle );
    /* Expectations */
    listGET_LIST_ITEM_VALUE_ExpectAndReturn( &mutex_holder->xEventListItem, 0 );
    listSET_LIST_ITEM_VALUE_Expect( &mutex_holder->xEventListItem,
                                    configMAX_PRIORITIES - task_handle->uxPriority );
    listIS_CONTAINED_WITHIN_ExpectAndReturn( &pxReadyTasksLists[ mutex_holder->uxPriority ],
                                             &mutex_holder->xStateListItem, pdFALSE );
    /* API Call */
    ret_prio_inherit = xTaskPriorityInherit( mutex_holder );
    /* Validations */
    TEST_ASSERT_TRUE( ret_prio_inherit );
}

void test_xTaskPriorityInherit_success2( void )
{
    BaseType_t ret_prio_inherit;
    TaskHandle_t task_handle;
    TaskHandle_t mutex_holder;
    BaseType_t ready_prio;

    /* Setup */
    create_task_priority = 3;
    mutex_holder = create_task();
    create_task_priority = 4;
    task_handle = create_task();
    TEST_ASSERT_EQUAL_PTR( pxCurrentTCB, task_handle );
    ready_prio = uxTopReadyPriority;
    /* Expectations */
    listGET_LIST_ITEM_VALUE_ExpectAndReturn( &mutex_holder->xEventListItem, 0 );
    listSET_LIST_ITEM_VALUE_Expect( &mutex_holder->xEventListItem,
                                    configMAX_PRIORITIES - task_handle->uxPriority );
    listIS_CONTAINED_WITHIN_ExpectAndReturn( &pxReadyTasksLists[ mutex_holder->uxPriority ],
                                             &mutex_holder->xStateListItem, pdTRUE );
    uxListRemove_ExpectAndReturn( &mutex_holder->xStateListItem, 0 );
    /* prvAddTaskToReadyList */
    listINSERT_END_Expect( &pxReadyTasksLists[ mutex_holder->uxPriority ],
                           &mutex_holder->xStateListItem );
    /* API Call */
    ret_prio_inherit = xTaskPriorityInherit( mutex_holder );
    /* Validations */
    TEST_ASSERT_TRUE( ret_prio_inherit );
    TEST_ASSERT_NOT_EQUAL( uxTopReadyPriority, ready_prio );
}

void test_xTaskPriorityInherit_success3( void )
{
    BaseType_t ret_prio_inherit;
    TaskHandle_t task_handle;
    TaskHandle_t mutex_holder;
    BaseType_t ready_prio;

    /* Setup */
    create_task_priority = 3;
    mutex_holder = create_task();
    create_task_priority = 4;
    task_handle = create_task();
    TEST_ASSERT_EQUAL_PTR( pxCurrentTCB, task_handle );
    ready_prio = uxTopReadyPriority;
    /* Expectations */
    listGET_LIST_ITEM_VALUE_ExpectAndReturn( &mutex_holder->xEventListItem, 0 );
    listSET_LIST_ITEM_VALUE_Expect( &mutex_holder->xEventListItem,
                                    configMAX_PRIORITIES - task_handle->uxPriority );
    listIS_CONTAINED_WITHIN_ExpectAndReturn( &pxReadyTasksLists[ mutex_holder->uxPriority ],
                                             &mutex_holder->xStateListItem, pdTRUE );
    uxListRemove_ExpectAndReturn( &mutex_holder->xStateListItem, 1 );
    /* prvAddTaskToReadyList */
    listINSERT_END_Expect( &pxReadyTasksLists[ mutex_holder->uxPriority ],
                           &mutex_holder->xStateListItem );
    /* API Call */
    ret_prio_inherit = xTaskPriorityInherit( mutex_holder );
    /* Validations */
    TEST_ASSERT_TRUE( ret_prio_inherit );
    TEST_ASSERT_EQUAL( uxTopReadyPriority, ready_prio );
}

void test_xTaskPriorityDisinherit_fail_null_task( void )
{
    BaseType_t ret_prio_disinherit;

    /* API Call */
    ret_prio_disinherit = xTaskPriorityDisinherit( NULL );
    /* Validations */
    TEST_ASSERT_FALSE( ret_prio_disinherit );
}

void test_xTaskPriorityDisinherit_success_base_eq_current_priority( void )
{
    BaseType_t ret_prio_disinherit;
    TaskHandle_t mutex_holder;

    /* Setup */
    mutex_holder = create_task();
    mutex_holder->uxMutexesHeld = 1;
    /* Expectations */
    /* API Call */
    ret_prio_disinherit = xTaskPriorityDisinherit( mutex_holder );
    /* Validations */
    TEST_ASSERT_FALSE( ret_prio_disinherit );
}

void test_xTaskPriorityDisinherit_success_base_ne_current_priority( void )
{
    BaseType_t ret_prio_disinherit;
    TaskHandle_t mutex_holder;
    BaseType_t ready_prio;

    /* Setup */
    create_task_priority = 4;
    mutex_holder = create_task();
    mutex_holder->uxMutexesHeld = 1;
    mutex_holder->uxPriority = 5;
    uxTopReadyPriority |= ( 1 << 5 );
    ready_prio = uxTopReadyPriority;
    /* Expectations */
    uxListRemove_ExpectAndReturn( &mutex_holder->xStateListItem, 0 );
    listSET_LIST_ITEM_VALUE_Expect( &mutex_holder->xEventListItem,
                                    configMAX_PRIORITIES - mutex_holder->uxBasePriority );
    /* prvAddTaskToReadyList */
    listINSERT_END_Expect( &pxReadyTasksLists[ mutex_holder->uxPriority ],
                           &mutex_holder->xStateListItem );
    /* API Call */
    ret_prio_disinherit = xTaskPriorityDisinherit( mutex_holder );
    /* Validations */
    TEST_ASSERT_TRUE( ret_prio_disinherit );
    TEST_ASSERT_EQUAL( mutex_holder->uxBasePriority, mutex_holder->uxPriority );
    TEST_ASSERT_NOT_EQUAL( uxTopReadyPriority, ready_prio );
}

void test_xTaskPriorityDisinherit_success_base_ne_current_priority2( void )
{
    BaseType_t ret_prio_disinherit;
    TaskHandle_t mutex_holder;
    BaseType_t ready_prio;

    /* Setup */
    create_task_priority = 4;
    mutex_holder = create_task();
    mutex_holder->uxMutexesHeld = 1;
    mutex_holder->uxPriority = 5;
    uxTopReadyPriority |= ( 1 << 5 );
    ready_prio = uxTopReadyPriority;
    /* Expectations */
    uxListRemove_ExpectAndReturn( &mutex_holder->xStateListItem, 1 );
    listSET_LIST_ITEM_VALUE_Expect( &mutex_holder->xEventListItem,
                                    configMAX_PRIORITIES - mutex_holder->uxBasePriority );
    /* prvAddTaskToReadyList */
    listINSERT_END_Expect( &pxReadyTasksLists[ mutex_holder->uxPriority ],
                           &mutex_holder->xStateListItem );
    /* API Call */
    ret_prio_disinherit = xTaskPriorityDisinherit( mutex_holder );
    /* Validations */
    TEST_ASSERT_TRUE( ret_prio_disinherit );
    TEST_ASSERT_EQUAL( mutex_holder->uxBasePriority, mutex_holder->uxPriority );
    TEST_ASSERT_EQUAL( uxTopReadyPriority, ready_prio );
}

void test_xTaskPriorityDisinherit_success_mutex_held_gt_1( void )
{
    BaseType_t ret_prio_disinherit;
    TaskHandle_t mutex_holder;

    /* Setup */
    create_task_priority = 4;
    mutex_holder = create_task();
    mutex_holder->uxMutexesHeld = 2;
    mutex_holder->uxPriority = 5;
    /* Expectations */
    /* API Call */
    ret_prio_disinherit = xTaskPriorityDisinherit( mutex_holder );
    /* Validations */
    TEST_ASSERT_FALSE( ret_prio_disinherit );
}

void test_pvTaskIncrementMutexHeldCount_success( void )
{
    TaskHandle_t task_handle;
    TaskHandle_t ret_task_handle;

    task_handle = create_task();
    ret_task_handle = pvTaskIncrementMutexHeldCount();
    TEST_ASSERT_EQUAL_PTR( task_handle, ret_task_handle );
    TEST_ASSERT_EQUAL( 1, task_handle->uxMutexesHeld );
}

void test_pvTaskIncrementMutexHeldCount_fail_null_current_tcb( void )
{
    TaskHandle_t ret_task_handle;

    ret_task_handle = pvTaskIncrementMutexHeldCount();
    TEST_ASSERT_EQUAL( NULL, ret_task_handle );
}

void test_vTaskPriorityDisinheritAfterTimeout_fail_null_handle()
{
    /* Setup */
    /* Expectations */
    /* API Call */
    vTaskPriorityDisinheritAfterTimeout( NULL,
                                         2 );
    /* Validations */
}

void test_vTaskPriorityDisinheritAfterTimeout_success()
{
    TaskHandle_t mutex_holder;

    /* Setup */
    create_task_priority = 4;
    mutex_holder = create_task();
    mutex_holder->uxMutexesHeld = 1;
    /* Expectations */
    /* API Call */
    vTaskPriorityDisinheritAfterTimeout( mutex_holder,
                                         create_task_priority - 1 );
    /* Validations */
    TEST_ASSERT_EQUAL( create_task_priority, mutex_holder->uxPriority );
    TEST_ASSERT_EQUAL( create_task_priority, mutex_holder->uxBasePriority );
}

void test_vTaskPriorityDisinheritAfterTimeout_success2()
{
    TaskHandle_t mutex_holder;

    /* Setup */
    create_task_priority = 4;
    mutex_holder = create_task();
    mutex_holder->uxMutexesHeld = 1;
    /* Expectations */
    /* API Call */
    vTaskPriorityDisinheritAfterTimeout( mutex_holder,
                                         create_task_priority );
    /* Validations */
    TEST_ASSERT_EQUAL( create_task_priority, mutex_holder->uxPriority );
    TEST_ASSERT_EQUAL( create_task_priority, mutex_holder->uxBasePriority );
}

void test_vTaskPriorityDisinheritAfterTimeout_success3()
{
    TaskHandle_t mutex_holder;

    /* Setup */
    create_task_priority = 4;
    mutex_holder = create_task();
    mutex_holder->uxMutexesHeld = 2;
    /* Expectations */
    /* API Call */
    vTaskPriorityDisinheritAfterTimeout( mutex_holder,
                                         create_task_priority + 2 );
    /* Validations */
    TEST_ASSERT_EQUAL( create_task_priority, mutex_holder->uxPriority );
    TEST_ASSERT_EQUAL( create_task_priority, mutex_holder->uxBasePriority );
}

void test_vTaskPriorityDisinheritAfterTimeout_success4()
{
    TaskHandle_t mutex_holder;

    /* Setup */
    create_task_priority = 4;
    mutex_holder = create_task();
    mutex_holder->uxMutexesHeld = 1;
    /* Expectations */
    listGET_LIST_ITEM_VALUE_ExpectAndReturn( &mutex_holder->xEventListItem, 0x80000000UL );
    listIS_CONTAINED_WITHIN_ExpectAndReturn( &pxReadyTasksLists[ mutex_holder->uxPriority ],
                                             &mutex_holder->xStateListItem,
                                             pdFALSE );
    /* API Call */
    vTaskPriorityDisinheritAfterTimeout( mutex_holder,
                                         create_task_priority + 2 );
    /* Validations */
    TEST_ASSERT_EQUAL( create_task_priority + 2, mutex_holder->uxPriority );
    TEST_ASSERT_EQUAL( create_task_priority, mutex_holder->uxBasePriority );
}

void test_vTaskPriorityDisinheritAfterTimeout_success5()
{
    TaskHandle_t mutex_holder;

    /* Setup */
    create_task_priority = 4;
    mutex_holder = create_task();
    mutex_holder->uxMutexesHeld = 1;
    mutex_holder->uxPriority = 6;
    /* Expectations */
    listGET_LIST_ITEM_VALUE_ExpectAndReturn( &mutex_holder->xEventListItem, 0 );
    listSET_LIST_ITEM_VALUE_Expect( &mutex_holder->xEventListItem, 0 );
    listSET_LIST_ITEM_VALUE_IgnoreArg_itemValue();
    listIS_CONTAINED_WITHIN_ExpectAndReturn( &pxReadyTasksLists[ mutex_holder->uxPriority ],
                                             &mutex_holder->xStateListItem,
                                             pdTRUE );
    uxListRemove_ExpectAndReturn( &mutex_holder->xStateListItem, 1 );
    /* prvAddTaskToReadyList */
    listINSERT_END_Expect( &pxReadyTasksLists[ mutex_holder->uxPriority ],
                           &mutex_holder->xStateListItem );
    /* API Call */
    vTaskPriorityDisinheritAfterTimeout( mutex_holder,
                                         create_task_priority - 2 );
    /* Validations */
    TEST_ASSERT_EQUAL( create_task_priority, mutex_holder->uxPriority );
    TEST_ASSERT_EQUAL( create_task_priority, mutex_holder->uxBasePriority );
}

void test_vTaskPriorityDisinheritAfterTimeout_success6()
{
    TaskHandle_t mutex_holder;

    /* Setup */
    create_task_priority = 4;
    mutex_holder = create_task();
    mutex_holder->uxMutexesHeld = 1;
    /* Expectations */
    listGET_LIST_ITEM_VALUE_ExpectAndReturn( &mutex_holder->xEventListItem, 0 );
    listSET_LIST_ITEM_VALUE_Expect( &mutex_holder->xEventListItem, 0 );
    listSET_LIST_ITEM_VALUE_IgnoreArg_itemValue();
    listIS_CONTAINED_WITHIN_ExpectAndReturn( &pxReadyTasksLists[ mutex_holder->uxPriority ],
                                             &mutex_holder->xStateListItem,
                                             pdTRUE );
    uxListRemove_ExpectAndReturn( &mutex_holder->xStateListItem, 0 );
    /* prvAddTaskToReadyList */
    listINSERT_END_Expect( &pxReadyTasksLists[ mutex_holder->uxPriority ],
                           &mutex_holder->xStateListItem );
    /* API Call */
    vTaskPriorityDisinheritAfterTimeout( mutex_holder,
                                         create_task_priority + 2 );
    /* Validations */
    TEST_ASSERT_EQUAL( create_task_priority + 2, mutex_holder->uxPriority );
}

/* end testing configUSE_MUTEXES == 1 */

/* ---------------- testing portCRITICAL_NESTING_IN_TCB --------------------- */

/* --------------- end testing portCRITICAL_NESTING_IN_TCB ------------------ */

void test_uxTaskResetEventItemValue( void )
{
    TaskHandle_t task_handle;
    TickType_t ret_task_reset;

    /* Setup */
    task_handle = create_task();
    /* Expectations */
    listGET_LIST_ITEM_VALUE_ExpectAndReturn( &task_handle->xEventListItem, 1 );
    listSET_LIST_ITEM_VALUE_Expect( &task_handle->xEventListItem,
                                    configMAX_PRIORITIES - task_handle->uxPriority );
    /* API Call */
    ret_task_reset = uxTaskResetEventItemValue();
    /* Validations */
    TEST_ASSERT_EQUAL( 1, ret_task_reset );
}

/* ---------- testing configUSE_TASK_NOTIFICATIONS --------------- */

/* called from port task yield, to simulate that another task ran and received
 * the notification */
static void notif_received()
{
    ptcb->ucNotifyState[ 0 ] = 2; /* taskNOTIFICATION_RECEIVED */
}

void test_ulTaskGenericNotifyTake_sucess( void )
{
    TaskHandle_t task_handle;
    UBaseType_t uxIndexToWait = 0;
    uint32_t ret_gen_notify_take;

    /* Setup */
    task_handle = create_task();
    task_handle->ulNotifiedValue[ uxIndexToWait ] = 0;
    /* Expectations */
    /* API Call */
    ret_gen_notify_take = ulTaskGenericNotifyTake( uxIndexToWait,
                                                   pdFALSE,
                                                   0 );
    /* Validations */
    TEST_ASSERT_EQUAL( 0, ret_gen_notify_take );
    TEST_ASSERT_EQUAL( 0, task_handle->ucNotifyState[ uxIndexToWait ] );
    ASSERT_PORT_YIELD_WITHIN_API_NOT_CALLED();
}

void test_ulTaskGenericNotifyTake_sucess2( void )
{
    TaskHandle_t task_handle;
    UBaseType_t uxIndexToWait = 0;
    uint32_t ret_gen_notify_take;

    /* Setup */
    task_handle = create_task();
    task_handle->ulNotifiedValue[ uxIndexToWait ] = 2;
    /* Expectations */
    /* API Call */
    ret_gen_notify_take = ulTaskGenericNotifyTake( uxIndexToWait,
                                                   pdFALSE,
                                                   0 );
    /* Validations */
    TEST_ASSERT_EQUAL( 2, ret_gen_notify_take );
    TEST_ASSERT_EQUAL( 0, task_handle->ucNotifyState[ uxIndexToWait ] );
    ASSERT_PORT_YIELD_WITHIN_API_NOT_CALLED();
}

void test_ulTaskGenericNotifyTake_sucess_clear_count( void )
{
    TaskHandle_t task_handle;
    UBaseType_t uxIndexToWait = 0;
    uint32_t ret_gen_notify_take;

    /* Setup */
    task_handle = create_task();
    task_handle->ulNotifiedValue[ uxIndexToWait ] = 5;
    /* Expectations */
    /* API Call */
    ret_gen_notify_take = ulTaskGenericNotifyTake( uxIndexToWait,
                                                   pdTRUE,
                                                   0 );
    /* Validations */
    TEST_ASSERT_EQUAL( 5, ret_gen_notify_take );
    TEST_ASSERT_EQUAL( 0, task_handle->ucNotifyState[ uxIndexToWait ] );
    ASSERT_PORT_YIELD_WITHIN_API_NOT_CALLED();
}

void test_ulTaskGenericNotifyTake_sucess_yield( void )
{
    TaskHandle_t task_handle;
    UBaseType_t uxIndexToWait = 0;
    uint32_t ret_gen_notify_take;

    /* Setup */
    task_handle = create_task();
    task_handle->ulNotifiedValue[ uxIndexToWait ] = 0;
    ptcb = task_handle;
    /* Expectations */
    /*  prvAddCurrentTaskToDelayedList */
    uxListRemove_ExpectAndReturn( &ptcb->xStateListItem, 1 );
    listSET_LIST_ITEM_VALUE_Expect( &ptcb->xStateListItem, xTickCount + 9 );
    vListInsert_Expect( pxDelayedTaskList, &ptcb->xStateListItem );
    /* API Call */
    ret_gen_notify_take = ulTaskGenericNotifyTake( uxIndexToWait,
                                                   pdFALSE,
                                                   9 );
    /* Validations */
    TEST_ASSERT_EQUAL( 0, ret_gen_notify_take );
    TEST_ASSERT_EQUAL( 0, task_handle->ucNotifyState[ uxIndexToWait ] );
    ASSERT_PORT_YIELD_WITHIN_API_CALLED();
}

void test_xTaskGenericNotify_success( void )
{
    BaseType_t ret_task_notify;
    TaskHandle_t task_to_notify;
    UBaseType_t uxIndexToNotify = 2;
    uint32_t ulValue = 45;
    eNotifyAction eAction = eSetBits;
    uint32_t pulPreviousNotificationValue;

    /* Setup */
    task_to_notify = create_task();
    task_to_notify->ulNotifiedValue[ uxIndexToNotify ] = 32;
    ptcb = task_to_notify;
    /* Expectations */
    /* API Call */
    ret_task_notify = xTaskGenericNotify( task_to_notify,
                                          uxIndexToNotify,
                                          ulValue,
                                          eAction,
                                          &pulPreviousNotificationValue );
    /* Validations */
    TEST_ASSERT_EQUAL( 1, ret_task_notify );
    TEST_ASSERT_EQUAL( 32, pulPreviousNotificationValue );
}


void test_xTaskGenericNotify_success_null_pull( void )
{
    BaseType_t ret_task_notify;
    TaskHandle_t task_to_notify;
    UBaseType_t uxIndexToNotify = 2;
    uint32_t ulValue = 2;
    eNotifyAction eAction = eSetBits;

    /* Setup */
    task_to_notify = create_task();
    task_to_notify->ulNotifiedValue[ uxIndexToNotify ] = 1;
    task_to_notify->ucNotifyState[ uxIndexToNotify ] = taskWAITING_NOTIFICATION;
    ptcb = task_to_notify;
    /* Expectations */
    listREMOVE_ITEM_Expect( &( ptcb->xStateListItem ) );
    /* prvAddTaskToReadyList */
    listINSERT_END_Expect( &pxReadyTasksLists[ ptcb->uxPriority ],
                           &ptcb->xStateListItem );
    listLIST_ITEM_CONTAINER_ExpectAndReturn( &ptcb->xEventListItem,
                                             &xSuspendedTaskList );
    /* prvResetNextTaskUnblockTime */
    listLIST_IS_EMPTY_ExpectAndReturn( pxDelayedTaskList, pdTRUE );

    /* API Call */
    ret_task_notify = xTaskGenericNotify( ptcb,
                                          uxIndexToNotify,
                                          ulValue,
                                          eAction,
                                          NULL );
    /* Validations */
    TEST_ASSERT_EQUAL( 1, ret_task_notify );
    TEST_ASSERT_EQUAL( 1 | 2, ptcb->ulNotifiedValue[ uxIndexToNotify ] );
    TEST_ASSERT_EQUAL( 2, ptcb->ucNotifyState[ uxIndexToNotify ] );
}

void test_xTaskGenericNotify_success_eIncrement( void )
{
    BaseType_t ret_task_notify;
    TaskHandle_t task_to_notify;
    UBaseType_t uxIndexToNotify = 2;
    uint32_t ulValue = 5;
    eNotifyAction eAction = eIncrement;

    /* Setup */
    task_to_notify = create_task();
    task_to_notify->ulNotifiedValue[ uxIndexToNotify ] = 10;
    task_to_notify->ucNotifyState[ uxIndexToNotify ] = taskWAITING_NOTIFICATION;
    ptcb = task_to_notify;
    /* Expectations */
    listREMOVE_ITEM_Expect( &( ptcb->xStateListItem ) );
    /* prvAddTaskToReadyList */
    listINSERT_END_Expect( &pxReadyTasksLists[ ptcb->uxPriority ],
                           &ptcb->xStateListItem );
    listLIST_ITEM_CONTAINER_ExpectAndReturn( &ptcb->xEventListItem,
                                             &xSuspendedTaskList );
    /* prvResetNextTaskUnblockTime */
    listLIST_IS_EMPTY_ExpectAndReturn( pxDelayedTaskList, pdTRUE );
    /* API Call */
    ret_task_notify = xTaskGenericNotify( ptcb,
                                          uxIndexToNotify,
                                          ulValue,
                                          eAction,
                                          NULL );
    /* Validations */
    TEST_ASSERT_EQUAL( 1, ret_task_notify );
    TEST_ASSERT_EQUAL( 11, ptcb->ulNotifiedValue[ uxIndexToNotify ] );
    TEST_ASSERT_EQUAL( 2, ptcb->ucNotifyState[ uxIndexToNotify ] );
}

void test_xTaskGenericNotify_success_eSetValueWithOverwrite( void )
{
    BaseType_t ret_task_notify;
    TaskHandle_t task_to_notify;
    UBaseType_t uxIndexToNotify = 2;
    uint32_t ulValue = 5;
    eNotifyAction eAction = eSetValueWithOverwrite;

    /* Setup */
    task_to_notify = create_task();
    task_to_notify->ulNotifiedValue[ uxIndexToNotify ] = 1;
    task_to_notify->ucNotifyState[ uxIndexToNotify ] = taskWAITING_NOTIFICATION;
    ptcb = task_to_notify;
    /* Expectations */
    listREMOVE_ITEM_Expect( &( ptcb->xStateListItem ) );
    /* prvAddTaskToReadyList */
    listINSERT_END_Expect( &pxReadyTasksLists[ ptcb->uxPriority ],
                           &ptcb->xStateListItem );
    listLIST_ITEM_CONTAINER_ExpectAndReturn( &ptcb->xEventListItem,
                                             &xSuspendedTaskList );
    /* prvResetNextTaskUnblockTime */
    listLIST_IS_EMPTY_ExpectAndReturn( pxDelayedTaskList, pdTRUE );
    /* API Call */
    ret_task_notify = xTaskGenericNotify( ptcb,
                                          uxIndexToNotify,
                                          ulValue,
                                          eAction,
                                          NULL );
    /* Validations */
    TEST_ASSERT_EQUAL( 1, ret_task_notify );
    TEST_ASSERT_EQUAL( 5, ptcb->ulNotifiedValue[ uxIndexToNotify ] );
    TEST_ASSERT_EQUAL( 2, ptcb->ucNotifyState[ uxIndexToNotify ] );
}

void test_xTaskGenericNotify_success_eSetValueWithoutOverwrite( void )
{
    BaseType_t ret_task_notify;
    TaskHandle_t task_to_notify;
    UBaseType_t uxIndexToNotify = 2;
    uint32_t ulValue = 5;
    eNotifyAction eAction = eSetValueWithoutOverwrite;

    /* Setup */
    task_to_notify = create_task();
    task_to_notify->ulNotifiedValue[ uxIndexToNotify ] = 1;
    task_to_notify->ucNotifyState[ uxIndexToNotify ] = taskWAITING_NOTIFICATION;
    ptcb = task_to_notify;
    /* Expectations */
    listREMOVE_ITEM_Expect( &( ptcb->xStateListItem ) );
    /* prvAddTaskToReadyList */
    listINSERT_END_Expect( &pxReadyTasksLists[ ptcb->uxPriority ],
                           &ptcb->xStateListItem );
    listLIST_ITEM_CONTAINER_ExpectAndReturn( &ptcb->xEventListItem,
                                             &xSuspendedTaskList );
    /* prvResetNextTaskUnblockTime */
    listLIST_IS_EMPTY_ExpectAndReturn( pxDelayedTaskList, pdTRUE );
    /* API Call */
    ret_task_notify = xTaskGenericNotify( ptcb,
                                          uxIndexToNotify,
                                          ulValue,
                                          eAction,
                                          NULL );
    /* Validations */
    TEST_ASSERT_EQUAL( 1, ret_task_notify );
    TEST_ASSERT_EQUAL( 5, ptcb->ulNotifiedValue[ uxIndexToNotify ] );
    TEST_ASSERT_EQUAL( 2, ptcb->ucNotifyState[ uxIndexToNotify ] );
}

void test_xTaskGenericNotify_success_eSetValueWithoutOverwrite_not_rec( void )
{
    BaseType_t ret_task_notify;
    TaskHandle_t task_to_notify;
    UBaseType_t uxIndexToNotify = 2;
    uint32_t ulValue = 5;
    eNotifyAction eAction = eSetValueWithoutOverwrite;

    /* Setup */
    task_to_notify = create_task();
    task_to_notify->ulNotifiedValue[ uxIndexToNotify ] = 11;
    task_to_notify->ucNotifyState[ uxIndexToNotify ] = taskNOTIFICATION_RECEIVED;
    ptcb = task_to_notify;
    /* Expectations */
    /* API Call */
    ret_task_notify = xTaskGenericNotify( ptcb,
                                          uxIndexToNotify,
                                          ulValue,
                                          eAction,
                                          NULL );
    /* Validations */
    TEST_ASSERT_EQUAL( pdFAIL, ret_task_notify );
    TEST_ASSERT_EQUAL( 11, ptcb->ulNotifiedValue[ uxIndexToNotify ] );
    TEST_ASSERT_EQUAL( 2, ptcb->ucNotifyState[ uxIndexToNotify ] );
}

void test_xTaskGenericNotify_success_eNoAction( void )
{
    BaseType_t ret_task_notify;
    TaskHandle_t task_to_notify;
    UBaseType_t uxIndexToNotify = 2;
    uint32_t ulValue = 5;
    eNotifyAction eAction = eNoAction;

    /* Setup */
    task_to_notify = create_task();
    task_to_notify->ulNotifiedValue[ uxIndexToNotify ] = 15;
    task_to_notify->ucNotifyState[ uxIndexToNotify ] = taskNOTIFICATION_RECEIVED;
    ptcb = task_to_notify;
    /* Expectations */
    /* API Call */
    ret_task_notify = xTaskGenericNotify( ptcb,
                                          uxIndexToNotify,
                                          ulValue,
                                          eAction,
                                          NULL );
    /* Validations */
    TEST_ASSERT_EQUAL( pdTRUE, ret_task_notify );
    TEST_ASSERT_EQUAL( 15, ptcb->ulNotifiedValue[ uxIndexToNotify ] );
    TEST_ASSERT_EQUAL( 2, ptcb->ucNotifyState[ uxIndexToNotify ] );
}

void test_xTaskGenericNotify_success_default( void )
{
    BaseType_t ret_task_notify;
    TaskHandle_t task_to_notify;
    TaskHandle_t task_handle_current;
    UBaseType_t uxIndexToNotify = 2;
    uint32_t ulValue = 5;
    eNotifyAction eAction = 10;

    /* Setup */
    create_task_priority = 7;
    task_to_notify = create_task();
    block_task( task_to_notify );
    create_task_priority = 3;
    task_handle_current = create_task(); /* current task */
    TEST_ASSERT_EQUAL_PTR( task_handle_current, pxCurrentTCB );
    task_to_notify->ulNotifiedValue[ uxIndexToNotify ] = 15;
    task_to_notify->ucNotifyState[ uxIndexToNotify ] = taskWAITING_NOTIFICATION;
    ptcb = task_to_notify;
    /* Expectations */
    listREMOVE_ITEM_Expect( &( ptcb->xStateListItem ) );
    /* prvAddTaskToReadyList */
    listINSERT_END_Expect( &pxReadyTasksLists[ ptcb->uxPriority ],
                           &ptcb->xStateListItem );
    listLIST_ITEM_CONTAINER_ExpectAndReturn( &ptcb->xEventListItem,
                                             &xSuspendedTaskList );
    /* prvResetNextTaskUnblockTime */
    listLIST_IS_EMPTY_ExpectAndReturn( pxDelayedTaskList, pdTRUE );
    /* API Call */
    ret_task_notify = xTaskGenericNotify( ptcb,
                                          uxIndexToNotify,
                                          ulValue,
                                          eAction,
                                          NULL );
    /* Validations */
    TEST_ASSERT_EQUAL( pdTRUE, ret_task_notify );
    TEST_ASSERT_EQUAL( 15, ptcb->ulNotifiedValue[ uxIndexToNotify ] );
    TEST_ASSERT_EQUAL( 2, ptcb->ucNotifyState[ uxIndexToNotify ] );
    ASSERT_PORT_YIELD_WITHIN_API_CALLED();
}

void test_xTaskGenericNotify_success_ISR( void )
{
    BaseType_t ret_task_notify;
    TaskHandle_t task_to_notify;
    UBaseType_t uxIndexToNotify = 2;
    uint32_t ulValue = 45;
    eNotifyAction eAction = eSetBits;
    uint32_t pulPreviousNotificationValue;
    BaseType_t pxHigherPriorityTaskWoken = 0;

    /* Setup */
    task_to_notify = create_task();
    task_to_notify->ulNotifiedValue[ uxIndexToNotify ] = 32;
    ptcb = task_to_notify;
    /* Expectations */
    /* API Call */
    ret_task_notify = xTaskGenericNotifyFromISR( task_to_notify,
                                                 uxIndexToNotify,
                                                 ulValue,
                                                 eAction,
                                                 &pulPreviousNotificationValue,
                                                 &pxHigherPriorityTaskWoken );
    /* Validations */
    TEST_ASSERT_EQUAL( 1, ret_task_notify );
    TEST_ASSERT_EQUAL( 32, pulPreviousNotificationValue );
    ASSERT_PORT_CLEAR_INTERRUPT_FROM_ISR_CALLED();
    ASSERT_PORT_SET_INTERRUPT_FROM_ISR_CALLED();
    ASSERT_INVALID_INTERRUPT_PRIORITY_CALLED();
}


void test_xTaskGenericNotify_success_null_pull_ISR( void )
{
    BaseType_t ret_task_notify;
    TaskHandle_t task_to_notify;
    UBaseType_t uxIndexToNotify = 2;
    uint32_t ulValue = 2;
    BaseType_t pxHigherPriorityTaskWoken = 0;
    eNotifyAction eAction = eSetBits;

    /* Setup */
    task_to_notify = create_task();
    task_to_notify->ulNotifiedValue[ uxIndexToNotify ] = 1;
    task_to_notify->ucNotifyState[ uxIndexToNotify ] = taskWAITING_NOTIFICATION;
    ptcb = task_to_notify;
    vTaskSuspendAll();
    /* Expectations */
    listLIST_ITEM_CONTAINER_ExpectAndReturn( &ptcb->xEventListItem,
                                             &xSuspendedTaskList );
    listINSERT_END_Expect( &xPendingReadyList, &ptcb->xEventListItem );

    /* API Call */
    ret_task_notify = xTaskGenericNotifyFromISR( ptcb,
                                                 uxIndexToNotify,
                                                 ulValue,
                                                 eAction,
                                                 NULL,
                                                 &pxHigherPriorityTaskWoken );
    /* Validations */
    TEST_ASSERT_EQUAL( 1, ret_task_notify );
    TEST_ASSERT_EQUAL( 1 | 2, ptcb->ulNotifiedValue[ uxIndexToNotify ] );
    TEST_ASSERT_EQUAL( 2, ptcb->ucNotifyState[ uxIndexToNotify ] );
    ASSERT_PORT_CLEAR_INTERRUPT_FROM_ISR_CALLED();
    ASSERT_PORT_SET_INTERRUPT_FROM_ISR_CALLED();
    ASSERT_INVALID_INTERRUPT_PRIORITY_CALLED();
}

void test_xTaskGenericNotify_success_eIncrement_ISR( void )
{
    BaseType_t ret_task_notify;
    TaskHandle_t task_to_notify;
    UBaseType_t uxIndexToNotify = 2;
    uint32_t ulValue = 5;
    BaseType_t pxHigherPriorityTaskWoken = 0;
    eNotifyAction eAction = eIncrement;

    /* Setup */
    task_to_notify = create_task();
    task_to_notify->ulNotifiedValue[ uxIndexToNotify ] = 10;
    task_to_notify->ucNotifyState[ uxIndexToNotify ] = taskWAITING_NOTIFICATION;
    ptcb = task_to_notify;
    /* Expectations */
    listLIST_ITEM_CONTAINER_ExpectAndReturn( &ptcb->xEventListItem,
                                             &xSuspendedTaskList );
    listREMOVE_ITEM_Expect( &( ptcb->xStateListItem ) );

    /* prvAddTaskToReadyList */
    listINSERT_END_Expect( &pxReadyTasksLists[ ptcb->uxPriority ],
                           &ptcb->xStateListItem );

    /* API Call */
    ret_task_notify = xTaskGenericNotifyFromISR( ptcb,
                                                 uxIndexToNotify,
                                                 ulValue,
                                                 eAction,
                                                 NULL,
                                                 &pxHigherPriorityTaskWoken );
    /* Validations */
    TEST_ASSERT_EQUAL( 1, ret_task_notify );
    TEST_ASSERT_EQUAL( 11, ptcb->ulNotifiedValue[ uxIndexToNotify ] );
    TEST_ASSERT_EQUAL( 2, ptcb->ucNotifyState[ uxIndexToNotify ] );
    ASSERT_PORT_CLEAR_INTERRUPT_FROM_ISR_CALLED();
    ASSERT_PORT_SET_INTERRUPT_FROM_ISR_CALLED();
    ASSERT_INVALID_INTERRUPT_PRIORITY_CALLED();
}

void test_xTaskGenericNotify_success_eSetValueWithOverwrite_ISR( void )
{
    BaseType_t ret_task_notify;
    TaskHandle_t task_to_notify;
    UBaseType_t uxIndexToNotify = 2;
    uint32_t ulValue = 5;
    BaseType_t pxHigherPriorityTaskWoken = 0;
    eNotifyAction eAction = eSetValueWithOverwrite;

    /* Setup */
    task_to_notify = create_task();
    task_to_notify->ulNotifiedValue[ uxIndexToNotify ] = 1;
    task_to_notify->ucNotifyState[ uxIndexToNotify ] = taskWAITING_NOTIFICATION;
    ptcb = task_to_notify;
    /* Expectations */
    listLIST_ITEM_CONTAINER_ExpectAndReturn( &ptcb->xEventListItem,
                                             &xSuspendedTaskList );
    listREMOVE_ITEM_Expect( &( ptcb->xStateListItem ) );
    /* prvAddTaskToReadyList */
    listINSERT_END_Expect( &pxReadyTasksLists[ ptcb->uxPriority ],
                           &ptcb->xStateListItem );
    /* API Call */
    ret_task_notify = xTaskGenericNotifyFromISR( ptcb,
                                                 uxIndexToNotify,
                                                 ulValue,
                                                 eAction,
                                                 NULL,
                                                 &pxHigherPriorityTaskWoken );
    /* Validations */
    TEST_ASSERT_EQUAL( 1, ret_task_notify );
    TEST_ASSERT_EQUAL( 5, ptcb->ulNotifiedValue[ uxIndexToNotify ] );
    TEST_ASSERT_EQUAL( 2, ptcb->ucNotifyState[ uxIndexToNotify ] );
    ASSERT_PORT_CLEAR_INTERRUPT_FROM_ISR_CALLED();
    ASSERT_PORT_SET_INTERRUPT_FROM_ISR_CALLED();
    ASSERT_INVALID_INTERRUPT_PRIORITY_CALLED();
}

void test_xTaskGenericNotify_success_eSetValueWithoutOverwrite_ISR( void )
{
    BaseType_t ret_task_notify;
    TaskHandle_t task_to_notify;
    UBaseType_t uxIndexToNotify = 2;
    uint32_t ulValue = 5;
    BaseType_t pxHigherPriorityTaskWoken = 0;
    eNotifyAction eAction = eSetValueWithoutOverwrite;

    /* Setup */
    task_to_notify = create_task();
    task_to_notify->ulNotifiedValue[ uxIndexToNotify ] = 1;
    task_to_notify->ucNotifyState[ uxIndexToNotify ] = taskWAITING_NOTIFICATION;
    ptcb = task_to_notify;
    /* Expectations */
    listLIST_ITEM_CONTAINER_ExpectAndReturn( &ptcb->xEventListItem,
                                             &xSuspendedTaskList );
    listREMOVE_ITEM_Expect( &( ptcb->xStateListItem ) );
    /* prvAddTaskToReadyList */
    listINSERT_END_Expect( &pxReadyTasksLists[ ptcb->uxPriority ],
                           &ptcb->xStateListItem );
    /* API Call */
    ret_task_notify = xTaskGenericNotifyFromISR( ptcb,
                                                 uxIndexToNotify,
                                                 ulValue,
                                                 eAction,
                                                 NULL,
                                                 &pxHigherPriorityTaskWoken );
    /* Validations */
    TEST_ASSERT_EQUAL( 1, ret_task_notify );
    TEST_ASSERT_EQUAL( 5, ptcb->ulNotifiedValue[ uxIndexToNotify ] );
    TEST_ASSERT_EQUAL( 2, ptcb->ucNotifyState[ uxIndexToNotify ] );
    TEST_ASSERT_FALSE( pxHigherPriorityTaskWoken );
    ASSERT_PORT_CLEAR_INTERRUPT_FROM_ISR_CALLED();
    ASSERT_PORT_SET_INTERRUPT_FROM_ISR_CALLED();
    ASSERT_INVALID_INTERRUPT_PRIORITY_CALLED();
}

void test_xTaskGenericNotify_success_eSetValueWithoutOverwrite_not_rec_ISR( void )
{
    BaseType_t ret_task_notify;
    TaskHandle_t task_to_notify;
    UBaseType_t uxIndexToNotify = 2;
    uint32_t ulValue = 5;
    BaseType_t pxHigherPriorityTaskWoken = 0;
    eNotifyAction eAction = eSetValueWithoutOverwrite;

    /* Setup */
    task_to_notify = create_task();
    task_to_notify->ulNotifiedValue[ uxIndexToNotify ] = 11;
    task_to_notify->ucNotifyState[ uxIndexToNotify ] = taskNOTIFICATION_RECEIVED;
    ptcb = task_to_notify;
    /* Expectations */
    /* API Call */
    ret_task_notify = xTaskGenericNotifyFromISR( ptcb,
                                                 uxIndexToNotify,
                                                 ulValue,
                                                 eAction,
                                                 NULL,
                                                 &pxHigherPriorityTaskWoken );
    /* Validations */
    TEST_ASSERT_EQUAL( pdFAIL, ret_task_notify );
    TEST_ASSERT_EQUAL( 11, ptcb->ulNotifiedValue[ uxIndexToNotify ] );
    TEST_ASSERT_EQUAL( 2, ptcb->ucNotifyState[ uxIndexToNotify ] );
    TEST_ASSERT_FALSE( pxHigherPriorityTaskWoken );
    ASSERT_PORT_CLEAR_INTERRUPT_FROM_ISR_CALLED();
    ASSERT_PORT_SET_INTERRUPT_FROM_ISR_CALLED();
    ASSERT_INVALID_INTERRUPT_PRIORITY_CALLED();
}

void test_xTaskGenericNotify_success_eNoAction_ISR( void )
{
    BaseType_t ret_task_notify;
    TaskHandle_t task_to_notify;
    UBaseType_t uxIndexToNotify = 2;
    uint32_t ulValue = 5;
    BaseType_t pxHigherPriorityTaskWoken = 0;
    eNotifyAction eAction = eNoAction;

    /* Setup */
    task_to_notify = create_task();
    task_to_notify->ulNotifiedValue[ uxIndexToNotify ] = 15;
    task_to_notify->ucNotifyState[ uxIndexToNotify ] = taskNOTIFICATION_RECEIVED;
    ptcb = task_to_notify;
    /* Expectations */
    /* API Call */
    ret_task_notify = xTaskGenericNotifyFromISR( ptcb,
                                                 uxIndexToNotify,
                                                 ulValue,
                                                 eAction,
                                                 NULL,
                                                 &pxHigherPriorityTaskWoken );
    /* Validations */
    TEST_ASSERT_EQUAL( pdTRUE, ret_task_notify );
    TEST_ASSERT_EQUAL( 15, ptcb->ulNotifiedValue[ uxIndexToNotify ] );
    TEST_ASSERT_EQUAL( 2, ptcb->ucNotifyState[ uxIndexToNotify ] );
    TEST_ASSERT_FALSE( pxHigherPriorityTaskWoken );
    ASSERT_PORT_CLEAR_INTERRUPT_FROM_ISR_CALLED();
    ASSERT_PORT_SET_INTERRUPT_FROM_ISR_CALLED();
    ASSERT_INVALID_INTERRUPT_PRIORITY_CALLED();
}

void test_xTaskGenericNotify_success_default_ISR( void )
{
    BaseType_t ret_task_notify;
    TaskHandle_t task_to_notify;
    TaskHandle_t task_handle_current;
    UBaseType_t uxIndexToNotify = 2;
    uint32_t ulValue = 5;
    BaseType_t pxHigherPriorityTaskWoken = pdFALSE;

    eNotifyAction eAction = 10;

    /* Setup */
    create_task_priority = 7;
    task_to_notify = create_task();
    block_task( task_to_notify );
    create_task_priority = 3;
    task_handle_current = create_task(); /* current task */
    TEST_ASSERT_EQUAL_PTR( task_handle_current, pxCurrentTCB );
    task_to_notify->ulNotifiedValue[ uxIndexToNotify ] = 15;
    task_to_notify->ucNotifyState[ uxIndexToNotify ] = taskWAITING_NOTIFICATION;
    ptcb = task_to_notify;
    /* Expectations */
    listLIST_ITEM_CONTAINER_ExpectAndReturn( &ptcb->xEventListItem,
                                             &xSuspendedTaskList );
    listREMOVE_ITEM_Expect( &( ptcb->xStateListItem ) );
    /* prvAddTaskToReadyList */
    listINSERT_END_Expect( &pxReadyTasksLists[ ptcb->uxPriority ],
                           &ptcb->xStateListItem );
    /* API Call */
    ret_task_notify = xTaskGenericNotifyFromISR( ptcb,
                                                 uxIndexToNotify,
                                                 ulValue,
                                                 eAction,
                                                 NULL,
                                                 &pxHigherPriorityTaskWoken );
    /* Validations */
    TEST_ASSERT_EQUAL( pdTRUE, ret_task_notify );
    TEST_ASSERT_EQUAL( 15, ptcb->ulNotifiedValue[ uxIndexToNotify ] );
    TEST_ASSERT_EQUAL( 2, ptcb->ucNotifyState[ uxIndexToNotify ] );
    TEST_ASSERT_TRUE( pxHigherPriorityTaskWoken );
    TEST_ASSERT_TRUE( xYieldPending );
    ASSERT_PORT_CLEAR_INTERRUPT_FROM_ISR_CALLED();
    ASSERT_PORT_SET_INTERRUPT_FROM_ISR_CALLED();
    ASSERT_INVALID_INTERRUPT_PRIORITY_CALLED();
}

void test_xTaskGenericNotify_success_default_ISR_task_woken_null( void )
{
    BaseType_t ret_task_notify;
    TaskHandle_t task_to_notify;
    TaskHandle_t task_handle_current;
    UBaseType_t uxIndexToNotify = 2;
    uint32_t ulValue = 5;

    eNotifyAction eAction = 10;

    /* Setup */
    create_task_priority = 7;
    task_to_notify = create_task();
    block_task( task_to_notify );
    create_task_priority = 3;
    task_handle_current = create_task(); /* current task */
    TEST_ASSERT_EQUAL_PTR( task_handle_current, pxCurrentTCB );
    task_to_notify->ulNotifiedValue[ uxIndexToNotify ] = 15;
    task_to_notify->ucNotifyState[ uxIndexToNotify ] = taskWAITING_NOTIFICATION;
    ptcb = task_to_notify;
    /* Expectations */
    listLIST_ITEM_CONTAINER_ExpectAndReturn( &ptcb->xEventListItem,
                                             &xSuspendedTaskList );
    listREMOVE_ITEM_Expect( &( ptcb->xStateListItem ) );
    /* prvAddTaskToReadyList */
    listINSERT_END_Expect( &pxReadyTasksLists[ ptcb->uxPriority ],
                           &ptcb->xStateListItem );
    /* API Call */
    ret_task_notify = xTaskGenericNotifyFromISR( ptcb,
                                                 uxIndexToNotify,
                                                 ulValue,
                                                 eAction,
                                                 NULL,
                                                 NULL );
    /* Validations */
    TEST_ASSERT_EQUAL( pdTRUE, ret_task_notify );
    TEST_ASSERT_EQUAL( 15, ptcb->ulNotifiedValue[ uxIndexToNotify ] );
    TEST_ASSERT_EQUAL( 2, ptcb->ucNotifyState[ uxIndexToNotify ] );
    TEST_ASSERT_TRUE( xYieldPending );
    ASSERT_PORT_CLEAR_INTERRUPT_FROM_ISR_CALLED();
    ASSERT_PORT_SET_INTERRUPT_FROM_ISR_CALLED();
    ASSERT_INVALID_INTERRUPT_PRIORITY_CALLED();
}


void test_xTaskGenericNotifyWait_success_notif_recieved( void )
{
    UBaseType_t uxIndexToWait = 0;
    uint32_t ulBitsToClearOnEntry = 0;
    uint32_t ulBitsToClearOnExit = 0;
    uint32_t pullNotificationValue;
    TickType_t xTicksToWait = 20;
    BaseType_t ret;

    TaskHandle_t task_handle;

    task_handle = create_task();
    ptcb = task_handle;
    ptcb->ucNotifyState[ uxIndexToWait ] = 2; /* taskNOTIFICATION_RECEIVED */
    ptcb->ulNotifiedValue[ uxIndexToWait ] = 5;

    ret = xTaskGenericNotifyWait( uxIndexToWait,
                                  ulBitsToClearOnEntry,
                                  ulBitsToClearOnExit,
                                  &pullNotificationValue,
                                  xTicksToWait );
    TEST_ASSERT_EQUAL( pdTRUE, ret );
    TEST_ASSERT_EQUAL( 5, pullNotificationValue );
    ASSERT_PORT_YIELD_WITHIN_API_NOT_CALLED();
}

void test_xTaskGenericNotifyWait_success_notif_not_recieved( void )
{
    UBaseType_t uxIndexToWait = 0;
    uint32_t ulBitsToClearOnEntry = 0;
    uint32_t ulBitsToClearOnExit = 0;
    uint32_t pullNotificationValue;
    TickType_t xTicksToWait = 20;
    BaseType_t ret;

    TaskHandle_t task_handle;

    task_handle = create_task();
    ptcb = task_handle;
    ptcb->ucNotifyState[ uxIndexToWait ] = 1; /* taskWAITING_NOTIFICATION */
    ptcb->ulNotifiedValue[ uxIndexToWait ] = 5;
    /* Expectations */
    uxListRemove_ExpectAndReturn( &ptcb->xStateListItem, 0 );
    listSET_LIST_ITEM_VALUE_Expect( &ptcb->xStateListItem,
                                    xTickCount + xTicksToWait );
    vListInsert_Expect( pxOverflowDelayedTaskList, &ptcb->xStateListItem );

    /* API Call */
    ret = xTaskGenericNotifyWait( uxIndexToWait,
                                  ulBitsToClearOnEntry,
                                  ulBitsToClearOnExit,
                                  &pullNotificationValue,
                                  xTicksToWait );
    /* Validations */
    TEST_ASSERT_EQUAL( pdFALSE, ret );
    TEST_ASSERT_EQUAL( 5, pullNotificationValue );
    ASSERT_PORT_YIELD_WITHIN_API_CALLED();
}

void test_xTaskGenericNotifyWait_success_notif_not_recieved_no_wait( void )
{
    UBaseType_t uxIndexToWait = 0;
    uint32_t ulBitsToClearOnEntry = 0;
    uint32_t ulBitsToClearOnExit = 0;
    uint32_t pullNotificationValue;
    TickType_t xTicksToWait = 0;
    BaseType_t ret;

    TaskHandle_t task_handle;

    task_handle = create_task();
    ptcb = task_handle;
    ptcb->ucNotifyState[ uxIndexToWait ] = 1; /* taskWAITING_NOTIFICATION */
    ptcb->ulNotifiedValue[ uxIndexToWait ] = 5;
    /* Expectations */

    /* API Call */
    ret = xTaskGenericNotifyWait( uxIndexToWait,
                                  ulBitsToClearOnEntry,
                                  ulBitsToClearOnExit,
                                  &pullNotificationValue,
                                  xTicksToWait );
    /* Validations */
    TEST_ASSERT_EQUAL( pdFALSE, ret );
    TEST_ASSERT_EQUAL( 5, pullNotificationValue );
    ASSERT_PORT_YIELD_WITHIN_API_NOT_CALLED();
}

void test_xTaskGenericNotifyWait_success_notif_not_recieved_pull_null( void )
{
    UBaseType_t uxIndexToWait = 0;
    uint32_t ulBitsToClearOnEntry = 0;
    uint32_t ulBitsToClearOnExit = 0;
    TickType_t xTicksToWait = 0;
    BaseType_t ret;

    TaskHandle_t task_handle;

    task_handle = create_task();
    ptcb = task_handle;
    ptcb->ucNotifyState[ uxIndexToWait ] = 1; /* taskWAITING_NOTIFICATION */
    ptcb->ulNotifiedValue[ uxIndexToWait ] = 5;
    /* Expectations */

    /* API Call */
    ret = xTaskGenericNotifyWait( uxIndexToWait,
                                  ulBitsToClearOnEntry,
                                  ulBitsToClearOnExit,
                                  NULL,
                                  xTicksToWait );
    /* Validations */
    TEST_ASSERT_FALSE( ret );
    ASSERT_PORT_YIELD_WITHIN_API_NOT_CALLED();
}

void test_xTaskGenericNotifyWait_success_notif_recieved_while_waiting( void )
{
    UBaseType_t uxIndexToWait = 0;
    uint32_t ulBitsToClearOnEntry = 0;
    uint32_t ulBitsToClearOnExit = 0;
    uint32_t pullNotificationValue;
    TickType_t xTicksToWait = 20;
    BaseType_t ret;

    TaskHandle_t task_handle;

    task_handle = create_task();
    ptcb = task_handle;
    ptcb->ucNotifyState[ uxIndexToWait ] = 1; /* taskWAITING_NOTIFICATION */
    ptcb->ulNotifiedValue[ uxIndexToWait ] = 5;
    /* Expectations */
    uxListRemove_ExpectAndReturn( &ptcb->xStateListItem, 0 );
    listSET_LIST_ITEM_VALUE_Expect( &ptcb->xStateListItem,
                                    xTickCount + xTicksToWait );
    vListInsert_Expect( pxOverflowDelayedTaskList, &ptcb->xStateListItem );
    py_operation = &notif_received;

    /* API Call */
    ret = xTaskGenericNotifyWait( uxIndexToWait,
                                  ulBitsToClearOnEntry,
                                  ulBitsToClearOnExit,
                                  &pullNotificationValue,
                                  xTicksToWait );
    /* Validations */
    TEST_ASSERT_EQUAL( pdTRUE, ret );
    TEST_ASSERT_EQUAL( 5, pullNotificationValue );
    ASSERT_PORT_YIELD_WITHIN_API_CALLED();
}

void test_vTaskGenericNotifyGiveFromISR_success( void )
{
    TaskHandle_t task_to_notify;
    UBaseType_t uxIndexToNotify = 1;
    BaseType_t pxHigherPriorityTaskWoken = pdFALSE;

    /* Setup */
    task_to_notify = create_task();
    task_to_notify->ucNotifyState[ uxIndexToNotify ] = taskWAITING_NOTIFICATION;
    ptcb = task_to_notify;
    /* Expectations */
    /* configASSERT stateement */
    listLIST_ITEM_CONTAINER_ExpectAndReturn( &ptcb->xEventListItem,
                                             &xSuspendedTaskList );
    /*uxListRemove_ExpectAndReturn( &task_to_notify->xStateListItem, pdTRUE ); */
    listREMOVE_ITEM_Expect( &( task_to_notify->xStateListItem ) );
    /* prvAddTaskToReadyList */
    listINSERT_END_Expect( &xPendingReadyList, &task_to_notify->xEventListItem );

    /* API Call */
    vTaskGenericNotifyGiveFromISR( task_to_notify,
                                   uxIndexToNotify,
                                   &pxHigherPriorityTaskWoken );
    /* Validations */
    TEST_ASSERT_FALSE( xYieldPending );
    TEST_ASSERT_FALSE( pxHigherPriorityTaskWoken );
    ASSERT_PORT_CLEAR_INTERRUPT_FROM_ISR_CALLED();
    ASSERT_PORT_SET_INTERRUPT_FROM_ISR_CALLED();
    ASSERT_INVALID_INTERRUPT_PRIORITY_CALLED();
}

void test_vTaskGenericNotifyGiveFromISR_success_scheduler_suspended( void )
{
    TaskHandle_t task_to_notify;
    UBaseType_t uxIndexToNotify = 1;
    BaseType_t pxHigherPriorityTaskWoken = pdFALSE;

    /* Setup */
    task_to_notify = create_task();
    task_to_notify->ucNotifyState[ uxIndexToNotify ] = taskWAITING_NOTIFICATION;
    ptcb = task_to_notify;
    vTaskSuspendAll();
    /* Expectations */
    /* configASSERT statement */
    listLIST_ITEM_CONTAINER_ExpectAndReturn( &ptcb->xEventListItem,
                                             &xSuspendedTaskList );
    listINSERT_END_Expect( &xPendingReadyList, &task_to_notify->xEventListItem );

    /* API Call */
    vTaskGenericNotifyGiveFromISR( task_to_notify,
                                   uxIndexToNotify,
                                   &pxHigherPriorityTaskWoken );
    /* Validations */
    TEST_ASSERT_FALSE( xYieldPending );
    TEST_ASSERT_FALSE( pxHigherPriorityTaskWoken );
    ASSERT_PORT_CLEAR_INTERRUPT_FROM_ISR_CALLED();
    ASSERT_PORT_SET_INTERRUPT_FROM_ISR_CALLED();
    ASSERT_INVALID_INTERRUPT_PRIORITY_CALLED();
}

void test_vTaskGenericNotifyGiveFromISR_success_yield_pending( void )
{
    TaskHandle_t task_to_notify;
    TaskHandle_t task_handle_current;
    UBaseType_t uxIndexToNotify = 1;
    BaseType_t pxHigherPriorityTaskWoken = pdFALSE;

    /* Setup */
    create_task_priority = 7;
    task_to_notify = create_task();
    block_task( task_to_notify );
    create_task_priority = 3;
    task_handle_current = create_task(); /* current task */
    TEST_ASSERT_EQUAL_PTR( task_handle_current, pxCurrentTCB );
    task_to_notify->ulNotifiedValue[ uxIndexToNotify ] = 15;
    task_to_notify->ucNotifyState[ uxIndexToNotify ] = taskWAITING_NOTIFICATION;
    ptcb = task_to_notify;
    vTaskSuspendAll();

    /* Expectations */
    /* configASSERT statement */
    listLIST_ITEM_CONTAINER_ExpectAndReturn( &ptcb->xEventListItem,
                                             &xSuspendedTaskList );
    listINSERT_END_Expect( &xPendingReadyList, &task_to_notify->xEventListItem );

    /* API Call */
    vTaskGenericNotifyGiveFromISR( task_to_notify,
                                   uxIndexToNotify,
                                   &pxHigherPriorityTaskWoken );
    /* Validations */
    TEST_ASSERT_TRUE( xYieldPending );
    TEST_ASSERT_TRUE( pxHigherPriorityTaskWoken );
    ASSERT_PORT_CLEAR_INTERRUPT_FROM_ISR_CALLED();
    ASSERT_PORT_SET_INTERRUPT_FROM_ISR_CALLED();
    ASSERT_INVALID_INTERRUPT_PRIORITY_CALLED();
}

void test_vTaskGenericNotifyGiveFromISR_success_null_higherpriority_task( void )
{
    TaskHandle_t task_to_notify;
    TaskHandle_t task_handle_current;
    UBaseType_t uxIndexToNotify = 1;

    /* Setup */
    create_task_priority = 7;
    task_to_notify = create_task();
    block_task( task_to_notify );
    create_task_priority = 3;
    task_handle_current = create_task(); /* current task */
    TEST_ASSERT_EQUAL_PTR( task_handle_current, pxCurrentTCB );
    task_to_notify->ulNotifiedValue[ uxIndexToNotify ] = 15;
    task_to_notify->ucNotifyState[ uxIndexToNotify ] = taskWAITING_NOTIFICATION;
    ptcb = task_to_notify;
    vTaskSuspendAll();
    /* Expectations */
    /* configASSERT statement */
    listLIST_ITEM_CONTAINER_ExpectAndReturn( &ptcb->xEventListItem,
                                             &xSuspendedTaskList );
    listINSERT_END_Expect( &xPendingReadyList, &task_to_notify->xEventListItem );

    /* API Call */
    vTaskGenericNotifyGiveFromISR( task_to_notify,
                                   uxIndexToNotify,
                                   NULL );
    /* Validations */
    TEST_ASSERT_TRUE( xYieldPending );
    ASSERT_PORT_CLEAR_INTERRUPT_FROM_ISR_CALLED();
    ASSERT_PORT_SET_INTERRUPT_FROM_ISR_CALLED();
    ASSERT_INVALID_INTERRUPT_PRIORITY_CALLED();
}

void test_vTaskGenericNotifyGiveFromISR_success_not_waiting( void )
{
    TaskHandle_t task_to_notify;
    UBaseType_t uxIndexToNotify = 1;
    BaseType_t pxHigherPriorityTaskWoken = pdFALSE;

    /* Setup */
    task_to_notify = create_task();
    task_to_notify->ucNotifyState[ uxIndexToNotify ] = taskNOT_WAITING_NOTIFICATION;
    /* Expectations */

    /* API Call */
    vTaskGenericNotifyGiveFromISR( task_to_notify,
                                   uxIndexToNotify,
                                   &pxHigherPriorityTaskWoken );
    /* Validations */
    TEST_ASSERT_FALSE( xYieldPending );
    TEST_ASSERT_FALSE( pxHigherPriorityTaskWoken );
    ASSERT_PORT_CLEAR_INTERRUPT_FROM_ISR_CALLED();
    ASSERT_PORT_SET_INTERRUPT_FROM_ISR_CALLED();
    ASSERT_INVALID_INTERRUPT_PRIORITY_CALLED();
}

void test_xTaskGenericNotifyStateClear_fail()
{
    BaseType_t ret_notify_state_clear;
    TaskHandle_t task_to_notify;
    UBaseType_t uxIndexToClear = 1;

    /* Setup */
    task_to_notify = create_task();
    task_to_notify->ucNotifyState[ uxIndexToClear ] = taskNOT_WAITING_NOTIFICATION;
    /* Expectations */
    /* API Call */
    ret_notify_state_clear = xTaskGenericNotifyStateClear( task_to_notify,
                                                           uxIndexToClear );
    /* Validations */
    TEST_ASSERT_EQUAL( pdFAIL, ret_notify_state_clear );
}

void test_xTaskGenericNotifyStateClear_fail_null_handler()
{
    BaseType_t ret_notify_state_clear;
    TaskHandle_t task_to_notify;
    UBaseType_t uxIndexToClear = 1;

    /* Setup */
    task_to_notify = create_task();
    task_to_notify->ucNotifyState[ uxIndexToClear ] = taskNOT_WAITING_NOTIFICATION;
    /* Expectations */
    /* API Call */
    ret_notify_state_clear = xTaskGenericNotifyStateClear( NULL,
                                                           uxIndexToClear );
    /* Validations */
    TEST_ASSERT_EQUAL( pdFAIL, ret_notify_state_clear );
}

void test_xTaskGenericNotifyStateClear_success()
{
    BaseType_t ret_notify_state_clear;
    TaskHandle_t task_to_notify;
    UBaseType_t uxIndexToClear = 1;

    /* Setup */
    task_to_notify = create_task();
    task_to_notify->ucNotifyState[ uxIndexToClear ] = taskNOTIFICATION_RECEIVED;
    /* Expectations */
    /* API Call */
    ret_notify_state_clear = xTaskGenericNotifyStateClear( task_to_notify,
                                                           uxIndexToClear );
    /* Validations */
    TEST_ASSERT_EQUAL( pdPASS, ret_notify_state_clear );
    TEST_ASSERT_EQUAL( taskNOT_WAITING_NOTIFICATION,
                       task_to_notify->ucNotifyState[ uxIndexToClear ] );
}

void test_ulTaskGenericNotifyValueClear_success()
{
    TaskHandle_t task_to_notify;
    UBaseType_t uxIndexToClear = 1;
    uint32_t ret_notify_clear;
    uint32_t ulBitsToClear = 1;

    /* Setup */
    task_to_notify = create_task();
    task_to_notify->ulNotifiedValue[ uxIndexToClear ] = 1;
    /* Expectations */
    /* API Call */
    ret_notify_clear = ulTaskGenericNotifyValueClear( task_to_notify,
                                                      uxIndexToClear,
                                                      ulBitsToClear );
    /* Validations */
    TEST_ASSERT_EQUAL( 1, ret_notify_clear );
    TEST_ASSERT_EQUAL( 0, task_to_notify->ulNotifiedValue[ uxIndexToClear ] );
}

void test_ulTaskGenericNotifyValueClear_success_null_handle()
{
    TaskHandle_t task_to_notify;
    UBaseType_t uxIndexToClear = 1;
    uint32_t ret_notify_clear;
    uint32_t ulBitsToClear = 1;

    /* Setup */
    task_to_notify = create_task();
    task_to_notify->ulNotifiedValue[ uxIndexToClear ] = 3;
    /* Expectations */
    /* API Call */
    ret_notify_clear = ulTaskGenericNotifyValueClear( NULL,
                                                      uxIndexToClear,
                                                      ulBitsToClear );
    /* Validations */
    TEST_ASSERT_EQUAL( 3, ret_notify_clear );
    TEST_ASSERT_EQUAL( 2, task_to_notify->ulNotifiedValue[ uxIndexToClear ] );
}
/* ---------- end testing configUSE_TASK_NOTIFICATIONS --------------- */

/* ---------------------- testing xTaskGetStaticBuffers ----------------------*/

/**
 * @brief Test xTaskGetStaticBuffers with a static task
 * @details Test xTaskGetStaticBuffers returns the buffers of a statically allocated task
 * @coverage xTaskGetStaticBuffers
 */
void test_xTaskGetStaticBuffers_static_task( void )
{
    StackType_t puxStackBuffer[ 300 ];
    StaticTask_t * pxTaskBuffer = malloc( sizeof( TCB_t ) );
    TaskFunction_t pxTaskCode = NULL;
    const char * const pcName = { __FUNCTION__ };
    const uint32_t ulStackDepth = 300;
    void * const pvParameters = NULL;
    UBaseType_t uxPriority = 3;
    TaskHandle_t xTaskHandle = NULL;
    StackType_t * puxStackBufferRet = NULL;
    StaticTask_t * pxTaskBufferRet = NULL;

    memset( puxStackBuffer, 0xa5U, ulStackDepth * sizeof( StackType_t ) );

    vListInitialiseItem_ExpectAnyArgs();
    vListInitialiseItem_ExpectAnyArgs();

    /* set owner */
    listSET_LIST_ITEM_VALUE_ExpectAnyArgs();
    /* set owner */
    pxPortInitialiseStack_ExpectAnyArgsAndReturn( puxStackBuffer );

    for( int i = ( UBaseType_t ) 0U; i < ( UBaseType_t ) configMAX_PRIORITIES; i++ )
    {
        vListInitialise_ExpectAnyArgs();
    }

    /* Delayed Task List 1 */
    vListInitialise_ExpectAnyArgs();
    /* Delayed Task List 2 */
    vListInitialise_ExpectAnyArgs();
    /* Pending Ready List */
    vListInitialise_ExpectAnyArgs();
    /* INCLUDE_vTaskDelete */
    vListInitialise_ExpectAnyArgs();
    /* INCLUDE_vTaskSuspend */
    vListInitialise_ExpectAnyArgs();

    listINSERT_END_ExpectAnyArgs();

    xTaskHandle = xTaskCreateStatic( pxTaskCode,
                                     pcName,
                                     ulStackDepth,
                                     pvParameters,
                                     uxPriority,
                                     puxStackBuffer,
                                     pxTaskBuffer );


    TEST_ASSERT_EQUAL( pdTRUE, xTaskGetStaticBuffers( xTaskHandle, &puxStackBufferRet, &pxTaskBufferRet ) );
    TEST_ASSERT_EQUAL( &puxStackBuffer, puxStackBufferRet );
    TEST_ASSERT_EQUAL( pxTaskBuffer, pxTaskBufferRet );

    free( pxTaskBuffer );
}

/**
 * @brief Test xTaskGetStaticBuffers with a dynamically allocated TCB but a statically allocated stack.
 * @details Test xTaskGetStaticBuffers returns the buffers of a statically allocated task
 * @coverage xTaskGetStaticBuffers
 */
void test_xTaskGetStaticBuffers_static_stack_dynamic_tcb( void )
{
    StackType_t puxStackBuffer[ 300 ];
    StaticTask_t * pxTaskBuffer = malloc( sizeof( TCB_t ) );
    TaskFunction_t pxTaskCode = NULL;
    const char * const pcName = { __FUNCTION__ };
    const uint32_t ulStackDepth = 300;
    void * const pvParameters = NULL;
    UBaseType_t uxPriority = 3;
    TaskHandle_t xTaskHandle = NULL;
    StackType_t * puxStackBufferRet = NULL;
    StaticTask_t * pxTaskBufferRet = NULL;

    memset( puxStackBuffer, 0xa5U, ulStackDepth * sizeof( StackType_t ) );

    vListInitialiseItem_ExpectAnyArgs();
    vListInitialiseItem_ExpectAnyArgs();

    /* set owner */
    listSET_LIST_ITEM_VALUE_ExpectAnyArgs();
    /* set owner */
    pxPortInitialiseStack_ExpectAnyArgsAndReturn( puxStackBuffer );

    for( int i = ( UBaseType_t ) 0U; i < ( UBaseType_t ) configMAX_PRIORITIES; i++ )
    {
        vListInitialise_ExpectAnyArgs();
    }

    /* Delayed Task List 1 */
    vListInitialise_ExpectAnyArgs();
    /* Delayed Task List 2 */
    vListInitialise_ExpectAnyArgs();
    /* Pending Ready List */
    vListInitialise_ExpectAnyArgs();
    /* INCLUDE_vTaskDelete */
    vListInitialise_ExpectAnyArgs();
    /* INCLUDE_vTaskSuspend */
    vListInitialise_ExpectAnyArgs();

    listINSERT_END_ExpectAnyArgs();

    xTaskHandle = xTaskCreateStatic( pxTaskCode,
                                     pcName,
                                     ulStackDepth,
                                     pvParameters,
                                     uxPriority,
                                     puxStackBuffer,
                                     pxTaskBuffer );

    /* Workaround since the portUSING_MPU_WRAPPERS == 1 config is not tested */
    ( ( TCB_t * ) xTaskHandle )->ucStaticallyAllocated = 1;

    TEST_ASSERT_EQUAL( pdTRUE, xTaskGetStaticBuffers( xTaskHandle, &puxStackBufferRet, &pxTaskBufferRet ) );
    TEST_ASSERT_EQUAL( &puxStackBuffer, puxStackBufferRet );
    TEST_ASSERT_EQUAL( NULL, pxTaskBufferRet );

    free( pxTaskBuffer );
}

/**
 * @brief Test xTaskGetStaticBuffers with a static task as the current task and a null task handle argument.
 * @details Test xTaskGetStaticBuffers returns the buffers of a statically allocated task
 * @coverage xTaskGetStaticBuffers
 */
void test_xTaskGetStaticBuffers_static_task_null_handle( void )
{
    StackType_t puxStackBuffer[ 300 ];
    StaticTask_t * pxTaskBuffer = malloc( sizeof( TCB_t ) );
    TaskFunction_t pxTaskCode = NULL;
    const char * const pcName = { __FUNCTION__ };
    const uint32_t ulStackDepth = 300;
    void * const pvParameters = NULL;
    UBaseType_t uxPriority = 3;
    TaskHandle_t xTaskHandle = NULL;
    StackType_t * puxStackBufferRet = NULL;
    StaticTask_t * pxTaskBufferRet = NULL;

    memset( puxStackBuffer, 0xa5U, ulStackDepth * sizeof( StackType_t ) );

    vListInitialiseItem_ExpectAnyArgs();
    vListInitialiseItem_ExpectAnyArgs();

    /* set owner */
    listSET_LIST_ITEM_VALUE_ExpectAnyArgs();
    /* set owner */
    pxPortInitialiseStack_ExpectAnyArgsAndReturn( puxStackBuffer );

    for( int i = ( UBaseType_t ) 0U; i < ( UBaseType_t ) configMAX_PRIORITIES; i++ )
    {
        vListInitialise_ExpectAnyArgs();
    }

    /* Delayed Task List 1 */
    vListInitialise_ExpectAnyArgs();
    /* Delayed Task List 2 */
    vListInitialise_ExpectAnyArgs();
    /* Pending Ready List */
    vListInitialise_ExpectAnyArgs();
    /* INCLUDE_vTaskDelete */
    vListInitialise_ExpectAnyArgs();
    /* INCLUDE_vTaskSuspend */
    vListInitialise_ExpectAnyArgs();

    listINSERT_END_ExpectAnyArgs();

    xTaskHandle = xTaskCreateStatic( pxTaskCode,
                                     pcName,
                                     ulStackDepth,
                                     pvParameters,
                                     uxPriority,
                                     puxStackBuffer,
                                     pxTaskBuffer );

    pxCurrentTCB = ( TCB_t * ) xTaskHandle;

    TEST_ASSERT_EQUAL( pdTRUE, xTaskGetStaticBuffers( NULL, &puxStackBufferRet, &pxTaskBufferRet ) );
    TEST_ASSERT_EQUAL( &puxStackBuffer, puxStackBufferRet );
    TEST_ASSERT_EQUAL( pxTaskBuffer, pxTaskBufferRet );

    free( pxTaskBuffer );
}

/**
 * @brief Test xTaskGetStaticBuffers with a dynamic task
 * @details Test xTaskGetStaticBuffers returns an error when called on a dynamically allocated task
 * @coverage xTaskGetStaticBuffers
 */
void test_xTaskGetStaticBuffers_dynamic_task( void )
{
    StackType_t * puxStackBufferRet = NULL;
    StaticTask_t * pxTaskBufferRet = NULL;
    TaskHandle_t taskHandle = create_task();

    TEST_ASSERT_EQUAL( pdFALSE, xTaskGetStaticBuffers( taskHandle, &puxStackBufferRet, &pxTaskBufferRet ) );
    TEST_ASSERT_EQUAL( NULL, puxStackBufferRet );
    TEST_ASSERT_EQUAL( NULL, pxTaskBufferRet );
}

/* -------------------- end testing xTaskGetStaticBuffers --------------------*/<|MERGE_RESOLUTION|>--- conflicted
+++ resolved
@@ -3172,7 +3172,6 @@
     TEST_ASSERT_EQUAL( portMAX_DELAY, xNextTaskUnblockTime );
 }
 
-<<<<<<< HEAD
 /**
  * @brief xTaskIncrementTick - Ready a higher priority delayed task.
  *
@@ -3228,7 +3227,16 @@
     /* back */
     listCURRENT_LIST_LENGTH_ExpectAndReturn( &pxReadyTasksLists[ ptcb->uxPriority ],
                                              1 );
-=======
+
+    /* API Call */
+    ret_task_incrementtick = xTaskIncrementTick();
+
+    /* Validations */
+    TEST_ASSERT_EQUAL( pdTRUE, ret_task_incrementtick );
+    ASSERT_APP_TICK_HOOK_CALLED();
+    TEST_ASSERT_EQUAL( portMAX_DELAY, xNextTaskUnblockTime );
+}
+
 /* Tests the scenario when a task with priority higher than the
  * currently executing task is unblocked as a result of the
  * xTaskIncrementTick call. Also, xPendedTicks is set to
@@ -3261,18 +3269,13 @@
                            &task_handle->xStateListItem );
     listLIST_IS_EMPTY_ExpectAndReturn( pxDelayedTaskList, pdTRUE );
     listCURRENT_LIST_LENGTH_ExpectAndReturn( &pxReadyTasksLists[ task_handle->uxPriority ], 1 );
->>>>>>> 14a34fc9
 
     /* API Call */
     ret_task_incrementtick = xTaskIncrementTick();
 
     /* Validations */
     TEST_ASSERT_EQUAL( pdTRUE, ret_task_incrementtick );
-<<<<<<< HEAD
-    ASSERT_APP_TICK_HOOK_CALLED();
-=======
     ASSERT_APP_TICK_HOOK_NOT_CALLED();
->>>>>>> 14a34fc9
     TEST_ASSERT_EQUAL( portMAX_DELAY, xNextTaskUnblockTime );
 }
 
