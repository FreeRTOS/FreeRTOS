/*
<<<<<<< HEAD
 * FreeRTOS Kernel V10.3.0
=======
 * FreeRTOS Kernel V10.4.1
>>>>>>> 5cc65129
 * Copyright (C) 2020 Amazon.com, Inc. or its affiliates.  All Rights Reserved.
 *
 * Permission is hereby granted, free of charge, to any person obtaining a copy of
 * this software and associated documentation files (the "Software"), to deal in
 * the Software without restriction, including without limitation the rights to
 * use, copy, modify, merge, publish, distribute, sublicense, and/or sell copies of
 * the Software, and to permit persons to whom the Software is furnished to do so,
 * subject to the following conditions:
 *
 * The above copyright notice and this permission notice shall be included in all
 * copies or substantial portions of the Software.
 *
 * THE SOFTWARE IS PROVIDED "AS IS", WITHOUT WARRANTY OF ANY KIND, EXPRESS OR
 * IMPLIED, INCLUDING BUT NOT LIMITED TO THE WARRANTIES OF MERCHANTABILITY, FITNESS
 * FOR A PARTICULAR PURPOSE AND NONINFRINGEMENT. IN NO EVENT SHALL THE AUTHORS OR
 * COPYRIGHT HOLDERS BE LIABLE FOR ANY CLAIM, DAMAGES OR OTHER LIABILITY, WHETHER
 * IN AN ACTION OF CONTRACT, TORT OR OTHERWISE, ARISING FROM, OUT OF OR IN
 * CONNECTION WITH THE SOFTWARE OR THE USE OR OTHER DEALINGS IN THE SOFTWARE.
 *
 * http://www.FreeRTOS.org
 * http://aws.amazon.com/freertos
 *
 * 1 tab == 4 spaces!
 */

#include <stdio.h>
#include <conio.h>
#include <string.h>

/* Scheduler include files. */
#include "FreeRTOS.h"
#include "task.h"

/* Demo program include files. */
#include "fileio.h"

void vDisplayMessage( const char * const pcMessageToPrint )
{
	#ifdef USE_STDIO
		taskENTER_CRITICAL();
			printf( "%s", pcMessageToPrint );
			fflush( stdout );
		taskEXIT_CRITICAL();
	#else
		/* Stop warnings. */
		( void ) pcMessageToPrint;
	#endif
}
/*-----------------------------------------------------------*/

void vWriteMessageToDisk( const char * const pcMessage )
{
#ifdef USE_STDIO
const char * const pcFileName = "c:\\RTOSlog.txt";
const char * const pcSeparator = "\r\n-----------------------\r\n";
FILE *pf;

	taskENTER_CRITICAL();
	{	
		pf = fopen( pcFileName, "a" );
		if( pf != NULL )
		{
			fwrite( pcMessage, strlen( pcMessage ), ( unsigned short ) 1, pf );
			fwrite( pcSeparator, strlen( pcSeparator ), ( unsigned short ) 1, pf );
			fclose( pf );
		}
	}
	taskEXIT_CRITICAL();
#else
	/* Stop warnings. */
	( void ) pcMessage;
#endif /*USE_STDIO*/
}
/*-----------------------------------------------------------*/

void vWriteBufferToDisk( const char * const pcBuffer, unsigned long ulBufferLength )
{
#ifdef USE_STDIO
const char * const pcFileName = "c:\\trace.bin";
FILE *pf;

	taskENTER_CRITICAL();
	{
		pf = fopen( pcFileName, "wb" );
		if( pf )
		{
			fwrite( pcBuffer, ( size_t ) ulBufferLength, ( unsigned short ) 1, pf );
			fclose( pf );
		}
	}
	taskEXIT_CRITICAL();
#else
	/* Stop warnings. */
	( void ) pcBuffer;
    ( void ) ulBufferLength;
#endif /*USE_STDIO*/
}


<|MERGE_RESOLUTION|>--- conflicted
+++ resolved
@@ -1,105 +1,101 @@
-/*
-<<<<<<< HEAD
- * FreeRTOS Kernel V10.3.0
-=======
- * FreeRTOS Kernel V10.4.1
->>>>>>> 5cc65129
- * Copyright (C) 2020 Amazon.com, Inc. or its affiliates.  All Rights Reserved.
- *
- * Permission is hereby granted, free of charge, to any person obtaining a copy of
- * this software and associated documentation files (the "Software"), to deal in
- * the Software without restriction, including without limitation the rights to
- * use, copy, modify, merge, publish, distribute, sublicense, and/or sell copies of
- * the Software, and to permit persons to whom the Software is furnished to do so,
- * subject to the following conditions:
- *
- * The above copyright notice and this permission notice shall be included in all
- * copies or substantial portions of the Software.
- *
- * THE SOFTWARE IS PROVIDED "AS IS", WITHOUT WARRANTY OF ANY KIND, EXPRESS OR
- * IMPLIED, INCLUDING BUT NOT LIMITED TO THE WARRANTIES OF MERCHANTABILITY, FITNESS
- * FOR A PARTICULAR PURPOSE AND NONINFRINGEMENT. IN NO EVENT SHALL THE AUTHORS OR
- * COPYRIGHT HOLDERS BE LIABLE FOR ANY CLAIM, DAMAGES OR OTHER LIABILITY, WHETHER
- * IN AN ACTION OF CONTRACT, TORT OR OTHERWISE, ARISING FROM, OUT OF OR IN
- * CONNECTION WITH THE SOFTWARE OR THE USE OR OTHER DEALINGS IN THE SOFTWARE.
- *
- * http://www.FreeRTOS.org
- * http://aws.amazon.com/freertos
- *
- * 1 tab == 4 spaces!
- */
-
-#include <stdio.h>
-#include <conio.h>
-#include <string.h>
-
-/* Scheduler include files. */
-#include "FreeRTOS.h"
-#include "task.h"
-
-/* Demo program include files. */
-#include "fileio.h"
-
-void vDisplayMessage( const char * const pcMessageToPrint )
-{
-	#ifdef USE_STDIO
-		taskENTER_CRITICAL();
-			printf( "%s", pcMessageToPrint );
-			fflush( stdout );
-		taskEXIT_CRITICAL();
-	#else
-		/* Stop warnings. */
-		( void ) pcMessageToPrint;
-	#endif
-}
-/*-----------------------------------------------------------*/
-
-void vWriteMessageToDisk( const char * const pcMessage )
-{
-#ifdef USE_STDIO
-const char * const pcFileName = "c:\\RTOSlog.txt";
-const char * const pcSeparator = "\r\n-----------------------\r\n";
-FILE *pf;
-
-	taskENTER_CRITICAL();
-	{	
-		pf = fopen( pcFileName, "a" );
-		if( pf != NULL )
-		{
-			fwrite( pcMessage, strlen( pcMessage ), ( unsigned short ) 1, pf );
-			fwrite( pcSeparator, strlen( pcSeparator ), ( unsigned short ) 1, pf );
-			fclose( pf );
-		}
-	}
-	taskEXIT_CRITICAL();
-#else
-	/* Stop warnings. */
-	( void ) pcMessage;
-#endif /*USE_STDIO*/
-}
-/*-----------------------------------------------------------*/
-
-void vWriteBufferToDisk( const char * const pcBuffer, unsigned long ulBufferLength )
-{
-#ifdef USE_STDIO
-const char * const pcFileName = "c:\\trace.bin";
-FILE *pf;
-
-	taskENTER_CRITICAL();
-	{
-		pf = fopen( pcFileName, "wb" );
-		if( pf )
-		{
-			fwrite( pcBuffer, ( size_t ) ulBufferLength, ( unsigned short ) 1, pf );
-			fclose( pf );
-		}
-	}
-	taskEXIT_CRITICAL();
-#else
-	/* Stop warnings. */
-	( void ) pcBuffer;
-    ( void ) ulBufferLength;
-#endif /*USE_STDIO*/
-}
-
-
+/*
+ * FreeRTOS Kernel V10.4.1
+ * Copyright (C) 2020 Amazon.com, Inc. or its affiliates.  All Rights Reserved.
+ *
+ * Permission is hereby granted, free of charge, to any person obtaining a copy of
+ * this software and associated documentation files (the "Software"), to deal in
+ * the Software without restriction, including without limitation the rights to
+ * use, copy, modify, merge, publish, distribute, sublicense, and/or sell copies of
+ * the Software, and to permit persons to whom the Software is furnished to do so,
+ * subject to the following conditions:
+ *
+ * The above copyright notice and this permission notice shall be included in all
+ * copies or substantial portions of the Software.
+ *
+ * THE SOFTWARE IS PROVIDED "AS IS", WITHOUT WARRANTY OF ANY KIND, EXPRESS OR
+ * IMPLIED, INCLUDING BUT NOT LIMITED TO THE WARRANTIES OF MERCHANTABILITY, FITNESS
+ * FOR A PARTICULAR PURPOSE AND NONINFRINGEMENT. IN NO EVENT SHALL THE AUTHORS OR
+ * COPYRIGHT HOLDERS BE LIABLE FOR ANY CLAIM, DAMAGES OR OTHER LIABILITY, WHETHER
+ * IN AN ACTION OF CONTRACT, TORT OR OTHERWISE, ARISING FROM, OUT OF OR IN
+ * CONNECTION WITH THE SOFTWARE OR THE USE OR OTHER DEALINGS IN THE SOFTWARE.
+ *
+ * http://www.FreeRTOS.org
+ * http://aws.amazon.com/freertos
+ *
+ * 1 tab == 4 spaces!
+ */
+
+#include <stdio.h>
+#include <conio.h>
+#include <string.h>
+
+/* Scheduler include files. */
+#include "FreeRTOS.h"
+#include "task.h"
+
+/* Demo program include files. */
+#include "fileio.h"
+
+void vDisplayMessage( const char * const pcMessageToPrint )
+{
+	#ifdef USE_STDIO
+		taskENTER_CRITICAL();
+			printf( "%s", pcMessageToPrint );
+			fflush( stdout );
+		taskEXIT_CRITICAL();
+	#else
+		/* Stop warnings. */
+		( void ) pcMessageToPrint;
+	#endif
+}
+/*-----------------------------------------------------------*/
+
+void vWriteMessageToDisk( const char * const pcMessage )
+{
+#ifdef USE_STDIO
+const char * const pcFileName = "c:\\RTOSlog.txt";
+const char * const pcSeparator = "\r\n-----------------------\r\n";
+FILE *pf;
+
+	taskENTER_CRITICAL();
+	{	
+		pf = fopen( pcFileName, "a" );
+		if( pf != NULL )
+		{
+			fwrite( pcMessage, strlen( pcMessage ), ( unsigned short ) 1, pf );
+			fwrite( pcSeparator, strlen( pcSeparator ), ( unsigned short ) 1, pf );
+			fclose( pf );
+		}
+	}
+	taskEXIT_CRITICAL();
+#else
+	/* Stop warnings. */
+	( void ) pcMessage;
+#endif /*USE_STDIO*/
+}
+/*-----------------------------------------------------------*/
+
+void vWriteBufferToDisk( const char * const pcBuffer, unsigned long ulBufferLength )
+{
+#ifdef USE_STDIO
+const char * const pcFileName = "c:\\trace.bin";
+FILE *pf;
+
+	taskENTER_CRITICAL();
+	{
+		pf = fopen( pcFileName, "wb" );
+		if( pf )
+		{
+			fwrite( pcBuffer, ( size_t ) ulBufferLength, ( unsigned short ) 1, pf );
+			fclose( pf );
+		}
+	}
+	taskEXIT_CRITICAL();
+#else
+	/* Stop warnings. */
+	( void ) pcBuffer;
+    ( void ) ulBufferLength;
+#endif /*USE_STDIO*/
+}
+
+