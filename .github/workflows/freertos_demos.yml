name: FreeRTOS Demos
on:
  push:
  pull_request:
  workflow_dispatch:

jobs:
  WIN32-MSVC:
    name: WIN32 MSVC
    runs-on: windows-latest
    steps:
      - name: Checkout Repository
        uses: actions/checkout@v2

      - name: Fetch Kernel Submodule
        shell: bash
        run: |
          # Fetch Kernel Submodule
          echo "::group::Fetch Kernel Submodule"
          git submodule update --checkout --init --depth 1 FreeRTOS/Source
          echo "::engdroup::"
          if [[ "$?" = "0" ]]
          then
            echo -e "\033[32;3mCloned the Kernel\033[0m"
          else
            echo -e "\033[32;31mKernel Clone Failed...\033[0m"
            exit 1
          fi

      - name: Add msbuild to PATH
        uses: microsoft/setup-msbuild@v1.1

      - name: Build WIN32-MSVC Full Demo
        id: build-win32-msvs-full-demo
        working-directory: FreeRTOS/Demo/WIN32-MSVC
        run: |
          # Build WIN32-MSVC Full Demo
          echo "::group::Build WIN32-MSVC Full Demo"
          $content = Get-Content -Path 'main.c' -Raw
          $newContent = $content -replace 'int\s+main(.*?)void(.*?)\r?\n\s*{', 'int main( void ){setvbuf( stdout, NULL, _IONBF, 0 );'
          $newContent | Set-Content -Path 'main.c'
          msbuild WIN32.sln -t:rebuild
          echo "::endgroup::"
          if($? -eq 1) {
            Write-Host -ForegroundColor green "Built the WIN32-MSVC Full Demo"
          }else {
            Write-Host -ForegroundColor red "Build WIN32-MSVC Full Demo Failed..."
            exit 1
          }

      - name: Run and monitor WIN32-MSVC Full Demo
        if: success() || failure() && steps.build-win32-msvs-full-demo.outcome == 'success'
        uses: FreeRTOS/CI-CD-GitHub-Actions/executable-monitor@main
        with:
          exe-path: FreeRTOS/Demo/WIN32-MSVC/Debug/RTOSDemo.exe
          log-dir: demo_run_logs
          timeout-seconds: 60
          success-line: "No errors - tick count"

      - name: Build WIN32-MSVC Blinky Demo
        id: build-win32-msvs-blinky-demo
        working-directory: FreeRTOS/Demo/WIN32-MSVC
        run: |
          # Build WIN32-MSVC Blinky Demo
          echo "::group::MSBuild of WIN32-MSVC Blinky Demo"
          $content = Get-Content -Path 'main.c' -Raw
          $newContent = $content -replace '#define\s+mainCREATE_SIMPLE_BLINKY_DEMO_ONLY\s+0', '#define mainCREATE_SIMPLE_BLINKY_DEMO_ONLY    1'
          $newContent | Set-Content -Path 'main.c'
          # Perform MSBuild of WIN32-MSVC Blinky Demo
          msbuild WIN32.sln -t:rebuild
          echo "::endgroup::"
          if($? -eq 1) {
            Write-Host -ForegroundColor green "Built the WIN32-MSVC Blinky Demo"
          }else {
            Write-Host -ForegroundColor red "Build WIN32-MSVC Blinky Demo Failed..."
            exit 1
          }

      - name: Run and monitor WIN32-MSVC Blinky Demo
        if: success() || failure() && steps.build-win32-msvs-blinky-demo.outcome == 'success'
        uses: FreeRTOS/CI-CD-GitHub-Actions/executable-monitor@main
        with:
          exe-path: FreeRTOS/Demo/WIN32-MSVC/Debug/RTOSDemo.exe
          log-dir: demo_run_logs
          timeout-seconds: 60
          success-line: "Message received from software timer"

      - name: Build WIN32-MSVC-Static-Allocation-Only Demo
        id: build-win32-msvs-static-allocation-only-demo
        working-directory: FreeRTOS/Demo/WIN32-MSVC-Static-Allocation-Only
        run: |
          # Build WIN32-MSVC-Static-Allocation-Only Demo
          echo "::group::Build WIN32-MSVC-Static-Allocation-Only Demo"
          $content = Get-Content -Path 'main.c' -Raw
          $newContent = $content -replace 'int\s+main(.*?)void(.*?)\r?\n\s*{', 'int main( void ){setvbuf( stdout, NULL, _IONBF, 0 );'
          $newContent | Set-Content -Path 'main.c'
          msbuild WIN32.sln -t:rebuild
          echo "::endgroup::"
          if($? -eq 1) {
            Write-Host -ForegroundColor green "Built the WIN32-MSVC-Static-Allocation-Only Demo"
          }else {
            Write-Host -ForegroundColor red "Build WIN32-MSVC-Static-Allocation-Only Demo Failed..."
            exit 1
          }

      - name: Run and monitor WIN32-MSVC-Static-Allocation-Only Demo
        if: success() || failure() && steps.build-win32-msvs-static-allocation-only-demo.outcome == 'success'
        uses: FreeRTOS/CI-CD-GitHub-Actions/executable-monitor@main
        with:
          exe-path: FreeRTOS/Demo/WIN32-MSVC-Static-Allocation-Only/Debug/RTOSDemo.exe
          log-dir: demo_run_logs
          timeout-seconds: 60
          success-line: "No errors - tick count"

  WIN32-MingW:
    name: WIN32 MingW
    runs-on: windows-latest
    steps:
      - name: Checkout Repository
        uses: actions/checkout@v2

      - name: Fetch Kernel Submodule
        shell: bash
        run: |
          # Fetch Kernel Submodule
          echo "::group::Fetch Kernel Submodule"
          git submodule update --checkout --init --depth 1 FreeRTOS/Source
          echo "::engdroup::"
          if [[ "$?" = "0" ]]
          then
            echo -e "\033[32;3mCloned the Kernel\033[0m"
          else
            echo -e "\033[32;31mKernel Clone Failed...\033[0m"
            exit 1
          fi


      - name: Build WIN32-MingW Full Demo
        id: build-win32-mingw-full-demo
        working-directory: FreeRTOS/Demo/WIN32-MingW
        run: |
          # Build WIN32-MingW Full Demo
          echo "::group::Build WIN32-MingW Full Demo"
          $content = Get-Content -Path 'main.c' -Raw
          $newContent = $content -replace 'int\s+main(.*?)void(.*?)\r?\n\s*{', 'int main( void ){setvbuf( stdout, NULL, _IONBF, 0 );'
          $newContent | Set-Content -Path 'main.c'
          gcc --version
          make --version
          make
          echo "::endgroup::"
          if($? -eq 1) {
            Write-Host -ForegroundColor green "Built the WIN32-MingW Full Demo"
          }else {
            Write-Host -ForegroundColor red "Build WIN32-MingW Full Demo Failed..."
            exit 1
          }

      - name: Run and monitor WIN32-MingW Full Demo
        if: success() || failure() && steps.build-win32-mingw-full-demo.outcome == 'success'
        uses: FreeRTOS/CI-CD-GitHub-Actions/executable-monitor@main
        with:
          exe-path: FreeRTOS/Demo/WIN32-MingW/build/RTOSDemo.exe
          log-dir: demo_run_logs
          timeout-seconds: 60
          success-line: "No errors - tick count"

      - name: Build WIN32-MingW Blinky Demo
        id: build-win32-mingw-blinky-demo
        working-directory: FreeRTOS/Demo/WIN32-MingW
        run: |
          # Build WIN32-MingW Blinky Demo
          echo "::group::Build WIN32-MingW Blinky Demo"
          $content = Get-Content -Path 'main.c' -Raw
          $newContent = $content -replace '#define\s+mainCREATE_SIMPLE_BLINKY_DEMO_ONLY\s+0', '#define mainCREATE_SIMPLE_BLINKY_DEMO_ONLY    1'
          $newContent | Set-Content -Path 'main.c'
          gcc --version
          make --version
          make
          echo "::endgroup::"
          if($? -eq 1) {
            Write-Host -ForegroundColor green "Built the WIN32-MingW Blinky Demo"
          }else {
            Write-Host -ForegroundColor red "Build WIN32-MingW Blinky Demo Failed..."
            exit 1
          }

      - name: Run and monitor WIN32-MingW Blinky Demo
        if: success() || failure() && steps.build-win32-mingw-blinky-demo.outcome == 'success'
        uses: FreeRTOS/CI-CD-GitHub-Actions/executable-monitor@main
        with:
          exe-path: FreeRTOS/Demo/WIN32-MingW/build/RTOSDemo.exe
          log-dir: demo_run_logs
          timeout-seconds: 60
          success-line: "Message received from software timer"

  POSIX-GCC:
    name: Posix GCC
    runs-on: ubuntu-latest
    steps:
      - name: Checkout Repository
        uses: actions/checkout@v2

      - name: Fetch Kernel Submodule
        shell: bash
        run: |
          # Fetch Kernel Submodule
          echo "::group::Fetch Kernel Submodule"
          git submodule update --checkout --init --depth 1 FreeRTOS/Source
          echo "::engdroup::"
          if [ "$?" = "0" ]; then
            echo -e "\033[32;3mCloned the Kernel\033[0m"
          else
            echo -e "\033[32;31mKernel Clone Failed...\033[0m"
            exit 1
          fi

      - name: Install GCC
        shell: bash
        run: |
          # Install GCC
          echo "::group::Install GCC"
          sudo apt-get -y update
          sudo apt-get -y install build-essential
          echo "::endgroup::"
          if [ "$?" = "0" ]; then
            echo -e "\e[0;32mInstall GCC Passed\e[0m"
          else
            echo -e "\e[0;32mInstall GCC Failed\e[0m"
          # If there is an error, set this flag high again so the exit 1 fails the run
            set -e
            exit 1
          fi

      - name: Build Posix_GCC Full Demo
        id: build-posix-gcc-full-demo
        shell: bash
        working-directory: FreeRTOS/Demo/Posix_GCC
        run: |
          # Build Posix_GCC Full Demo
          echo "::group::Build Posix_GCC Full Demo"
          sed -i -z "s/int[[:space:]]*main[[:space:]]*([[:space:]]*void[[:space:]]*)\n{/int main( void ){setvbuf( stdout, NULL, _IONBF, 0 );/g" main.c
          make -j
          echo "::endgroup::"
          if [ "$?" = "0" ]; then
            echo -e "\033[32;3mBuild Posix_GCC Full Demo Passed\033[0m"
          else
            echo -e "\033[32;31mBuild Posix_GCC Full Demo Failed...\033[0m"
            exit 1
          fi

      - name: Run and monitor Posix_GCC Full Demo
        if: success() || failure() && steps.build-posix-gcc-full-demo.outcome == 'success'
        uses: FreeRTOS/CI-CD-GitHub-Actions/executable-monitor@main
        with:
          exe-path: FreeRTOS/Demo/Posix_GCC/build/posix_demo
          log-dir: demo_run_logs
          timeout-seconds: 60
          success-line: "OK: No errors"

      - name: Build Posix_GCC Blinky Demo
        id: build-posix-gcc-blinky-demo
        if: success() || failure()
        shell: bash
        working-directory: FreeRTOS/Demo/Posix_GCC
        run: |
<<<<<<< HEAD
=======
          # Build Posix_GCC Blinky Demo
          echo "::group::Build Posix_GCC Blinky Demo"
>>>>>>> c31cc9ba
          rm -rf build
          make -j USER_DEMO=BLINKY_DEMO
          echo "::endgroup::"
          if [ "$?" = "0" ]; then
            echo -e "\033[32;3mBuilt the Posix_GCC Blinky Demo\033[0m"
          else
            echo -e "\033[32;31mBuild Posix_GCC Blinky Demo Failed...\033[0m"
            exit 1
          fi

      - name: Run and monitor Posix_GCC Blinky Demo
        if: success() || failure() && steps.build-posix-gcc-blinky-demo.outcome == 'success'
        uses: FreeRTOS/CI-CD-GitHub-Actions/executable-monitor@main
        with:
          exe-path: FreeRTOS/Demo/Posix_GCC/build/posix_demo
          log-dir: demo_run_logs
          timeout-seconds: 60
          success-line: "Message received from software timer"

  MSP430-GCC:
    name: GNU MSP430 Toolchain
    runs-on: ubuntu-latest
    steps:
      - name: Checkout Repository
        uses: actions/checkout@v2

      - name: Fetch Kernel Submodule
        shell: bash
        run: |
          # Fetch Kernel Submodule
          echo "::group::Fetch Kernel Submodule"
          git submodule update --checkout --init --depth 1 FreeRTOS/Source
          echo "::engdroup::"
          if [ "$?" = "0" ]; then
            echo -e "\033[32;3mCloned the Kernel\033[0m"
          else
            echo -e "\033[32;31mKernel Clone Failed...\033[0m"
            exit 1
          fi

      - name: Install MSP430 Toolchain
        shell: bash
        run: |
          # Install MSP430 Toolchain
          echo "::group::Install MSP430 Toolchain"
          sudo apt-get -y update
          sudo apt-get -y install gcc-msp430 build-essential
          echo "::endgroup::"
          if [ "$?" = "0" ]; then
            echo -e "\033[32;3mInstalled the MSP430 Toolchain\033[0m"
          else
            echo -e "\033[32;31mInstalling the MSP430 ToolchainFailed...\033[0m"
            exit 1
          fi

      - name: Build msp430_GCC Demo
        shell: bash
        working-directory: FreeRTOS/Demo/msp430_GCC
        run: |
          # Build msp430_GCC Demo
          echo "::group::Build msp430_GCC Demo"
          make -j
          echo "::endgroup::"
          if [ "$?" = "0" ]; then
            echo -e "\033[32;3mBuilt the msp430_GCC Demo\033[0m"
          else
            echo -e "\033[32;31mBuilding the msp430_GCC Demo Failed...\033[0m"
            exit 1
          fi

  ARM-GCC:
    name: GNU ARM Toolchain
    runs-on: ubuntu-latest
    steps:
      - name: Checkout Repository
        uses: actions/checkout@v2

      - name: Fetch Kernel Submodule
        shell: bash
        run: |
          # Fetch Kernel Submodule
          echo "::group::Fetch Kernel Submodule"
          git submodule update --checkout --init --depth 1 FreeRTOS/Source
          echo "::engdroup::"
          if [ "$?" = "0" ]; then
            echo -e "\033[32;3mCloned the Kernel\033[0m"
          else
            echo -e "\033[32;31mKernel Clone Failed...\033[0m"
            exit 1
          fi

      - name: Install GNU ARM Toolchain
        shell: bash
        run: |
          # Install GNU ARM Toolchain
          echo "::group::Install GNU ARM Toolchain"
          sudo apt-get -y update
          sudo apt-get -y install gcc-arm-none-eabi build-essential cmake git ninja-build python3-minimal
          echo "::engdroup::"
          if [ "$?" = "0" ]; then
            echo -e "\033[32;3mInstalled the GNU ARM Toolchain\033[0m"
          else
            echo -e "\033[32;31mInstalling GNU ARM Toolchain Failed...\033[0m"
            exit 1
          fi

      - name: Build CORTEX_MPU_M3_MPS2_QEMU_GCC Demo
        shell: bash
        working-directory: FreeRTOS/Demo/CORTEX_MPU_M3_MPS2_QEMU_GCC
        run: |
          # Build CORTEX_MPU_M3_MPS2_QEMU_GCC Demo
          echo "::group::Build CORTEX_MPU_M3_MPS2_QEMU_GCC Demo"
          make -j
          echo "::engdroup::"
          if [ "$?" = "0" ]; then
            echo -e "\033[32;3mBuild CORTEX_MPU_M3_MPS2_QEMU_GCC Demo\033[0m"
          else
            echo -e "\033[32;31mBuild CORTEX_MPU_M3_MPS2_QEMU_GCC Demo Failed...\033[0m"
            exit 1
          fi

      - name: Build CORTEX_LM3S102_GCC Demo
        shell: bash
        working-directory: FreeRTOS/Demo/CORTEX_LM3S102_GCC
        run: |
          # Build CORTEX_LM3S102_GCC Demo
          echo "::group::Build CORTEX_LM3S102_GCC Demo"
          make -j
          echo "::engdroup::"
          if [ "$?" = "0" ]; then
            echo -e "\033[32;3mBuilt the CORTEX_LM3S102_GCC Demo Kernel\033[0m"
          else
            echo -e "\033[32;31mBuild CORTEX_LM3S102_GCC Demo Failed...\033[0m"
            exit 1
          fi

      - name: Build CORTEX_M3_MPS2_QEMU_GCC Demo
        shell: bash
        working-directory: FreeRTOS/Demo/CORTEX_M3_MPS2_QEMU_GCC
        run: |
          # Build CORTEX_M3_MPS2_QEMU_GCC Demo
          echo "::group::Build CORTEX_M3_MPS2_QEMU_GCC Demo"
          make clean
          make -j
          echo "::engdroup::"
          if [ "$?" = "0" ]; then
            echo -e "\033[32;3mBuilt the CORTEX_M3_MPS2_QEMU_GCC Demo\033[0m"
          else
            echo -e "\033[32;31mBuild CORTEX_M3_MPS2_QEMU_GCC Demo Failed...\033[0m"
            exit 1
          fi

      - name: Build CORTEX_M3_MPS2_QEMU_GCC Full Demo
        shell: bash
        working-directory: FreeRTOS/Demo/CORTEX_M3_MPS2_QEMU_GCC
        run: |
         # Build CORTEX_M3_MPS2_QEMU_GCC Full Demo
          echo "::group::Build CORTEX_M3_MPS2_QEMU_GCC Full Demo"
          make clean
          make FULL_DEMO=1 -j
          echo "::engdroup::"
          if [ "$?" = "0" ]; then
            echo -e "\033[32;3mBuilt the CORTEX_M3_MPS2_QEMU_GCC Full Demo\033[0m"
          else
            echo -e "\033[32;31mBuild CORTEX_M3_MPS2_QEMU_GCC Full Demo Failed...\033[0m"
            exit 1
          fi

      - name: Build CORTEX_LM3S811_GCC Demo
        shell: bash
        working-directory: FreeRTOS/Demo/CORTEX_LM3S811_GCC
        run: |
          # Build CORTEX_LM3S811_GCC Demo
          echo "::group::Build CORTEX_LM3S811_GCC Demo"
          make -j
          echo "::engdroup::"
          if [ "$?" = "0" ]; then
            echo -e "\033[32;3mBuilt the CORTEX_LM3S811_GCC Demo\033[0m"
          else
            echo -e "\033[32;31mBuild CORTEX_LM3S811_GCC Demo Failed...\033[0m"
            exit 1
          fi

      - name: Build CORTEX_M0+_RP2040 Demos
        shell: bash
        working-directory: FreeRTOS/Demo/ThirdParty/Community-Supported/CORTEX_M0+_RP2040
        run: |
          # Build CORTEX_M0+_RP2040 Demos
          echo "::group::Build CORTEX_M0+_RP2040 Demos"
          git clone https://github.com/raspberrypi/pico-sdk.git
          cmake -B build -DPICO_SDK_PATH=pico-sdk -GNinja
          ninja -C build --verbose
          echo "::engdroup::"
          if [ "$?" = "0" ]; then
            echo -e "\033[32;3mBuilt CORTEX_M0+_RP2040 Demos\033[0m"
          else
            echo -e "\033[32;31mBuild CORTEX_M0+_RP2040 Demos Failed...\033[0m"
            exit 1
          fi

      - name: Build CORTEX_MPS2_QEMU_IAR_GCC Demo
        shell: bash
        working-directory: FreeRTOS/Demo/CORTEX_MPS2_QEMU_IAR_GCC
        run: |
          # Build CORTEX_MPS2_QEMU_IAR_GCC Demo
          echo "::group::Build CORTEX_MPS2_QEMU_IAR_GCC Demo"
          make -C build/gcc -j
          echo "::engdroup::"
          if [ "$?" = "0" ]; then
            echo -e "\033[32;3mBuilt the CORTEX_MPS2_QEMU_IAR_GCC Demo\033[0m"
          else
            echo -e "\033[32;31mBuild CORTEX_MPS2_QEMU_IAR_GCC Demo Failed...\033[0m"
            exit 1
          fi<|MERGE_RESOLUTION|>--- conflicted
+++ resolved
@@ -263,11 +263,8 @@
         shell: bash
         working-directory: FreeRTOS/Demo/Posix_GCC
         run: |
-<<<<<<< HEAD
-=======
           # Build Posix_GCC Blinky Demo
           echo "::group::Build Posix_GCC Blinky Demo"
->>>>>>> c31cc9ba
           rm -rf build
           make -j USER_DEMO=BLINKY_DEMO
           echo "::endgroup::"
