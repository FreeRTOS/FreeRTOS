--- conflicted
+++ resolved
@@ -1,139 +1,135 @@
-/*
-<<<<<<< HEAD
- * FreeRTOS Kernel V10.3.0
-=======
- * FreeRTOS Kernel V10.4.1
->>>>>>> 5cc65129
- * Copyright (C) 2020 Amazon.com, Inc. or its affiliates.  All Rights Reserved.
- *
- * Permission is hereby granted, free of charge, to any person obtaining a copy of
- * this software and associated documentation files (the "Software"), to deal in
- * the Software without restriction, including without limitation the rights to
- * use, copy, modify, merge, publish, distribute, sublicense, and/or sell copies of
- * the Software, and to permit persons to whom the Software is furnished to do so,
- * subject to the following conditions:
- *
- * The above copyright notice and this permission notice shall be included in all
- * copies or substantial portions of the Software.
- *
- * THE SOFTWARE IS PROVIDED "AS IS", WITHOUT WARRANTY OF ANY KIND, EXPRESS OR
- * IMPLIED, INCLUDING BUT NOT LIMITED TO THE WARRANTIES OF MERCHANTABILITY, FITNESS
- * FOR A PARTICULAR PURPOSE AND NONINFRINGEMENT. IN NO EVENT SHALL THE AUTHORS OR
- * COPYRIGHT HOLDERS BE LIABLE FOR ANY CLAIM, DAMAGES OR OTHER LIABILITY, WHETHER
- * IN AN ACTION OF CONTRACT, TORT OR OTHERWISE, ARISING FROM, OUT OF OR IN
- * CONNECTION WITH THE SOFTWARE OR THE USE OR OTHER DEALINGS IN THE SOFTWARE.
- *
- * http://www.FreeRTOS.org
- * http://aws.amazon.com/freertos
- *
- * 1 tab == 4 spaces!
- */
-
-/* FreeRTOS includes. */
-#include "FreeRTOS.h"
-#include "Task.h"
-
-/* Xilinx includes. */
-#include "xscugic.h"
-#include "xttcps.h"
-
-/* Settings to generate the tick from channel 0 of TTC 0. */
-#define tickTTC_ID 			XPAR_PSU_TTC_0_DEVICE_ID
-#define tickINTERRUPT_ID 	XPAR_XTTCPS_0_INTR
-
-/* The timer used to generate the tick interrupt. */
-static XTtcPs xTimerInstance;
-
-/*
- * The application must provide a function that configures a peripheral to
- * create the FreeRTOS tick interrupt, then define configSETUP_TICK_INTERRUPT()
- * in FreeRTOSConfig.h to call the function.  This file contains a function
- * that is suitable for use on the Zynq SoC.
- */
-void vConfigureTickInterrupt( void )
-{
-XTtcPs_Config *pxTimerConfig;
-BaseType_t xStatus;
-XScuGic_Config *pxGICConfig;
-static XScuGic xInterruptController; 	/* Interrupt controller instance */
-uint16_t usInterval;
-uint8_t ucPrescale = 0;
-const uint8_t ucRisingEdge = 3;
-
-	/* This function is called with the IRQ interrupt disabled, and the IRQ
-	interrupt should be left disabled.  It is enabled automatically when the
-	scheduler is started. */
-
-	/* Ensure XScuGic_CfgInitialize() has been called.  In this demo it has
-	already been called from prvSetupHardware() in main(). */
-	pxGICConfig = XScuGic_LookupConfig( XPAR_SCUGIC_SINGLE_DEVICE_ID );
-	xStatus = XScuGic_CfgInitialize( &xInterruptController, pxGICConfig, pxGICConfig->CpuBaseAddress );
-	configASSERT( xStatus == XST_SUCCESS );
-	( void ) xStatus; /* Remove compiler warning if configASSERT() is not defined. */
-
-	/* The interrupt priority must be the lowest possible. */
-	XScuGic_SetPriorityTriggerType( &xInterruptController, tickINTERRUPT_ID, portLOWEST_USABLE_INTERRUPT_PRIORITY << portPRIORITY_SHIFT, ucRisingEdge );
-
-	/* Install the FreeRTOS tick handler. */
-	xStatus = XScuGic_Connect( &xInterruptController, tickINTERRUPT_ID, (Xil_ExceptionHandler) FreeRTOS_Tick_Handler, NULL );
-	configASSERT( xStatus == XST_SUCCESS );
-	( void ) xStatus; /* Remove compiler warning if configASSERT() is not defined. */
-
-	/* Initialise the Triple Timer Counter (TTC) that is going to be used to
-	generate the tick interrupt. */
-	pxTimerConfig = XTtcPs_LookupConfig( tickTTC_ID );
-	xStatus = XTtcPs_CfgInitialize( &xTimerInstance, pxTimerConfig, pxTimerConfig->BaseAddress );
-	configASSERT( xStatus == XST_SUCCESS );
-	( void ) xStatus; /* Remove compiler warning if configASSERT() is not defined. */
-
-	/* Configure the interval to be the require tick rate. */
-	XTtcPs_CalcIntervalFromFreq( &xTimerInstance, configTICK_RATE_HZ, &usInterval, &ucPrescale );
-	XTtcPs_SetInterval( &xTimerInstance, usInterval );
-	XTtcPs_SetPrescaler( &xTimerInstance, ucPrescale );
-
-	/* Interval mode used. */
-	XTtcPs_SetOptions( &xTimerInstance, XTTCPS_OPTION_INTERVAL_MODE | XTTCPS_OPTION_WAVE_DISABLE );
-
-	/* Start the timer. */
-	XTtcPs_Start( &xTimerInstance );
-
-	/* Enable the interrupt in the interrupt controller. */
-	XScuGic_Enable( &xInterruptController, tickINTERRUPT_ID );
-
-	/* Enable the interrupt in the timer itself. */
-	XTtcPs_EnableInterrupts( &xTimerInstance, XTTCPS_IXR_INTERVAL_MASK );
-}
-/*-----------------------------------------------------------*/
-
-void vClearTickInterrupt( void )
-{
-volatile uint32_t ulStatus;
-
-	ulStatus = XTtcPs_GetInterruptStatus( &xTimerInstance );
-	( void ) ulStatus;
-}
-/*-----------------------------------------------------------*/
-
-void vApplicationIRQHandler( uint32_t ulICCIAR )
-{
-extern const XScuGic_Config XScuGic_ConfigTable[];
-static const XScuGic_VectorTableEntry *pxVectorTable = XScuGic_ConfigTable[ XPAR_SCUGIC_SINGLE_DEVICE_ID ].HandlerTable;
-uint32_t ulInterruptID;
-const XScuGic_VectorTableEntry *pxVectorEntry;
-
-	/* Re-enable interrupts. */
-    __asm ( "cpsie i" );
-
-	/* The ID of the interrupt is obtained by bitwise anding the ICCIAR value
-	with 0x3FF. */
-	ulInterruptID = ulICCIAR & 0x3FFUL;
-	if( ulInterruptID < XSCUGIC_MAX_NUM_INTR_INPUTS )
-	{
-		/* Call the function installed in the array of installed handler
-		functions. */
-		pxVectorEntry = &( pxVectorTable[ ulInterruptID ] );
-		pxVectorEntry->Handler( pxVectorEntry->CallBackRef );
-	}
-}
-
-
+/*
+ * FreeRTOS Kernel V10.4.1
+ * Copyright (C) 2020 Amazon.com, Inc. or its affiliates.  All Rights Reserved.
+ *
+ * Permission is hereby granted, free of charge, to any person obtaining a copy of
+ * this software and associated documentation files (the "Software"), to deal in
+ * the Software without restriction, including without limitation the rights to
+ * use, copy, modify, merge, publish, distribute, sublicense, and/or sell copies of
+ * the Software, and to permit persons to whom the Software is furnished to do so,
+ * subject to the following conditions:
+ *
+ * The above copyright notice and this permission notice shall be included in all
+ * copies or substantial portions of the Software.
+ *
+ * THE SOFTWARE IS PROVIDED "AS IS", WITHOUT WARRANTY OF ANY KIND, EXPRESS OR
+ * IMPLIED, INCLUDING BUT NOT LIMITED TO THE WARRANTIES OF MERCHANTABILITY, FITNESS
+ * FOR A PARTICULAR PURPOSE AND NONINFRINGEMENT. IN NO EVENT SHALL THE AUTHORS OR
+ * COPYRIGHT HOLDERS BE LIABLE FOR ANY CLAIM, DAMAGES OR OTHER LIABILITY, WHETHER
+ * IN AN ACTION OF CONTRACT, TORT OR OTHERWISE, ARISING FROM, OUT OF OR IN
+ * CONNECTION WITH THE SOFTWARE OR THE USE OR OTHER DEALINGS IN THE SOFTWARE.
+ *
+ * http://www.FreeRTOS.org
+ * http://aws.amazon.com/freertos
+ *
+ * 1 tab == 4 spaces!
+ */
+
+/* FreeRTOS includes. */
+#include "FreeRTOS.h"
+#include "Task.h"
+
+/* Xilinx includes. */
+#include "xscugic.h"
+#include "xttcps.h"
+
+/* Settings to generate the tick from channel 0 of TTC 0. */
+#define tickTTC_ID 			XPAR_PSU_TTC_0_DEVICE_ID
+#define tickINTERRUPT_ID 	XPAR_XTTCPS_0_INTR
+
+/* The timer used to generate the tick interrupt. */
+static XTtcPs xTimerInstance;
+
+/*
+ * The application must provide a function that configures a peripheral to
+ * create the FreeRTOS tick interrupt, then define configSETUP_TICK_INTERRUPT()
+ * in FreeRTOSConfig.h to call the function.  This file contains a function
+ * that is suitable for use on the Zynq SoC.
+ */
+void vConfigureTickInterrupt( void )
+{
+XTtcPs_Config *pxTimerConfig;
+BaseType_t xStatus;
+XScuGic_Config *pxGICConfig;
+static XScuGic xInterruptController; 	/* Interrupt controller instance */
+uint16_t usInterval;
+uint8_t ucPrescale = 0;
+const uint8_t ucRisingEdge = 3;
+
+	/* This function is called with the IRQ interrupt disabled, and the IRQ
+	interrupt should be left disabled.  It is enabled automatically when the
+	scheduler is started. */
+
+	/* Ensure XScuGic_CfgInitialize() has been called.  In this demo it has
+	already been called from prvSetupHardware() in main(). */
+	pxGICConfig = XScuGic_LookupConfig( XPAR_SCUGIC_SINGLE_DEVICE_ID );
+	xStatus = XScuGic_CfgInitialize( &xInterruptController, pxGICConfig, pxGICConfig->CpuBaseAddress );
+	configASSERT( xStatus == XST_SUCCESS );
+	( void ) xStatus; /* Remove compiler warning if configASSERT() is not defined. */
+
+	/* The interrupt priority must be the lowest possible. */
+	XScuGic_SetPriorityTriggerType( &xInterruptController, tickINTERRUPT_ID, portLOWEST_USABLE_INTERRUPT_PRIORITY << portPRIORITY_SHIFT, ucRisingEdge );
+
+	/* Install the FreeRTOS tick handler. */
+	xStatus = XScuGic_Connect( &xInterruptController, tickINTERRUPT_ID, (Xil_ExceptionHandler) FreeRTOS_Tick_Handler, NULL );
+	configASSERT( xStatus == XST_SUCCESS );
+	( void ) xStatus; /* Remove compiler warning if configASSERT() is not defined. */
+
+	/* Initialise the Triple Timer Counter (TTC) that is going to be used to
+	generate the tick interrupt. */
+	pxTimerConfig = XTtcPs_LookupConfig( tickTTC_ID );
+	xStatus = XTtcPs_CfgInitialize( &xTimerInstance, pxTimerConfig, pxTimerConfig->BaseAddress );
+	configASSERT( xStatus == XST_SUCCESS );
+	( void ) xStatus; /* Remove compiler warning if configASSERT() is not defined. */
+
+	/* Configure the interval to be the require tick rate. */
+	XTtcPs_CalcIntervalFromFreq( &xTimerInstance, configTICK_RATE_HZ, &usInterval, &ucPrescale );
+	XTtcPs_SetInterval( &xTimerInstance, usInterval );
+	XTtcPs_SetPrescaler( &xTimerInstance, ucPrescale );
+
+	/* Interval mode used. */
+	XTtcPs_SetOptions( &xTimerInstance, XTTCPS_OPTION_INTERVAL_MODE | XTTCPS_OPTION_WAVE_DISABLE );
+
+	/* Start the timer. */
+	XTtcPs_Start( &xTimerInstance );
+
+	/* Enable the interrupt in the interrupt controller. */
+	XScuGic_Enable( &xInterruptController, tickINTERRUPT_ID );
+
+	/* Enable the interrupt in the timer itself. */
+	XTtcPs_EnableInterrupts( &xTimerInstance, XTTCPS_IXR_INTERVAL_MASK );
+}
+/*-----------------------------------------------------------*/
+
+void vClearTickInterrupt( void )
+{
+volatile uint32_t ulStatus;
+
+	ulStatus = XTtcPs_GetInterruptStatus( &xTimerInstance );
+	( void ) ulStatus;
+}
+/*-----------------------------------------------------------*/
+
+void vApplicationIRQHandler( uint32_t ulICCIAR )
+{
+extern const XScuGic_Config XScuGic_ConfigTable[];
+static const XScuGic_VectorTableEntry *pxVectorTable = XScuGic_ConfigTable[ XPAR_SCUGIC_SINGLE_DEVICE_ID ].HandlerTable;
+uint32_t ulInterruptID;
+const XScuGic_VectorTableEntry *pxVectorEntry;
+
+	/* Re-enable interrupts. */
+    __asm ( "cpsie i" );
+
+	/* The ID of the interrupt is obtained by bitwise anding the ICCIAR value
+	with 0x3FF. */
+	ulInterruptID = ulICCIAR & 0x3FFUL;
+	if( ulInterruptID < XSCUGIC_MAX_NUM_INTR_INPUTS )
+	{
+		/* Call the function installed in the array of installed handler
+		functions. */
+		pxVectorEntry = &( pxVectorTable[ ulInterruptID ] );
+		pxVectorEntry->Handler( pxVectorEntry->CallBackRef );
+	}
+}
+
+