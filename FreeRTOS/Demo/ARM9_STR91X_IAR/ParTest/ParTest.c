/*
<<<<<<< HEAD
 * FreeRTOS Kernel V10.3.0
=======
 * FreeRTOS Kernel V10.4.1
>>>>>>> 5cc65129
 * Copyright (C) 2020 Amazon.com, Inc. or its affiliates.  All Rights Reserved.
 *
 * Permission is hereby granted, free of charge, to any person obtaining a copy of
 * this software and associated documentation files (the "Software"), to deal in
 * the Software without restriction, including without limitation the rights to
 * use, copy, modify, merge, publish, distribute, sublicense, and/or sell copies of
 * the Software, and to permit persons to whom the Software is furnished to do so,
 * subject to the following conditions:
 *
 * The above copyright notice and this permission notice shall be included in all
 * copies or substantial portions of the Software.
 *
 * THE SOFTWARE IS PROVIDED "AS IS", WITHOUT WARRANTY OF ANY KIND, EXPRESS OR
 * IMPLIED, INCLUDING BUT NOT LIMITED TO THE WARRANTIES OF MERCHANTABILITY, FITNESS
 * FOR A PARTICULAR PURPOSE AND NONINFRINGEMENT. IN NO EVENT SHALL THE AUTHORS OR
 * COPYRIGHT HOLDERS BE LIABLE FOR ANY CLAIM, DAMAGES OR OTHER LIABILITY, WHETHER
 * IN AN ACTION OF CONTRACT, TORT OR OTHERWISE, ARISING FROM, OUT OF OR IN
 * CONNECTION WITH THE SOFTWARE OR THE USE OR OTHER DEALINGS IN THE SOFTWARE.
 *
 * http://www.FreeRTOS.org
 * http://aws.amazon.com/freertos
 *
 * 1 tab == 4 spaces!
 */

/* Library includes. */
#include  "91x_lib.h"

/* Scheduler includes. */
#include "FreeRTOS.h"

/* Demo application includes. */
#include "partest.h"

#define partstMAX_LEDs		4
#define partstLED_PORT		*( ( unsigned short * ) 0x5800f3fc )

/*-----------------------------------------------------------*/

static GPIO_InitTypeDef GPIO9_InitStruct;

void vParTestInitialise( void )
{	
	/* Configure the bits used to flash LED's on port 9 as output. */
	GPIO_StructInit( &GPIO9_InitStruct );
	GPIO9_InitStruct.GPIO_Pin = GPIO_Pin_0 | GPIO_Pin_1 | GPIO_Pin_2 | GPIO_Pin_3;
	GPIO9_InitStruct.GPIO_Direction = GPIO_PinOutput;
	GPIO_Init( GPIO9, &GPIO9_InitStruct );
}
/*-----------------------------------------------------------*/

void vParTestSetLED( unsigned portBASE_TYPE uxLED, signed portBASE_TYPE xValue )
{
unsigned short usLED = 0x0001;

	if( uxLED < partstMAX_LEDs )
	{
		usLED <<= uxLED;

		portENTER_CRITICAL();
		{
			if( xValue )
			{
				partstLED_PORT &= ~usLED;
			}
			else
			{
				partstLED_PORT |= usLED;				
			}		
		}
		portEXIT_CRITICAL();
	}
}
/*-----------------------------------------------------------*/

void vParTestToggleLED( unsigned portBASE_TYPE uxLED )
{
unsigned short usLED = 0x0001;

	if( uxLED < partstMAX_LEDs )
	{
		usLED <<= uxLED;

		portENTER_CRITICAL();
		{
			if( partstLED_PORT & usLED )
			{
				partstLED_PORT &= ~usLED;
			}
			else
			{
				partstLED_PORT |= usLED;			
			}	
		}
		portEXIT_CRITICAL();
	}
}




<|MERGE_RESOLUTION|>--- conflicted
+++ resolved
@@ -1,107 +1,103 @@
-/*
-<<<<<<< HEAD
- * FreeRTOS Kernel V10.3.0
-=======
- * FreeRTOS Kernel V10.4.1
->>>>>>> 5cc65129
- * Copyright (C) 2020 Amazon.com, Inc. or its affiliates.  All Rights Reserved.
- *
- * Permission is hereby granted, free of charge, to any person obtaining a copy of
- * this software and associated documentation files (the "Software"), to deal in
- * the Software without restriction, including without limitation the rights to
- * use, copy, modify, merge, publish, distribute, sublicense, and/or sell copies of
- * the Software, and to permit persons to whom the Software is furnished to do so,
- * subject to the following conditions:
- *
- * The above copyright notice and this permission notice shall be included in all
- * copies or substantial portions of the Software.
- *
- * THE SOFTWARE IS PROVIDED "AS IS", WITHOUT WARRANTY OF ANY KIND, EXPRESS OR
- * IMPLIED, INCLUDING BUT NOT LIMITED TO THE WARRANTIES OF MERCHANTABILITY, FITNESS
- * FOR A PARTICULAR PURPOSE AND NONINFRINGEMENT. IN NO EVENT SHALL THE AUTHORS OR
- * COPYRIGHT HOLDERS BE LIABLE FOR ANY CLAIM, DAMAGES OR OTHER LIABILITY, WHETHER
- * IN AN ACTION OF CONTRACT, TORT OR OTHERWISE, ARISING FROM, OUT OF OR IN
- * CONNECTION WITH THE SOFTWARE OR THE USE OR OTHER DEALINGS IN THE SOFTWARE.
- *
- * http://www.FreeRTOS.org
- * http://aws.amazon.com/freertos
- *
- * 1 tab == 4 spaces!
- */
-
-/* Library includes. */
-#include  "91x_lib.h"
-
-/* Scheduler includes. */
-#include "FreeRTOS.h"
-
-/* Demo application includes. */
-#include "partest.h"
-
-#define partstMAX_LEDs		4
-#define partstLED_PORT		*( ( unsigned short * ) 0x5800f3fc )
-
-/*-----------------------------------------------------------*/
-
-static GPIO_InitTypeDef GPIO9_InitStruct;
-
-void vParTestInitialise( void )
-{	
-	/* Configure the bits used to flash LED's on port 9 as output. */
-	GPIO_StructInit( &GPIO9_InitStruct );
-	GPIO9_InitStruct.GPIO_Pin = GPIO_Pin_0 | GPIO_Pin_1 | GPIO_Pin_2 | GPIO_Pin_3;
-	GPIO9_InitStruct.GPIO_Direction = GPIO_PinOutput;
-	GPIO_Init( GPIO9, &GPIO9_InitStruct );
-}
-/*-----------------------------------------------------------*/
-
-void vParTestSetLED( unsigned portBASE_TYPE uxLED, signed portBASE_TYPE xValue )
-{
-unsigned short usLED = 0x0001;
-
-	if( uxLED < partstMAX_LEDs )
-	{
-		usLED <<= uxLED;
-
-		portENTER_CRITICAL();
-		{
-			if( xValue )
-			{
-				partstLED_PORT &= ~usLED;
-			}
-			else
-			{
-				partstLED_PORT |= usLED;				
-			}		
-		}
-		portEXIT_CRITICAL();
-	}
-}
-/*-----------------------------------------------------------*/
-
-void vParTestToggleLED( unsigned portBASE_TYPE uxLED )
-{
-unsigned short usLED = 0x0001;
-
-	if( uxLED < partstMAX_LEDs )
-	{
-		usLED <<= uxLED;
-
-		portENTER_CRITICAL();
-		{
-			if( partstLED_PORT & usLED )
-			{
-				partstLED_PORT &= ~usLED;
-			}
-			else
-			{
-				partstLED_PORT |= usLED;			
-			}	
-		}
-		portEXIT_CRITICAL();
-	}
-}
-
-
-
-
+/*
+ * FreeRTOS Kernel V10.4.1
+ * Copyright (C) 2020 Amazon.com, Inc. or its affiliates.  All Rights Reserved.
+ *
+ * Permission is hereby granted, free of charge, to any person obtaining a copy of
+ * this software and associated documentation files (the "Software"), to deal in
+ * the Software without restriction, including without limitation the rights to
+ * use, copy, modify, merge, publish, distribute, sublicense, and/or sell copies of
+ * the Software, and to permit persons to whom the Software is furnished to do so,
+ * subject to the following conditions:
+ *
+ * The above copyright notice and this permission notice shall be included in all
+ * copies or substantial portions of the Software.
+ *
+ * THE SOFTWARE IS PROVIDED "AS IS", WITHOUT WARRANTY OF ANY KIND, EXPRESS OR
+ * IMPLIED, INCLUDING BUT NOT LIMITED TO THE WARRANTIES OF MERCHANTABILITY, FITNESS
+ * FOR A PARTICULAR PURPOSE AND NONINFRINGEMENT. IN NO EVENT SHALL THE AUTHORS OR
+ * COPYRIGHT HOLDERS BE LIABLE FOR ANY CLAIM, DAMAGES OR OTHER LIABILITY, WHETHER
+ * IN AN ACTION OF CONTRACT, TORT OR OTHERWISE, ARISING FROM, OUT OF OR IN
+ * CONNECTION WITH THE SOFTWARE OR THE USE OR OTHER DEALINGS IN THE SOFTWARE.
+ *
+ * http://www.FreeRTOS.org
+ * http://aws.amazon.com/freertos
+ *
+ * 1 tab == 4 spaces!
+ */
+
+/* Library includes. */
+#include  "91x_lib.h"
+
+/* Scheduler includes. */
+#include "FreeRTOS.h"
+
+/* Demo application includes. */
+#include "partest.h"
+
+#define partstMAX_LEDs		4
+#define partstLED_PORT		*( ( unsigned short * ) 0x5800f3fc )
+
+/*-----------------------------------------------------------*/
+
+static GPIO_InitTypeDef GPIO9_InitStruct;
+
+void vParTestInitialise( void )
+{	
+	/* Configure the bits used to flash LED's on port 9 as output. */
+	GPIO_StructInit( &GPIO9_InitStruct );
+	GPIO9_InitStruct.GPIO_Pin = GPIO_Pin_0 | GPIO_Pin_1 | GPIO_Pin_2 | GPIO_Pin_3;
+	GPIO9_InitStruct.GPIO_Direction = GPIO_PinOutput;
+	GPIO_Init( GPIO9, &GPIO9_InitStruct );
+}
+/*-----------------------------------------------------------*/
+
+void vParTestSetLED( unsigned portBASE_TYPE uxLED, signed portBASE_TYPE xValue )
+{
+unsigned short usLED = 0x0001;
+
+	if( uxLED < partstMAX_LEDs )
+	{
+		usLED <<= uxLED;
+
+		portENTER_CRITICAL();
+		{
+			if( xValue )
+			{
+				partstLED_PORT &= ~usLED;
+			}
+			else
+			{
+				partstLED_PORT |= usLED;				
+			}		
+		}
+		portEXIT_CRITICAL();
+	}
+}
+/*-----------------------------------------------------------*/
+
+void vParTestToggleLED( unsigned portBASE_TYPE uxLED )
+{
+unsigned short usLED = 0x0001;
+
+	if( uxLED < partstMAX_LEDs )
+	{
+		usLED <<= uxLED;
+
+		portENTER_CRITICAL();
+		{
+			if( partstLED_PORT & usLED )
+			{
+				partstLED_PORT &= ~usLED;
+			}
+			else
+			{
+				partstLED_PORT |= usLED;			
+			}	
+		}
+		portEXIT_CRITICAL();
+	}
+}
+
+
+
+