/*
<<<<<<< HEAD
 * FreeRTOS Kernel V10.3.0
=======
 * FreeRTOS Kernel V10.4.1
>>>>>>> 5cc65129
 * Copyright (C) 2020 Amazon.com, Inc. or its affiliates.  All Rights Reserved.
 *
 * Permission is hereby granted, free of charge, to any person obtaining a copy of
 * this software and associated documentation files (the "Software"), to deal in
 * the Software without restriction, including without limitation the rights to
 * use, copy, modify, merge, publish, distribute, sublicense, and/or sell copies of
 * the Software, and to permit persons to whom the Software is furnished to do so,
 * subject to the following conditions:
 *
 * The above copyright notice and this permission notice shall be included in all
 * copies or substantial portions of the Software.
 *
 * THE SOFTWARE IS PROVIDED "AS IS", WITHOUT WARRANTY OF ANY KIND, EXPRESS OR
 * IMPLIED, INCLUDING BUT NOT LIMITED TO THE WARRANTIES OF MERCHANTABILITY, FITNESS
 * FOR A PARTICULAR PURPOSE AND NONINFRINGEMENT. IN NO EVENT SHALL THE AUTHORS OR
 * COPYRIGHT HOLDERS BE LIABLE FOR ANY CLAIM, DAMAGES OR OTHER LIABILITY, WHETHER
 * IN AN ACTION OF CONTRACT, TORT OR OTHERWISE, ARISING FROM, OUT OF OR IN
 * CONNECTION WITH THE SOFTWARE OR THE USE OR OTHER DEALINGS IN THE SOFTWARE.
 *
 * http://www.FreeRTOS.org
 * http://aws.amazon.com/freertos
 *
 * 1 tab == 4 spaces!
 */

/*
 * Creates all the demo application tasks, then starts the scheduler.  The WEB
 * documentation provides more details of the standard demo application tasks
 * (which just exist to test the kernel port and provide an example of how to use
 * each FreeRTOS API function).
 *
 * In addition to the standard demo tasks, the following tasks and tests are
 * defined and/or created within this file:
 *
 * "LCD" task - the LCD task is a 'gatekeeper' task.  It is the only task that
 * is permitted to access the display directly.  Other tasks wishing to write a
 * message to the LCD send the message on a queue to the LCD task instead of
 * accessing the LCD themselves.  The LCD task just blocks on the queue waiting
 * for messages - waking and displaying the messages as they arrive.  The use
 * of a gatekeeper in this manner permits both tasks and interrupts to write to
 * the LCD without worrying about mutual exclusion.  This is demonstrated by the
 * check hook (see below) which sends messages to the display even though it
 * executes from an interrupt context.
 *
 * "Check" hook -  This only executes fully every five seconds from the tick
 * hook.  Its main function is to check that all the standard demo tasks are
 * still operational.  Should any unexpected behaviour be discovered within a
 * demo task then the tick hook will write an error to the LCD (via the LCD task).
 * If all the demo tasks are executing with their expected behaviour then the
 * check task writes PASS to the LCD (again via the LCD task), as described above.
 *
 */

/* Scheduler includes. */
#include "FreeRTOS.h"
#include "task.h"
#include "queue.h"
#include "semphr.h"

/* Demo app includes. */
#include "BlockQ.h"
#include "integer.h"
#include "blocktim.h"
#include "flash.h"
#include "partest.h"
#include "semtest.h"
#include "PollQ.h"
#include "lcd_message.h"
#include "GenQTest.h"
#include "QPeek.h"
#include "recmutex.h"
#include "flash.h"
#include "comtest2.h"

/* Atmel library includes. */
#include <board.h>
#include <lcd/color.h>
#include <lcd/lcdd.h>
#include <lcd/draw.h>


/*-----------------------------------------------------------*/

/* The time between cycles of the 'check' functionality (defined within the
tick hook). */
#define mainCHECK_DELAY						( ( TickType_t ) 5000 / portTICK_PERIOD_MS )

/* The LCD task uses the sprintf function so requires a little more stack too. */
#define mainLCD_TASK_STACK_SIZE				( configMINIMAL_STACK_SIZE * 2 )

/* Task priorities. */
#define mainQUEUE_POLL_PRIORITY				( tskIDLE_PRIORITY + 2 )
#define mainSEM_TEST_PRIORITY				( tskIDLE_PRIORITY + 1 )
#define mainBLOCK_Q_PRIORITY				( tskIDLE_PRIORITY + 2 )
#define mainLED_TASK_PRIORITY				( tskIDLE_PRIORITY + 1 )
#define mainCOM_TEST_PRIORITY				( tskIDLE_PRIORITY + 2 )
#define mainINTEGER_TASK_PRIORITY           ( tskIDLE_PRIORITY )
#define mainGEN_QUEUE_TASK_PRIORITY			( tskIDLE_PRIORITY )

/* The maximum number of message that can be waiting for display at any one
time. */
#define mainLCD_QUEUE_SIZE					( 3 )

/* Constants used by the comtest tasks.  There isn't a spare LED so an invalid
LED is specified. */
#define mainBAUD_RATE						( 115200 )
#define mainCOM_TEST_LED					( 10 )

/*-----------------------------------------------------------*/

/*
 * Configure the hardware for the demo.
 */
static void prvSetupHardware( void );

/*
 * The LCD gatekeeper task.  Tasks wishing to write to the LCD do not access
 * the LCD directly, but instead send the message to the LCD gatekeeper task.
 */
static void prvLCDTask( void *pvParameters );

/*
 * Hook functions that can get called by the kernel.  The 'check' functionality
 * is implemented within the tick hook.
 */
void vApplicationStackOverflowHook( TaskHandle_t pxTask, char *pcTaskName );

/*
 * The tick hook function as described in the comments at the top of this file.
 * The tick hook is used to monitor all the standard demo tasks to look for
 * errors.  The tick hook is also used to demonstrate how the LCD gatekeeper
 * task can be used to allow interrupts to write to the LCD.
 */
void vApplicationTickHook( void );


/*-----------------------------------------------------------*/

/* The queue used to send messages to the LCD task. */
static QueueHandle_t xLCDQueue;

/*-----------------------------------------------------------*/

int main( void )
{
	/* Prepare the hardware. */
	prvSetupHardware();

	/* Create the queue used by the LCD task.  Messages for display on the LCD
	are received via this queue. */
	xLCDQueue = xQueueCreate( mainLCD_QUEUE_SIZE, sizeof( xLCDMessage ) );

	/* Start the standard demo tasks.  These do nothing other than test the
	port and provide some APU usage examples. */
    vStartIntegerMathTasks( mainINTEGER_TASK_PRIORITY );
    vStartGenericQueueTasks( mainGEN_QUEUE_TASK_PRIORITY );
	vStartRecursiveMutexTasks();
	vStartBlockingQueueTasks( mainBLOCK_Q_PRIORITY );
	vCreateBlockTimeTasks();
	vStartSemaphoreTasks( mainSEM_TEST_PRIORITY );
	vStartPolledQueueTasks( mainQUEUE_POLL_PRIORITY );
	vStartQueuePeekTasks();
	vStartLEDFlashTasks( mainLED_TASK_PRIORITY );
	vAltStartComTestTasks( mainCOM_TEST_PRIORITY, mainBAUD_RATE, mainCOM_TEST_LED );

	/* Start the tasks defined within this file/specific to this demo. */
	xTaskCreate( prvLCDTask, "LCD", mainLCD_TASK_STACK_SIZE, NULL, tskIDLE_PRIORITY, NULL );

	/* Start the scheduler. */
	vTaskStartScheduler();

    /* Will only get here if there was insufficient memory to create the idle
    task. */
	return 0;
}
/*-----------------------------------------------------------*/

void prvSetupHardware( void )
{
	/* Initialise the port used for the LED outputs. */
	vParTestInitialise();
}
/*-----------------------------------------------------------*/

void vApplicationTickHook( void )
{
static xLCDMessage xMessage = { "PASS" };
static unsigned long ulTicksSinceLastDisplay = 0;
portBASE_TYPE xHigherPriorityTaskWoken = pdFALSE;

	/* Called from every tick interrupt.  Have enough ticks passed to make it
	time to perform our health status check again? */
	ulTicksSinceLastDisplay++;
	if( ulTicksSinceLastDisplay >= mainCHECK_DELAY )
	{
		ulTicksSinceLastDisplay = 0;

		/* Has an error been found in any task? */
		if( xAreGenericQueueTasksStillRunning() != pdTRUE )
		{
			xMessage.pcMessage = "ERROR IN GEN Q";
		}
	    if( xAreIntegerMathsTaskStillRunning() != pdTRUE )
	    {
	        xMessage.pcMessage = "ERROR IN MATH";
	    }
		else if( xAreBlockingQueuesStillRunning() != pdTRUE )
		{
			xMessage.pcMessage = "ERROR IN BLOCK Q";
		}
		else if( xAreBlockTimeTestTasksStillRunning() != pdTRUE )
		{
			xMessage.pcMessage = "ERROR IN BLOCK TIME";
		}
		else if( xAreSemaphoreTasksStillRunning() != pdTRUE )
		{
			xMessage.pcMessage = "ERROR IN SEMAPHORE";
		}
		else if( xArePollingQueuesStillRunning() != pdTRUE )
		{
			xMessage.pcMessage = "ERROR IN POLL Q";
		}
		else if( xAreQueuePeekTasksStillRunning() != pdTRUE )
		{
			xMessage.pcMessage = "ERROR IN PEEK Q";
		}
		else if( xAreRecursiveMutexTasksStillRunning() != pdTRUE )
		{
			xMessage.pcMessage = "ERROR IN REC MUTEX";
		}
		else if( xAreComTestTasksStillRunning() != pdTRUE )
		{
			xMessage.pcMessage = "ERROR IN COMTEST";
		}

		/* Send the message to the LCD gatekeeper for display. */
		xHigherPriorityTaskWoken = pdFALSE;
		xQueueSendFromISR( xLCDQueue, &xMessage, &xHigherPriorityTaskWoken );
	}
}
/*-----------------------------------------------------------*/

void vApplicationStackOverflowHook( TaskHandle_t pxTask, char *pcTaskName )
{
	( void ) pxTask;
	( void ) pcTaskName;

	/* If the parameters have been corrupted then inspect pxCurrentTCB to
	identify which task has overflowed its stack. */
	for( ;; );
}
/*-----------------------------------------------------------*/

static void prvLCDTask( void *pvParameters )
{
xLCDMessage xMessage;
unsigned long ulY = 0;
const unsigned long ulX = 5;
const unsigned long ulMaxY = 250, ulYIncrement = 22, ulWidth = 250, ulHeight = 20;;

    /* Initialize LCD. */
    LCDD_Initialize();
    LCDD_Start();
	LCDD_Fill( ( void * ) BOARD_LCD_BASE, COLOR_WHITE );
	LCDD_DrawString( ( void * ) BOARD_LCD_BASE, 1, ulY + 3, "  www.FreeRTOS.org", COLOR_BLACK );

	for( ;; )
	{
		/* Wait for a message from the check function (which is executed in
		the tick hook). */
		xQueueReceive( xLCDQueue, &xMessage, portMAX_DELAY );

		/* Clear the space where the old message was. */
        LCDD_DrawRectangle( ( void * ) BOARD_LCD_BASE, 0, ulY, ulWidth, ulHeight, COLOR_WHITE );

		/* Increment to the next drawing position. */
		ulY += ulYIncrement;

		/* Have the Y position moved past the end of the LCD? */
		if( ulY >= ulMaxY )
		{
			ulY = 0;
		}

		/* Draw a new rectangle, in which the message will be written. */
        LCDD_DrawRectangle( ( void * ) BOARD_LCD_BASE, 0, ulY, ulWidth, ulHeight, COLOR_GREEN );

		/* Write the message. */
        LCDD_DrawString( ( void * ) BOARD_LCD_BASE, ulX, ulY + 3, xMessage.pcMessage, COLOR_BLACK );
	}
}
<|MERGE_RESOLUTION|>--- conflicted
+++ resolved
@@ -1,297 +1,293 @@
-/*
-<<<<<<< HEAD
- * FreeRTOS Kernel V10.3.0
-=======
- * FreeRTOS Kernel V10.4.1
->>>>>>> 5cc65129
- * Copyright (C) 2020 Amazon.com, Inc. or its affiliates.  All Rights Reserved.
- *
- * Permission is hereby granted, free of charge, to any person obtaining a copy of
- * this software and associated documentation files (the "Software"), to deal in
- * the Software without restriction, including without limitation the rights to
- * use, copy, modify, merge, publish, distribute, sublicense, and/or sell copies of
- * the Software, and to permit persons to whom the Software is furnished to do so,
- * subject to the following conditions:
- *
- * The above copyright notice and this permission notice shall be included in all
- * copies or substantial portions of the Software.
- *
- * THE SOFTWARE IS PROVIDED "AS IS", WITHOUT WARRANTY OF ANY KIND, EXPRESS OR
- * IMPLIED, INCLUDING BUT NOT LIMITED TO THE WARRANTIES OF MERCHANTABILITY, FITNESS
- * FOR A PARTICULAR PURPOSE AND NONINFRINGEMENT. IN NO EVENT SHALL THE AUTHORS OR
- * COPYRIGHT HOLDERS BE LIABLE FOR ANY CLAIM, DAMAGES OR OTHER LIABILITY, WHETHER
- * IN AN ACTION OF CONTRACT, TORT OR OTHERWISE, ARISING FROM, OUT OF OR IN
- * CONNECTION WITH THE SOFTWARE OR THE USE OR OTHER DEALINGS IN THE SOFTWARE.
- *
- * http://www.FreeRTOS.org
- * http://aws.amazon.com/freertos
- *
- * 1 tab == 4 spaces!
- */
-
-/*
- * Creates all the demo application tasks, then starts the scheduler.  The WEB
- * documentation provides more details of the standard demo application tasks
- * (which just exist to test the kernel port and provide an example of how to use
- * each FreeRTOS API function).
- *
- * In addition to the standard demo tasks, the following tasks and tests are
- * defined and/or created within this file:
- *
- * "LCD" task - the LCD task is a 'gatekeeper' task.  It is the only task that
- * is permitted to access the display directly.  Other tasks wishing to write a
- * message to the LCD send the message on a queue to the LCD task instead of
- * accessing the LCD themselves.  The LCD task just blocks on the queue waiting
- * for messages - waking and displaying the messages as they arrive.  The use
- * of a gatekeeper in this manner permits both tasks and interrupts to write to
- * the LCD without worrying about mutual exclusion.  This is demonstrated by the
- * check hook (see below) which sends messages to the display even though it
- * executes from an interrupt context.
- *
- * "Check" hook -  This only executes fully every five seconds from the tick
- * hook.  Its main function is to check that all the standard demo tasks are
- * still operational.  Should any unexpected behaviour be discovered within a
- * demo task then the tick hook will write an error to the LCD (via the LCD task).
- * If all the demo tasks are executing with their expected behaviour then the
- * check task writes PASS to the LCD (again via the LCD task), as described above.
- *
- */
-
-/* Scheduler includes. */
-#include "FreeRTOS.h"
-#include "task.h"
-#include "queue.h"
-#include "semphr.h"
-
-/* Demo app includes. */
-#include "BlockQ.h"
-#include "integer.h"
-#include "blocktim.h"
-#include "flash.h"
-#include "partest.h"
-#include "semtest.h"
-#include "PollQ.h"
-#include "lcd_message.h"
-#include "GenQTest.h"
-#include "QPeek.h"
-#include "recmutex.h"
-#include "flash.h"
-#include "comtest2.h"
-
-/* Atmel library includes. */
-#include <board.h>
-#include <lcd/color.h>
-#include <lcd/lcdd.h>
-#include <lcd/draw.h>
-
-
-/*-----------------------------------------------------------*/
-
-/* The time between cycles of the 'check' functionality (defined within the
-tick hook). */
-#define mainCHECK_DELAY						( ( TickType_t ) 5000 / portTICK_PERIOD_MS )
-
-/* The LCD task uses the sprintf function so requires a little more stack too. */
-#define mainLCD_TASK_STACK_SIZE				( configMINIMAL_STACK_SIZE * 2 )
-
-/* Task priorities. */
-#define mainQUEUE_POLL_PRIORITY				( tskIDLE_PRIORITY + 2 )
-#define mainSEM_TEST_PRIORITY				( tskIDLE_PRIORITY + 1 )
-#define mainBLOCK_Q_PRIORITY				( tskIDLE_PRIORITY + 2 )
-#define mainLED_TASK_PRIORITY				( tskIDLE_PRIORITY + 1 )
-#define mainCOM_TEST_PRIORITY				( tskIDLE_PRIORITY + 2 )
-#define mainINTEGER_TASK_PRIORITY           ( tskIDLE_PRIORITY )
-#define mainGEN_QUEUE_TASK_PRIORITY			( tskIDLE_PRIORITY )
-
-/* The maximum number of message that can be waiting for display at any one
-time. */
-#define mainLCD_QUEUE_SIZE					( 3 )
-
-/* Constants used by the comtest tasks.  There isn't a spare LED so an invalid
-LED is specified. */
-#define mainBAUD_RATE						( 115200 )
-#define mainCOM_TEST_LED					( 10 )
-
-/*-----------------------------------------------------------*/
-
-/*
- * Configure the hardware for the demo.
- */
-static void prvSetupHardware( void );
-
-/*
- * The LCD gatekeeper task.  Tasks wishing to write to the LCD do not access
- * the LCD directly, but instead send the message to the LCD gatekeeper task.
- */
-static void prvLCDTask( void *pvParameters );
-
-/*
- * Hook functions that can get called by the kernel.  The 'check' functionality
- * is implemented within the tick hook.
- */
-void vApplicationStackOverflowHook( TaskHandle_t pxTask, char *pcTaskName );
-
-/*
- * The tick hook function as described in the comments at the top of this file.
- * The tick hook is used to monitor all the standard demo tasks to look for
- * errors.  The tick hook is also used to demonstrate how the LCD gatekeeper
- * task can be used to allow interrupts to write to the LCD.
- */
-void vApplicationTickHook( void );
-
-
-/*-----------------------------------------------------------*/
-
-/* The queue used to send messages to the LCD task. */
-static QueueHandle_t xLCDQueue;
-
-/*-----------------------------------------------------------*/
-
-int main( void )
-{
-	/* Prepare the hardware. */
-	prvSetupHardware();
-
-	/* Create the queue used by the LCD task.  Messages for display on the LCD
-	are received via this queue. */
-	xLCDQueue = xQueueCreate( mainLCD_QUEUE_SIZE, sizeof( xLCDMessage ) );
-
-	/* Start the standard demo tasks.  These do nothing other than test the
-	port and provide some APU usage examples. */
-    vStartIntegerMathTasks( mainINTEGER_TASK_PRIORITY );
-    vStartGenericQueueTasks( mainGEN_QUEUE_TASK_PRIORITY );
-	vStartRecursiveMutexTasks();
-	vStartBlockingQueueTasks( mainBLOCK_Q_PRIORITY );
-	vCreateBlockTimeTasks();
-	vStartSemaphoreTasks( mainSEM_TEST_PRIORITY );
-	vStartPolledQueueTasks( mainQUEUE_POLL_PRIORITY );
-	vStartQueuePeekTasks();
-	vStartLEDFlashTasks( mainLED_TASK_PRIORITY );
-	vAltStartComTestTasks( mainCOM_TEST_PRIORITY, mainBAUD_RATE, mainCOM_TEST_LED );
-
-	/* Start the tasks defined within this file/specific to this demo. */
-	xTaskCreate( prvLCDTask, "LCD", mainLCD_TASK_STACK_SIZE, NULL, tskIDLE_PRIORITY, NULL );
-
-	/* Start the scheduler. */
-	vTaskStartScheduler();
-
-    /* Will only get here if there was insufficient memory to create the idle
-    task. */
-	return 0;
-}
-/*-----------------------------------------------------------*/
-
-void prvSetupHardware( void )
-{
-	/* Initialise the port used for the LED outputs. */
-	vParTestInitialise();
-}
-/*-----------------------------------------------------------*/
-
-void vApplicationTickHook( void )
-{
-static xLCDMessage xMessage = { "PASS" };
-static unsigned long ulTicksSinceLastDisplay = 0;
-portBASE_TYPE xHigherPriorityTaskWoken = pdFALSE;
-
-	/* Called from every tick interrupt.  Have enough ticks passed to make it
-	time to perform our health status check again? */
-	ulTicksSinceLastDisplay++;
-	if( ulTicksSinceLastDisplay >= mainCHECK_DELAY )
-	{
-		ulTicksSinceLastDisplay = 0;
-
-		/* Has an error been found in any task? */
-		if( xAreGenericQueueTasksStillRunning() != pdTRUE )
-		{
-			xMessage.pcMessage = "ERROR IN GEN Q";
-		}
-	    if( xAreIntegerMathsTaskStillRunning() != pdTRUE )
-	    {
-	        xMessage.pcMessage = "ERROR IN MATH";
-	    }
-		else if( xAreBlockingQueuesStillRunning() != pdTRUE )
-		{
-			xMessage.pcMessage = "ERROR IN BLOCK Q";
-		}
-		else if( xAreBlockTimeTestTasksStillRunning() != pdTRUE )
-		{
-			xMessage.pcMessage = "ERROR IN BLOCK TIME";
-		}
-		else if( xAreSemaphoreTasksStillRunning() != pdTRUE )
-		{
-			xMessage.pcMessage = "ERROR IN SEMAPHORE";
-		}
-		else if( xArePollingQueuesStillRunning() != pdTRUE )
-		{
-			xMessage.pcMessage = "ERROR IN POLL Q";
-		}
-		else if( xAreQueuePeekTasksStillRunning() != pdTRUE )
-		{
-			xMessage.pcMessage = "ERROR IN PEEK Q";
-		}
-		else if( xAreRecursiveMutexTasksStillRunning() != pdTRUE )
-		{
-			xMessage.pcMessage = "ERROR IN REC MUTEX";
-		}
-		else if( xAreComTestTasksStillRunning() != pdTRUE )
-		{
-			xMessage.pcMessage = "ERROR IN COMTEST";
-		}
-
-		/* Send the message to the LCD gatekeeper for display. */
-		xHigherPriorityTaskWoken = pdFALSE;
-		xQueueSendFromISR( xLCDQueue, &xMessage, &xHigherPriorityTaskWoken );
-	}
-}
-/*-----------------------------------------------------------*/
-
-void vApplicationStackOverflowHook( TaskHandle_t pxTask, char *pcTaskName )
-{
-	( void ) pxTask;
-	( void ) pcTaskName;
-
-	/* If the parameters have been corrupted then inspect pxCurrentTCB to
-	identify which task has overflowed its stack. */
-	for( ;; );
-}
-/*-----------------------------------------------------------*/
-
-static void prvLCDTask( void *pvParameters )
-{
-xLCDMessage xMessage;
-unsigned long ulY = 0;
-const unsigned long ulX = 5;
-const unsigned long ulMaxY = 250, ulYIncrement = 22, ulWidth = 250, ulHeight = 20;;
-
-    /* Initialize LCD. */
-    LCDD_Initialize();
-    LCDD_Start();
-	LCDD_Fill( ( void * ) BOARD_LCD_BASE, COLOR_WHITE );
-	LCDD_DrawString( ( void * ) BOARD_LCD_BASE, 1, ulY + 3, "  www.FreeRTOS.org", COLOR_BLACK );
-
-	for( ;; )
-	{
-		/* Wait for a message from the check function (which is executed in
-		the tick hook). */
-		xQueueReceive( xLCDQueue, &xMessage, portMAX_DELAY );
-
-		/* Clear the space where the old message was. */
-        LCDD_DrawRectangle( ( void * ) BOARD_LCD_BASE, 0, ulY, ulWidth, ulHeight, COLOR_WHITE );
-
-		/* Increment to the next drawing position. */
-		ulY += ulYIncrement;
-
-		/* Have the Y position moved past the end of the LCD? */
-		if( ulY >= ulMaxY )
-		{
-			ulY = 0;
-		}
-
-		/* Draw a new rectangle, in which the message will be written. */
-        LCDD_DrawRectangle( ( void * ) BOARD_LCD_BASE, 0, ulY, ulWidth, ulHeight, COLOR_GREEN );
-
-		/* Write the message. */
-        LCDD_DrawString( ( void * ) BOARD_LCD_BASE, ulX, ulY + 3, xMessage.pcMessage, COLOR_BLACK );
-	}
-}
+/*
+ * FreeRTOS Kernel V10.4.1
+ * Copyright (C) 2020 Amazon.com, Inc. or its affiliates.  All Rights Reserved.
+ *
+ * Permission is hereby granted, free of charge, to any person obtaining a copy of
+ * this software and associated documentation files (the "Software"), to deal in
+ * the Software without restriction, including without limitation the rights to
+ * use, copy, modify, merge, publish, distribute, sublicense, and/or sell copies of
+ * the Software, and to permit persons to whom the Software is furnished to do so,
+ * subject to the following conditions:
+ *
+ * The above copyright notice and this permission notice shall be included in all
+ * copies or substantial portions of the Software.
+ *
+ * THE SOFTWARE IS PROVIDED "AS IS", WITHOUT WARRANTY OF ANY KIND, EXPRESS OR
+ * IMPLIED, INCLUDING BUT NOT LIMITED TO THE WARRANTIES OF MERCHANTABILITY, FITNESS
+ * FOR A PARTICULAR PURPOSE AND NONINFRINGEMENT. IN NO EVENT SHALL THE AUTHORS OR
+ * COPYRIGHT HOLDERS BE LIABLE FOR ANY CLAIM, DAMAGES OR OTHER LIABILITY, WHETHER
+ * IN AN ACTION OF CONTRACT, TORT OR OTHERWISE, ARISING FROM, OUT OF OR IN
+ * CONNECTION WITH THE SOFTWARE OR THE USE OR OTHER DEALINGS IN THE SOFTWARE.
+ *
+ * http://www.FreeRTOS.org
+ * http://aws.amazon.com/freertos
+ *
+ * 1 tab == 4 spaces!
+ */
+
+/*
+ * Creates all the demo application tasks, then starts the scheduler.  The WEB
+ * documentation provides more details of the standard demo application tasks
+ * (which just exist to test the kernel port and provide an example of how to use
+ * each FreeRTOS API function).
+ *
+ * In addition to the standard demo tasks, the following tasks and tests are
+ * defined and/or created within this file:
+ *
+ * "LCD" task - the LCD task is a 'gatekeeper' task.  It is the only task that
+ * is permitted to access the display directly.  Other tasks wishing to write a
+ * message to the LCD send the message on a queue to the LCD task instead of
+ * accessing the LCD themselves.  The LCD task just blocks on the queue waiting
+ * for messages - waking and displaying the messages as they arrive.  The use
+ * of a gatekeeper in this manner permits both tasks and interrupts to write to
+ * the LCD without worrying about mutual exclusion.  This is demonstrated by the
+ * check hook (see below) which sends messages to the display even though it
+ * executes from an interrupt context.
+ *
+ * "Check" hook -  This only executes fully every five seconds from the tick
+ * hook.  Its main function is to check that all the standard demo tasks are
+ * still operational.  Should any unexpected behaviour be discovered within a
+ * demo task then the tick hook will write an error to the LCD (via the LCD task).
+ * If all the demo tasks are executing with their expected behaviour then the
+ * check task writes PASS to the LCD (again via the LCD task), as described above.
+ *
+ */
+
+/* Scheduler includes. */
+#include "FreeRTOS.h"
+#include "task.h"
+#include "queue.h"
+#include "semphr.h"
+
+/* Demo app includes. */
+#include "BlockQ.h"
+#include "integer.h"
+#include "blocktim.h"
+#include "flash.h"
+#include "partest.h"
+#include "semtest.h"
+#include "PollQ.h"
+#include "lcd_message.h"
+#include "GenQTest.h"
+#include "QPeek.h"
+#include "recmutex.h"
+#include "flash.h"
+#include "comtest2.h"
+
+/* Atmel library includes. */
+#include <board.h>
+#include <lcd/color.h>
+#include <lcd/lcdd.h>
+#include <lcd/draw.h>
+
+
+/*-----------------------------------------------------------*/
+
+/* The time between cycles of the 'check' functionality (defined within the
+tick hook). */
+#define mainCHECK_DELAY						( ( TickType_t ) 5000 / portTICK_PERIOD_MS )
+
+/* The LCD task uses the sprintf function so requires a little more stack too. */
+#define mainLCD_TASK_STACK_SIZE				( configMINIMAL_STACK_SIZE * 2 )
+
+/* Task priorities. */
+#define mainQUEUE_POLL_PRIORITY				( tskIDLE_PRIORITY + 2 )
+#define mainSEM_TEST_PRIORITY				( tskIDLE_PRIORITY + 1 )
+#define mainBLOCK_Q_PRIORITY				( tskIDLE_PRIORITY + 2 )
+#define mainLED_TASK_PRIORITY				( tskIDLE_PRIORITY + 1 )
+#define mainCOM_TEST_PRIORITY				( tskIDLE_PRIORITY + 2 )
+#define mainINTEGER_TASK_PRIORITY           ( tskIDLE_PRIORITY )
+#define mainGEN_QUEUE_TASK_PRIORITY			( tskIDLE_PRIORITY )
+
+/* The maximum number of message that can be waiting for display at any one
+time. */
+#define mainLCD_QUEUE_SIZE					( 3 )
+
+/* Constants used by the comtest tasks.  There isn't a spare LED so an invalid
+LED is specified. */
+#define mainBAUD_RATE						( 115200 )
+#define mainCOM_TEST_LED					( 10 )
+
+/*-----------------------------------------------------------*/
+
+/*
+ * Configure the hardware for the demo.
+ */
+static void prvSetupHardware( void );
+
+/*
+ * The LCD gatekeeper task.  Tasks wishing to write to the LCD do not access
+ * the LCD directly, but instead send the message to the LCD gatekeeper task.
+ */
+static void prvLCDTask( void *pvParameters );
+
+/*
+ * Hook functions that can get called by the kernel.  The 'check' functionality
+ * is implemented within the tick hook.
+ */
+void vApplicationStackOverflowHook( TaskHandle_t pxTask, char *pcTaskName );
+
+/*
+ * The tick hook function as described in the comments at the top of this file.
+ * The tick hook is used to monitor all the standard demo tasks to look for
+ * errors.  The tick hook is also used to demonstrate how the LCD gatekeeper
+ * task can be used to allow interrupts to write to the LCD.
+ */
+void vApplicationTickHook( void );
+
+
+/*-----------------------------------------------------------*/
+
+/* The queue used to send messages to the LCD task. */
+static QueueHandle_t xLCDQueue;
+
+/*-----------------------------------------------------------*/
+
+int main( void )
+{
+	/* Prepare the hardware. */
+	prvSetupHardware();
+
+	/* Create the queue used by the LCD task.  Messages for display on the LCD
+	are received via this queue. */
+	xLCDQueue = xQueueCreate( mainLCD_QUEUE_SIZE, sizeof( xLCDMessage ) );
+
+	/* Start the standard demo tasks.  These do nothing other than test the
+	port and provide some APU usage examples. */
+    vStartIntegerMathTasks( mainINTEGER_TASK_PRIORITY );
+    vStartGenericQueueTasks( mainGEN_QUEUE_TASK_PRIORITY );
+	vStartRecursiveMutexTasks();
+	vStartBlockingQueueTasks( mainBLOCK_Q_PRIORITY );
+	vCreateBlockTimeTasks();
+	vStartSemaphoreTasks( mainSEM_TEST_PRIORITY );
+	vStartPolledQueueTasks( mainQUEUE_POLL_PRIORITY );
+	vStartQueuePeekTasks();
+	vStartLEDFlashTasks( mainLED_TASK_PRIORITY );
+	vAltStartComTestTasks( mainCOM_TEST_PRIORITY, mainBAUD_RATE, mainCOM_TEST_LED );
+
+	/* Start the tasks defined within this file/specific to this demo. */
+	xTaskCreate( prvLCDTask, "LCD", mainLCD_TASK_STACK_SIZE, NULL, tskIDLE_PRIORITY, NULL );
+
+	/* Start the scheduler. */
+	vTaskStartScheduler();
+
+    /* Will only get here if there was insufficient memory to create the idle
+    task. */
+	return 0;
+}
+/*-----------------------------------------------------------*/
+
+void prvSetupHardware( void )
+{
+	/* Initialise the port used for the LED outputs. */
+	vParTestInitialise();
+}
+/*-----------------------------------------------------------*/
+
+void vApplicationTickHook( void )
+{
+static xLCDMessage xMessage = { "PASS" };
+static unsigned long ulTicksSinceLastDisplay = 0;
+portBASE_TYPE xHigherPriorityTaskWoken = pdFALSE;
+
+	/* Called from every tick interrupt.  Have enough ticks passed to make it
+	time to perform our health status check again? */
+	ulTicksSinceLastDisplay++;
+	if( ulTicksSinceLastDisplay >= mainCHECK_DELAY )
+	{
+		ulTicksSinceLastDisplay = 0;
+
+		/* Has an error been found in any task? */
+		if( xAreGenericQueueTasksStillRunning() != pdTRUE )
+		{
+			xMessage.pcMessage = "ERROR IN GEN Q";
+		}
+	    if( xAreIntegerMathsTaskStillRunning() != pdTRUE )
+	    {
+	        xMessage.pcMessage = "ERROR IN MATH";
+	    }
+		else if( xAreBlockingQueuesStillRunning() != pdTRUE )
+		{
+			xMessage.pcMessage = "ERROR IN BLOCK Q";
+		}
+		else if( xAreBlockTimeTestTasksStillRunning() != pdTRUE )
+		{
+			xMessage.pcMessage = "ERROR IN BLOCK TIME";
+		}
+		else if( xAreSemaphoreTasksStillRunning() != pdTRUE )
+		{
+			xMessage.pcMessage = "ERROR IN SEMAPHORE";
+		}
+		else if( xArePollingQueuesStillRunning() != pdTRUE )
+		{
+			xMessage.pcMessage = "ERROR IN POLL Q";
+		}
+		else if( xAreQueuePeekTasksStillRunning() != pdTRUE )
+		{
+			xMessage.pcMessage = "ERROR IN PEEK Q";
+		}
+		else if( xAreRecursiveMutexTasksStillRunning() != pdTRUE )
+		{
+			xMessage.pcMessage = "ERROR IN REC MUTEX";
+		}
+		else if( xAreComTestTasksStillRunning() != pdTRUE )
+		{
+			xMessage.pcMessage = "ERROR IN COMTEST";
+		}
+
+		/* Send the message to the LCD gatekeeper for display. */
+		xHigherPriorityTaskWoken = pdFALSE;
+		xQueueSendFromISR( xLCDQueue, &xMessage, &xHigherPriorityTaskWoken );
+	}
+}
+/*-----------------------------------------------------------*/
+
+void vApplicationStackOverflowHook( TaskHandle_t pxTask, char *pcTaskName )
+{
+	( void ) pxTask;
+	( void ) pcTaskName;
+
+	/* If the parameters have been corrupted then inspect pxCurrentTCB to
+	identify which task has overflowed its stack. */
+	for( ;; );
+}
+/*-----------------------------------------------------------*/
+
+static void prvLCDTask( void *pvParameters )
+{
+xLCDMessage xMessage;
+unsigned long ulY = 0;
+const unsigned long ulX = 5;
+const unsigned long ulMaxY = 250, ulYIncrement = 22, ulWidth = 250, ulHeight = 20;;
+
+    /* Initialize LCD. */
+    LCDD_Initialize();
+    LCDD_Start();
+	LCDD_Fill( ( void * ) BOARD_LCD_BASE, COLOR_WHITE );
+	LCDD_DrawString( ( void * ) BOARD_LCD_BASE, 1, ulY + 3, "  www.FreeRTOS.org", COLOR_BLACK );
+
+	for( ;; )
+	{
+		/* Wait for a message from the check function (which is executed in
+		the tick hook). */
+		xQueueReceive( xLCDQueue, &xMessage, portMAX_DELAY );
+
+		/* Clear the space where the old message was. */
+        LCDD_DrawRectangle( ( void * ) BOARD_LCD_BASE, 0, ulY, ulWidth, ulHeight, COLOR_WHITE );
+
+		/* Increment to the next drawing position. */
+		ulY += ulYIncrement;
+
+		/* Have the Y position moved past the end of the LCD? */
+		if( ulY >= ulMaxY )
+		{
+			ulY = 0;
+		}
+
+		/* Draw a new rectangle, in which the message will be written. */
+        LCDD_DrawRectangle( ( void * ) BOARD_LCD_BASE, 0, ulY, ulWidth, ulHeight, COLOR_GREEN );
+
+		/* Write the message. */
+        LCDD_DrawString( ( void * ) BOARD_LCD_BASE, ulX, ulY + 3, xMessage.pcMessage, COLOR_BLACK );
+	}
+}