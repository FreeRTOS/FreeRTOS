--- conflicted
+++ resolved
@@ -1,230 +1,226 @@
-/*
-<<<<<<< HEAD
- * FreeRTOS Kernel V10.3.0
-=======
- * FreeRTOS Kernel V10.4.1
->>>>>>> 5cc65129
- * Copyright (C) 2017 Amazon.com, Inc. or its affiliates.  All Rights Reserved.
- *
- * Permission is hereby granted, free of charge, to any person obtaining a copy of
- * this software and associated documentation files (the "Software"), to deal in
- * the Software without restriction, including without limitation the rights to
- * use, copy, modify, merge, publish, distribute, sublicense, and/or sell copies of
- * the Software, and to permit persons to whom the Software is furnished to do so,
- * subject to the following conditions:
- *
- * The above copyright notice and this permission notice shall be included in all
- * copies or substantial portions of the Software.
- *
- * THE SOFTWARE IS PROVIDED "AS IS", WITHOUT WARRANTY OF ANY KIND, EXPRESS OR
- * IMPLIED, INCLUDING BUT NOT LIMITED TO THE WARRANTIES OF MERCHANTABILITY, FITNESS
- * FOR A PARTICULAR PURPOSE AND NONINFRINGEMENT. IN NO EVENT SHALL THE AUTHORS OR
- * COPYRIGHT HOLDERS BE LIABLE FOR ANY CLAIM, DAMAGES OR OTHER LIABILITY, WHETHER
- * IN AN ACTION OF CONTRACT, TORT OR OTHERWISE, ARISING FROM, OUT OF OR IN
- * CONNECTION WITH THE SOFTWARE OR THE USE OR OTHER DEALINGS IN THE SOFTWARE.
- *
- * http://www.FreeRTOS.org
- * http://aws.amazon.com/freertos
- *
- * 1 tab == 4 spaces!
- */
-
-/*
- * NOTE:  This file uses a third party USB CDC driver.
- */
-
-/* Standard includes. */
-#include "string.h"
-#include "stdio.h"
-
-/* FreeRTOS includes. */
-#include "FreeRTOS.h"
-#include "task.h"
-#include "semphr.h"
-
-/* Example includes. */
-#include "FreeRTOS_CLI.h"
-
-/* Demo application includes. */
-#include "serial.h"
-
-/* Dimensions the buffer into which input characters are placed. */
-#define cmdMAX_INPUT_SIZE		50
-
-/* Dimentions a buffer to be used by the UART driver, if the UART driver uses a
-buffer at all. */
-#define cmdQUEUE_LENGTH			25
-
-/* DEL acts as a backspace. */
-#define cmdASCII_DEL		( 0x7F )
-
-/* The maximum time to wait for the mutex that guards the UART to become
-available. */
-#define cmdMAX_MUTEX_WAIT		pdMS_TO_TICKS( 300 )
-
-#ifndef configCLI_BAUD_RATE
-	#define configCLI_BAUD_RATE	115200
-#endif
-
-/*-----------------------------------------------------------*/
-
-/*
- * The task that implements the command console processing.
- */
-static void prvUARTCommandConsoleTask( void *pvParameters );
-void vUARTCommandConsoleStart( uint16_t usStackSize, UBaseType_t uxPriority );
-
-/*-----------------------------------------------------------*/
-
-/* Const messages output by the command console. */
-static const char * const pcWelcomeMessage = "FreeRTOS command server.\r\nType Help to view a list of registered commands.\r\n\r\n>";
-static const char * const pcEndOfOutputMessage = "\r\n[Press ENTER to execute the previous command again]\r\n>";
-static const char * const pcNewLine = "\r\n";
-
-/* Used to guard access to the UART in case messages are sent to the UART from
-more than one task. */
-static SemaphoreHandle_t xTxMutex = NULL;
-
-/* The handle to the UART port, which is not used by all ports. */
-static xComPortHandle xPort = 0;
-
-/*-----------------------------------------------------------*/
-
-void vUARTCommandConsoleStart( uint16_t usStackSize, UBaseType_t uxPriority )
-{
-	/* Create the semaphore used to access the UART Tx. */
-	xTxMutex = xSemaphoreCreateMutex();
-	configASSERT( xTxMutex );
-
-	/* Create that task that handles the console itself. */
-	xTaskCreate( 	prvUARTCommandConsoleTask,	/* The task that implements the command console. */
-					"CLI",						/* Text name assigned to the task.  This is just to assist debugging.  The kernel does not use this name itself. */
-					usStackSize,				/* The size of the stack allocated to the task. */
-					NULL,						/* The parameter is not used, so NULL is passed. */
-					uxPriority,					/* The priority allocated to the task. */
-					NULL );						/* A handle is not required, so just pass NULL. */
-}
-/*-----------------------------------------------------------*/
-
-static void prvUARTCommandConsoleTask( void *pvParameters )
-{
-signed char cRxedChar;
-uint8_t ucInputIndex = 0;
-char *pcOutputString;
-static char cInputString[ cmdMAX_INPUT_SIZE ], cLastInputString[ cmdMAX_INPUT_SIZE ];
-BaseType_t xReturned;
-xComPortHandle xPort;
-
-	( void ) pvParameters;
-
-	/* Obtain the address of the output buffer.  Note there is no mutual
-	exclusion on this buffer as it is assumed only one command console interface
-	will be used at any one time. */
-	pcOutputString = FreeRTOS_CLIGetOutputBuffer();
-
-	/* Initialise the UART. */
-	xPort = xSerialPortInitMinimal( configCLI_BAUD_RATE, cmdQUEUE_LENGTH );
-
-	/* Send the welcome message. */
-	vSerialPutString( xPort, ( signed char * ) pcWelcomeMessage, ( unsigned short ) strlen( pcWelcomeMessage ) );
-
-	for( ;; )
-	{
-		/* Wait for the next character.  The while loop is used in case
-		INCLUDE_vTaskSuspend is not set to 1 - in which case portMAX_DELAY will
-		be a genuine block time rather than an infinite block time. */
-		while( xSerialGetChar( xPort, &cRxedChar, portMAX_DELAY ) != pdPASS );
-
-		/* Ensure exclusive access to the UART Tx. */
-		if( xSemaphoreTake( xTxMutex, cmdMAX_MUTEX_WAIT ) == pdPASS )
-		{
-			/* Echo the character back. */
-			xSerialPutChar( xPort, cRxedChar, portMAX_DELAY );
-
-			/* Was it the end of the line? */
-			if( cRxedChar == '\n' || cRxedChar == '\r' )
-			{
-				/* Just to space the output from the input. */
-				vSerialPutString( xPort, ( signed char * ) pcNewLine, ( unsigned short ) strlen( pcNewLine ) );
-
-				/* See if the command is empty, indicating that the last command
-				is to be executed again. */
-				if( ucInputIndex == 0 )
-				{
-					/* Copy the last command back into the input string. */
-					strcpy( cInputString, cLastInputString );
-				}
-
-				/* Pass the received command to the command interpreter.  The
-				command interpreter is called repeatedly until it returns
-				pdFALSE	(indicating there is no more output) as it might
-				generate more than one string. */
-				do
-				{
-					/* Get the next output string from the command interpreter. */
-					xReturned = FreeRTOS_CLIProcessCommand( cInputString, pcOutputString, configCOMMAND_INT_MAX_OUTPUT_SIZE );
-
-					/* Write the generated string to the UART. */
-					vSerialPutString( xPort, ( signed char * ) pcOutputString, ( unsigned short ) strlen( pcOutputString ) );
-
-				} while( xReturned != pdFALSE );
-
-				/* All the strings generated by the input command have been
-				sent.  Clear the input string ready to receive the next command.
-				Remember the command that was just processed first in case it is
-				to be processed again. */
-				strcpy( cLastInputString, cInputString );
-				ucInputIndex = 0;
-				memset( cInputString, 0x00, cmdMAX_INPUT_SIZE );
-
-				vSerialPutString( xPort, ( signed char * ) pcEndOfOutputMessage, ( unsigned short ) strlen( pcEndOfOutputMessage ) );
-			}
-			else
-			{
-				if( cRxedChar == '\r' )
-				{
-					/* Ignore the character. */
-				}
-				else if( ( cRxedChar == '\b' ) || ( cRxedChar == cmdASCII_DEL ) )
-				{
-					/* Backspace was pressed.  Erase the last character in the
-					string - if any. */
-					if( ucInputIndex > 0 )
-					{
-						ucInputIndex--;
-						cInputString[ ucInputIndex ] = '\0';
-					}
-				}
-				else
-				{
-					/* A character was entered.  Add it to the string entered so
-					far.  When a \n is entered the complete	string will be
-					passed to the command interpreter. */
-					if( ( cRxedChar >= ' ' ) && ( cRxedChar <= '~' ) )
-					{
-						if( ucInputIndex < cmdMAX_INPUT_SIZE )
-						{
-							cInputString[ ucInputIndex ] = cRxedChar;
-							ucInputIndex++;
-						}
-					}
-				}
-			}
-
-			/* Must ensure to give the mutex back. */
-			xSemaphoreGive( xTxMutex );
-		}
-	}
-}
-/*-----------------------------------------------------------*/
-
-void vOutputString( const char * const pcMessage )
-{
-	if( xSemaphoreTake( xTxMutex, cmdMAX_MUTEX_WAIT ) == pdPASS )
-	{
-		vSerialPutString( xPort, ( signed char * ) pcMessage, ( unsigned short ) strlen( pcMessage ) );
-		xSemaphoreGive( xTxMutex );
-	}
-}
-/*-----------------------------------------------------------*/
-
+/*
+ * FreeRTOS Kernel V10.4.1
+ * Copyright (C) 2017 Amazon.com, Inc. or its affiliates.  All Rights Reserved.
+ *
+ * Permission is hereby granted, free of charge, to any person obtaining a copy of
+ * this software and associated documentation files (the "Software"), to deal in
+ * the Software without restriction, including without limitation the rights to
+ * use, copy, modify, merge, publish, distribute, sublicense, and/or sell copies of
+ * the Software, and to permit persons to whom the Software is furnished to do so,
+ * subject to the following conditions:
+ *
+ * The above copyright notice and this permission notice shall be included in all
+ * copies or substantial portions of the Software.
+ *
+ * THE SOFTWARE IS PROVIDED "AS IS", WITHOUT WARRANTY OF ANY KIND, EXPRESS OR
+ * IMPLIED, INCLUDING BUT NOT LIMITED TO THE WARRANTIES OF MERCHANTABILITY, FITNESS
+ * FOR A PARTICULAR PURPOSE AND NONINFRINGEMENT. IN NO EVENT SHALL THE AUTHORS OR
+ * COPYRIGHT HOLDERS BE LIABLE FOR ANY CLAIM, DAMAGES OR OTHER LIABILITY, WHETHER
+ * IN AN ACTION OF CONTRACT, TORT OR OTHERWISE, ARISING FROM, OUT OF OR IN
+ * CONNECTION WITH THE SOFTWARE OR THE USE OR OTHER DEALINGS IN THE SOFTWARE.
+ *
+ * http://www.FreeRTOS.org
+ * http://aws.amazon.com/freertos
+ *
+ * 1 tab == 4 spaces!
+ */
+
+/*
+ * NOTE:  This file uses a third party USB CDC driver.
+ */
+
+/* Standard includes. */
+#include "string.h"
+#include "stdio.h"
+
+/* FreeRTOS includes. */
+#include "FreeRTOS.h"
+#include "task.h"
+#include "semphr.h"
+
+/* Example includes. */
+#include "FreeRTOS_CLI.h"
+
+/* Demo application includes. */
+#include "serial.h"
+
+/* Dimensions the buffer into which input characters are placed. */
+#define cmdMAX_INPUT_SIZE		50
+
+/* Dimentions a buffer to be used by the UART driver, if the UART driver uses a
+buffer at all. */
+#define cmdQUEUE_LENGTH			25
+
+/* DEL acts as a backspace. */
+#define cmdASCII_DEL		( 0x7F )
+
+/* The maximum time to wait for the mutex that guards the UART to become
+available. */
+#define cmdMAX_MUTEX_WAIT		pdMS_TO_TICKS( 300 )
+
+#ifndef configCLI_BAUD_RATE
+	#define configCLI_BAUD_RATE	115200
+#endif
+
+/*-----------------------------------------------------------*/
+
+/*
+ * The task that implements the command console processing.
+ */
+static void prvUARTCommandConsoleTask( void *pvParameters );
+void vUARTCommandConsoleStart( uint16_t usStackSize, UBaseType_t uxPriority );
+
+/*-----------------------------------------------------------*/
+
+/* Const messages output by the command console. */
+static const char * const pcWelcomeMessage = "FreeRTOS command server.\r\nType Help to view a list of registered commands.\r\n\r\n>";
+static const char * const pcEndOfOutputMessage = "\r\n[Press ENTER to execute the previous command again]\r\n>";
+static const char * const pcNewLine = "\r\n";
+
+/* Used to guard access to the UART in case messages are sent to the UART from
+more than one task. */
+static SemaphoreHandle_t xTxMutex = NULL;
+
+/* The handle to the UART port, which is not used by all ports. */
+static xComPortHandle xPort = 0;
+
+/*-----------------------------------------------------------*/
+
+void vUARTCommandConsoleStart( uint16_t usStackSize, UBaseType_t uxPriority )
+{
+	/* Create the semaphore used to access the UART Tx. */
+	xTxMutex = xSemaphoreCreateMutex();
+	configASSERT( xTxMutex );
+
+	/* Create that task that handles the console itself. */
+	xTaskCreate( 	prvUARTCommandConsoleTask,	/* The task that implements the command console. */
+					"CLI",						/* Text name assigned to the task.  This is just to assist debugging.  The kernel does not use this name itself. */
+					usStackSize,				/* The size of the stack allocated to the task. */
+					NULL,						/* The parameter is not used, so NULL is passed. */
+					uxPriority,					/* The priority allocated to the task. */
+					NULL );						/* A handle is not required, so just pass NULL. */
+}
+/*-----------------------------------------------------------*/
+
+static void prvUARTCommandConsoleTask( void *pvParameters )
+{
+signed char cRxedChar;
+uint8_t ucInputIndex = 0;
+char *pcOutputString;
+static char cInputString[ cmdMAX_INPUT_SIZE ], cLastInputString[ cmdMAX_INPUT_SIZE ];
+BaseType_t xReturned;
+xComPortHandle xPort;
+
+	( void ) pvParameters;
+
+	/* Obtain the address of the output buffer.  Note there is no mutual
+	exclusion on this buffer as it is assumed only one command console interface
+	will be used at any one time. */
+	pcOutputString = FreeRTOS_CLIGetOutputBuffer();
+
+	/* Initialise the UART. */
+	xPort = xSerialPortInitMinimal( configCLI_BAUD_RATE, cmdQUEUE_LENGTH );
+
+	/* Send the welcome message. */
+	vSerialPutString( xPort, ( signed char * ) pcWelcomeMessage, ( unsigned short ) strlen( pcWelcomeMessage ) );
+
+	for( ;; )
+	{
+		/* Wait for the next character.  The while loop is used in case
+		INCLUDE_vTaskSuspend is not set to 1 - in which case portMAX_DELAY will
+		be a genuine block time rather than an infinite block time. */
+		while( xSerialGetChar( xPort, &cRxedChar, portMAX_DELAY ) != pdPASS );
+
+		/* Ensure exclusive access to the UART Tx. */
+		if( xSemaphoreTake( xTxMutex, cmdMAX_MUTEX_WAIT ) == pdPASS )
+		{
+			/* Echo the character back. */
+			xSerialPutChar( xPort, cRxedChar, portMAX_DELAY );
+
+			/* Was it the end of the line? */
+			if( cRxedChar == '\n' || cRxedChar == '\r' )
+			{
+				/* Just to space the output from the input. */
+				vSerialPutString( xPort, ( signed char * ) pcNewLine, ( unsigned short ) strlen( pcNewLine ) );
+
+				/* See if the command is empty, indicating that the last command
+				is to be executed again. */
+				if( ucInputIndex == 0 )
+				{
+					/* Copy the last command back into the input string. */
+					strcpy( cInputString, cLastInputString );
+				}
+
+				/* Pass the received command to the command interpreter.  The
+				command interpreter is called repeatedly until it returns
+				pdFALSE	(indicating there is no more output) as it might
+				generate more than one string. */
+				do
+				{
+					/* Get the next output string from the command interpreter. */
+					xReturned = FreeRTOS_CLIProcessCommand( cInputString, pcOutputString, configCOMMAND_INT_MAX_OUTPUT_SIZE );
+
+					/* Write the generated string to the UART. */
+					vSerialPutString( xPort, ( signed char * ) pcOutputString, ( unsigned short ) strlen( pcOutputString ) );
+
+				} while( xReturned != pdFALSE );
+
+				/* All the strings generated by the input command have been
+				sent.  Clear the input string ready to receive the next command.
+				Remember the command that was just processed first in case it is
+				to be processed again. */
+				strcpy( cLastInputString, cInputString );
+				ucInputIndex = 0;
+				memset( cInputString, 0x00, cmdMAX_INPUT_SIZE );
+
+				vSerialPutString( xPort, ( signed char * ) pcEndOfOutputMessage, ( unsigned short ) strlen( pcEndOfOutputMessage ) );
+			}
+			else
+			{
+				if( cRxedChar == '\r' )
+				{
+					/* Ignore the character. */
+				}
+				else if( ( cRxedChar == '\b' ) || ( cRxedChar == cmdASCII_DEL ) )
+				{
+					/* Backspace was pressed.  Erase the last character in the
+					string - if any. */
+					if( ucInputIndex > 0 )
+					{
+						ucInputIndex--;
+						cInputString[ ucInputIndex ] = '\0';
+					}
+				}
+				else
+				{
+					/* A character was entered.  Add it to the string entered so
+					far.  When a \n is entered the complete	string will be
+					passed to the command interpreter. */
+					if( ( cRxedChar >= ' ' ) && ( cRxedChar <= '~' ) )
+					{
+						if( ucInputIndex < cmdMAX_INPUT_SIZE )
+						{
+							cInputString[ ucInputIndex ] = cRxedChar;
+							ucInputIndex++;
+						}
+					}
+				}
+			}
+
+			/* Must ensure to give the mutex back. */
+			xSemaphoreGive( xTxMutex );
+		}
+	}
+}
+/*-----------------------------------------------------------*/
+
+void vOutputString( const char * const pcMessage )
+{
+	if( xSemaphoreTake( xTxMutex, cmdMAX_MUTEX_WAIT ) == pdPASS )
+	{
+		vSerialPutString( xPort, ( signed char * ) pcMessage, ( unsigned short ) strlen( pcMessage ) );
+		xSemaphoreGive( xTxMutex );
+	}
+}
+/*-----------------------------------------------------------*/
+