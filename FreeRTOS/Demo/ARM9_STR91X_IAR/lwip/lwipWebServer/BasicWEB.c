--- conflicted
+++ resolved
@@ -1,120 +1,116 @@
-
-/*
-<<<<<<< HEAD
- * FreeRTOS Kernel V10.3.0
-=======
- * FreeRTOS Kernel V10.4.1
->>>>>>> 5cc65129
- * Copyright (C) 2020 Amazon.com, Inc. or its affiliates.  All Rights Reserved.
- *
- * Permission is hereby granted, free of charge, to any person obtaining a copy of
- * this software and associated documentation files (the "Software"), to deal in
- * the Software without restriction, including without limitation the rights to
- * use, copy, modify, merge, publish, distribute, sublicense, and/or sell copies of
- * the Software, and to permit persons to whom the Software is furnished to do so,
- * subject to the following conditions:
- *
- * The above copyright notice and this permission notice shall be included in all
- * copies or substantial portions of the Software.
- *
- * THE SOFTWARE IS PROVIDED "AS IS", WITHOUT WARRANTY OF ANY KIND, EXPRESS OR
- * IMPLIED, INCLUDING BUT NOT LIMITED TO THE WARRANTIES OF MERCHANTABILITY, FITNESS
- * FOR A PARTICULAR PURPOSE AND NONINFRINGEMENT. IN NO EVENT SHALL THE AUTHORS OR
- * COPYRIGHT HOLDERS BE LIABLE FOR ANY CLAIM, DAMAGES OR OTHER LIABILITY, WHETHER
- * IN AN ACTION OF CONTRACT, TORT OR OTHERWISE, ARISING FROM, OUT OF OR IN
- * CONNECTION WITH THE SOFTWARE OR THE USE OR OTHER DEALINGS IN THE SOFTWARE.
- *
- * http://www.FreeRTOS.org
- * http://aws.amazon.com/freertos
- *
- * 1 tab == 4 spaces!
- */
-
-/*
-	Implements a simplistic WEB server.  Every time a connection is made and
-	data is received a dynamic page that shows the current TCP/IP statistics
-	is generated and returned.  The connection is then closed.
-*/
-
-
-/*------------------------------------------------------------------------------*/
-/*                            PROTOTYPES                                        */
-/*------------------------------------------------------------------------------*/
-
-/* Standard includes. */
-#include <stdio.h>
-#include <string.h>
-
-/* Scheduler includes. */
-#include "FreeRTOS.h"
-#include "task.h"
-#include "semphr.h"
-
-/* Demo includes. */
-#include "BasicWEB.h"
-
-/* lwIP includes. */
-#include "lwip/api.h"
-#include "lwip/tcpip.h"
-#include "lwip/memp.h"
-#include "lwip/stats.h"
-#include "netif/loopif.h"
-#include "lcd.h"
-#include "httpd.h"
-
-#define lwipTCP_STACK_SIZE			600
-
-
-/*------------------------------------------------------------------------------*/
-/*                            GLOBALS                                          */
-/*------------------------------------------------------------------------------*/
-static struct netif EMAC_if;
-
-/*------------------------------------------------------------------------------*/
-/*                            FUNCTIONS                                         */
-/*------------------------------------------------------------------------------*/
-
-
-void vlwIPInit( void )
-{
-    /* Initialize lwIP and its interface layer. */
-	sys_init();
-	mem_init();								
-	memp_init();
-	pbuf_init();
-	netif_init();
-	ip_init();
-	sys_set_state(( signed char * ) "lwIP", lwipTCP_STACK_SIZE);
-	tcpip_init( NULL, NULL );	
-	sys_set_default_state();
-}
-/*------------------------------------------------------------*/
-
-void vBasicWEBServer( void *pvParameters )
-{
-struct ip_addr xIpAddr, xNetMast, xGateway;
-extern err_t ethernetif_init( struct netif *netif );
-
-    /* Parameters are not used - suppress compiler error. */
-    ( void ) pvParameters;
-
-    /* Create and configure the EMAC interface. */
-    IP4_ADDR( &xIpAddr, emacIPADDR0, emacIPADDR1, emacIPADDR2, emacIPADDR3 );
-    IP4_ADDR( &xNetMast, emacNET_MASK0, emacNET_MASK1, emacNET_MASK2, emacNET_MASK3 );
-    IP4_ADDR( &xGateway, emacGATEWAY_ADDR0, emacGATEWAY_ADDR1, emacGATEWAY_ADDR2, emacGATEWAY_ADDR3 );
-    netif_add( &EMAC_if, &xIpAddr, &xNetMast, &xGateway, NULL, ethernetif_init, tcpip_input );
-
-    /* make it the default interface */
-    netif_set_default( &EMAC_if );
-
-    /* bring it up */
-    netif_set_up(&EMAC_if);
-
-    /* Initialize HTTP */
-    httpd_init();
-
-	/* Nothing else to do.  No point hanging around. */
-	vTaskDelete( NULL );
-}
-
-
+
+/*
+ * FreeRTOS Kernel V10.4.1
+ * Copyright (C) 2020 Amazon.com, Inc. or its affiliates.  All Rights Reserved.
+ *
+ * Permission is hereby granted, free of charge, to any person obtaining a copy of
+ * this software and associated documentation files (the "Software"), to deal in
+ * the Software without restriction, including without limitation the rights to
+ * use, copy, modify, merge, publish, distribute, sublicense, and/or sell copies of
+ * the Software, and to permit persons to whom the Software is furnished to do so,
+ * subject to the following conditions:
+ *
+ * The above copyright notice and this permission notice shall be included in all
+ * copies or substantial portions of the Software.
+ *
+ * THE SOFTWARE IS PROVIDED "AS IS", WITHOUT WARRANTY OF ANY KIND, EXPRESS OR
+ * IMPLIED, INCLUDING BUT NOT LIMITED TO THE WARRANTIES OF MERCHANTABILITY, FITNESS
+ * FOR A PARTICULAR PURPOSE AND NONINFRINGEMENT. IN NO EVENT SHALL THE AUTHORS OR
+ * COPYRIGHT HOLDERS BE LIABLE FOR ANY CLAIM, DAMAGES OR OTHER LIABILITY, WHETHER
+ * IN AN ACTION OF CONTRACT, TORT OR OTHERWISE, ARISING FROM, OUT OF OR IN
+ * CONNECTION WITH THE SOFTWARE OR THE USE OR OTHER DEALINGS IN THE SOFTWARE.
+ *
+ * http://www.FreeRTOS.org
+ * http://aws.amazon.com/freertos
+ *
+ * 1 tab == 4 spaces!
+ */
+
+/*
+	Implements a simplistic WEB server.  Every time a connection is made and
+	data is received a dynamic page that shows the current TCP/IP statistics
+	is generated and returned.  The connection is then closed.
+*/
+
+
+/*------------------------------------------------------------------------------*/
+/*                            PROTOTYPES                                        */
+/*------------------------------------------------------------------------------*/
+
+/* Standard includes. */
+#include <stdio.h>
+#include <string.h>
+
+/* Scheduler includes. */
+#include "FreeRTOS.h"
+#include "task.h"
+#include "semphr.h"
+
+/* Demo includes. */
+#include "BasicWEB.h"
+
+/* lwIP includes. */
+#include "lwip/api.h"
+#include "lwip/tcpip.h"
+#include "lwip/memp.h"
+#include "lwip/stats.h"
+#include "netif/loopif.h"
+#include "lcd.h"
+#include "httpd.h"
+
+#define lwipTCP_STACK_SIZE			600
+
+
+/*------------------------------------------------------------------------------*/
+/*                            GLOBALS                                          */
+/*------------------------------------------------------------------------------*/
+static struct netif EMAC_if;
+
+/*------------------------------------------------------------------------------*/
+/*                            FUNCTIONS                                         */
+/*------------------------------------------------------------------------------*/
+
+
+void vlwIPInit( void )
+{
+    /* Initialize lwIP and its interface layer. */
+	sys_init();
+	mem_init();								
+	memp_init();
+	pbuf_init();
+	netif_init();
+	ip_init();
+	sys_set_state(( signed char * ) "lwIP", lwipTCP_STACK_SIZE);
+	tcpip_init( NULL, NULL );	
+	sys_set_default_state();
+}
+/*------------------------------------------------------------*/
+
+void vBasicWEBServer( void *pvParameters )
+{
+struct ip_addr xIpAddr, xNetMast, xGateway;
+extern err_t ethernetif_init( struct netif *netif );
+
+    /* Parameters are not used - suppress compiler error. */
+    ( void ) pvParameters;
+
+    /* Create and configure the EMAC interface. */
+    IP4_ADDR( &xIpAddr, emacIPADDR0, emacIPADDR1, emacIPADDR2, emacIPADDR3 );
+    IP4_ADDR( &xNetMast, emacNET_MASK0, emacNET_MASK1, emacNET_MASK2, emacNET_MASK3 );
+    IP4_ADDR( &xGateway, emacGATEWAY_ADDR0, emacGATEWAY_ADDR1, emacGATEWAY_ADDR2, emacGATEWAY_ADDR3 );
+    netif_add( &EMAC_if, &xIpAddr, &xNetMast, &xGateway, NULL, ethernetif_init, tcpip_input );
+
+    /* make it the default interface */
+    netif_set_default( &EMAC_if );
+
+    /* bring it up */
+    netif_set_up(&EMAC_if);
+
+    /* Initialize HTTP */
+    httpd_init();
+
+	/* Nothing else to do.  No point hanging around. */
+	vTaskDelete( NULL );
+}
+
+