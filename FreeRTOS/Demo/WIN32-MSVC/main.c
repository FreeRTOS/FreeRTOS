/*
 * FreeRTOS V202212.00
 * Copyright (C) 2020 Amazon.com, Inc. or its affiliates. All Rights Reserved.
 *
 * Permission is hereby granted, free of charge, to any person obtaining a copy of
 * this software and associated documentation files (the "Software"), to deal in
 * the Software without restriction, including without limitation the rights to
 * use, copy, modify, merge, publish, distribute, sublicense, and/or sell copies of
 * the Software, and to permit persons to whom the Software is furnished to do so,
 * subject to the following conditions:
 *
 * The above copyright notice and this permission notice shall be included in all
 * copies or substantial portions of the Software.
 *
 * THE SOFTWARE IS PROVIDED "AS IS", WITHOUT WARRANTY OF ANY KIND, EXPRESS OR
 * IMPLIED, INCLUDING BUT NOT LIMITED TO THE WARRANTIES OF MERCHANTABILITY, FITNESS
 * FOR A PARTICULAR PURPOSE AND NONINFRINGEMENT. IN NO EVENT SHALL THE AUTHORS OR
 * COPYRIGHT HOLDERS BE LIABLE FOR ANY CLAIM, DAMAGES OR OTHER LIABILITY, WHETHER
 * IN AN ACTION OF CONTRACT, TORT OR OTHERWISE, ARISING FROM, OUT OF OR IN
 * CONNECTION WITH THE SOFTWARE OR THE USE OR OTHER DEALINGS IN THE SOFTWARE.
 *
 * https://www.FreeRTOS.org
 * https://github.com/FreeRTOS
 *
 */

/******************************************************************************
 * This project provides two demo applications.  A simple blinky style project,
 * and a more comprehensive test and demo application.  The
 * mainCREATE_SIMPLE_BLINKY_DEMO_ONLY setting is used to select between the two.
 * The simply blinky demo is implemented and described in main_blinky.c.  The
 * more comprehensive test and demo application is implemented and described in
 * main_full.c.
 *
 * This file implements the code that is not demo specific, including the
 * hardware setup and FreeRTOS hook functions.
 *
 *******************************************************************************
 * NOTE: Windows will not be running the FreeRTOS demo threads continuously, so
 * do not expect to get real time behaviour from the FreeRTOS Windows port, or
 * this demo application.  Also, the timing information in the FreeRTOS+Trace
 * logs have no meaningful units.  See the documentation page for the Windows
 * port for further information:
 * https://www.FreeRTOS.org/FreeRTOS-Windows-Simulator-Emulator-for-Visual-Studio-and-Eclipse-MingW.html
 *
 *
 *******************************************************************************
 */

/* Standard includes. */
#include <stdio.h>
#include <stdlib.h>
#include <conio.h>

<<<<<<< HEAD
#ifdef WIN32_LEAN_AND_MEAN
    #include <winsock2.h>
#else
    #include <winsock.h>
#endif


=======
>>>>>>> f6d2b62e
/* Visual studio intrinsics used so the __debugbreak() function is available
 * should an assert get hit. */
#include <intrin.h>

<<<<<<< HEAD
/* FreeRTOS Kernel includes. */
=======
/* FreeRTOS kernel includes. */
>>>>>>> f6d2b62e
#include "FreeRTOS.h"
#include "task.h"

/* FreeRTOS+Trace includes. */
#include "trcRecorder.h"

/* This project provides two demo applications.  A simple blinky style demo
 * application, and a more comprehensive test and demo application.  The
 * mainCREATE_SIMPLE_BLINKY_DEMO_ONLY setting is used to select between the two.
 *
 * If mainCREATE_SIMPLE_BLINKY_DEMO_ONLY is 1 then the blinky demo will be built.
 * The blinky demo is implemented and described in main_blinky.c.
 *
 * If mainCREATE_SIMPLE_BLINKY_DEMO_ONLY is not 1 then the comprehensive test and
 * demo application will be built.  The comprehensive test and demo application is
 * implemented and described in main_full.c. */
#define mainCREATE_SIMPLE_BLINKY_DEMO_ONLY    0

/* This demo uses heap_5.c, and these constants define the sizes of the regions
 * that make up the total heap.  heap_5 is only used for test and example purposes
 * as this demo could easily create one large heap region instead of multiple
 * smaller heap regions - in which case heap_4.c would be the more appropriate
 * choice.  See http://www.freertos.org/a00111.html for an explanation. */
#define mainREGION_1_SIZE                     8201
#define mainREGION_2_SIZE                     23905
#define mainREGION_3_SIZE                     16807

/* This demo allows for users to perform actions with the keyboard. */
#define mainNO_KEY_PRESS_VALUE                -1
#define mainOUTPUT_TRACE_KEY                  't'
#define mainINTERRUPT_NUMBER_KEYBOARD         3

/* This demo allows to save a trace file. */
#define mainTRACE_FILE_NAME                   "Trace.dump"

/*-----------------------------------------------------------*/

/*
 * main_blinky() is used when mainCREATE_SIMPLE_BLINKY_DEMO_ONLY is set to 1.
 * main_full() is used when mainCREATE_SIMPLE_BLINKY_DEMO_ONLY is set to 0.
 */
extern void main_blinky( void );
extern void main_full( void );

/*
 * Only the comprehensive demo uses application hook (callback) functions.  See
 * https://www.FreeRTOS.org/a00016.html for more information.
 */
extern void vFullDemoTickHookFunction( void );
extern void vFullDemoIdleFunction( void );

/*
 * This demo uses heap_5.c, so start by defining some heap regions.  It is not
 * necessary for this demo to use heap_5, as it could define one large heap
 * region.  Heap_5 is only used for test and example purposes.  See
 * https://www.FreeRTOS.org/a00111.html for an explanation.
 */
static void prvInitialiseHeap( void );

/*
 * Prototypes for the standard FreeRTOS application hook (callback) functions
 * implemented within this file.  See http://www.freertos.org/a00016.html .
 */
void vApplicationMallocFailedHook( void );
void vApplicationIdleHook( void );
void vApplicationStackOverflowHook( TaskHandle_t pxTask,
                                    char * pcTaskName );
void vApplicationTickHook( void );
void vApplicationGetIdleTaskMemory( StaticTask_t ** ppxIdleTaskTCBBuffer,
                                    StackType_t ** ppxIdleTaskStackBuffer,
                                    uint32_t * pulIdleTaskStackSize );
void vApplicationGetTimerTaskMemory( StaticTask_t ** ppxTimerTaskTCBBuffer,
                                     StackType_t ** ppxTimerTaskStackBuffer,
                                     uint32_t * pulTimerTaskStackSize );

/*
 * Writes trace data to a disk file when the trace recording is stopped.
 * This function will simply overwrite any trace files that already exist.
 */
static void prvSaveTraceFile( void );

/*
 * Windows thread function to capture keyboard input from outside of the
 * FreeRTOS simulator. This thread passes data safely into the FreeRTOS
 * simulator using a stream buffer.
 */
static DWORD WINAPI prvWindowsKeyboardInputThread( void * pvParam );

/*
 * Interrupt handler for when keyboard input is received.
 */
static uint32_t prvKeyboardInterruptHandler( void );

/*
 * Keyboard interrupt handler for the blinky demo.
 */
extern void vBlinkyKeyboardInterruptHandler( int xKeyPressed );

/*-----------------------------------------------------------*/

/* When configSUPPORT_STATIC_ALLOCATION is set to 1 the application writer can
 * use a callback function to optionally provide the memory required by the idle
 * and timer tasks.  This is the stack that will be used by the timer task.  It is
 * declared here, as a global, so it can be checked by a test that is implemented
 * in a different file. */
StackType_t uxTimerTaskStack[ configTIMER_TASK_STACK_DEPTH ];


/* Thread handle for the keyboard input Windows thread. */
static HANDLE xWindowsKeyboardInputThreadHandle = NULL;

/* This stores the last key pressed that has not been handled.
 * Keyboard input is retrieved by the prvWindowsKeyboardInputThread
 * Windows thread and stored here. This is then read by the idle
 * task and handled appropriately. */
static int xKeyPressed = mainNO_KEY_PRESS_VALUE;

/*-----------------------------------------------------------*/

int main( void )
{
    /* This demo uses heap_5.c, so start by defining some heap regions.  heap_5
     * is only used for test and example reasons.  Heap_4 is more appropriate.  See
     * http://www.freertos.org/a00111.html for an explanation. */
    prvInitialiseHeap();

    /* Initialise the trace recorder.  Use of the trace recorder is optional.
     * See http://www.FreeRTOS.org/trace for more information. */

    configASSERT( xTraceInitialize() == TRC_SUCCESS );

    /* Start the trace recording - the recording is written to a file if
     * configASSERT() is called. */
    printf(
        "Trace started.\r\n"
        "The trace will be dumped to the file \"%s\" whenever a call to configASSERT()\r\n"
        "fails or the \'%c\' key is pressed.\r\n"
        "Note that the trace output uses the ring buffer mode, meaning that the output trace\r\n"
        "will only be the most recent data able to fit within the trace recorder buffer.\r\n",
        mainTRACE_FILE_NAME, mainOUTPUT_TRACE_KEY );

    configASSERT( xTraceEnable( TRC_START ) == TRC_SUCCESS );

    /* Set interrupt handler for keyboard input. */
    vPortSetInterruptHandler( mainINTERRUPT_NUMBER_KEYBOARD, prvKeyboardInterruptHandler );

    /* Start keyboard input handling thread. */
    xWindowsKeyboardInputThreadHandle = CreateThread(
        NULL,                          /* Pointer to thread security attributes. */
        0,                             /* Initial thread stack size, in bytes. */
        prvWindowsKeyboardInputThread, /* Pointer to thread function. */
        NULL,                          /* Argument for new thread. */
        0,                             /* Creation flags. */
        NULL );

    /* Use the cores that are not used by the FreeRTOS tasks for the Windows thread. */
    SetThreadAffinityMask( xWindowsKeyboardInputThreadHandle, ~0x01u );

    /* The mainCREATE_SIMPLE_BLINKY_DEMO_ONLY setting is described at the top
     * of this file. */
    #if ( mainCREATE_SIMPLE_BLINKY_DEMO_ONLY == 1 )
        {
            printf( "\nStarting the blinky demo.\r\n" );
            main_blinky();
        }
    #else
        {
            printf( "\nStarting the full demo.\r\n" );
            main_full();
        }
    #endif /* if ( mainCREATE_SIMPLE_BLINKY_DEMO_ONLY == 1 ) */

    return 0;
}
/*-----------------------------------------------------------*/

void vApplicationMallocFailedHook( void )
{
    /* vApplicationMallocFailedHook() will only be called if
     * configUSE_MALLOC_FAILED_HOOK is set to 1 in FreeRTOSConfig.h.  It is a hook
     * function that will get called if a call to pvPortMalloc() fails.
     * pvPortMalloc() is called internally by the kernel whenever a task, queue,
     * timer or semaphore is created.  It is also called by various parts of the
     * demo application.  If heap_1.c, heap_2.c or heap_4.c is being used, then the
     * size of the	heap available to pvPortMalloc() is defined by
     * configTOTAL_HEAP_SIZE in FreeRTOSConfig.h, and the xPortGetFreeHeapSize()
     * API function can be used to query the size of free heap space that remains
     * (although it does not provide information on how the remaining heap might be
     * fragmented).  See http://www.freertos.org/a00111.html for more
     * information. */
    vAssertCalled( __LINE__, __FILE__ );
}
/*-----------------------------------------------------------*/

void vApplicationIdleHook( void )
{
    /* vApplicationIdleHook() will only be called if configUSE_IDLE_HOOK is set
     * to 1 in FreeRTOSConfig.h.  It will be called on each iteration of the idle
     * task.  It is essential that code added to this hook function never attempts
     * to block in any way (for example, call xQueueReceive() with a block time
     * specified, or call vTaskDelay()).  If application tasks make use of the
     * vTaskDelete() API function to delete themselves then it is also important
     * that vApplicationIdleHook() is permitted to return to its calling function,
     * because it is the responsibility of the idle task to clean up memory
     * allocated by the kernel to any task that has since deleted itself. */

    #if ( mainCREATE_SIMPLE_BLINKY_DEMO_ONLY != 1 )
        {
            /* Call the idle task processing used by the full demo.  The simple
             * blinky demo does not use the idle task hook. */
            vFullDemoIdleFunction();
        }
    #endif
}

/*-----------------------------------------------------------*/

void vApplicationStackOverflowHook( TaskHandle_t pxTask,
                                    char * pcTaskName )
{
    ( void ) pcTaskName;
    ( void ) pxTask;

    /* Run time stack overflow checking is performed if
     * configCHECK_FOR_STACK_OVERFLOW is defined to 1 or 2.  This hook
     * function is called if a stack overflow is detected.  This function is
     * provided as an example only as stack overflow checking does not function
     * when running the FreeRTOS Windows port. */
    vAssertCalled( __LINE__, __FILE__ );
}
/*-----------------------------------------------------------*/

void vApplicationTickHook( void )
{
    /* This function will be called by each tick interrupt if
    * configUSE_TICK_HOOK is set to 1 in FreeRTOSConfig.h.  User code can be
    * added here, but the tick hook is called from an interrupt context, so
    * code must not attempt to block, and only the interrupt safe FreeRTOS API
    * functions can be used (those that end in FromISR()). */

    #if ( mainCREATE_SIMPLE_BLINKY_DEMO_ONLY != 1 )
        {
            vFullDemoTickHookFunction();
        }
    #endif /* mainCREATE_SIMPLE_BLINKY_DEMO_ONLY */
}
/*-----------------------------------------------------------*/

void vApplicationDaemonTaskStartupHook( void )
{
    /* This function will be called once only, when the daemon task starts to
     * execute	(sometimes called the timer task).  This is useful if the
     * application includes initialisation code that would benefit from executing
     * after the scheduler has been started. */
}
/*-----------------------------------------------------------*/

void vAssertCalled( unsigned long ulLine,
                    const char * const pcFileName )
{
    static BaseType_t xPrinted = pdFALSE;
    volatile uint32_t ulSetToNonZeroInDebuggerToContinue = 0;

    /* Called if an assertion passed to configASSERT() fails.  See
     * http://www.freertos.org/a00110.html#configASSERT for more information. */

    /* Parameters are not used. */
    ( void ) ulLine;
    ( void ) pcFileName;

    taskENTER_CRITICAL();
    {
        printf( "ASSERT! Line %ld, file %s, GetLastError() %ld\r\n", ulLine, pcFileName, GetLastError() );

        /* Stop the trace recording and save the trace. */
        ( void ) xTraceDisable();
        prvSaveTraceFile();

        /* Cause debugger break point if being debugged. */
        __debugbreak();

        /* You can step out of this function to debug the assertion by using
         * the debugger to set ulSetToNonZeroInDebuggerToContinue to a non-zero
         * value. */
        while( ulSetToNonZeroInDebuggerToContinue == 0 )
        {
            __asm {
                NOP
            };
            __asm {
                NOP
            };
        }

        /* Re-enable the trace recording. */
        ( void ) xTraceEnable( TRC_START );
    }
    taskEXIT_CRITICAL();
}
/*-----------------------------------------------------------*/

static void prvSaveTraceFile( void )
{
    FILE * pxOutputFile;

    fopen_s( &pxOutputFile, mainTRACE_FILE_NAME, "wb" );

    if( pxOutputFile != NULL )
    {
        fwrite( RecorderDataPtr, sizeof( RecorderDataType ), 1, pxOutputFile );
        fclose( pxOutputFile );
        printf( "\r\nTrace output saved to %s\r\n\r\n", mainTRACE_FILE_NAME );
    }
    else
    {
        printf( "\r\nFailed to create trace dump file\r\n\r\n" );
    }
}
/*-----------------------------------------------------------*/

static void prvInitialiseHeap( void )
{
/* The Windows demo could create one large heap region, in which case it would
 * be appropriate to use heap_4.  However, purely for demonstration purposes,
 * heap_5 is used instead, so start by defining some heap regions.  No
 * initialisation is required when any other heap implementation is used.  See
 * http://www.freertos.org/a00111.html for more information.
 *
 * The xHeapRegions structure requires the regions to be defined in start address
 * order, so this just creates one big array, then populates the structure with
 * offsets into the array - with gaps in between and messy alignment just for test
 * purposes. */
    static uint8_t ucHeap[ configTOTAL_HEAP_SIZE ];
    volatile uint32_t ulAdditionalOffset = 19; /* Just to prevent 'condition is always true' warnings in configASSERT(). */
    const HeapRegion_t xHeapRegions[] =
    {
        /* Start address with dummy offsets						Size */
        { ucHeap + 1,                                          mainREGION_1_SIZE },
        { ucHeap + 15 + mainREGION_1_SIZE,                     mainREGION_2_SIZE },
        { ucHeap + 19 + mainREGION_1_SIZE + mainREGION_2_SIZE, mainREGION_3_SIZE },
        { NULL,                                                0                 }
    };

    /* Sanity check that the sizes and offsets defined actually fit into the
     * array. */
    configASSERT( ( ulAdditionalOffset + mainREGION_1_SIZE + mainREGION_2_SIZE + mainREGION_3_SIZE ) < configTOTAL_HEAP_SIZE );

    /* Prevent compiler warnings when configASSERT() is not defined. */
    ( void ) ulAdditionalOffset;

    vPortDefineHeapRegions( xHeapRegions );
}
/*-----------------------------------------------------------*/

/* configUSE_STATIC_ALLOCATION is set to 1, so the application must provide an
 * implementation of vApplicationGetIdleTaskMemory() to provide the memory that is
 * used by the Idle task. */
void vApplicationGetIdleTaskMemory( StaticTask_t ** ppxIdleTaskTCBBuffer,
                                    StackType_t ** ppxIdleTaskStackBuffer,
                                    uint32_t * pulIdleTaskStackSize )
{
/* If the buffers to be provided to the Idle task are declared inside this
 * function then they must be declared static - otherwise they will be allocated on
 * the stack and so not exists after this function exits. */
    static StaticTask_t xIdleTaskTCB;
    static StackType_t uxIdleTaskStack[ configMINIMAL_STACK_SIZE ];

    /* Pass out a pointer to the StaticTask_t structure in which the Idle task's
     * state will be stored. */
    *ppxIdleTaskTCBBuffer = &xIdleTaskTCB;

    /* Pass out the array that will be used as the Idle task's stack. */
    *ppxIdleTaskStackBuffer = uxIdleTaskStack;

    /* Pass out the size of the array pointed to by *ppxIdleTaskStackBuffer.
     * Note that, as the array is necessarily of type StackType_t,
     * configMINIMAL_STACK_SIZE is specified in words, not bytes. */
    *pulIdleTaskStackSize = configMINIMAL_STACK_SIZE;
}
/*-----------------------------------------------------------*/

/* configUSE_STATIC_ALLOCATION and configUSE_TIMERS are both set to 1, so the
 * application must provide an implementation of vApplicationGetTimerTaskMemory()
 * to provide the memory that is used by the Timer service task. */
void vApplicationGetTimerTaskMemory( StaticTask_t ** ppxTimerTaskTCBBuffer,
                                     StackType_t ** ppxTimerTaskStackBuffer,
                                     uint32_t * pulTimerTaskStackSize )
{
/* If the buffers to be provided to the Timer task are declared inside this
 * function then they must be declared static - otherwise they will be allocated on
 * the stack and so not exists after this function exits. */
    static StaticTask_t xTimerTaskTCB;

    /* Pass out a pointer to the StaticTask_t structure in which the Timer
     * task's state will be stored. */
    *ppxTimerTaskTCBBuffer = &xTimerTaskTCB;

    /* Pass out the array that will be used as the Timer task's stack. */
    *ppxTimerTaskStackBuffer = uxTimerTaskStack;

    /* Pass out the size of the array pointed to by *ppxTimerTaskStackBuffer.
     * Note that, as the array is necessarily of type StackType_t,
     * configMINIMAL_STACK_SIZE is specified in words, not bytes. */
    *pulTimerTaskStackSize = configTIMER_TASK_STACK_DEPTH;
}
/*-----------------------------------------------------------*/

/*
 * Interrupt handler for when keyboard input is received.
 */
static uint32_t prvKeyboardInterruptHandler( void )
{
    /* Handle keyboard input. */
    switch( xKeyPressed )
    {
        case mainNO_KEY_PRESS_VALUE:
            break;

        case mainOUTPUT_TRACE_KEY:
            /* Saving the trace file requires Windows system calls, so enter a critical
             * section to prevent deadlock or errors resulting from calling a Windows
             * system call from within the FreeRTOS simulator. */
            portENTER_CRITICAL();
            {
                ( void ) xTraceDisable();
                prvSaveTraceFile();
                ( void ) xTraceEnable( TRC_START );
            }
            portEXIT_CRITICAL();
            break;

        default:
            #if ( mainCREATE_SIMPLE_BLINKY_DEMO_ONLY == 1 )
                /* Call the keyboard interrupt handler for the blinky demo. */
                vBlinkyKeyboardInterruptHandler( xKeyPressed );
            #endif
            break;
    }

    /* This interrupt does not require a context switch so return pdFALSE */
    return pdFALSE;
}

/*-----------------------------------------------------------*/

/*
 * Windows thread function to capture keyboard input from outside of the
 * FreeRTOS simulator. This thread passes data into the simulator using
 * an integer.
 */
static DWORD WINAPI prvWindowsKeyboardInputThread( void * pvParam )
{
    ( void ) pvParam;

    for( ; ; )
    {
        /* Block on acquiring a key press. */
        xKeyPressed = _getch();

        /* Notify FreeRTOS simulator that there is a keyboard interrupt.
         * This will trigger prvKeyboardInterruptHandler.
         */
        vPortGenerateSimulatedInterrupt( mainINTERRUPT_NUMBER_KEYBOARD );
    }

    /* Should not get here so return negative exit status. */
    return -1;
}

/*-----------------------------------------------------------*/

/* The below code is used by the trace recorder for timing. */
static uint32_t ulEntryTime = 0;

void vTraceTimerReset( void )
{
    ulEntryTime = xTaskGetTickCount();
}

uint32_t uiTraceTimerGetFrequency( void )
{
    return configTICK_RATE_HZ;
}

uint32_t uiTraceTimerGetValue( void )
{
    return( xTaskGetTickCount() - ulEntryTime );
}<|MERGE_RESOLUTION|>--- conflicted
+++ resolved
@@ -52,25 +52,17 @@
 #include <stdlib.h>
 #include <conio.h>
 
-<<<<<<< HEAD
 #ifdef WIN32_LEAN_AND_MEAN
     #include <winsock2.h>
 #else
     #include <winsock.h>
-#endif
-
-
-=======
->>>>>>> f6d2b62e
+#endif /* WIN32_LEAN_AND_MEAN */
+
 /* Visual studio intrinsics used so the __debugbreak() function is available
  * should an assert get hit. */
 #include <intrin.h>
 
-<<<<<<< HEAD
 /* FreeRTOS Kernel includes. */
-=======
-/* FreeRTOS kernel includes. */
->>>>>>> f6d2b62e
 #include "FreeRTOS.h"
 #include "task.h"
 
