--- conflicted
+++ resolved
@@ -1,266 +1,262 @@
-/*
-<<<<<<< HEAD
- * FreeRTOS Kernel V10.3.0
-=======
- * FreeRTOS Kernel V10.4.1
->>>>>>> 5cc65129
- * Copyright (C) 2020 Amazon.com, Inc. or its affiliates.  All Rights Reserved.
- *
- * Permission is hereby granted, free of charge, to any person obtaining a copy of
- * this software and associated documentation files (the "Software"), to deal in
- * the Software without restriction, including without limitation the rights to
- * use, copy, modify, merge, publish, distribute, sublicense, and/or sell copies of
- * the Software, and to permit persons to whom the Software is furnished to do so,
- * subject to the following conditions:
- *
- * The above copyright notice and this permission notice shall be included in all
- * copies or substantial portions of the Software.
- *
- * THE SOFTWARE IS PROVIDED "AS IS", WITHOUT WARRANTY OF ANY KIND, EXPRESS OR
- * IMPLIED, INCLUDING BUT NOT LIMITED TO THE WARRANTIES OF MERCHANTABILITY, FITNESS
- * FOR A PARTICULAR PURPOSE AND NONINFRINGEMENT. IN NO EVENT SHALL THE AUTHORS OR
- * COPYRIGHT HOLDERS BE LIABLE FOR ANY CLAIM, DAMAGES OR OTHER LIABILITY, WHETHER
- * IN AN ACTION OF CONTRACT, TORT OR OTHERWISE, ARISING FROM, OUT OF OR IN
- * CONNECTION WITH THE SOFTWARE OR THE USE OR OTHER DEALINGS IN THE SOFTWARE.
- *
- * http://www.FreeRTOS.org
- * http://aws.amazon.com/freertos
- *
- * 1 tab == 4 spaces!
- */
-
-/******************************************************************************
- * This project provides two demo applications.  A simple blinky style project,
- * and a more comprehensive test and demo application.  The
- * mainCREATE_SIMPLE_BLINKY_DEMO_ONLY setting (defined in this file) is used to
- * select between the two.  The simply blinky demo is implemented and described
- * in main_blinky.c.  The more comprehensive test and demo application is
- * implemented and described in main_full.c.
- *
- * This file implements the code that is not demo specific, including the
- * hardware setup and standard FreeRTOS hook functions.
- *
- * ENSURE TO READ THE DOCUMENTATION PAGE FOR THIS PORT AND DEMO APPLICATION ON
- * THE http://www.FreeRTOS.org WEB SITE FOR FULL INFORMATION ON USING THIS DEMO
- * APPLICATION, AND ITS ASSOCIATE FreeRTOS ARCHITECTURE PORT!
- *
- */
-
-/* Scheduler include files. */
-#include "FreeRTOS.h"
-#include "task.h"
-#include "semphr.h"
-
-/* Standard demo includes, used so the tick hook can exercise some FreeRTOS
-functionality in an interrupt. */
-#include "EventGroupsDemo.h"
-#include "TaskNotify.h"
-#include "ParTest.h" /* LEDs - a historic name for "Parallel Port". */
-
-/* TI includes. */
-#include "driverlib.h"
-
-/* Set mainCREATE_SIMPLE_BLINKY_DEMO_ONLY to one to run the simple blinky demo,
-or 0 to run the more comprehensive test and demo application. */
-#define mainCREATE_SIMPLE_BLINKY_DEMO_ONLY	0
-
-/*-----------------------------------------------------------*/
-
-/*
- * Configure the hardware as necessary to run this demo.
- */
-static void prvSetupHardware( void );
-
-/*
- * main_blinky() is used when mainCREATE_SIMPLE_BLINKY_DEMO_ONLY is set to 1.
- * main_full() is used when mainCREATE_SIMPLE_BLINKY_DEMO_ONLY is set to 0.
- */
-#if( mainCREATE_SIMPLE_BLINKY_DEMO_ONLY == 1 )
-	extern void main_blinky( void );
-#else
-	extern void main_full( void );
-#endif /* #if mainCREATE_SIMPLE_BLINKY_DEMO_ONLY == 1 */
-
-/* Prototypes for the standard FreeRTOS callback/hook functions implemented
-within this file. */
-void vApplicationMallocFailedHook( void );
-void vApplicationIdleHook( void );
-void vApplicationStackOverflowHook( TaskHandle_t pxTask, char *pcTaskName );
-void vApplicationTickHook( void );
-
-/* The heap is allocated here so the "persistent" qualifier can be used.  This
-requires configAPPLICATION_ALLOCATED_HEAP to be set to 1 in FreeRTOSConfig.h.
-See http://www.freertos.org/a00111.html for more information. */
-#ifdef __ICC430__
-	__persistent 					/* IAR version. */
-#else
-	#pragma PERSISTENT( ucHeap ) 	/* CCS version. */
-#endif
-uint8_t ucHeap[ configTOTAL_HEAP_SIZE ] = { 0 };
-
-/*-----------------------------------------------------------*/
-
-int main( void )
-{
-	/* See http://www.FreeRTOS.org/MSP430FR5969_Free_RTOS_Demo.html */
-
-	/* Configure the hardware ready to run the demo. */
-	prvSetupHardware();
-
-	/* The mainCREATE_SIMPLE_BLINKY_DEMO_ONLY setting is described at the top
-	of this file. */
-	#if( mainCREATE_SIMPLE_BLINKY_DEMO_ONLY == 1 )
-	{
-		main_blinky();
-	}
-	#else
-	{
-		main_full();
-	}
-	#endif
-
-	return 0;
-}
-/*-----------------------------------------------------------*/
-
-void vApplicationMallocFailedHook( void )
-{
-	/* Called if a call to pvPortMalloc() fails because there is insufficient
-	free memory available in the FreeRTOS heap.  pvPortMalloc() is called
-	internally by FreeRTOS API functions that create tasks, queues, software
-	timers, and semaphores.  The size of the FreeRTOS heap is set by the
-	configTOTAL_HEAP_SIZE configuration constant in FreeRTOSConfig.h. */
-
-	/* Force an assert. */
-	configASSERT( ( volatile void * ) NULL );
-}
-/*-----------------------------------------------------------*/
-
-void vApplicationStackOverflowHook( TaskHandle_t pxTask, char *pcTaskName )
-{
-	( void ) pcTaskName;
-	( void ) pxTask;
-
-	/* Run time stack overflow checking is performed if
-	configCHECK_FOR_STACK_OVERFLOW is defined to 1 or 2.  This hook
-	function is called if a stack overflow is detected.
-	See http://www.freertos.org/Stacks-and-stack-overflow-checking.html */
-
-	/* Force an assert. */
-	configASSERT( ( volatile void * ) NULL );
-}
-/*-----------------------------------------------------------*/
-
-void vApplicationIdleHook( void )
-{
-    __bis_SR_register( LPM4_bits + GIE );
-    __no_operation();
-}
-/*-----------------------------------------------------------*/
-
-void vApplicationTickHook( void )
-{
-	#if( mainCREATE_SIMPLE_BLINKY_DEMO_ONLY == 0 )
-	{
-		/* Call the periodic event group from ISR demo. */
-		vPeriodicEventGroupsProcessing();
-
-		/* Call the code that 'gives' a task notification from an ISR. */
-		xNotifyTaskFromISR();
-	}
-	#endif
-}
-/*-----------------------------------------------------------*/
-
-/* The MSP430X port uses this callback function to configure its tick interrupt.
-This allows the application to choose the tick interrupt source.
-configTICK_VECTOR must also be set in FreeRTOSConfig.h to the correct
-interrupt vector for the chosen tick interrupt source.  This implementation of
-vApplicationSetupTimerInterrupt() generates the tick from timer A0, so in this
-case configTICK_VECTOR is set to TIMER0_A0_VECTOR. */
-void vApplicationSetupTimerInterrupt( void )
-{
-const unsigned short usACLK_Frequency_Hz = 32768;
-
-	/* Ensure the timer is stopped. */
-	TA0CTL = 0;
-
-	/* Run the timer from the ACLK. */
-	TA0CTL = TASSEL_1;
-
-	/* Clear everything to start with. */
-	TA0CTL |= TACLR;
-
-	/* Set the compare match value according to the tick rate we want. */
-	TA0CCR0 = usACLK_Frequency_Hz / configTICK_RATE_HZ;
-
-	/* Enable the interrupts. */
-	TA0CCTL0 = CCIE;
-
-	/* Start up clean. */
-	TA0CTL |= TACLR;
-
-	/* Up mode. */
-	TA0CTL |= MC_1;
-}
-/*-----------------------------------------------------------*/
-
-static void prvSetupHardware( void )
-{
-    /* Stop Watchdog timer. */
-    WDT_A_hold( __MSP430_BASEADDRESS_WDT_A__ );
-
-	/* Set all GPIO pins to output and low. */
-	GPIO_setOutputLowOnPin( GPIO_PORT_P1, GPIO_PIN0 | GPIO_PIN1 | GPIO_PIN2 | GPIO_PIN3 | GPIO_PIN4 | GPIO_PIN5 | GPIO_PIN6 | GPIO_PIN7 );
-	GPIO_setOutputLowOnPin( GPIO_PORT_P2, GPIO_PIN0 | GPIO_PIN1 | GPIO_PIN2 | GPIO_PIN3 | GPIO_PIN4 | GPIO_PIN5 | GPIO_PIN6 | GPIO_PIN7 );
-	GPIO_setOutputLowOnPin( GPIO_PORT_P3, GPIO_PIN0 | GPIO_PIN1 | GPIO_PIN2 | GPIO_PIN3 | GPIO_PIN4 | GPIO_PIN5 | GPIO_PIN6 | GPIO_PIN7 );
-	GPIO_setOutputLowOnPin( GPIO_PORT_P4, GPIO_PIN0 | GPIO_PIN1 | GPIO_PIN2 | GPIO_PIN3 | GPIO_PIN4 | GPIO_PIN5 | GPIO_PIN6 | GPIO_PIN7 );
-	GPIO_setOutputLowOnPin( GPIO_PORT_PJ, GPIO_PIN0 | GPIO_PIN1 | GPIO_PIN2 | GPIO_PIN3 | GPIO_PIN4 | GPIO_PIN5 | GPIO_PIN6 | GPIO_PIN7 | GPIO_PIN8 | GPIO_PIN9 | GPIO_PIN10 | GPIO_PIN11 | GPIO_PIN12 | GPIO_PIN13 | GPIO_PIN14 | GPIO_PIN15 );
-	GPIO_setAsOutputPin( GPIO_PORT_P1, GPIO_PIN0 | GPIO_PIN1 | GPIO_PIN2 | GPIO_PIN3 | GPIO_PIN4 | GPIO_PIN5 | GPIO_PIN6 | GPIO_PIN7 );
-	GPIO_setAsOutputPin( GPIO_PORT_P2, GPIO_PIN0 | GPIO_PIN1 | GPIO_PIN2 | GPIO_PIN3 | GPIO_PIN4 | GPIO_PIN5 | GPIO_PIN6 | GPIO_PIN7 );
-	GPIO_setAsOutputPin( GPIO_PORT_P3, GPIO_PIN0 | GPIO_PIN1 | GPIO_PIN2 | GPIO_PIN3 | GPIO_PIN4 | GPIO_PIN5 | GPIO_PIN6 | GPIO_PIN7 );
-	GPIO_setAsOutputPin( GPIO_PORT_P4, GPIO_PIN0 | GPIO_PIN1 | GPIO_PIN2 | GPIO_PIN3 | GPIO_PIN4 | GPIO_PIN5 | GPIO_PIN6 | GPIO_PIN7 );
-	GPIO_setAsOutputPin( GPIO_PORT_PJ, GPIO_PIN0 | GPIO_PIN1 | GPIO_PIN2 | GPIO_PIN3 | GPIO_PIN4 | GPIO_PIN5 | GPIO_PIN6 | GPIO_PIN7 | GPIO_PIN8 | GPIO_PIN9 | GPIO_PIN10 | GPIO_PIN11 | GPIO_PIN12 | GPIO_PIN13 | GPIO_PIN14 | GPIO_PIN15 );
-
-	/* Configure P2.0 - UCA0TXD and P2.1 - UCA0RXD. */
-	GPIO_setOutputLowOnPin( GPIO_PORT_P2, GPIO_PIN0 );
-	GPIO_setAsOutputPin( GPIO_PORT_P2, GPIO_PIN0 );
-	GPIO_setAsPeripheralModuleFunctionInputPin( GPIO_PORT_P2, GPIO_PIN1, GPIO_SECONDARY_MODULE_FUNCTION );
-	GPIO_setAsPeripheralModuleFunctionOutputPin( GPIO_PORT_P2, GPIO_PIN0, GPIO_SECONDARY_MODULE_FUNCTION );
-
-	/* Set PJ.4 and PJ.5 for LFXT. */
-	GPIO_setAsPeripheralModuleFunctionInputPin(  GPIO_PORT_PJ, GPIO_PIN4 + GPIO_PIN5, GPIO_PRIMARY_MODULE_FUNCTION  );
-
-	/* Set DCO frequency to 8 MHz. */
-	CS_setDCOFreq( CS_DCORSEL_0, CS_DCOFSEL_6 );
-
-	/* Set external clock frequency to 32.768 KHz. */
-	CS_setExternalClockSource( 32768, 0 );
-
-	/* Set ACLK = LFXT. */
-	CS_initClockSignal( CS_ACLK, CS_LFXTCLK_SELECT, CS_CLOCK_DIVIDER_1 );
-
-	/* Set SMCLK = DCO with frequency divider of 1. */
-	CS_initClockSignal( CS_SMCLK, CS_DCOCLK_SELECT, CS_CLOCK_DIVIDER_1 );
-
-	/* Set MCLK = DCO with frequency divider of 1. */
-	CS_initClockSignal( CS_MCLK, CS_DCOCLK_SELECT, CS_CLOCK_DIVIDER_1 );
-
-	/* Start XT1 with no time out. */
-	CS_turnOnLFXT( CS_LFXT_DRIVE_0 );
-
-	/* Disable the GPIO power-on default high-impedance mode. */
-	PMM_unlockLPM5();
-}
-/*-----------------------------------------------------------*/
-
-int _system_pre_init( void )
-{
-    /* Stop Watchdog timer. */
-    WDT_A_hold( __MSP430_BASEADDRESS_WDT_A__ );
-
-    /* Return 1 for segments to be initialised. */
-    return 1;
-}
-
-
+/*
+ * FreeRTOS Kernel V10.4.1
+ * Copyright (C) 2020 Amazon.com, Inc. or its affiliates.  All Rights Reserved.
+ *
+ * Permission is hereby granted, free of charge, to any person obtaining a copy of
+ * this software and associated documentation files (the "Software"), to deal in
+ * the Software without restriction, including without limitation the rights to
+ * use, copy, modify, merge, publish, distribute, sublicense, and/or sell copies of
+ * the Software, and to permit persons to whom the Software is furnished to do so,
+ * subject to the following conditions:
+ *
+ * The above copyright notice and this permission notice shall be included in all
+ * copies or substantial portions of the Software.
+ *
+ * THE SOFTWARE IS PROVIDED "AS IS", WITHOUT WARRANTY OF ANY KIND, EXPRESS OR
+ * IMPLIED, INCLUDING BUT NOT LIMITED TO THE WARRANTIES OF MERCHANTABILITY, FITNESS
+ * FOR A PARTICULAR PURPOSE AND NONINFRINGEMENT. IN NO EVENT SHALL THE AUTHORS OR
+ * COPYRIGHT HOLDERS BE LIABLE FOR ANY CLAIM, DAMAGES OR OTHER LIABILITY, WHETHER
+ * IN AN ACTION OF CONTRACT, TORT OR OTHERWISE, ARISING FROM, OUT OF OR IN
+ * CONNECTION WITH THE SOFTWARE OR THE USE OR OTHER DEALINGS IN THE SOFTWARE.
+ *
+ * http://www.FreeRTOS.org
+ * http://aws.amazon.com/freertos
+ *
+ * 1 tab == 4 spaces!
+ */
+
+/******************************************************************************
+ * This project provides two demo applications.  A simple blinky style project,
+ * and a more comprehensive test and demo application.  The
+ * mainCREATE_SIMPLE_BLINKY_DEMO_ONLY setting (defined in this file) is used to
+ * select between the two.  The simply blinky demo is implemented and described
+ * in main_blinky.c.  The more comprehensive test and demo application is
+ * implemented and described in main_full.c.
+ *
+ * This file implements the code that is not demo specific, including the
+ * hardware setup and standard FreeRTOS hook functions.
+ *
+ * ENSURE TO READ THE DOCUMENTATION PAGE FOR THIS PORT AND DEMO APPLICATION ON
+ * THE http://www.FreeRTOS.org WEB SITE FOR FULL INFORMATION ON USING THIS DEMO
+ * APPLICATION, AND ITS ASSOCIATE FreeRTOS ARCHITECTURE PORT!
+ *
+ */
+
+/* Scheduler include files. */
+#include "FreeRTOS.h"
+#include "task.h"
+#include "semphr.h"
+
+/* Standard demo includes, used so the tick hook can exercise some FreeRTOS
+functionality in an interrupt. */
+#include "EventGroupsDemo.h"
+#include "TaskNotify.h"
+#include "ParTest.h" /* LEDs - a historic name for "Parallel Port". */
+
+/* TI includes. */
+#include "driverlib.h"
+
+/* Set mainCREATE_SIMPLE_BLINKY_DEMO_ONLY to one to run the simple blinky demo,
+or 0 to run the more comprehensive test and demo application. */
+#define mainCREATE_SIMPLE_BLINKY_DEMO_ONLY	0
+
+/*-----------------------------------------------------------*/
+
+/*
+ * Configure the hardware as necessary to run this demo.
+ */
+static void prvSetupHardware( void );
+
+/*
+ * main_blinky() is used when mainCREATE_SIMPLE_BLINKY_DEMO_ONLY is set to 1.
+ * main_full() is used when mainCREATE_SIMPLE_BLINKY_DEMO_ONLY is set to 0.
+ */
+#if( mainCREATE_SIMPLE_BLINKY_DEMO_ONLY == 1 )
+	extern void main_blinky( void );
+#else
+	extern void main_full( void );
+#endif /* #if mainCREATE_SIMPLE_BLINKY_DEMO_ONLY == 1 */
+
+/* Prototypes for the standard FreeRTOS callback/hook functions implemented
+within this file. */
+void vApplicationMallocFailedHook( void );
+void vApplicationIdleHook( void );
+void vApplicationStackOverflowHook( TaskHandle_t pxTask, char *pcTaskName );
+void vApplicationTickHook( void );
+
+/* The heap is allocated here so the "persistent" qualifier can be used.  This
+requires configAPPLICATION_ALLOCATED_HEAP to be set to 1 in FreeRTOSConfig.h.
+See http://www.freertos.org/a00111.html for more information. */
+#ifdef __ICC430__
+	__persistent 					/* IAR version. */
+#else
+	#pragma PERSISTENT( ucHeap ) 	/* CCS version. */
+#endif
+uint8_t ucHeap[ configTOTAL_HEAP_SIZE ] = { 0 };
+
+/*-----------------------------------------------------------*/
+
+int main( void )
+{
+	/* See http://www.FreeRTOS.org/MSP430FR5969_Free_RTOS_Demo.html */
+
+	/* Configure the hardware ready to run the demo. */
+	prvSetupHardware();
+
+	/* The mainCREATE_SIMPLE_BLINKY_DEMO_ONLY setting is described at the top
+	of this file. */
+	#if( mainCREATE_SIMPLE_BLINKY_DEMO_ONLY == 1 )
+	{
+		main_blinky();
+	}
+	#else
+	{
+		main_full();
+	}
+	#endif
+
+	return 0;
+}
+/*-----------------------------------------------------------*/
+
+void vApplicationMallocFailedHook( void )
+{
+	/* Called if a call to pvPortMalloc() fails because there is insufficient
+	free memory available in the FreeRTOS heap.  pvPortMalloc() is called
+	internally by FreeRTOS API functions that create tasks, queues, software
+	timers, and semaphores.  The size of the FreeRTOS heap is set by the
+	configTOTAL_HEAP_SIZE configuration constant in FreeRTOSConfig.h. */
+
+	/* Force an assert. */
+	configASSERT( ( volatile void * ) NULL );
+}
+/*-----------------------------------------------------------*/
+
+void vApplicationStackOverflowHook( TaskHandle_t pxTask, char *pcTaskName )
+{
+	( void ) pcTaskName;
+	( void ) pxTask;
+
+	/* Run time stack overflow checking is performed if
+	configCHECK_FOR_STACK_OVERFLOW is defined to 1 or 2.  This hook
+	function is called if a stack overflow is detected.
+	See http://www.freertos.org/Stacks-and-stack-overflow-checking.html */
+
+	/* Force an assert. */
+	configASSERT( ( volatile void * ) NULL );
+}
+/*-----------------------------------------------------------*/
+
+void vApplicationIdleHook( void )
+{
+    __bis_SR_register( LPM4_bits + GIE );
+    __no_operation();
+}
+/*-----------------------------------------------------------*/
+
+void vApplicationTickHook( void )
+{
+	#if( mainCREATE_SIMPLE_BLINKY_DEMO_ONLY == 0 )
+	{
+		/* Call the periodic event group from ISR demo. */
+		vPeriodicEventGroupsProcessing();
+
+		/* Call the code that 'gives' a task notification from an ISR. */
+		xNotifyTaskFromISR();
+	}
+	#endif
+}
+/*-----------------------------------------------------------*/
+
+/* The MSP430X port uses this callback function to configure its tick interrupt.
+This allows the application to choose the tick interrupt source.
+configTICK_VECTOR must also be set in FreeRTOSConfig.h to the correct
+interrupt vector for the chosen tick interrupt source.  This implementation of
+vApplicationSetupTimerInterrupt() generates the tick from timer A0, so in this
+case configTICK_VECTOR is set to TIMER0_A0_VECTOR. */
+void vApplicationSetupTimerInterrupt( void )
+{
+const unsigned short usACLK_Frequency_Hz = 32768;
+
+	/* Ensure the timer is stopped. */
+	TA0CTL = 0;
+
+	/* Run the timer from the ACLK. */
+	TA0CTL = TASSEL_1;
+
+	/* Clear everything to start with. */
+	TA0CTL |= TACLR;
+
+	/* Set the compare match value according to the tick rate we want. */
+	TA0CCR0 = usACLK_Frequency_Hz / configTICK_RATE_HZ;
+
+	/* Enable the interrupts. */
+	TA0CCTL0 = CCIE;
+
+	/* Start up clean. */
+	TA0CTL |= TACLR;
+
+	/* Up mode. */
+	TA0CTL |= MC_1;
+}
+/*-----------------------------------------------------------*/
+
+static void prvSetupHardware( void )
+{
+    /* Stop Watchdog timer. */
+    WDT_A_hold( __MSP430_BASEADDRESS_WDT_A__ );
+
+	/* Set all GPIO pins to output and low. */
+	GPIO_setOutputLowOnPin( GPIO_PORT_P1, GPIO_PIN0 | GPIO_PIN1 | GPIO_PIN2 | GPIO_PIN3 | GPIO_PIN4 | GPIO_PIN5 | GPIO_PIN6 | GPIO_PIN7 );
+	GPIO_setOutputLowOnPin( GPIO_PORT_P2, GPIO_PIN0 | GPIO_PIN1 | GPIO_PIN2 | GPIO_PIN3 | GPIO_PIN4 | GPIO_PIN5 | GPIO_PIN6 | GPIO_PIN7 );
+	GPIO_setOutputLowOnPin( GPIO_PORT_P3, GPIO_PIN0 | GPIO_PIN1 | GPIO_PIN2 | GPIO_PIN3 | GPIO_PIN4 | GPIO_PIN5 | GPIO_PIN6 | GPIO_PIN7 );
+	GPIO_setOutputLowOnPin( GPIO_PORT_P4, GPIO_PIN0 | GPIO_PIN1 | GPIO_PIN2 | GPIO_PIN3 | GPIO_PIN4 | GPIO_PIN5 | GPIO_PIN6 | GPIO_PIN7 );
+	GPIO_setOutputLowOnPin( GPIO_PORT_PJ, GPIO_PIN0 | GPIO_PIN1 | GPIO_PIN2 | GPIO_PIN3 | GPIO_PIN4 | GPIO_PIN5 | GPIO_PIN6 | GPIO_PIN7 | GPIO_PIN8 | GPIO_PIN9 | GPIO_PIN10 | GPIO_PIN11 | GPIO_PIN12 | GPIO_PIN13 | GPIO_PIN14 | GPIO_PIN15 );
+	GPIO_setAsOutputPin( GPIO_PORT_P1, GPIO_PIN0 | GPIO_PIN1 | GPIO_PIN2 | GPIO_PIN3 | GPIO_PIN4 | GPIO_PIN5 | GPIO_PIN6 | GPIO_PIN7 );
+	GPIO_setAsOutputPin( GPIO_PORT_P2, GPIO_PIN0 | GPIO_PIN1 | GPIO_PIN2 | GPIO_PIN3 | GPIO_PIN4 | GPIO_PIN5 | GPIO_PIN6 | GPIO_PIN7 );
+	GPIO_setAsOutputPin( GPIO_PORT_P3, GPIO_PIN0 | GPIO_PIN1 | GPIO_PIN2 | GPIO_PIN3 | GPIO_PIN4 | GPIO_PIN5 | GPIO_PIN6 | GPIO_PIN7 );
+	GPIO_setAsOutputPin( GPIO_PORT_P4, GPIO_PIN0 | GPIO_PIN1 | GPIO_PIN2 | GPIO_PIN3 | GPIO_PIN4 | GPIO_PIN5 | GPIO_PIN6 | GPIO_PIN7 );
+	GPIO_setAsOutputPin( GPIO_PORT_PJ, GPIO_PIN0 | GPIO_PIN1 | GPIO_PIN2 | GPIO_PIN3 | GPIO_PIN4 | GPIO_PIN5 | GPIO_PIN6 | GPIO_PIN7 | GPIO_PIN8 | GPIO_PIN9 | GPIO_PIN10 | GPIO_PIN11 | GPIO_PIN12 | GPIO_PIN13 | GPIO_PIN14 | GPIO_PIN15 );
+
+	/* Configure P2.0 - UCA0TXD and P2.1 - UCA0RXD. */
+	GPIO_setOutputLowOnPin( GPIO_PORT_P2, GPIO_PIN0 );
+	GPIO_setAsOutputPin( GPIO_PORT_P2, GPIO_PIN0 );
+	GPIO_setAsPeripheralModuleFunctionInputPin( GPIO_PORT_P2, GPIO_PIN1, GPIO_SECONDARY_MODULE_FUNCTION );
+	GPIO_setAsPeripheralModuleFunctionOutputPin( GPIO_PORT_P2, GPIO_PIN0, GPIO_SECONDARY_MODULE_FUNCTION );
+
+	/* Set PJ.4 and PJ.5 for LFXT. */
+	GPIO_setAsPeripheralModuleFunctionInputPin(  GPIO_PORT_PJ, GPIO_PIN4 + GPIO_PIN5, GPIO_PRIMARY_MODULE_FUNCTION  );
+
+	/* Set DCO frequency to 8 MHz. */
+	CS_setDCOFreq( CS_DCORSEL_0, CS_DCOFSEL_6 );
+
+	/* Set external clock frequency to 32.768 KHz. */
+	CS_setExternalClockSource( 32768, 0 );
+
+	/* Set ACLK = LFXT. */
+	CS_initClockSignal( CS_ACLK, CS_LFXTCLK_SELECT, CS_CLOCK_DIVIDER_1 );
+
+	/* Set SMCLK = DCO with frequency divider of 1. */
+	CS_initClockSignal( CS_SMCLK, CS_DCOCLK_SELECT, CS_CLOCK_DIVIDER_1 );
+
+	/* Set MCLK = DCO with frequency divider of 1. */
+	CS_initClockSignal( CS_MCLK, CS_DCOCLK_SELECT, CS_CLOCK_DIVIDER_1 );
+
+	/* Start XT1 with no time out. */
+	CS_turnOnLFXT( CS_LFXT_DRIVE_0 );
+
+	/* Disable the GPIO power-on default high-impedance mode. */
+	PMM_unlockLPM5();
+}
+/*-----------------------------------------------------------*/
+
+int _system_pre_init( void )
+{
+    /* Stop Watchdog timer. */
+    WDT_A_hold( __MSP430_BASEADDRESS_WDT_A__ );
+
+    /* Return 1 for segments to be initialised. */
+    return 1;
+}
+
+