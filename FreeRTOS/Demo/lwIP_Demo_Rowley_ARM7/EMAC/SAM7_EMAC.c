/*
<<<<<<< HEAD
 * FreeRTOS Kernel V10.3.0
=======
 * FreeRTOS Kernel V10.4.1
>>>>>>> 5cc65129
 * Copyright (C) 2020 Amazon.com, Inc. or its affiliates.  All Rights Reserved.
 *
 * Permission is hereby granted, free of charge, to any person obtaining a copy of
 * this software and associated documentation files (the "Software"), to deal in
 * the Software without restriction, including without limitation the rights to
 * use, copy, modify, merge, publish, distribute, sublicense, and/or sell copies of
 * the Software, and to permit persons to whom the Software is furnished to do so,
 * subject to the following conditions:
 *
 * The above copyright notice and this permission notice shall be included in all
 * copies or substantial portions of the Software.
 *
 * THE SOFTWARE IS PROVIDED "AS IS", WITHOUT WARRANTY OF ANY KIND, EXPRESS OR
 * IMPLIED, INCLUDING BUT NOT LIMITED TO THE WARRANTIES OF MERCHANTABILITY, FITNESS
 * FOR A PARTICULAR PURPOSE AND NONINFRINGEMENT. IN NO EVENT SHALL THE AUTHORS OR
 * COPYRIGHT HOLDERS BE LIABLE FOR ANY CLAIM, DAMAGES OR OTHER LIABILITY, WHETHER
 * IN AN ACTION OF CONTRACT, TORT OR OTHERWISE, ARISING FROM, OUT OF OR IN
 * CONNECTION WITH THE SOFTWARE OR THE USE OR OTHER DEALINGS IN THE SOFTWARE.
 *
 * http://www.FreeRTOS.org
 * http://aws.amazon.com/freertos
 *
 * 1 tab == 4 spaces!
 */

/*
 * Interrupt driven driver for the EMAC peripheral.  This driver is not
 * reentrant, re-entrancy is handled by a semaphore at the network interface
 * level. 
 */


/*
Changes from V3.2.2

	+ Corrected the byte order when writing the MAC address to the MAC.
	+ Support added for MII interfaces.  Previously only RMII was supported.

Changes from V3.2.3

	+ The MII interface is now the default.
	+ Modified the initialisation sequence slightly to allow auto init more
	  time to complete.

Changes from V4.0.1

	+ Made the function vClearEMACTxBuffer() more robust by moving the index
	  manipulation into the if() statement.  This allows the tx interrupt to
	  execute even when there is no data to handle.

Changes from V4.0.4

	+ Corrected the Rx frame length mask when obtaining the length from the
	  rx descriptor.
*/


/* Standard includes. */
#include <string.h>

/* Scheduler includes. */
#include "FreeRTOS.h"
#include "semphr.h"
#include "task.h"

/* Demo app includes. */
#include "SAM7_EMAC.h"

/* Hardware specific includes. */
#include "Emac.h"
#include "mii.h"
#include "AT91SAM7X256.h"


/* USE_RMII_INTERFACE must be defined as 1 to use an RMII interface, or 0
to use an MII interface. */
#define USE_RMII_INTERFACE 0


/* The buffer addresses written into the descriptors must be aligned so the
last few bits are zero.  These bits have special meaning for the EMAC
peripheral and cannot be used as part of the address. */
#define emacADDRESS_MASK			( ( unsigned long ) 0xFFFFFFFC )

/* Bit used within the address stored in the descriptor to mark the last
descriptor in the array. */
#define emacRX_WRAP_BIT				( ( unsigned long ) 0x02 )

/* Bit used within the Tx descriptor status to indicate whether the
descriptor is under the control of the EMAC or the software. */
#define emacTX_BUF_USED				( ( unsigned long ) 0x80000000 )

/* A short delay is used to wait for a buffer to become available, should
one not be immediately available when trying to transmit a frame. */
#define emacBUFFER_WAIT_DELAY		( 2 )
#define emacMAX_WAIT_CYCLES			( ( portBASE_TYPE ) ( configTICK_RATE_HZ / 40 ) )

/* The time to block waiting for input. */
#define emacBLOCK_TIME_WAITING_FOR_INPUT	( ( TickType_t ) 100 )

/* Peripheral setup for the EMAC. */
#define emacPERIPHERAL_A_SETUP 		( ( unsigned long ) AT91C_PB2_ETX0			) | \
									( ( unsigned long ) AT91C_PB12_ETXER		) | \
									( ( unsigned long ) AT91C_PB16_ECOL			) | \
									( ( unsigned long ) AT91C_PB11_ETX3			) | \
									( ( unsigned long ) AT91C_PB6_ERX1			) | \
									( ( unsigned long ) AT91C_PB15_ERXDV		) | \
									( ( unsigned long ) AT91C_PB13_ERX2			) | \
									( ( unsigned long ) AT91C_PB3_ETX1			) | \
									( ( unsigned long ) AT91C_PB8_EMDC			) | \
									( ( unsigned long ) AT91C_PB5_ERX0			) | \
									( ( unsigned long ) AT91C_PB14_ERX3			) | \
									( ( unsigned long ) AT91C_PB4_ECRS_ECRSDV	) | \
									( ( unsigned long ) AT91C_PB1_ETXEN			) | \
									( ( unsigned long ) AT91C_PB10_ETX2			) | \
									( ( unsigned long ) AT91C_PB0_ETXCK_EREFCK	) | \
									( ( unsigned long ) AT91C_PB9_EMDIO			) | \
									( ( unsigned long ) AT91C_PB7_ERXER			) | \
									( ( unsigned long ) AT91C_PB17_ERXCK		);

/* Misc defines. */
#define emacINTERRUPT_LEVEL			( 5 )
#define emacNO_DELAY				( 0 )
#define emacTOTAL_FRAME_HEADER_SIZE	( 54 )
#define emacPHY_INIT_DELAY			( 5000 / portTICK_PERIOD_MS )
#define emacRESET_KEY				( ( unsigned long ) 0xA5000000 )
#define emacRESET_LENGTH			( ( unsigned long ) ( 0x01 << 8 ) )

/* The Atmel header file only defines the TX frame length mask. */
#define emacRX_LENGTH_FRAME			( 0xfff )

/*-----------------------------------------------------------*/

/* Buffer written to by the EMAC DMA.  Must be aligned as described by the
comment above the emacADDRESS_MASK definition. */
static volatile char pcRxBuffer[ NB_RX_BUFFERS * ETH_RX_BUFFER_SIZE ] __attribute__ ((aligned (8)));

/* Buffer read by the EMAC DMA.  Must be aligned as described by the comment
above the emacADDRESS_MASK definition. */
static char pcTxBuffer[ NB_TX_BUFFERS * ETH_TX_BUFFER_SIZE ] __attribute__ ((aligned (8)));

/* Descriptors used to communicate between the program and the EMAC peripheral.
These descriptors hold the locations and state of the Rx and Tx buffers. */
static volatile AT91S_TxTdDescriptor xTxDescriptors[ NB_TX_BUFFERS ];
static volatile AT91S_RxTdDescriptor xRxDescriptors[ NB_RX_BUFFERS ];

/* The IP and Ethernet addresses are read from the header files. */
const char cMACAddress[ 6 ] = { emacETHADDR0, emacETHADDR1, emacETHADDR2, emacETHADDR3, emacETHADDR4, emacETHADDR5 };
const unsigned char ucIPAddress[ 4 ]  = { emacIPADDR0, emacIPADDR1, emacIPADDR2, emacIPADDR3 };

/*-----------------------------------------------------------*/

/* See the header file for descriptions of public functions. */

/*
 * Prototype for the EMAC interrupt function.
 */
void vEMACISR_Wrapper( void ) __attribute__ ((naked));

/*
 * Initialise both the Tx and Rx descriptors used by the EMAC.
 */
static void prvSetupDescriptors(void);

/*
 * Write our MAC address into the EMAC.  
 */
static void prvSetupMACAddress( void );

/*
 * Configure the EMAC and AIC for EMAC interrupts.
 */
static void prvSetupEMACInterrupt( void );

/*
 * Some initialisation functions taken from the Atmel EMAC sample code.
 */
static void vReadPHY( unsigned char ucPHYAddress, unsigned char ucAddress, unsigned long *pulValue );
static portBASE_TYPE xGetLinkSpeed( void );
static portBASE_TYPE prvProbePHY( void );
#if USE_RMII_INTERFACE != 1
	static void vWritePHY( unsigned char ucPHYAddress, unsigned char ucAddress, unsigned long ulValue);
#endif


/* The semaphore used by the EMAC ISR to wake the EMAC task. */
static SemaphoreHandle_t xSemaphore = NULL;

/* Holds the index to the next buffer from which data will be read. */
static volatile unsigned long ulNextRxBuffer = 0;

/*-----------------------------------------------------------*/

/* See the header file for descriptions of public functions. */
long lEMACSend( char *pcFrom, unsigned long ulLength, long lEndOfFrame )
{
static unsigned portBASE_TYPE uxTxBufferIndex = 0;
portBASE_TYPE xWaitCycles = 0;
long lReturn = pdPASS;
char *pcBuffer;
unsigned long ulLastBuffer, ulDataBuffered = 0, ulDataRemainingToSend, ulLengthToSend;

	/* If the length of data to be transmitted is greater than each individual
	transmit buffer then the data will be split into more than one buffer.
	Loop until the entire length has been buffered. */
	while( ulDataBuffered < ulLength )
	{
		/* Is a buffer available? */
		while( !( xTxDescriptors[ uxTxBufferIndex ].U_Status.status & AT91C_TRANSMIT_OK ) )
		{
			/* There is no room to write the Tx data to the Tx buffer.  Wait a
			short while, then try again. */
			xWaitCycles++;
			if( xWaitCycles > emacMAX_WAIT_CYCLES )
			{
				/* Give up. */
				lReturn = pdFAIL;
				break;
			}
			else
			{
				vTaskDelay( emacBUFFER_WAIT_DELAY );
			}
		}
	
		/* lReturn will only be pdPASS if a buffer is available. */
		if( lReturn == pdPASS )
		{
			portENTER_CRITICAL();
			{
				/* Get the address of the buffer from the descriptor, then copy 
				the data into the buffer. */
				pcBuffer = ( char * ) xTxDescriptors[ uxTxBufferIndex ].addr;

				/* How much can we write to the buffer? */
				ulDataRemainingToSend = ulLength - ulDataBuffered;
				if( ulDataRemainingToSend <= ETH_TX_BUFFER_SIZE )
				{
					/* We can write all the remaining bytes. */
					ulLengthToSend = ulDataRemainingToSend;
				}
				else
				{
					/* We can not write more than ETH_TX_BUFFER_SIZE in one go. */
					ulLengthToSend = ETH_TX_BUFFER_SIZE;
				}

				/* Copy the data into the buffer. */
				memcpy( ( void * ) pcBuffer, ( void * ) &( pcFrom[ ulDataBuffered ] ), ulLengthToSend );
				ulDataBuffered += ulLengthToSend;

				/* Is this the last data for the frame? */
				if( lEndOfFrame && ( ulDataBuffered >= ulLength ) )
				{
					/* No more data remains for this frame so we can start the 
					transmission. */
					ulLastBuffer = AT91C_LAST_BUFFER;
				}
				else
				{
					/* More data to come for this frame. */
					ulLastBuffer = 0;
				}
	
				/* Fill out the necessary in the descriptor to get the data sent, 
				then move to the next descriptor, wrapping if necessary. */
				if( uxTxBufferIndex >= ( NB_TX_BUFFERS - 1 ) )
				{				
					xTxDescriptors[ uxTxBufferIndex ].U_Status.status = 	( ulLengthToSend & ( unsigned long ) AT91C_LENGTH_FRAME )
																			| ulLastBuffer
																			| AT91C_TRANSMIT_WRAP;
					uxTxBufferIndex = 0;
				}
				else
				{
					xTxDescriptors[ uxTxBufferIndex ].U_Status.status = 	( ulLengthToSend & ( unsigned long ) AT91C_LENGTH_FRAME )
																			| ulLastBuffer;
					uxTxBufferIndex++;
				}
	
				/* If this is the last buffer to be sent for this frame we can
				start the transmission. */
				if( ulLastBuffer )
				{
					AT91C_BASE_EMAC->EMAC_NCR |= AT91C_EMAC_TSTART;
				}
			}
			portEXIT_CRITICAL();
		}
		else
		{
			break;
		}
	}

	return lReturn;
}
/*-----------------------------------------------------------*/

/* See the header file for descriptions of public functions. */
unsigned long ulEMACInputLength( void )
{
register unsigned long ulIndex, ulLength = 0;

	/* Skip any fragments.  We are looking for the first buffer that contains
	data and has the SOF (start of frame) bit set. */
	while( ( xRxDescriptors[ ulNextRxBuffer ].addr & AT91C_OWNERSHIP_BIT ) && !( xRxDescriptors[ ulNextRxBuffer ].U_Status.status & AT91C_SOF ) )
	{
		/* Ignoring this buffer.  Mark it as free again. */
		xRxDescriptors[ ulNextRxBuffer ].addr &= ~( AT91C_OWNERSHIP_BIT );		
		ulNextRxBuffer++;
		if( ulNextRxBuffer >= NB_RX_BUFFERS )
		{
			ulNextRxBuffer = 0;
		}
	}

	/* We are going to walk through the descriptors that make up this frame, 
	but don't want to alter ulNextRxBuffer as this would prevent vEMACRead()
	from finding the data.  Therefore use a copy of ulNextRxBuffer instead. */
	ulIndex = ulNextRxBuffer;

	/* Walk through the descriptors until we find the last buffer for this 
	frame.  The last buffer will give us the length of the entire frame. */
	while( ( xRxDescriptors[ ulIndex ].addr & AT91C_OWNERSHIP_BIT ) && !ulLength )
	{
		ulLength = xRxDescriptors[ ulIndex ].U_Status.status & emacRX_LENGTH_FRAME;

		/* Increment to the next buffer, wrapping if necessary. */
		ulIndex++;
		if( ulIndex >= NB_RX_BUFFERS )
		{
			ulIndex = 0;
		}
	}

	return ulLength;
}
/*-----------------------------------------------------------*/

/* See the header file for descriptions of public functions. */
void vEMACRead( char *pcTo, unsigned long ulSectionLength, unsigned long ulTotalFrameLength )
{
static unsigned long ulSectionBytesReadSoFar = 0, ulBufferPosition = 0, ulFameBytesReadSoFar = 0;
static char *pcSource;
register unsigned long ulBytesRemainingInBuffer, ulRemainingSectionBytes;

	/* Read ulSectionLength bytes from the Rx buffers.  This is not necessarily any
	correspondence between the length of our Rx buffers, and the length of the
	data we are returning or the length of the data being requested.  Therefore, 
	between calls  we have to remember not only which buffer we are currently 
	processing, but our position within that buffer.  This would be greatly
	simplified if PBUF_POOL_BUFSIZE could be guaranteed to be greater than
	the size of each Rx buffer, and that memory fragmentation did not occur.
	
	This function should only be called after a call to ulEMACInputLength().
	This will ensure ulNextRxBuffer is set to the correct buffer. */



	/* vEMACRead is called with pcTo set to NULL to indicate that we are about
	to read a new frame.  Any fragments remaining in the frame we were 
	processing during the last call should be dropped. */
	if( pcTo == NULL )
	{
		/* How many bytes are indicated as being in this buffer?  If none then
		the buffer is completely full and the frame is contained within more
		than one buffer. */

		/* Reset our state variables ready for the next read from this buffer. */
        pcSource = ( char * )( xRxDescriptors[ ulNextRxBuffer ].addr & emacADDRESS_MASK );
        ulFameBytesReadSoFar = ( unsigned long ) 0;
		ulBufferPosition = ( unsigned long ) 0;
	}
	else
	{
		/* Loop until we have obtained the required amount of data. */
        ulSectionBytesReadSoFar = 0;
		while( ulSectionBytesReadSoFar < ulSectionLength )
		{
			/* We may have already read some data from this buffer.  How much
			data remains in the buffer? */
			ulBytesRemainingInBuffer = ( ETH_RX_BUFFER_SIZE - ulBufferPosition );

			/* How many more bytes do we need to read before we have the 
			required amount of data? */
            ulRemainingSectionBytes = ulSectionLength - ulSectionBytesReadSoFar;

			/* Do we want more data than remains in the buffer? */
			if( ulRemainingSectionBytes > ulBytesRemainingInBuffer )
			{
				/* We want more data than remains in the buffer so we can 
				write the remains of the buffer to the destination, then move
				onto the next buffer to get the rest. */
				memcpy( &( pcTo[ ulSectionBytesReadSoFar ] ), &( pcSource[ ulBufferPosition ] ), ulBytesRemainingInBuffer );
				ulSectionBytesReadSoFar += ulBytesRemainingInBuffer;
                ulFameBytesReadSoFar += ulBytesRemainingInBuffer;

				/* Mark the buffer as free again. */
				xRxDescriptors[ ulNextRxBuffer ].addr &= ~( AT91C_OWNERSHIP_BIT );

				/* Move onto the next buffer. */
				ulNextRxBuffer++;
				if( ulNextRxBuffer >= NB_RX_BUFFERS )
				{
					ulNextRxBuffer = ( unsigned long ) 0;
				}

				/* Reset the variables for the new buffer. */
				pcSource = ( char * )( xRxDescriptors[ ulNextRxBuffer ].addr & emacADDRESS_MASK );
				ulBufferPosition = ( unsigned long ) 0;
			}
			else
			{
				/* We have enough data in this buffer to send back.  Read out
				enough data and remember how far we read up to. */
				memcpy( &( pcTo[ ulSectionBytesReadSoFar ] ), &( pcSource[ ulBufferPosition ] ), ulRemainingSectionBytes );

				/* There may be more data in this buffer yet.  Increment our 
				position in this buffer past the data we have just read. */
				ulBufferPosition += ulRemainingSectionBytes;
				ulSectionBytesReadSoFar += ulRemainingSectionBytes;
                ulFameBytesReadSoFar += ulRemainingSectionBytes;

				/* Have we now finished with this buffer? */
				if( ( ulBufferPosition >= ETH_RX_BUFFER_SIZE ) || ( ulFameBytesReadSoFar >= ulTotalFrameLength ) )
				{
					/* Mark the buffer as free again. */
					xRxDescriptors[ ulNextRxBuffer ].addr &= ~( AT91C_OWNERSHIP_BIT );

					/* Move onto the next buffer. */
					ulNextRxBuffer++;
					if( ulNextRxBuffer >= NB_RX_BUFFERS )
					{
						ulNextRxBuffer = 0;
					}
	
					pcSource = ( char * )( xRxDescriptors[ ulNextRxBuffer ].addr & emacADDRESS_MASK );
					ulBufferPosition = 0;
				}
			}
		}
	}
}
/*-----------------------------------------------------------*/

/* See the header file for descriptions of public functions. */
SemaphoreHandle_t xEMACInit( void )
{
	/* Code supplied by Atmel -------------------------------*/

	/* Disable pull up on RXDV => PHY normal mode (not in test mode),
	PHY has internal pull down. */
	AT91C_BASE_PIOB->PIO_PPUDR = 1 << 15;

	#if USE_RMII_INTERFACE != 1
	  	/* PHY has internal pull down : set MII mode. */
	  	AT91C_BASE_PIOB->PIO_PPUDR = 1 << 16;
	#endif

	/* Clear PB18 <=> PHY powerdown. */
   	AT91C_BASE_PIOB->PIO_PER = 1 << 18;
	AT91C_BASE_PIOB->PIO_OER = 1 << 18;
	AT91C_BASE_PIOB->PIO_CODR = 1 << 18;

	/* After PHY power up, hardware reset. */
	AT91C_BASE_RSTC->RSTC_RMR = emacRESET_KEY | emacRESET_LENGTH;
	AT91C_BASE_RSTC->RSTC_RCR = emacRESET_KEY | AT91C_RSTC_EXTRST;

	/* Wait for hardware reset end. */
	while( !( AT91C_BASE_RSTC->RSTC_RSR & AT91C_RSTC_NRSTL ) )
	{
		__asm volatile ( "NOP" );
	}
    __asm volatile ( "NOP" );

	/* Setup the pins. */
	AT91C_BASE_PIOB->PIO_ASR = emacPERIPHERAL_A_SETUP;
	AT91C_BASE_PIOB->PIO_PDR = emacPERIPHERAL_A_SETUP;

	/* Enable com between EMAC PHY.

	Enable management port. */
	AT91C_BASE_EMAC->EMAC_NCR |= AT91C_EMAC_MPE;	

	/* MDC = MCK/32. */
	AT91C_BASE_EMAC->EMAC_NCFGR |= ( 2 ) << 10;	

	/* Wait for PHY auto init end (rather crude delay!). */
	vTaskDelay( emacPHY_INIT_DELAY );

	/* PHY configuration. */
	#if USE_RMII_INTERFACE != 1
	{
		unsigned long ulControl;

		/* PHY has internal pull down : disable MII isolate. */
		vReadPHY( AT91C_PHY_ADDR, MII_BMCR, &ulControl );
		vReadPHY( AT91C_PHY_ADDR, MII_BMCR, &ulControl );
		ulControl &= ~BMCR_ISOLATE;
		vWritePHY( AT91C_PHY_ADDR, MII_BMCR, ulControl );
	}
	#endif

	/* Disable management port again. */
	AT91C_BASE_EMAC->EMAC_NCR &= ~AT91C_EMAC_MPE;

	#if USE_RMII_INTERFACE != 1
		/* Enable EMAC in MII mode, enable clock ERXCK and ETXCK. */
		AT91C_BASE_EMAC->EMAC_USRIO = AT91C_EMAC_CLKEN ;
	#else
		/* Enable EMAC in RMII mode, enable RMII clock (50MHz from oscillator
		on ERFCK). */
		AT91C_BASE_EMAC->EMAC_USRIO = AT91C_EMAC_RMII | AT91C_EMAC_CLKEN ;
	#endif

	/* End of code supplied by Atmel ------------------------*/

	/* Setup the buffers and descriptors. */
	prvSetupDescriptors();
	
	/* Load our MAC address into the EMAC. */
	prvSetupMACAddress();

	/* Are we connected? */
	if( prvProbePHY() )
	{
		/* Enable the interrupt! */
		portENTER_CRITICAL();
		{
			prvSetupEMACInterrupt();
			vPassEMACSemaphore( xSemaphore );
		}
		portEXIT_CRITICAL();
	}

	return xSemaphore;
}
/*-----------------------------------------------------------*/

/* See the header file for descriptions of public functions. */
void vClearEMACTxBuffer( void )
{
static unsigned portBASE_TYPE uxNextBufferToClear = 0;

	/* Called on Tx interrupt events to reset the AT91C_TRANSMIT_OK bit in each 
	Tx buffer within the frame just transmitted.  This marks all the buffers
	as available again.

	The first buffer in the frame should have the bit set automatically. */
	if( xTxDescriptors[ uxNextBufferToClear ].U_Status.status & AT91C_TRANSMIT_OK )
	{
		/* Loop through the other buffers in the frame. */
		while( !( xTxDescriptors[ uxNextBufferToClear ].U_Status.status & AT91C_LAST_BUFFER ) )
		{
			uxNextBufferToClear++;

			if( uxNextBufferToClear >= NB_TX_BUFFERS )
			{
				uxNextBufferToClear = 0;
			}

			xTxDescriptors[ uxNextBufferToClear ].U_Status.status |= AT91C_TRANSMIT_OK;
		}

		/* Start with the next buffer the next time a Tx interrupt is called. */
		uxNextBufferToClear++;

		/* Do we need to wrap back to the first buffer? */
		if( uxNextBufferToClear >= NB_TX_BUFFERS )
		{
			uxNextBufferToClear = 0;
		}
	}
}
/*-----------------------------------------------------------*/

static void prvSetupDescriptors(void)
{
unsigned portBASE_TYPE xIndex;
unsigned long ulAddress;

	/* Initialise xRxDescriptors descriptor. */
	for( xIndex = 0; xIndex < NB_RX_BUFFERS; ++xIndex )
	{
		/* Calculate the address of the nth buffer within the array. */
		ulAddress = ( unsigned long )( pcRxBuffer + ( xIndex * ETH_RX_BUFFER_SIZE ) );

		/* Write the buffer address into the descriptor.  The DMA will place
		the data at this address when this descriptor is being used.  Mask off
		the bottom bits of the address as these have special meaning. */
		xRxDescriptors[ xIndex ].addr = ulAddress & emacADDRESS_MASK;
	}	

	/* The last buffer has the wrap bit set so the EMAC knows to wrap back
	to the first buffer. */
	xRxDescriptors[ NB_RX_BUFFERS - 1 ].addr |= emacRX_WRAP_BIT;

	/* Initialise xTxDescriptors. */
	for( xIndex = 0; xIndex < NB_TX_BUFFERS; ++xIndex )
	{
		/* Calculate the address of the nth buffer within the array. */
		ulAddress = ( unsigned long )( pcTxBuffer + ( xIndex * ETH_TX_BUFFER_SIZE ) );

		/* Write the buffer address into the descriptor.  The DMA will read
		data from here when the descriptor is being used. */
		xTxDescriptors[ xIndex ].addr = ulAddress & emacADDRESS_MASK;
		xTxDescriptors[ xIndex ].U_Status.status = AT91C_TRANSMIT_OK;
	}	

	/* The last buffer has the wrap bit set so the EMAC knows to wrap back
	to the first buffer. */
	xTxDescriptors[ NB_TX_BUFFERS - 1 ].U_Status.status = AT91C_TRANSMIT_WRAP | AT91C_TRANSMIT_OK;

	/* Tell the EMAC where to find the descriptors. */
	AT91C_BASE_EMAC->EMAC_RBQP = ( unsigned long ) xRxDescriptors;
	AT91C_BASE_EMAC->EMAC_TBQP = ( unsigned long ) xTxDescriptors;
	
	/* Clear all the bits in the receive status register. */
	AT91C_BASE_EMAC->EMAC_RSR = ( AT91C_EMAC_OVR | AT91C_EMAC_REC | AT91C_EMAC_BNA );

	/* Enable the copy of data into the buffers, ignore broadcasts, 
	and don't copy FCS. */
	AT91C_BASE_EMAC->EMAC_NCFGR |= ( AT91C_EMAC_CAF | AT91C_EMAC_NBC | AT91C_EMAC_DRFCS);

	/* Enable Rx and Tx, plus the stats register. */
	AT91C_BASE_EMAC->EMAC_NCR |= ( AT91C_EMAC_TE | AT91C_EMAC_RE | AT91C_EMAC_WESTAT );
}	
/*-----------------------------------------------------------*/

static void prvSetupMACAddress( void )
{
	/* Must be written SA1L then SA1H. */
	AT91C_BASE_EMAC->EMAC_SA1L =	( ( unsigned long ) cMACAddress[ 3 ] << 24 ) |
									( ( unsigned long ) cMACAddress[ 2 ] << 16 ) |
									( ( unsigned long ) cMACAddress[ 1 ] << 8  ) |
									cMACAddress[ 0 ];

	AT91C_BASE_EMAC->EMAC_SA1H =	( ( unsigned long ) cMACAddress[ 5 ] << 8 ) |
									cMACAddress[ 4 ];
}
/*-----------------------------------------------------------*/

static void prvSetupEMACInterrupt( void )
{
	/* Create the semaphore used to trigger the EMAC task. */
	vSemaphoreCreateBinary( xSemaphore );
	if( xSemaphore )
	{
		/* We start by 'taking' the semaphore so the ISR can 'give' it when the
		first interrupt occurs. */
		xSemaphoreTake( xSemaphore, emacNO_DELAY );
		portENTER_CRITICAL();
		{
			/* We want to interrupt on Rx and Tx events. */
			AT91C_BASE_EMAC->EMAC_IER = AT91C_EMAC_RCOMP | AT91C_EMAC_TCOMP;

			/* Enable the interrupts in the AIC. */
			AT91F_AIC_ConfigureIt( AT91C_ID_EMAC, emacINTERRUPT_LEVEL, AT91C_AIC_SRCTYPE_INT_HIGH_LEVEL, ( void (*)( void ) ) vEMACISR_Wrapper );
            AT91C_BASE_AIC->AIC_IECR = 0x1 << AT91C_ID_EMAC;
		}
		portEXIT_CRITICAL();
	}
}





/*
 * The following functions are initialisation functions taken from the Atmel
 * EMAC sample code.
 */


static portBASE_TYPE prvProbePHY( void )
{
unsigned long ulPHYId1, ulPHYId2, ulStatus;
portBASE_TYPE xReturn = pdPASS;
	
	/* Code supplied by Atmel (reformatted) -----------------*/

	/* Enable management port */
	AT91C_BASE_EMAC->EMAC_NCR |= AT91C_EMAC_MPE;	
   	AT91C_BASE_EMAC->EMAC_NCFGR |= ( 2 ) << 10;

	/* Read the PHY ID. */
	vReadPHY( AT91C_PHY_ADDR, MII_PHYSID1, &ulPHYId1 );
	vReadPHY(AT91C_PHY_ADDR, MII_PHYSID2, &ulPHYId2 );

	/* AMD AM79C875:
			PHY_ID1 = 0x0022
			PHY_ID2 = 0x5541
			Bits 3:0 Revision Number Four bit manufacturer?s revision number.
				0001 stands for Rev. A, etc.
	*/
	if( ( ( ulPHYId1 << 16 ) | ( ulPHYId2 & 0xfff0 ) ) != MII_DM9161_ID )
	{
		/* Did not expect this ID. */
		xReturn = pdFAIL;
	}
	else
	{
		ulStatus = xGetLinkSpeed();

		if( ulStatus != pdPASS )
		{
			xReturn = pdFAIL;
		}
	}

	/* Disable management port */
	AT91C_BASE_EMAC->EMAC_NCR &= ~AT91C_EMAC_MPE;	

	/* End of code supplied by Atmel ------------------------*/

	return xReturn;
}
/*-----------------------------------------------------------*/

static void vReadPHY( unsigned char ucPHYAddress, unsigned char ucAddress, unsigned long *pulValue )
{
	/* Code supplied by Atmel (reformatted) ----------------------*/

	AT91C_BASE_EMAC->EMAC_MAN = 	(AT91C_EMAC_SOF & (0x01<<30))
									| (2 << 16) | (2 << 28)
									| ((ucPHYAddress & 0x1f) << 23)
									| (ucAddress << 18);

	/* Wait until IDLE bit in Network Status register is cleared. */
	while( !( AT91C_BASE_EMAC->EMAC_NSR & AT91C_EMAC_IDLE ) )
	{
		__asm( "NOP" );
	}

	*pulValue = ( AT91C_BASE_EMAC->EMAC_MAN & 0x0000ffff );	

	/* End of code supplied by Atmel ------------------------*/
}
/*-----------------------------------------------------------*/

#if USE_RMII_INTERFACE != 1
static void vWritePHY( unsigned char ucPHYAddress, unsigned char ucAddress, unsigned long ulValue )
{
	/* Code supplied by Atmel (reformatted) ----------------------*/

	AT91C_BASE_EMAC->EMAC_MAN = (( AT91C_EMAC_SOF & (0x01<<30))
								| (2 << 16) | (1 << 28)
								| ((ucPHYAddress & 0x1f) << 23)
								| (ucAddress << 18))
								| (ulValue & 0xffff);

	/* Wait until IDLE bit in Network Status register is cleared */
	while( !( AT91C_BASE_EMAC->EMAC_NSR & AT91C_EMAC_IDLE ) )
	{
		__asm( "NOP" );
	};

	/* End of code supplied by Atmel ------------------------*/
}
#endif
/*-----------------------------------------------------------*/

static portBASE_TYPE xGetLinkSpeed( void )
{
	unsigned long ulBMSR, ulBMCR, ulLPA, ulMACCfg, ulSpeed, ulDuplex;

	/* Code supplied by Atmel (reformatted) -----------------*/

	/* Link status is latched, so read twice to get current value */
	vReadPHY(AT91C_PHY_ADDR, MII_BMSR, &ulBMSR);
	vReadPHY(AT91C_PHY_ADDR, MII_BMSR, &ulBMSR);

	if( !( ulBMSR & BMSR_LSTATUS ) )
	{	
		/* No Link. */
		return pdFAIL;
	}

	vReadPHY(AT91C_PHY_ADDR, MII_BMCR, &ulBMCR);
	if (ulBMCR & BMCR_ANENABLE)
	{				
		/* AutoNegotiation is enabled. */
		if (!(ulBMSR & BMSR_ANEGCOMPLETE))
		{
			/* Auto-negotitation in progress. */
			return pdFAIL;				
		}		

		vReadPHY(AT91C_PHY_ADDR, MII_LPA, &ulLPA);
		if( ( ulLPA & LPA_100FULL ) || ( ulLPA & LPA_100HALF ) )
		{
			ulSpeed = SPEED_100;
		}
		else
		{
			ulSpeed = SPEED_10;
		}

		if( ( ulLPA & LPA_100FULL ) || ( ulLPA & LPA_10FULL ) )
		{
			ulDuplex = DUPLEX_FULL;
		}
		else
		{
			ulDuplex = DUPLEX_HALF;
		}
	}
	else
	{
		ulSpeed = ( ulBMCR & BMCR_SPEED100 ) ? SPEED_100 : SPEED_10;
		ulDuplex = ( ulBMCR & BMCR_FULLDPLX ) ? DUPLEX_FULL : DUPLEX_HALF;
	}

	/* Update the MAC */
	ulMACCfg = AT91C_BASE_EMAC->EMAC_NCFGR & ~( AT91C_EMAC_SPD | AT91C_EMAC_FD );
	if( ulSpeed == SPEED_100 )
	{
		if( ulDuplex == DUPLEX_FULL )
		{
			/* 100 Full Duplex */
			AT91C_BASE_EMAC->EMAC_NCFGR = ulMACCfg | AT91C_EMAC_SPD | AT91C_EMAC_FD;
		}
		else
		{					
			/* 100 Half Duplex */
			AT91C_BASE_EMAC->EMAC_NCFGR = ulMACCfg | AT91C_EMAC_SPD;
		}
	}
	else
	{
		if (ulDuplex == DUPLEX_FULL)
		{
			/* 10 Full Duplex */
			AT91C_BASE_EMAC->EMAC_NCFGR = ulMACCfg | AT91C_EMAC_FD;
		}
		else
		{			/* 10 Half Duplex */
			AT91C_BASE_EMAC->EMAC_NCFGR = ulMACCfg;
		}
	}

	/* End of code supplied by Atmel ------------------------*/

	return pdPASS;
}
/*-----------------------------------------------------------*/

void vEMACWaitForInput( void )
{
	/* Just wait until we are signled from an ISR that data is available, or
	we simply time out. */
	xSemaphoreTake( xSemaphore, emacBLOCK_TIME_WAITING_FOR_INPUT );
}
<|MERGE_RESOLUTION|>--- conflicted
+++ resolved
@@ -1,860 +1,856 @@
-/*
-<<<<<<< HEAD
- * FreeRTOS Kernel V10.3.0
-=======
- * FreeRTOS Kernel V10.4.1
->>>>>>> 5cc65129
- * Copyright (C) 2020 Amazon.com, Inc. or its affiliates.  All Rights Reserved.
- *
- * Permission is hereby granted, free of charge, to any person obtaining a copy of
- * this software and associated documentation files (the "Software"), to deal in
- * the Software without restriction, including without limitation the rights to
- * use, copy, modify, merge, publish, distribute, sublicense, and/or sell copies of
- * the Software, and to permit persons to whom the Software is furnished to do so,
- * subject to the following conditions:
- *
- * The above copyright notice and this permission notice shall be included in all
- * copies or substantial portions of the Software.
- *
- * THE SOFTWARE IS PROVIDED "AS IS", WITHOUT WARRANTY OF ANY KIND, EXPRESS OR
- * IMPLIED, INCLUDING BUT NOT LIMITED TO THE WARRANTIES OF MERCHANTABILITY, FITNESS
- * FOR A PARTICULAR PURPOSE AND NONINFRINGEMENT. IN NO EVENT SHALL THE AUTHORS OR
- * COPYRIGHT HOLDERS BE LIABLE FOR ANY CLAIM, DAMAGES OR OTHER LIABILITY, WHETHER
- * IN AN ACTION OF CONTRACT, TORT OR OTHERWISE, ARISING FROM, OUT OF OR IN
- * CONNECTION WITH THE SOFTWARE OR THE USE OR OTHER DEALINGS IN THE SOFTWARE.
- *
- * http://www.FreeRTOS.org
- * http://aws.amazon.com/freertos
- *
- * 1 tab == 4 spaces!
- */
-
-/*
- * Interrupt driven driver for the EMAC peripheral.  This driver is not
- * reentrant, re-entrancy is handled by a semaphore at the network interface
- * level. 
- */
-
-
-/*
-Changes from V3.2.2
-
-	+ Corrected the byte order when writing the MAC address to the MAC.
-	+ Support added for MII interfaces.  Previously only RMII was supported.
-
-Changes from V3.2.3
-
-	+ The MII interface is now the default.
-	+ Modified the initialisation sequence slightly to allow auto init more
-	  time to complete.
-
-Changes from V4.0.1
-
-	+ Made the function vClearEMACTxBuffer() more robust by moving the index
-	  manipulation into the if() statement.  This allows the tx interrupt to
-	  execute even when there is no data to handle.
-
-Changes from V4.0.4
-
-	+ Corrected the Rx frame length mask when obtaining the length from the
-	  rx descriptor.
-*/
-
-
-/* Standard includes. */
-#include <string.h>
-
-/* Scheduler includes. */
-#include "FreeRTOS.h"
-#include "semphr.h"
-#include "task.h"
-
-/* Demo app includes. */
-#include "SAM7_EMAC.h"
-
-/* Hardware specific includes. */
-#include "Emac.h"
-#include "mii.h"
-#include "AT91SAM7X256.h"
-
-
-/* USE_RMII_INTERFACE must be defined as 1 to use an RMII interface, or 0
-to use an MII interface. */
-#define USE_RMII_INTERFACE 0
-
-
-/* The buffer addresses written into the descriptors must be aligned so the
-last few bits are zero.  These bits have special meaning for the EMAC
-peripheral and cannot be used as part of the address. */
-#define emacADDRESS_MASK			( ( unsigned long ) 0xFFFFFFFC )
-
-/* Bit used within the address stored in the descriptor to mark the last
-descriptor in the array. */
-#define emacRX_WRAP_BIT				( ( unsigned long ) 0x02 )
-
-/* Bit used within the Tx descriptor status to indicate whether the
-descriptor is under the control of the EMAC or the software. */
-#define emacTX_BUF_USED				( ( unsigned long ) 0x80000000 )
-
-/* A short delay is used to wait for a buffer to become available, should
-one not be immediately available when trying to transmit a frame. */
-#define emacBUFFER_WAIT_DELAY		( 2 )
-#define emacMAX_WAIT_CYCLES			( ( portBASE_TYPE ) ( configTICK_RATE_HZ / 40 ) )
-
-/* The time to block waiting for input. */
-#define emacBLOCK_TIME_WAITING_FOR_INPUT	( ( TickType_t ) 100 )
-
-/* Peripheral setup for the EMAC. */
-#define emacPERIPHERAL_A_SETUP 		( ( unsigned long ) AT91C_PB2_ETX0			) | \
-									( ( unsigned long ) AT91C_PB12_ETXER		) | \
-									( ( unsigned long ) AT91C_PB16_ECOL			) | \
-									( ( unsigned long ) AT91C_PB11_ETX3			) | \
-									( ( unsigned long ) AT91C_PB6_ERX1			) | \
-									( ( unsigned long ) AT91C_PB15_ERXDV		) | \
-									( ( unsigned long ) AT91C_PB13_ERX2			) | \
-									( ( unsigned long ) AT91C_PB3_ETX1			) | \
-									( ( unsigned long ) AT91C_PB8_EMDC			) | \
-									( ( unsigned long ) AT91C_PB5_ERX0			) | \
-									( ( unsigned long ) AT91C_PB14_ERX3			) | \
-									( ( unsigned long ) AT91C_PB4_ECRS_ECRSDV	) | \
-									( ( unsigned long ) AT91C_PB1_ETXEN			) | \
-									( ( unsigned long ) AT91C_PB10_ETX2			) | \
-									( ( unsigned long ) AT91C_PB0_ETXCK_EREFCK	) | \
-									( ( unsigned long ) AT91C_PB9_EMDIO			) | \
-									( ( unsigned long ) AT91C_PB7_ERXER			) | \
-									( ( unsigned long ) AT91C_PB17_ERXCK		);
-
-/* Misc defines. */
-#define emacINTERRUPT_LEVEL			( 5 )
-#define emacNO_DELAY				( 0 )
-#define emacTOTAL_FRAME_HEADER_SIZE	( 54 )
-#define emacPHY_INIT_DELAY			( 5000 / portTICK_PERIOD_MS )
-#define emacRESET_KEY				( ( unsigned long ) 0xA5000000 )
-#define emacRESET_LENGTH			( ( unsigned long ) ( 0x01 << 8 ) )
-
-/* The Atmel header file only defines the TX frame length mask. */
-#define emacRX_LENGTH_FRAME			( 0xfff )
-
-/*-----------------------------------------------------------*/
-
-/* Buffer written to by the EMAC DMA.  Must be aligned as described by the
-comment above the emacADDRESS_MASK definition. */
-static volatile char pcRxBuffer[ NB_RX_BUFFERS * ETH_RX_BUFFER_SIZE ] __attribute__ ((aligned (8)));
-
-/* Buffer read by the EMAC DMA.  Must be aligned as described by the comment
-above the emacADDRESS_MASK definition. */
-static char pcTxBuffer[ NB_TX_BUFFERS * ETH_TX_BUFFER_SIZE ] __attribute__ ((aligned (8)));
-
-/* Descriptors used to communicate between the program and the EMAC peripheral.
-These descriptors hold the locations and state of the Rx and Tx buffers. */
-static volatile AT91S_TxTdDescriptor xTxDescriptors[ NB_TX_BUFFERS ];
-static volatile AT91S_RxTdDescriptor xRxDescriptors[ NB_RX_BUFFERS ];
-
-/* The IP and Ethernet addresses are read from the header files. */
-const char cMACAddress[ 6 ] = { emacETHADDR0, emacETHADDR1, emacETHADDR2, emacETHADDR3, emacETHADDR4, emacETHADDR5 };
-const unsigned char ucIPAddress[ 4 ]  = { emacIPADDR0, emacIPADDR1, emacIPADDR2, emacIPADDR3 };
-
-/*-----------------------------------------------------------*/
-
-/* See the header file for descriptions of public functions. */
-
-/*
- * Prototype for the EMAC interrupt function.
- */
-void vEMACISR_Wrapper( void ) __attribute__ ((naked));
-
-/*
- * Initialise both the Tx and Rx descriptors used by the EMAC.
- */
-static void prvSetupDescriptors(void);
-
-/*
- * Write our MAC address into the EMAC.  
- */
-static void prvSetupMACAddress( void );
-
-/*
- * Configure the EMAC and AIC for EMAC interrupts.
- */
-static void prvSetupEMACInterrupt( void );
-
-/*
- * Some initialisation functions taken from the Atmel EMAC sample code.
- */
-static void vReadPHY( unsigned char ucPHYAddress, unsigned char ucAddress, unsigned long *pulValue );
-static portBASE_TYPE xGetLinkSpeed( void );
-static portBASE_TYPE prvProbePHY( void );
-#if USE_RMII_INTERFACE != 1
-	static void vWritePHY( unsigned char ucPHYAddress, unsigned char ucAddress, unsigned long ulValue);
-#endif
-
-
-/* The semaphore used by the EMAC ISR to wake the EMAC task. */
-static SemaphoreHandle_t xSemaphore = NULL;
-
-/* Holds the index to the next buffer from which data will be read. */
-static volatile unsigned long ulNextRxBuffer = 0;
-
-/*-----------------------------------------------------------*/
-
-/* See the header file for descriptions of public functions. */
-long lEMACSend( char *pcFrom, unsigned long ulLength, long lEndOfFrame )
-{
-static unsigned portBASE_TYPE uxTxBufferIndex = 0;
-portBASE_TYPE xWaitCycles = 0;
-long lReturn = pdPASS;
-char *pcBuffer;
-unsigned long ulLastBuffer, ulDataBuffered = 0, ulDataRemainingToSend, ulLengthToSend;
-
-	/* If the length of data to be transmitted is greater than each individual
-	transmit buffer then the data will be split into more than one buffer.
-	Loop until the entire length has been buffered. */
-	while( ulDataBuffered < ulLength )
-	{
-		/* Is a buffer available? */
-		while( !( xTxDescriptors[ uxTxBufferIndex ].U_Status.status & AT91C_TRANSMIT_OK ) )
-		{
-			/* There is no room to write the Tx data to the Tx buffer.  Wait a
-			short while, then try again. */
-			xWaitCycles++;
-			if( xWaitCycles > emacMAX_WAIT_CYCLES )
-			{
-				/* Give up. */
-				lReturn = pdFAIL;
-				break;
-			}
-			else
-			{
-				vTaskDelay( emacBUFFER_WAIT_DELAY );
-			}
-		}
-	
-		/* lReturn will only be pdPASS if a buffer is available. */
-		if( lReturn == pdPASS )
-		{
-			portENTER_CRITICAL();
-			{
-				/* Get the address of the buffer from the descriptor, then copy 
-				the data into the buffer. */
-				pcBuffer = ( char * ) xTxDescriptors[ uxTxBufferIndex ].addr;
-
-				/* How much can we write to the buffer? */
-				ulDataRemainingToSend = ulLength - ulDataBuffered;
-				if( ulDataRemainingToSend <= ETH_TX_BUFFER_SIZE )
-				{
-					/* We can write all the remaining bytes. */
-					ulLengthToSend = ulDataRemainingToSend;
-				}
-				else
-				{
-					/* We can not write more than ETH_TX_BUFFER_SIZE in one go. */
-					ulLengthToSend = ETH_TX_BUFFER_SIZE;
-				}
-
-				/* Copy the data into the buffer. */
-				memcpy( ( void * ) pcBuffer, ( void * ) &( pcFrom[ ulDataBuffered ] ), ulLengthToSend );
-				ulDataBuffered += ulLengthToSend;
-
-				/* Is this the last data for the frame? */
-				if( lEndOfFrame && ( ulDataBuffered >= ulLength ) )
-				{
-					/* No more data remains for this frame so we can start the 
-					transmission. */
-					ulLastBuffer = AT91C_LAST_BUFFER;
-				}
-				else
-				{
-					/* More data to come for this frame. */
-					ulLastBuffer = 0;
-				}
-	
-				/* Fill out the necessary in the descriptor to get the data sent, 
-				then move to the next descriptor, wrapping if necessary. */
-				if( uxTxBufferIndex >= ( NB_TX_BUFFERS - 1 ) )
-				{				
-					xTxDescriptors[ uxTxBufferIndex ].U_Status.status = 	( ulLengthToSend & ( unsigned long ) AT91C_LENGTH_FRAME )
-																			| ulLastBuffer
-																			| AT91C_TRANSMIT_WRAP;
-					uxTxBufferIndex = 0;
-				}
-				else
-				{
-					xTxDescriptors[ uxTxBufferIndex ].U_Status.status = 	( ulLengthToSend & ( unsigned long ) AT91C_LENGTH_FRAME )
-																			| ulLastBuffer;
-					uxTxBufferIndex++;
-				}
-	
-				/* If this is the last buffer to be sent for this frame we can
-				start the transmission. */
-				if( ulLastBuffer )
-				{
-					AT91C_BASE_EMAC->EMAC_NCR |= AT91C_EMAC_TSTART;
-				}
-			}
-			portEXIT_CRITICAL();
-		}
-		else
-		{
-			break;
-		}
-	}
-
-	return lReturn;
-}
-/*-----------------------------------------------------------*/
-
-/* See the header file for descriptions of public functions. */
-unsigned long ulEMACInputLength( void )
-{
-register unsigned long ulIndex, ulLength = 0;
-
-	/* Skip any fragments.  We are looking for the first buffer that contains
-	data and has the SOF (start of frame) bit set. */
-	while( ( xRxDescriptors[ ulNextRxBuffer ].addr & AT91C_OWNERSHIP_BIT ) && !( xRxDescriptors[ ulNextRxBuffer ].U_Status.status & AT91C_SOF ) )
-	{
-		/* Ignoring this buffer.  Mark it as free again. */
-		xRxDescriptors[ ulNextRxBuffer ].addr &= ~( AT91C_OWNERSHIP_BIT );		
-		ulNextRxBuffer++;
-		if( ulNextRxBuffer >= NB_RX_BUFFERS )
-		{
-			ulNextRxBuffer = 0;
-		}
-	}
-
-	/* We are going to walk through the descriptors that make up this frame, 
-	but don't want to alter ulNextRxBuffer as this would prevent vEMACRead()
-	from finding the data.  Therefore use a copy of ulNextRxBuffer instead. */
-	ulIndex = ulNextRxBuffer;
-
-	/* Walk through the descriptors until we find the last buffer for this 
-	frame.  The last buffer will give us the length of the entire frame. */
-	while( ( xRxDescriptors[ ulIndex ].addr & AT91C_OWNERSHIP_BIT ) && !ulLength )
-	{
-		ulLength = xRxDescriptors[ ulIndex ].U_Status.status & emacRX_LENGTH_FRAME;
-
-		/* Increment to the next buffer, wrapping if necessary. */
-		ulIndex++;
-		if( ulIndex >= NB_RX_BUFFERS )
-		{
-			ulIndex = 0;
-		}
-	}
-
-	return ulLength;
-}
-/*-----------------------------------------------------------*/
-
-/* See the header file for descriptions of public functions. */
-void vEMACRead( char *pcTo, unsigned long ulSectionLength, unsigned long ulTotalFrameLength )
-{
-static unsigned long ulSectionBytesReadSoFar = 0, ulBufferPosition = 0, ulFameBytesReadSoFar = 0;
-static char *pcSource;
-register unsigned long ulBytesRemainingInBuffer, ulRemainingSectionBytes;
-
-	/* Read ulSectionLength bytes from the Rx buffers.  This is not necessarily any
-	correspondence between the length of our Rx buffers, and the length of the
-	data we are returning or the length of the data being requested.  Therefore, 
-	between calls  we have to remember not only which buffer we are currently 
-	processing, but our position within that buffer.  This would be greatly
-	simplified if PBUF_POOL_BUFSIZE could be guaranteed to be greater than
-	the size of each Rx buffer, and that memory fragmentation did not occur.
-	
-	This function should only be called after a call to ulEMACInputLength().
-	This will ensure ulNextRxBuffer is set to the correct buffer. */
-
-
-
-	/* vEMACRead is called with pcTo set to NULL to indicate that we are about
-	to read a new frame.  Any fragments remaining in the frame we were 
-	processing during the last call should be dropped. */
-	if( pcTo == NULL )
-	{
-		/* How many bytes are indicated as being in this buffer?  If none then
-		the buffer is completely full and the frame is contained within more
-		than one buffer. */
-
-		/* Reset our state variables ready for the next read from this buffer. */
-        pcSource = ( char * )( xRxDescriptors[ ulNextRxBuffer ].addr & emacADDRESS_MASK );
-        ulFameBytesReadSoFar = ( unsigned long ) 0;
-		ulBufferPosition = ( unsigned long ) 0;
-	}
-	else
-	{
-		/* Loop until we have obtained the required amount of data. */
-        ulSectionBytesReadSoFar = 0;
-		while( ulSectionBytesReadSoFar < ulSectionLength )
-		{
-			/* We may have already read some data from this buffer.  How much
-			data remains in the buffer? */
-			ulBytesRemainingInBuffer = ( ETH_RX_BUFFER_SIZE - ulBufferPosition );
-
-			/* How many more bytes do we need to read before we have the 
-			required amount of data? */
-            ulRemainingSectionBytes = ulSectionLength - ulSectionBytesReadSoFar;
-
-			/* Do we want more data than remains in the buffer? */
-			if( ulRemainingSectionBytes > ulBytesRemainingInBuffer )
-			{
-				/* We want more data than remains in the buffer so we can 
-				write the remains of the buffer to the destination, then move
-				onto the next buffer to get the rest. */
-				memcpy( &( pcTo[ ulSectionBytesReadSoFar ] ), &( pcSource[ ulBufferPosition ] ), ulBytesRemainingInBuffer );
-				ulSectionBytesReadSoFar += ulBytesRemainingInBuffer;
-                ulFameBytesReadSoFar += ulBytesRemainingInBuffer;
-
-				/* Mark the buffer as free again. */
-				xRxDescriptors[ ulNextRxBuffer ].addr &= ~( AT91C_OWNERSHIP_BIT );
-
-				/* Move onto the next buffer. */
-				ulNextRxBuffer++;
-				if( ulNextRxBuffer >= NB_RX_BUFFERS )
-				{
-					ulNextRxBuffer = ( unsigned long ) 0;
-				}
-
-				/* Reset the variables for the new buffer. */
-				pcSource = ( char * )( xRxDescriptors[ ulNextRxBuffer ].addr & emacADDRESS_MASK );
-				ulBufferPosition = ( unsigned long ) 0;
-			}
-			else
-			{
-				/* We have enough data in this buffer to send back.  Read out
-				enough data and remember how far we read up to. */
-				memcpy( &( pcTo[ ulSectionBytesReadSoFar ] ), &( pcSource[ ulBufferPosition ] ), ulRemainingSectionBytes );
-
-				/* There may be more data in this buffer yet.  Increment our 
-				position in this buffer past the data we have just read. */
-				ulBufferPosition += ulRemainingSectionBytes;
-				ulSectionBytesReadSoFar += ulRemainingSectionBytes;
-                ulFameBytesReadSoFar += ulRemainingSectionBytes;
-
-				/* Have we now finished with this buffer? */
-				if( ( ulBufferPosition >= ETH_RX_BUFFER_SIZE ) || ( ulFameBytesReadSoFar >= ulTotalFrameLength ) )
-				{
-					/* Mark the buffer as free again. */
-					xRxDescriptors[ ulNextRxBuffer ].addr &= ~( AT91C_OWNERSHIP_BIT );
-
-					/* Move onto the next buffer. */
-					ulNextRxBuffer++;
-					if( ulNextRxBuffer >= NB_RX_BUFFERS )
-					{
-						ulNextRxBuffer = 0;
-					}
-	
-					pcSource = ( char * )( xRxDescriptors[ ulNextRxBuffer ].addr & emacADDRESS_MASK );
-					ulBufferPosition = 0;
-				}
-			}
-		}
-	}
-}
-/*-----------------------------------------------------------*/
-
-/* See the header file for descriptions of public functions. */
-SemaphoreHandle_t xEMACInit( void )
-{
-	/* Code supplied by Atmel -------------------------------*/
-
-	/* Disable pull up on RXDV => PHY normal mode (not in test mode),
-	PHY has internal pull down. */
-	AT91C_BASE_PIOB->PIO_PPUDR = 1 << 15;
-
-	#if USE_RMII_INTERFACE != 1
-	  	/* PHY has internal pull down : set MII mode. */
-	  	AT91C_BASE_PIOB->PIO_PPUDR = 1 << 16;
-	#endif
-
-	/* Clear PB18 <=> PHY powerdown. */
-   	AT91C_BASE_PIOB->PIO_PER = 1 << 18;
-	AT91C_BASE_PIOB->PIO_OER = 1 << 18;
-	AT91C_BASE_PIOB->PIO_CODR = 1 << 18;
-
-	/* After PHY power up, hardware reset. */
-	AT91C_BASE_RSTC->RSTC_RMR = emacRESET_KEY | emacRESET_LENGTH;
-	AT91C_BASE_RSTC->RSTC_RCR = emacRESET_KEY | AT91C_RSTC_EXTRST;
-
-	/* Wait for hardware reset end. */
-	while( !( AT91C_BASE_RSTC->RSTC_RSR & AT91C_RSTC_NRSTL ) )
-	{
-		__asm volatile ( "NOP" );
-	}
-    __asm volatile ( "NOP" );
-
-	/* Setup the pins. */
-	AT91C_BASE_PIOB->PIO_ASR = emacPERIPHERAL_A_SETUP;
-	AT91C_BASE_PIOB->PIO_PDR = emacPERIPHERAL_A_SETUP;
-
-	/* Enable com between EMAC PHY.
-
-	Enable management port. */
-	AT91C_BASE_EMAC->EMAC_NCR |= AT91C_EMAC_MPE;	
-
-	/* MDC = MCK/32. */
-	AT91C_BASE_EMAC->EMAC_NCFGR |= ( 2 ) << 10;	
-
-	/* Wait for PHY auto init end (rather crude delay!). */
-	vTaskDelay( emacPHY_INIT_DELAY );
-
-	/* PHY configuration. */
-	#if USE_RMII_INTERFACE != 1
-	{
-		unsigned long ulControl;
-
-		/* PHY has internal pull down : disable MII isolate. */
-		vReadPHY( AT91C_PHY_ADDR, MII_BMCR, &ulControl );
-		vReadPHY( AT91C_PHY_ADDR, MII_BMCR, &ulControl );
-		ulControl &= ~BMCR_ISOLATE;
-		vWritePHY( AT91C_PHY_ADDR, MII_BMCR, ulControl );
-	}
-	#endif
-
-	/* Disable management port again. */
-	AT91C_BASE_EMAC->EMAC_NCR &= ~AT91C_EMAC_MPE;
-
-	#if USE_RMII_INTERFACE != 1
-		/* Enable EMAC in MII mode, enable clock ERXCK and ETXCK. */
-		AT91C_BASE_EMAC->EMAC_USRIO = AT91C_EMAC_CLKEN ;
-	#else
-		/* Enable EMAC in RMII mode, enable RMII clock (50MHz from oscillator
-		on ERFCK). */
-		AT91C_BASE_EMAC->EMAC_USRIO = AT91C_EMAC_RMII | AT91C_EMAC_CLKEN ;
-	#endif
-
-	/* End of code supplied by Atmel ------------------------*/
-
-	/* Setup the buffers and descriptors. */
-	prvSetupDescriptors();
-	
-	/* Load our MAC address into the EMAC. */
-	prvSetupMACAddress();
-
-	/* Are we connected? */
-	if( prvProbePHY() )
-	{
-		/* Enable the interrupt! */
-		portENTER_CRITICAL();
-		{
-			prvSetupEMACInterrupt();
-			vPassEMACSemaphore( xSemaphore );
-		}
-		portEXIT_CRITICAL();
-	}
-
-	return xSemaphore;
-}
-/*-----------------------------------------------------------*/
-
-/* See the header file for descriptions of public functions. */
-void vClearEMACTxBuffer( void )
-{
-static unsigned portBASE_TYPE uxNextBufferToClear = 0;
-
-	/* Called on Tx interrupt events to reset the AT91C_TRANSMIT_OK bit in each 
-	Tx buffer within the frame just transmitted.  This marks all the buffers
-	as available again.
-
-	The first buffer in the frame should have the bit set automatically. */
-	if( xTxDescriptors[ uxNextBufferToClear ].U_Status.status & AT91C_TRANSMIT_OK )
-	{
-		/* Loop through the other buffers in the frame. */
-		while( !( xTxDescriptors[ uxNextBufferToClear ].U_Status.status & AT91C_LAST_BUFFER ) )
-		{
-			uxNextBufferToClear++;
-
-			if( uxNextBufferToClear >= NB_TX_BUFFERS )
-			{
-				uxNextBufferToClear = 0;
-			}
-
-			xTxDescriptors[ uxNextBufferToClear ].U_Status.status |= AT91C_TRANSMIT_OK;
-		}
-
-		/* Start with the next buffer the next time a Tx interrupt is called. */
-		uxNextBufferToClear++;
-
-		/* Do we need to wrap back to the first buffer? */
-		if( uxNextBufferToClear >= NB_TX_BUFFERS )
-		{
-			uxNextBufferToClear = 0;
-		}
-	}
-}
-/*-----------------------------------------------------------*/
-
-static void prvSetupDescriptors(void)
-{
-unsigned portBASE_TYPE xIndex;
-unsigned long ulAddress;
-
-	/* Initialise xRxDescriptors descriptor. */
-	for( xIndex = 0; xIndex < NB_RX_BUFFERS; ++xIndex )
-	{
-		/* Calculate the address of the nth buffer within the array. */
-		ulAddress = ( unsigned long )( pcRxBuffer + ( xIndex * ETH_RX_BUFFER_SIZE ) );
-
-		/* Write the buffer address into the descriptor.  The DMA will place
-		the data at this address when this descriptor is being used.  Mask off
-		the bottom bits of the address as these have special meaning. */
-		xRxDescriptors[ xIndex ].addr = ulAddress & emacADDRESS_MASK;
-	}	
-
-	/* The last buffer has the wrap bit set so the EMAC knows to wrap back
-	to the first buffer. */
-	xRxDescriptors[ NB_RX_BUFFERS - 1 ].addr |= emacRX_WRAP_BIT;
-
-	/* Initialise xTxDescriptors. */
-	for( xIndex = 0; xIndex < NB_TX_BUFFERS; ++xIndex )
-	{
-		/* Calculate the address of the nth buffer within the array. */
-		ulAddress = ( unsigned long )( pcTxBuffer + ( xIndex * ETH_TX_BUFFER_SIZE ) );
-
-		/* Write the buffer address into the descriptor.  The DMA will read
-		data from here when the descriptor is being used. */
-		xTxDescriptors[ xIndex ].addr = ulAddress & emacADDRESS_MASK;
-		xTxDescriptors[ xIndex ].U_Status.status = AT91C_TRANSMIT_OK;
-	}	
-
-	/* The last buffer has the wrap bit set so the EMAC knows to wrap back
-	to the first buffer. */
-	xTxDescriptors[ NB_TX_BUFFERS - 1 ].U_Status.status = AT91C_TRANSMIT_WRAP | AT91C_TRANSMIT_OK;
-
-	/* Tell the EMAC where to find the descriptors. */
-	AT91C_BASE_EMAC->EMAC_RBQP = ( unsigned long ) xRxDescriptors;
-	AT91C_BASE_EMAC->EMAC_TBQP = ( unsigned long ) xTxDescriptors;
-	
-	/* Clear all the bits in the receive status register. */
-	AT91C_BASE_EMAC->EMAC_RSR = ( AT91C_EMAC_OVR | AT91C_EMAC_REC | AT91C_EMAC_BNA );
-
-	/* Enable the copy of data into the buffers, ignore broadcasts, 
-	and don't copy FCS. */
-	AT91C_BASE_EMAC->EMAC_NCFGR |= ( AT91C_EMAC_CAF | AT91C_EMAC_NBC | AT91C_EMAC_DRFCS);
-
-	/* Enable Rx and Tx, plus the stats register. */
-	AT91C_BASE_EMAC->EMAC_NCR |= ( AT91C_EMAC_TE | AT91C_EMAC_RE | AT91C_EMAC_WESTAT );
-}	
-/*-----------------------------------------------------------*/
-
-static void prvSetupMACAddress( void )
-{
-	/* Must be written SA1L then SA1H. */
-	AT91C_BASE_EMAC->EMAC_SA1L =	( ( unsigned long ) cMACAddress[ 3 ] << 24 ) |
-									( ( unsigned long ) cMACAddress[ 2 ] << 16 ) |
-									( ( unsigned long ) cMACAddress[ 1 ] << 8  ) |
-									cMACAddress[ 0 ];
-
-	AT91C_BASE_EMAC->EMAC_SA1H =	( ( unsigned long ) cMACAddress[ 5 ] << 8 ) |
-									cMACAddress[ 4 ];
-}
-/*-----------------------------------------------------------*/
-
-static void prvSetupEMACInterrupt( void )
-{
-	/* Create the semaphore used to trigger the EMAC task. */
-	vSemaphoreCreateBinary( xSemaphore );
-	if( xSemaphore )
-	{
-		/* We start by 'taking' the semaphore so the ISR can 'give' it when the
-		first interrupt occurs. */
-		xSemaphoreTake( xSemaphore, emacNO_DELAY );
-		portENTER_CRITICAL();
-		{
-			/* We want to interrupt on Rx and Tx events. */
-			AT91C_BASE_EMAC->EMAC_IER = AT91C_EMAC_RCOMP | AT91C_EMAC_TCOMP;
-
-			/* Enable the interrupts in the AIC. */
-			AT91F_AIC_ConfigureIt( AT91C_ID_EMAC, emacINTERRUPT_LEVEL, AT91C_AIC_SRCTYPE_INT_HIGH_LEVEL, ( void (*)( void ) ) vEMACISR_Wrapper );
-            AT91C_BASE_AIC->AIC_IECR = 0x1 << AT91C_ID_EMAC;
-		}
-		portEXIT_CRITICAL();
-	}
-}
-
-
-
-
-
-/*
- * The following functions are initialisation functions taken from the Atmel
- * EMAC sample code.
- */
-
-
-static portBASE_TYPE prvProbePHY( void )
-{
-unsigned long ulPHYId1, ulPHYId2, ulStatus;
-portBASE_TYPE xReturn = pdPASS;
-	
-	/* Code supplied by Atmel (reformatted) -----------------*/
-
-	/* Enable management port */
-	AT91C_BASE_EMAC->EMAC_NCR |= AT91C_EMAC_MPE;	
-   	AT91C_BASE_EMAC->EMAC_NCFGR |= ( 2 ) << 10;
-
-	/* Read the PHY ID. */
-	vReadPHY( AT91C_PHY_ADDR, MII_PHYSID1, &ulPHYId1 );
-	vReadPHY(AT91C_PHY_ADDR, MII_PHYSID2, &ulPHYId2 );
-
-	/* AMD AM79C875:
-			PHY_ID1 = 0x0022
-			PHY_ID2 = 0x5541
-			Bits 3:0 Revision Number Four bit manufacturer?s revision number.
-				0001 stands for Rev. A, etc.
-	*/
-	if( ( ( ulPHYId1 << 16 ) | ( ulPHYId2 & 0xfff0 ) ) != MII_DM9161_ID )
-	{
-		/* Did not expect this ID. */
-		xReturn = pdFAIL;
-	}
-	else
-	{
-		ulStatus = xGetLinkSpeed();
-
-		if( ulStatus != pdPASS )
-		{
-			xReturn = pdFAIL;
-		}
-	}
-
-	/* Disable management port */
-	AT91C_BASE_EMAC->EMAC_NCR &= ~AT91C_EMAC_MPE;	
-
-	/* End of code supplied by Atmel ------------------------*/
-
-	return xReturn;
-}
-/*-----------------------------------------------------------*/
-
-static void vReadPHY( unsigned char ucPHYAddress, unsigned char ucAddress, unsigned long *pulValue )
-{
-	/* Code supplied by Atmel (reformatted) ----------------------*/
-
-	AT91C_BASE_EMAC->EMAC_MAN = 	(AT91C_EMAC_SOF & (0x01<<30))
-									| (2 << 16) | (2 << 28)
-									| ((ucPHYAddress & 0x1f) << 23)
-									| (ucAddress << 18);
-
-	/* Wait until IDLE bit in Network Status register is cleared. */
-	while( !( AT91C_BASE_EMAC->EMAC_NSR & AT91C_EMAC_IDLE ) )
-	{
-		__asm( "NOP" );
-	}
-
-	*pulValue = ( AT91C_BASE_EMAC->EMAC_MAN & 0x0000ffff );	
-
-	/* End of code supplied by Atmel ------------------------*/
-}
-/*-----------------------------------------------------------*/
-
-#if USE_RMII_INTERFACE != 1
-static void vWritePHY( unsigned char ucPHYAddress, unsigned char ucAddress, unsigned long ulValue )
-{
-	/* Code supplied by Atmel (reformatted) ----------------------*/
-
-	AT91C_BASE_EMAC->EMAC_MAN = (( AT91C_EMAC_SOF & (0x01<<30))
-								| (2 << 16) | (1 << 28)
-								| ((ucPHYAddress & 0x1f) << 23)
-								| (ucAddress << 18))
-								| (ulValue & 0xffff);
-
-	/* Wait until IDLE bit in Network Status register is cleared */
-	while( !( AT91C_BASE_EMAC->EMAC_NSR & AT91C_EMAC_IDLE ) )
-	{
-		__asm( "NOP" );
-	};
-
-	/* End of code supplied by Atmel ------------------------*/
-}
-#endif
-/*-----------------------------------------------------------*/
-
-static portBASE_TYPE xGetLinkSpeed( void )
-{
-	unsigned long ulBMSR, ulBMCR, ulLPA, ulMACCfg, ulSpeed, ulDuplex;
-
-	/* Code supplied by Atmel (reformatted) -----------------*/
-
-	/* Link status is latched, so read twice to get current value */
-	vReadPHY(AT91C_PHY_ADDR, MII_BMSR, &ulBMSR);
-	vReadPHY(AT91C_PHY_ADDR, MII_BMSR, &ulBMSR);
-
-	if( !( ulBMSR & BMSR_LSTATUS ) )
-	{	
-		/* No Link. */
-		return pdFAIL;
-	}
-
-	vReadPHY(AT91C_PHY_ADDR, MII_BMCR, &ulBMCR);
-	if (ulBMCR & BMCR_ANENABLE)
-	{				
-		/* AutoNegotiation is enabled. */
-		if (!(ulBMSR & BMSR_ANEGCOMPLETE))
-		{
-			/* Auto-negotitation in progress. */
-			return pdFAIL;				
-		}		
-
-		vReadPHY(AT91C_PHY_ADDR, MII_LPA, &ulLPA);
-		if( ( ulLPA & LPA_100FULL ) || ( ulLPA & LPA_100HALF ) )
-		{
-			ulSpeed = SPEED_100;
-		}
-		else
-		{
-			ulSpeed = SPEED_10;
-		}
-
-		if( ( ulLPA & LPA_100FULL ) || ( ulLPA & LPA_10FULL ) )
-		{
-			ulDuplex = DUPLEX_FULL;
-		}
-		else
-		{
-			ulDuplex = DUPLEX_HALF;
-		}
-	}
-	else
-	{
-		ulSpeed = ( ulBMCR & BMCR_SPEED100 ) ? SPEED_100 : SPEED_10;
-		ulDuplex = ( ulBMCR & BMCR_FULLDPLX ) ? DUPLEX_FULL : DUPLEX_HALF;
-	}
-
-	/* Update the MAC */
-	ulMACCfg = AT91C_BASE_EMAC->EMAC_NCFGR & ~( AT91C_EMAC_SPD | AT91C_EMAC_FD );
-	if( ulSpeed == SPEED_100 )
-	{
-		if( ulDuplex == DUPLEX_FULL )
-		{
-			/* 100 Full Duplex */
-			AT91C_BASE_EMAC->EMAC_NCFGR = ulMACCfg | AT91C_EMAC_SPD | AT91C_EMAC_FD;
-		}
-		else
-		{					
-			/* 100 Half Duplex */
-			AT91C_BASE_EMAC->EMAC_NCFGR = ulMACCfg | AT91C_EMAC_SPD;
-		}
-	}
-	else
-	{
-		if (ulDuplex == DUPLEX_FULL)
-		{
-			/* 10 Full Duplex */
-			AT91C_BASE_EMAC->EMAC_NCFGR = ulMACCfg | AT91C_EMAC_FD;
-		}
-		else
-		{			/* 10 Half Duplex */
-			AT91C_BASE_EMAC->EMAC_NCFGR = ulMACCfg;
-		}
-	}
-
-	/* End of code supplied by Atmel ------------------------*/
-
-	return pdPASS;
-}
-/*-----------------------------------------------------------*/
-
-void vEMACWaitForInput( void )
-{
-	/* Just wait until we are signled from an ISR that data is available, or
-	we simply time out. */
-	xSemaphoreTake( xSemaphore, emacBLOCK_TIME_WAITING_FOR_INPUT );
-}
+/*
+ * FreeRTOS Kernel V10.4.1
+ * Copyright (C) 2020 Amazon.com, Inc. or its affiliates.  All Rights Reserved.
+ *
+ * Permission is hereby granted, free of charge, to any person obtaining a copy of
+ * this software and associated documentation files (the "Software"), to deal in
+ * the Software without restriction, including without limitation the rights to
+ * use, copy, modify, merge, publish, distribute, sublicense, and/or sell copies of
+ * the Software, and to permit persons to whom the Software is furnished to do so,
+ * subject to the following conditions:
+ *
+ * The above copyright notice and this permission notice shall be included in all
+ * copies or substantial portions of the Software.
+ *
+ * THE SOFTWARE IS PROVIDED "AS IS", WITHOUT WARRANTY OF ANY KIND, EXPRESS OR
+ * IMPLIED, INCLUDING BUT NOT LIMITED TO THE WARRANTIES OF MERCHANTABILITY, FITNESS
+ * FOR A PARTICULAR PURPOSE AND NONINFRINGEMENT. IN NO EVENT SHALL THE AUTHORS OR
+ * COPYRIGHT HOLDERS BE LIABLE FOR ANY CLAIM, DAMAGES OR OTHER LIABILITY, WHETHER
+ * IN AN ACTION OF CONTRACT, TORT OR OTHERWISE, ARISING FROM, OUT OF OR IN
+ * CONNECTION WITH THE SOFTWARE OR THE USE OR OTHER DEALINGS IN THE SOFTWARE.
+ *
+ * http://www.FreeRTOS.org
+ * http://aws.amazon.com/freertos
+ *
+ * 1 tab == 4 spaces!
+ */
+
+/*
+ * Interrupt driven driver for the EMAC peripheral.  This driver is not
+ * reentrant, re-entrancy is handled by a semaphore at the network interface
+ * level. 
+ */
+
+
+/*
+Changes from V3.2.2
+
+	+ Corrected the byte order when writing the MAC address to the MAC.
+	+ Support added for MII interfaces.  Previously only RMII was supported.
+
+Changes from V3.2.3
+
+	+ The MII interface is now the default.
+	+ Modified the initialisation sequence slightly to allow auto init more
+	  time to complete.
+
+Changes from V4.0.1
+
+	+ Made the function vClearEMACTxBuffer() more robust by moving the index
+	  manipulation into the if() statement.  This allows the tx interrupt to
+	  execute even when there is no data to handle.
+
+Changes from V4.0.4
+
+	+ Corrected the Rx frame length mask when obtaining the length from the
+	  rx descriptor.
+*/
+
+
+/* Standard includes. */
+#include <string.h>
+
+/* Scheduler includes. */
+#include "FreeRTOS.h"
+#include "semphr.h"
+#include "task.h"
+
+/* Demo app includes. */
+#include "SAM7_EMAC.h"
+
+/* Hardware specific includes. */
+#include "Emac.h"
+#include "mii.h"
+#include "AT91SAM7X256.h"
+
+
+/* USE_RMII_INTERFACE must be defined as 1 to use an RMII interface, or 0
+to use an MII interface. */
+#define USE_RMII_INTERFACE 0
+
+
+/* The buffer addresses written into the descriptors must be aligned so the
+last few bits are zero.  These bits have special meaning for the EMAC
+peripheral and cannot be used as part of the address. */
+#define emacADDRESS_MASK			( ( unsigned long ) 0xFFFFFFFC )
+
+/* Bit used within the address stored in the descriptor to mark the last
+descriptor in the array. */
+#define emacRX_WRAP_BIT				( ( unsigned long ) 0x02 )
+
+/* Bit used within the Tx descriptor status to indicate whether the
+descriptor is under the control of the EMAC or the software. */
+#define emacTX_BUF_USED				( ( unsigned long ) 0x80000000 )
+
+/* A short delay is used to wait for a buffer to become available, should
+one not be immediately available when trying to transmit a frame. */
+#define emacBUFFER_WAIT_DELAY		( 2 )
+#define emacMAX_WAIT_CYCLES			( ( portBASE_TYPE ) ( configTICK_RATE_HZ / 40 ) )
+
+/* The time to block waiting for input. */
+#define emacBLOCK_TIME_WAITING_FOR_INPUT	( ( TickType_t ) 100 )
+
+/* Peripheral setup for the EMAC. */
+#define emacPERIPHERAL_A_SETUP 		( ( unsigned long ) AT91C_PB2_ETX0			) | \
+									( ( unsigned long ) AT91C_PB12_ETXER		) | \
+									( ( unsigned long ) AT91C_PB16_ECOL			) | \
+									( ( unsigned long ) AT91C_PB11_ETX3			) | \
+									( ( unsigned long ) AT91C_PB6_ERX1			) | \
+									( ( unsigned long ) AT91C_PB15_ERXDV		) | \
+									( ( unsigned long ) AT91C_PB13_ERX2			) | \
+									( ( unsigned long ) AT91C_PB3_ETX1			) | \
+									( ( unsigned long ) AT91C_PB8_EMDC			) | \
+									( ( unsigned long ) AT91C_PB5_ERX0			) | \
+									( ( unsigned long ) AT91C_PB14_ERX3			) | \
+									( ( unsigned long ) AT91C_PB4_ECRS_ECRSDV	) | \
+									( ( unsigned long ) AT91C_PB1_ETXEN			) | \
+									( ( unsigned long ) AT91C_PB10_ETX2			) | \
+									( ( unsigned long ) AT91C_PB0_ETXCK_EREFCK	) | \
+									( ( unsigned long ) AT91C_PB9_EMDIO			) | \
+									( ( unsigned long ) AT91C_PB7_ERXER			) | \
+									( ( unsigned long ) AT91C_PB17_ERXCK		);
+
+/* Misc defines. */
+#define emacINTERRUPT_LEVEL			( 5 )
+#define emacNO_DELAY				( 0 )
+#define emacTOTAL_FRAME_HEADER_SIZE	( 54 )
+#define emacPHY_INIT_DELAY			( 5000 / portTICK_PERIOD_MS )
+#define emacRESET_KEY				( ( unsigned long ) 0xA5000000 )
+#define emacRESET_LENGTH			( ( unsigned long ) ( 0x01 << 8 ) )
+
+/* The Atmel header file only defines the TX frame length mask. */
+#define emacRX_LENGTH_FRAME			( 0xfff )
+
+/*-----------------------------------------------------------*/
+
+/* Buffer written to by the EMAC DMA.  Must be aligned as described by the
+comment above the emacADDRESS_MASK definition. */
+static volatile char pcRxBuffer[ NB_RX_BUFFERS * ETH_RX_BUFFER_SIZE ] __attribute__ ((aligned (8)));
+
+/* Buffer read by the EMAC DMA.  Must be aligned as described by the comment
+above the emacADDRESS_MASK definition. */
+static char pcTxBuffer[ NB_TX_BUFFERS * ETH_TX_BUFFER_SIZE ] __attribute__ ((aligned (8)));
+
+/* Descriptors used to communicate between the program and the EMAC peripheral.
+These descriptors hold the locations and state of the Rx and Tx buffers. */
+static volatile AT91S_TxTdDescriptor xTxDescriptors[ NB_TX_BUFFERS ];
+static volatile AT91S_RxTdDescriptor xRxDescriptors[ NB_RX_BUFFERS ];
+
+/* The IP and Ethernet addresses are read from the header files. */
+const char cMACAddress[ 6 ] = { emacETHADDR0, emacETHADDR1, emacETHADDR2, emacETHADDR3, emacETHADDR4, emacETHADDR5 };
+const unsigned char ucIPAddress[ 4 ]  = { emacIPADDR0, emacIPADDR1, emacIPADDR2, emacIPADDR3 };
+
+/*-----------------------------------------------------------*/
+
+/* See the header file for descriptions of public functions. */
+
+/*
+ * Prototype for the EMAC interrupt function.
+ */
+void vEMACISR_Wrapper( void ) __attribute__ ((naked));
+
+/*
+ * Initialise both the Tx and Rx descriptors used by the EMAC.
+ */
+static void prvSetupDescriptors(void);
+
+/*
+ * Write our MAC address into the EMAC.  
+ */
+static void prvSetupMACAddress( void );
+
+/*
+ * Configure the EMAC and AIC for EMAC interrupts.
+ */
+static void prvSetupEMACInterrupt( void );
+
+/*
+ * Some initialisation functions taken from the Atmel EMAC sample code.
+ */
+static void vReadPHY( unsigned char ucPHYAddress, unsigned char ucAddress, unsigned long *pulValue );
+static portBASE_TYPE xGetLinkSpeed( void );
+static portBASE_TYPE prvProbePHY( void );
+#if USE_RMII_INTERFACE != 1
+	static void vWritePHY( unsigned char ucPHYAddress, unsigned char ucAddress, unsigned long ulValue);
+#endif
+
+
+/* The semaphore used by the EMAC ISR to wake the EMAC task. */
+static SemaphoreHandle_t xSemaphore = NULL;
+
+/* Holds the index to the next buffer from which data will be read. */
+static volatile unsigned long ulNextRxBuffer = 0;
+
+/*-----------------------------------------------------------*/
+
+/* See the header file for descriptions of public functions. */
+long lEMACSend( char *pcFrom, unsigned long ulLength, long lEndOfFrame )
+{
+static unsigned portBASE_TYPE uxTxBufferIndex = 0;
+portBASE_TYPE xWaitCycles = 0;
+long lReturn = pdPASS;
+char *pcBuffer;
+unsigned long ulLastBuffer, ulDataBuffered = 0, ulDataRemainingToSend, ulLengthToSend;
+
+	/* If the length of data to be transmitted is greater than each individual
+	transmit buffer then the data will be split into more than one buffer.
+	Loop until the entire length has been buffered. */
+	while( ulDataBuffered < ulLength )
+	{
+		/* Is a buffer available? */
+		while( !( xTxDescriptors[ uxTxBufferIndex ].U_Status.status & AT91C_TRANSMIT_OK ) )
+		{
+			/* There is no room to write the Tx data to the Tx buffer.  Wait a
+			short while, then try again. */
+			xWaitCycles++;
+			if( xWaitCycles > emacMAX_WAIT_CYCLES )
+			{
+				/* Give up. */
+				lReturn = pdFAIL;
+				break;
+			}
+			else
+			{
+				vTaskDelay( emacBUFFER_WAIT_DELAY );
+			}
+		}
+	
+		/* lReturn will only be pdPASS if a buffer is available. */
+		if( lReturn == pdPASS )
+		{
+			portENTER_CRITICAL();
+			{
+				/* Get the address of the buffer from the descriptor, then copy 
+				the data into the buffer. */
+				pcBuffer = ( char * ) xTxDescriptors[ uxTxBufferIndex ].addr;
+
+				/* How much can we write to the buffer? */
+				ulDataRemainingToSend = ulLength - ulDataBuffered;
+				if( ulDataRemainingToSend <= ETH_TX_BUFFER_SIZE )
+				{
+					/* We can write all the remaining bytes. */
+					ulLengthToSend = ulDataRemainingToSend;
+				}
+				else
+				{
+					/* We can not write more than ETH_TX_BUFFER_SIZE in one go. */
+					ulLengthToSend = ETH_TX_BUFFER_SIZE;
+				}
+
+				/* Copy the data into the buffer. */
+				memcpy( ( void * ) pcBuffer, ( void * ) &( pcFrom[ ulDataBuffered ] ), ulLengthToSend );
+				ulDataBuffered += ulLengthToSend;
+
+				/* Is this the last data for the frame? */
+				if( lEndOfFrame && ( ulDataBuffered >= ulLength ) )
+				{
+					/* No more data remains for this frame so we can start the 
+					transmission. */
+					ulLastBuffer = AT91C_LAST_BUFFER;
+				}
+				else
+				{
+					/* More data to come for this frame. */
+					ulLastBuffer = 0;
+				}
+	
+				/* Fill out the necessary in the descriptor to get the data sent, 
+				then move to the next descriptor, wrapping if necessary. */
+				if( uxTxBufferIndex >= ( NB_TX_BUFFERS - 1 ) )
+				{				
+					xTxDescriptors[ uxTxBufferIndex ].U_Status.status = 	( ulLengthToSend & ( unsigned long ) AT91C_LENGTH_FRAME )
+																			| ulLastBuffer
+																			| AT91C_TRANSMIT_WRAP;
+					uxTxBufferIndex = 0;
+				}
+				else
+				{
+					xTxDescriptors[ uxTxBufferIndex ].U_Status.status = 	( ulLengthToSend & ( unsigned long ) AT91C_LENGTH_FRAME )
+																			| ulLastBuffer;
+					uxTxBufferIndex++;
+				}
+	
+				/* If this is the last buffer to be sent for this frame we can
+				start the transmission. */
+				if( ulLastBuffer )
+				{
+					AT91C_BASE_EMAC->EMAC_NCR |= AT91C_EMAC_TSTART;
+				}
+			}
+			portEXIT_CRITICAL();
+		}
+		else
+		{
+			break;
+		}
+	}
+
+	return lReturn;
+}
+/*-----------------------------------------------------------*/
+
+/* See the header file for descriptions of public functions. */
+unsigned long ulEMACInputLength( void )
+{
+register unsigned long ulIndex, ulLength = 0;
+
+	/* Skip any fragments.  We are looking for the first buffer that contains
+	data and has the SOF (start of frame) bit set. */
+	while( ( xRxDescriptors[ ulNextRxBuffer ].addr & AT91C_OWNERSHIP_BIT ) && !( xRxDescriptors[ ulNextRxBuffer ].U_Status.status & AT91C_SOF ) )
+	{
+		/* Ignoring this buffer.  Mark it as free again. */
+		xRxDescriptors[ ulNextRxBuffer ].addr &= ~( AT91C_OWNERSHIP_BIT );		
+		ulNextRxBuffer++;
+		if( ulNextRxBuffer >= NB_RX_BUFFERS )
+		{
+			ulNextRxBuffer = 0;
+		}
+	}
+
+	/* We are going to walk through the descriptors that make up this frame, 
+	but don't want to alter ulNextRxBuffer as this would prevent vEMACRead()
+	from finding the data.  Therefore use a copy of ulNextRxBuffer instead. */
+	ulIndex = ulNextRxBuffer;
+
+	/* Walk through the descriptors until we find the last buffer for this 
+	frame.  The last buffer will give us the length of the entire frame. */
+	while( ( xRxDescriptors[ ulIndex ].addr & AT91C_OWNERSHIP_BIT ) && !ulLength )
+	{
+		ulLength = xRxDescriptors[ ulIndex ].U_Status.status & emacRX_LENGTH_FRAME;
+
+		/* Increment to the next buffer, wrapping if necessary. */
+		ulIndex++;
+		if( ulIndex >= NB_RX_BUFFERS )
+		{
+			ulIndex = 0;
+		}
+	}
+
+	return ulLength;
+}
+/*-----------------------------------------------------------*/
+
+/* See the header file for descriptions of public functions. */
+void vEMACRead( char *pcTo, unsigned long ulSectionLength, unsigned long ulTotalFrameLength )
+{
+static unsigned long ulSectionBytesReadSoFar = 0, ulBufferPosition = 0, ulFameBytesReadSoFar = 0;
+static char *pcSource;
+register unsigned long ulBytesRemainingInBuffer, ulRemainingSectionBytes;
+
+	/* Read ulSectionLength bytes from the Rx buffers.  This is not necessarily any
+	correspondence between the length of our Rx buffers, and the length of the
+	data we are returning or the length of the data being requested.  Therefore, 
+	between calls  we have to remember not only which buffer we are currently 
+	processing, but our position within that buffer.  This would be greatly
+	simplified if PBUF_POOL_BUFSIZE could be guaranteed to be greater than
+	the size of each Rx buffer, and that memory fragmentation did not occur.
+	
+	This function should only be called after a call to ulEMACInputLength().
+	This will ensure ulNextRxBuffer is set to the correct buffer. */
+
+
+
+	/* vEMACRead is called with pcTo set to NULL to indicate that we are about
+	to read a new frame.  Any fragments remaining in the frame we were 
+	processing during the last call should be dropped. */
+	if( pcTo == NULL )
+	{
+		/* How many bytes are indicated as being in this buffer?  If none then
+		the buffer is completely full and the frame is contained within more
+		than one buffer. */
+
+		/* Reset our state variables ready for the next read from this buffer. */
+        pcSource = ( char * )( xRxDescriptors[ ulNextRxBuffer ].addr & emacADDRESS_MASK );
+        ulFameBytesReadSoFar = ( unsigned long ) 0;
+		ulBufferPosition = ( unsigned long ) 0;
+	}
+	else
+	{
+		/* Loop until we have obtained the required amount of data. */
+        ulSectionBytesReadSoFar = 0;
+		while( ulSectionBytesReadSoFar < ulSectionLength )
+		{
+			/* We may have already read some data from this buffer.  How much
+			data remains in the buffer? */
+			ulBytesRemainingInBuffer = ( ETH_RX_BUFFER_SIZE - ulBufferPosition );
+
+			/* How many more bytes do we need to read before we have the 
+			required amount of data? */
+            ulRemainingSectionBytes = ulSectionLength - ulSectionBytesReadSoFar;
+
+			/* Do we want more data than remains in the buffer? */
+			if( ulRemainingSectionBytes > ulBytesRemainingInBuffer )
+			{
+				/* We want more data than remains in the buffer so we can 
+				write the remains of the buffer to the destination, then move
+				onto the next buffer to get the rest. */
+				memcpy( &( pcTo[ ulSectionBytesReadSoFar ] ), &( pcSource[ ulBufferPosition ] ), ulBytesRemainingInBuffer );
+				ulSectionBytesReadSoFar += ulBytesRemainingInBuffer;
+                ulFameBytesReadSoFar += ulBytesRemainingInBuffer;
+
+				/* Mark the buffer as free again. */
+				xRxDescriptors[ ulNextRxBuffer ].addr &= ~( AT91C_OWNERSHIP_BIT );
+
+				/* Move onto the next buffer. */
+				ulNextRxBuffer++;
+				if( ulNextRxBuffer >= NB_RX_BUFFERS )
+				{
+					ulNextRxBuffer = ( unsigned long ) 0;
+				}
+
+				/* Reset the variables for the new buffer. */
+				pcSource = ( char * )( xRxDescriptors[ ulNextRxBuffer ].addr & emacADDRESS_MASK );
+				ulBufferPosition = ( unsigned long ) 0;
+			}
+			else
+			{
+				/* We have enough data in this buffer to send back.  Read out
+				enough data and remember how far we read up to. */
+				memcpy( &( pcTo[ ulSectionBytesReadSoFar ] ), &( pcSource[ ulBufferPosition ] ), ulRemainingSectionBytes );
+
+				/* There may be more data in this buffer yet.  Increment our 
+				position in this buffer past the data we have just read. */
+				ulBufferPosition += ulRemainingSectionBytes;
+				ulSectionBytesReadSoFar += ulRemainingSectionBytes;
+                ulFameBytesReadSoFar += ulRemainingSectionBytes;
+
+				/* Have we now finished with this buffer? */
+				if( ( ulBufferPosition >= ETH_RX_BUFFER_SIZE ) || ( ulFameBytesReadSoFar >= ulTotalFrameLength ) )
+				{
+					/* Mark the buffer as free again. */
+					xRxDescriptors[ ulNextRxBuffer ].addr &= ~( AT91C_OWNERSHIP_BIT );
+
+					/* Move onto the next buffer. */
+					ulNextRxBuffer++;
+					if( ulNextRxBuffer >= NB_RX_BUFFERS )
+					{
+						ulNextRxBuffer = 0;
+					}
+	
+					pcSource = ( char * )( xRxDescriptors[ ulNextRxBuffer ].addr & emacADDRESS_MASK );
+					ulBufferPosition = 0;
+				}
+			}
+		}
+	}
+}
+/*-----------------------------------------------------------*/
+
+/* See the header file for descriptions of public functions. */
+SemaphoreHandle_t xEMACInit( void )
+{
+	/* Code supplied by Atmel -------------------------------*/
+
+	/* Disable pull up on RXDV => PHY normal mode (not in test mode),
+	PHY has internal pull down. */
+	AT91C_BASE_PIOB->PIO_PPUDR = 1 << 15;
+
+	#if USE_RMII_INTERFACE != 1
+	  	/* PHY has internal pull down : set MII mode. */
+	  	AT91C_BASE_PIOB->PIO_PPUDR = 1 << 16;
+	#endif
+
+	/* Clear PB18 <=> PHY powerdown. */
+   	AT91C_BASE_PIOB->PIO_PER = 1 << 18;
+	AT91C_BASE_PIOB->PIO_OER = 1 << 18;
+	AT91C_BASE_PIOB->PIO_CODR = 1 << 18;
+
+	/* After PHY power up, hardware reset. */
+	AT91C_BASE_RSTC->RSTC_RMR = emacRESET_KEY | emacRESET_LENGTH;
+	AT91C_BASE_RSTC->RSTC_RCR = emacRESET_KEY | AT91C_RSTC_EXTRST;
+
+	/* Wait for hardware reset end. */
+	while( !( AT91C_BASE_RSTC->RSTC_RSR & AT91C_RSTC_NRSTL ) )
+	{
+		__asm volatile ( "NOP" );
+	}
+    __asm volatile ( "NOP" );
+
+	/* Setup the pins. */
+	AT91C_BASE_PIOB->PIO_ASR = emacPERIPHERAL_A_SETUP;
+	AT91C_BASE_PIOB->PIO_PDR = emacPERIPHERAL_A_SETUP;
+
+	/* Enable com between EMAC PHY.
+
+	Enable management port. */
+	AT91C_BASE_EMAC->EMAC_NCR |= AT91C_EMAC_MPE;	
+
+	/* MDC = MCK/32. */
+	AT91C_BASE_EMAC->EMAC_NCFGR |= ( 2 ) << 10;	
+
+	/* Wait for PHY auto init end (rather crude delay!). */
+	vTaskDelay( emacPHY_INIT_DELAY );
+
+	/* PHY configuration. */
+	#if USE_RMII_INTERFACE != 1
+	{
+		unsigned long ulControl;
+
+		/* PHY has internal pull down : disable MII isolate. */
+		vReadPHY( AT91C_PHY_ADDR, MII_BMCR, &ulControl );
+		vReadPHY( AT91C_PHY_ADDR, MII_BMCR, &ulControl );
+		ulControl &= ~BMCR_ISOLATE;
+		vWritePHY( AT91C_PHY_ADDR, MII_BMCR, ulControl );
+	}
+	#endif
+
+	/* Disable management port again. */
+	AT91C_BASE_EMAC->EMAC_NCR &= ~AT91C_EMAC_MPE;
+
+	#if USE_RMII_INTERFACE != 1
+		/* Enable EMAC in MII mode, enable clock ERXCK and ETXCK. */
+		AT91C_BASE_EMAC->EMAC_USRIO = AT91C_EMAC_CLKEN ;
+	#else
+		/* Enable EMAC in RMII mode, enable RMII clock (50MHz from oscillator
+		on ERFCK). */
+		AT91C_BASE_EMAC->EMAC_USRIO = AT91C_EMAC_RMII | AT91C_EMAC_CLKEN ;
+	#endif
+
+	/* End of code supplied by Atmel ------------------------*/
+
+	/* Setup the buffers and descriptors. */
+	prvSetupDescriptors();
+	
+	/* Load our MAC address into the EMAC. */
+	prvSetupMACAddress();
+
+	/* Are we connected? */
+	if( prvProbePHY() )
+	{
+		/* Enable the interrupt! */
+		portENTER_CRITICAL();
+		{
+			prvSetupEMACInterrupt();
+			vPassEMACSemaphore( xSemaphore );
+		}
+		portEXIT_CRITICAL();
+	}
+
+	return xSemaphore;
+}
+/*-----------------------------------------------------------*/
+
+/* See the header file for descriptions of public functions. */
+void vClearEMACTxBuffer( void )
+{
+static unsigned portBASE_TYPE uxNextBufferToClear = 0;
+
+	/* Called on Tx interrupt events to reset the AT91C_TRANSMIT_OK bit in each 
+	Tx buffer within the frame just transmitted.  This marks all the buffers
+	as available again.
+
+	The first buffer in the frame should have the bit set automatically. */
+	if( xTxDescriptors[ uxNextBufferToClear ].U_Status.status & AT91C_TRANSMIT_OK )
+	{
+		/* Loop through the other buffers in the frame. */
+		while( !( xTxDescriptors[ uxNextBufferToClear ].U_Status.status & AT91C_LAST_BUFFER ) )
+		{
+			uxNextBufferToClear++;
+
+			if( uxNextBufferToClear >= NB_TX_BUFFERS )
+			{
+				uxNextBufferToClear = 0;
+			}
+
+			xTxDescriptors[ uxNextBufferToClear ].U_Status.status |= AT91C_TRANSMIT_OK;
+		}
+
+		/* Start with the next buffer the next time a Tx interrupt is called. */
+		uxNextBufferToClear++;
+
+		/* Do we need to wrap back to the first buffer? */
+		if( uxNextBufferToClear >= NB_TX_BUFFERS )
+		{
+			uxNextBufferToClear = 0;
+		}
+	}
+}
+/*-----------------------------------------------------------*/
+
+static void prvSetupDescriptors(void)
+{
+unsigned portBASE_TYPE xIndex;
+unsigned long ulAddress;
+
+	/* Initialise xRxDescriptors descriptor. */
+	for( xIndex = 0; xIndex < NB_RX_BUFFERS; ++xIndex )
+	{
+		/* Calculate the address of the nth buffer within the array. */
+		ulAddress = ( unsigned long )( pcRxBuffer + ( xIndex * ETH_RX_BUFFER_SIZE ) );
+
+		/* Write the buffer address into the descriptor.  The DMA will place
+		the data at this address when this descriptor is being used.  Mask off
+		the bottom bits of the address as these have special meaning. */
+		xRxDescriptors[ xIndex ].addr = ulAddress & emacADDRESS_MASK;
+	}	
+
+	/* The last buffer has the wrap bit set so the EMAC knows to wrap back
+	to the first buffer. */
+	xRxDescriptors[ NB_RX_BUFFERS - 1 ].addr |= emacRX_WRAP_BIT;
+
+	/* Initialise xTxDescriptors. */
+	for( xIndex = 0; xIndex < NB_TX_BUFFERS; ++xIndex )
+	{
+		/* Calculate the address of the nth buffer within the array. */
+		ulAddress = ( unsigned long )( pcTxBuffer + ( xIndex * ETH_TX_BUFFER_SIZE ) );
+
+		/* Write the buffer address into the descriptor.  The DMA will read
+		data from here when the descriptor is being used. */
+		xTxDescriptors[ xIndex ].addr = ulAddress & emacADDRESS_MASK;
+		xTxDescriptors[ xIndex ].U_Status.status = AT91C_TRANSMIT_OK;
+	}	
+
+	/* The last buffer has the wrap bit set so the EMAC knows to wrap back
+	to the first buffer. */
+	xTxDescriptors[ NB_TX_BUFFERS - 1 ].U_Status.status = AT91C_TRANSMIT_WRAP | AT91C_TRANSMIT_OK;
+
+	/* Tell the EMAC where to find the descriptors. */
+	AT91C_BASE_EMAC->EMAC_RBQP = ( unsigned long ) xRxDescriptors;
+	AT91C_BASE_EMAC->EMAC_TBQP = ( unsigned long ) xTxDescriptors;
+	
+	/* Clear all the bits in the receive status register. */
+	AT91C_BASE_EMAC->EMAC_RSR = ( AT91C_EMAC_OVR | AT91C_EMAC_REC | AT91C_EMAC_BNA );
+
+	/* Enable the copy of data into the buffers, ignore broadcasts, 
+	and don't copy FCS. */
+	AT91C_BASE_EMAC->EMAC_NCFGR |= ( AT91C_EMAC_CAF | AT91C_EMAC_NBC | AT91C_EMAC_DRFCS);
+
+	/* Enable Rx and Tx, plus the stats register. */
+	AT91C_BASE_EMAC->EMAC_NCR |= ( AT91C_EMAC_TE | AT91C_EMAC_RE | AT91C_EMAC_WESTAT );
+}	
+/*-----------------------------------------------------------*/
+
+static void prvSetupMACAddress( void )
+{
+	/* Must be written SA1L then SA1H. */
+	AT91C_BASE_EMAC->EMAC_SA1L =	( ( unsigned long ) cMACAddress[ 3 ] << 24 ) |
+									( ( unsigned long ) cMACAddress[ 2 ] << 16 ) |
+									( ( unsigned long ) cMACAddress[ 1 ] << 8  ) |
+									cMACAddress[ 0 ];
+
+	AT91C_BASE_EMAC->EMAC_SA1H =	( ( unsigned long ) cMACAddress[ 5 ] << 8 ) |
+									cMACAddress[ 4 ];
+}
+/*-----------------------------------------------------------*/
+
+static void prvSetupEMACInterrupt( void )
+{
+	/* Create the semaphore used to trigger the EMAC task. */
+	vSemaphoreCreateBinary( xSemaphore );
+	if( xSemaphore )
+	{
+		/* We start by 'taking' the semaphore so the ISR can 'give' it when the
+		first interrupt occurs. */
+		xSemaphoreTake( xSemaphore, emacNO_DELAY );
+		portENTER_CRITICAL();
+		{
+			/* We want to interrupt on Rx and Tx events. */
+			AT91C_BASE_EMAC->EMAC_IER = AT91C_EMAC_RCOMP | AT91C_EMAC_TCOMP;
+
+			/* Enable the interrupts in the AIC. */
+			AT91F_AIC_ConfigureIt( AT91C_ID_EMAC, emacINTERRUPT_LEVEL, AT91C_AIC_SRCTYPE_INT_HIGH_LEVEL, ( void (*)( void ) ) vEMACISR_Wrapper );
+            AT91C_BASE_AIC->AIC_IECR = 0x1 << AT91C_ID_EMAC;
+		}
+		portEXIT_CRITICAL();
+	}
+}
+
+
+
+
+
+/*
+ * The following functions are initialisation functions taken from the Atmel
+ * EMAC sample code.
+ */
+
+
+static portBASE_TYPE prvProbePHY( void )
+{
+unsigned long ulPHYId1, ulPHYId2, ulStatus;
+portBASE_TYPE xReturn = pdPASS;
+	
+	/* Code supplied by Atmel (reformatted) -----------------*/
+
+	/* Enable management port */
+	AT91C_BASE_EMAC->EMAC_NCR |= AT91C_EMAC_MPE;	
+   	AT91C_BASE_EMAC->EMAC_NCFGR |= ( 2 ) << 10;
+
+	/* Read the PHY ID. */
+	vReadPHY( AT91C_PHY_ADDR, MII_PHYSID1, &ulPHYId1 );
+	vReadPHY(AT91C_PHY_ADDR, MII_PHYSID2, &ulPHYId2 );
+
+	/* AMD AM79C875:
+			PHY_ID1 = 0x0022
+			PHY_ID2 = 0x5541
+			Bits 3:0 Revision Number Four bit manufacturer?s revision number.
+				0001 stands for Rev. A, etc.
+	*/
+	if( ( ( ulPHYId1 << 16 ) | ( ulPHYId2 & 0xfff0 ) ) != MII_DM9161_ID )
+	{
+		/* Did not expect this ID. */
+		xReturn = pdFAIL;
+	}
+	else
+	{
+		ulStatus = xGetLinkSpeed();
+
+		if( ulStatus != pdPASS )
+		{
+			xReturn = pdFAIL;
+		}
+	}
+
+	/* Disable management port */
+	AT91C_BASE_EMAC->EMAC_NCR &= ~AT91C_EMAC_MPE;	
+
+	/* End of code supplied by Atmel ------------------------*/
+
+	return xReturn;
+}
+/*-----------------------------------------------------------*/
+
+static void vReadPHY( unsigned char ucPHYAddress, unsigned char ucAddress, unsigned long *pulValue )
+{
+	/* Code supplied by Atmel (reformatted) ----------------------*/
+
+	AT91C_BASE_EMAC->EMAC_MAN = 	(AT91C_EMAC_SOF & (0x01<<30))
+									| (2 << 16) | (2 << 28)
+									| ((ucPHYAddress & 0x1f) << 23)
+									| (ucAddress << 18);
+
+	/* Wait until IDLE bit in Network Status register is cleared. */
+	while( !( AT91C_BASE_EMAC->EMAC_NSR & AT91C_EMAC_IDLE ) )
+	{
+		__asm( "NOP" );
+	}
+
+	*pulValue = ( AT91C_BASE_EMAC->EMAC_MAN & 0x0000ffff );	
+
+	/* End of code supplied by Atmel ------------------------*/
+}
+/*-----------------------------------------------------------*/
+
+#if USE_RMII_INTERFACE != 1
+static void vWritePHY( unsigned char ucPHYAddress, unsigned char ucAddress, unsigned long ulValue )
+{
+	/* Code supplied by Atmel (reformatted) ----------------------*/
+
+	AT91C_BASE_EMAC->EMAC_MAN = (( AT91C_EMAC_SOF & (0x01<<30))
+								| (2 << 16) | (1 << 28)
+								| ((ucPHYAddress & 0x1f) << 23)
+								| (ucAddress << 18))
+								| (ulValue & 0xffff);
+
+	/* Wait until IDLE bit in Network Status register is cleared */
+	while( !( AT91C_BASE_EMAC->EMAC_NSR & AT91C_EMAC_IDLE ) )
+	{
+		__asm( "NOP" );
+	};
+
+	/* End of code supplied by Atmel ------------------------*/
+}
+#endif
+/*-----------------------------------------------------------*/
+
+static portBASE_TYPE xGetLinkSpeed( void )
+{
+	unsigned long ulBMSR, ulBMCR, ulLPA, ulMACCfg, ulSpeed, ulDuplex;
+
+	/* Code supplied by Atmel (reformatted) -----------------*/
+
+	/* Link status is latched, so read twice to get current value */
+	vReadPHY(AT91C_PHY_ADDR, MII_BMSR, &ulBMSR);
+	vReadPHY(AT91C_PHY_ADDR, MII_BMSR, &ulBMSR);
+
+	if( !( ulBMSR & BMSR_LSTATUS ) )
+	{	
+		/* No Link. */
+		return pdFAIL;
+	}
+
+	vReadPHY(AT91C_PHY_ADDR, MII_BMCR, &ulBMCR);
+	if (ulBMCR & BMCR_ANENABLE)
+	{				
+		/* AutoNegotiation is enabled. */
+		if (!(ulBMSR & BMSR_ANEGCOMPLETE))
+		{
+			/* Auto-negotitation in progress. */
+			return pdFAIL;				
+		}		
+
+		vReadPHY(AT91C_PHY_ADDR, MII_LPA, &ulLPA);
+		if( ( ulLPA & LPA_100FULL ) || ( ulLPA & LPA_100HALF ) )
+		{
+			ulSpeed = SPEED_100;
+		}
+		else
+		{
+			ulSpeed = SPEED_10;
+		}
+
+		if( ( ulLPA & LPA_100FULL ) || ( ulLPA & LPA_10FULL ) )
+		{
+			ulDuplex = DUPLEX_FULL;
+		}
+		else
+		{
+			ulDuplex = DUPLEX_HALF;
+		}
+	}
+	else
+	{
+		ulSpeed = ( ulBMCR & BMCR_SPEED100 ) ? SPEED_100 : SPEED_10;
+		ulDuplex = ( ulBMCR & BMCR_FULLDPLX ) ? DUPLEX_FULL : DUPLEX_HALF;
+	}
+
+	/* Update the MAC */
+	ulMACCfg = AT91C_BASE_EMAC->EMAC_NCFGR & ~( AT91C_EMAC_SPD | AT91C_EMAC_FD );
+	if( ulSpeed == SPEED_100 )
+	{
+		if( ulDuplex == DUPLEX_FULL )
+		{
+			/* 100 Full Duplex */
+			AT91C_BASE_EMAC->EMAC_NCFGR = ulMACCfg | AT91C_EMAC_SPD | AT91C_EMAC_FD;
+		}
+		else
+		{					
+			/* 100 Half Duplex */
+			AT91C_BASE_EMAC->EMAC_NCFGR = ulMACCfg | AT91C_EMAC_SPD;
+		}
+	}
+	else
+	{
+		if (ulDuplex == DUPLEX_FULL)
+		{
+			/* 10 Full Duplex */
+			AT91C_BASE_EMAC->EMAC_NCFGR = ulMACCfg | AT91C_EMAC_FD;
+		}
+		else
+		{			/* 10 Half Duplex */
+			AT91C_BASE_EMAC->EMAC_NCFGR = ulMACCfg;
+		}
+	}
+
+	/* End of code supplied by Atmel ------------------------*/
+
+	return pdPASS;
+}
+/*-----------------------------------------------------------*/
+
+void vEMACWaitForInput( void )
+{
+	/* Just wait until we are signled from an ISR that data is available, or
+	we simply time out. */
+	xSemaphoreTake( xSemaphore, emacBLOCK_TIME_WAITING_FOR_INPUT );
+}