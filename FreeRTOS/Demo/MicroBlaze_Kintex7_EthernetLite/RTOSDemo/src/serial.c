--- conflicted
+++ resolved
@@ -1,239 +1,235 @@
-/*
-<<<<<<< HEAD
- * FreeRTOS Kernel V10.3.0
-=======
- * FreeRTOS Kernel V10.4.1
->>>>>>> 5cc65129
- * Copyright (C) 2020 Amazon.com, Inc. or its affiliates.  All Rights Reserved.
- *
- * Permission is hereby granted, free of charge, to any person obtaining a copy of
- * this software and associated documentation files (the "Software"), to deal in
- * the Software without restriction, including without limitation the rights to
- * use, copy, modify, merge, publish, distribute, sublicense, and/or sell copies of
- * the Software, and to permit persons to whom the Software is furnished to do so,
- * subject to the following conditions:
- *
- * The above copyright notice and this permission notice shall be included in all
- * copies or substantial portions of the Software.
- *
- * THE SOFTWARE IS PROVIDED "AS IS", WITHOUT WARRANTY OF ANY KIND, EXPRESS OR
- * IMPLIED, INCLUDING BUT NOT LIMITED TO THE WARRANTIES OF MERCHANTABILITY, FITNESS
- * FOR A PARTICULAR PURPOSE AND NONINFRINGEMENT. IN NO EVENT SHALL THE AUTHORS OR
- * COPYRIGHT HOLDERS BE LIABLE FOR ANY CLAIM, DAMAGES OR OTHER LIABILITY, WHETHER
- * IN AN ACTION OF CONTRACT, TORT OR OTHERWISE, ARISING FROM, OUT OF OR IN
- * CONNECTION WITH THE SOFTWARE OR THE USE OR OTHER DEALINGS IN THE SOFTWARE.
- *
- * http://www.FreeRTOS.org
- * http://aws.amazon.com/freertos
- *
- * 1 tab == 4 spaces!
- */
-
-/*
-	BASIC INTERRUPT DRIVEN SERIAL PORT DRIVER FOR a UARTLite peripheral.
-
-	NOTE:  This is not intended to represent an efficient driver.  It is
-	designed to test the FreeRTOS port.  Normally a UART driver would use a DMA,
-	or at least a circular RAM buffer rather than a queue.  A task notification
-	can then be used to unblock any task that is waiting for a complete message
-	once a complete message has been buffered.
-*/
-
-/* Scheduler includes. */
-#include "FreeRTOS.h"
-#include "task.h"
-#include "queue.h"
-#include "comtest_strings.h"
-
-/* Library includes. */
-#include "xuartlite.h"
-#include "xuartlite_l.h"
-
-/* Demo application includes. */
-#include "serial.h"
-
-/*-----------------------------------------------------------*/
-
-/* Functions that are installed as the handler for interrupts that are caused by
-Rx and Tx events respectively. */
-static void prvRxHandler( void *pvUnused, unsigned portBASE_TYPE uxByteCount );
-static void prvTxHandler( void *pvUnused, unsigned portBASE_TYPE uxByteCount );
-
-/* Structure that hold the state of the UARTLite peripheral used by this demo.
-This is used by the Xilinx peripheral driver API functions. */
-static XUartLite xUartLiteInstance;
-
-/* The queue used to hold received characters. */
-static QueueHandle_t xRxedChars;
-
-/* Holds the handle of a task performing a Tx so it can be notified of when
-the Tx has completed. */
-static TaskHandle_t xUARTSendingTask = NULL;
-
-/*-----------------------------------------------------------*/
-
-xComPortHandle xSerialPortInitMinimal( unsigned long ulWantedBaud, unsigned portBASE_TYPE uxQueueLength )
-{
-BaseType_t xStatus;
-
-	/* The standard demo header file requires a baud rate to be passed into this
-	function.  However, in this case the baud rate is configured when the
-	hardware is generated, leaving the ulWantedBaud parameter redundant. */
-	( void ) ulWantedBaud;
-
-	/* Create the queue used to hold Rx characters. */
-	xRxedChars = xQueueCreate( uxQueueLength, ( unsigned portBASE_TYPE ) sizeof( signed char ) );
-
-	/* If the queue was created correctly, then setup the serial port
-	hardware. */
-	if( xRxedChars != NULL )
-	{
-		xStatus = XUartLite_Initialize( &xUartLiteInstance, XPAR_UARTLITE_0_DEVICE_ID );
-
-		if( xStatus == XST_SUCCESS )
-		{
-			/* Complete initialisation of the UART and its associated
-			interrupts. */
-			XUartLite_ResetFifos( &xUartLiteInstance );
-
-			/* Install the handlers that the standard Xilinx library interrupt
-			service routine will call when Rx and Tx events occur
-			respectively. */
-			XUartLite_SetRecvHandler( &xUartLiteInstance, ( XUartLite_Handler ) prvRxHandler, NULL );
-			XUartLite_SetSendHandler( &xUartLiteInstance, ( XUartLite_Handler ) prvTxHandler, NULL );
-
-			/* Install the standard Xilinx library interrupt handler itself.
-			*NOTE* The xPortInstallInterruptHandler() API function must be used
-			for	this purpose. */
-			xStatus = xPortInstallInterruptHandler( XPAR_INTC_0_UARTLITE_0_VEC_ID, ( XInterruptHandler ) XUartLite_InterruptHandler, &xUartLiteInstance );
-
-			/* Enable the interrupt in the peripheral. */
-			XUartLite_EnableIntr( xUartLiteInstance.RegBaseAddress );
-
-			/* Enable the interrupt in the interrupt controller.
-			*NOTE* The vPortEnableInterrupt() API function must be used for this
-			purpose. */
-			vPortEnableInterrupt( XPAR_INTC_0_UARTLITE_0_VEC_ID );
-		}
-
-		configASSERT( xStatus == pdPASS );
-	}
-
-	/* This demo file only supports a single port but something must be
-	returned to comply with the standard demo header file. */
-	return ( xComPortHandle ) 0;
-}
-/*-----------------------------------------------------------*/
-
-portBASE_TYPE xSerialGetChar( xComPortHandle pxPort, signed char *pcRxedChar, TickType_t xBlockTime )
-{
-portBASE_TYPE xReturn;
-
-	/* The port handle is not required as this driver only supports one port. */
-	( void ) pxPort;
-
-	/* Get the next character from the receive queue.  Return false if no
-	characters are available, or arrive before xBlockTime expires. */
-	if( xQueueReceive( xRxedChars, pcRxedChar, xBlockTime ) )
-	{
-		xReturn = pdTRUE;
-	}
-	else
-	{
-		xReturn = pdFALSE;
-	}
-
-	return xReturn;
-}
-/*-----------------------------------------------------------*/
-
-signed portBASE_TYPE xSerialPutChar( xComPortHandle pxPort, signed char cOutChar, TickType_t xBlockTime )
-{
-const TickType_t xMaxBlockTime = pdMS_TO_TICKS( 150UL );
-portBASE_TYPE xReturn;
-
-	( void ) pxPort;
-	( void ) xBlockTime;
-
-	/* Note this is the currently sending task. */
-	xUARTSendingTask = xTaskGetCurrentTaskHandle();
-
-	XUartLite_Send( &xUartLiteInstance, ( unsigned char * ) &cOutChar, sizeof( cOutChar ) );
-
-	/* Wait in the Blocked state (so not using any CPU time) for the Tx to
-	complete. */
-	xReturn = ulTaskNotifyTake( pdTRUE, xMaxBlockTime );
-
-	return xReturn;
-}
-/*-----------------------------------------------------------*/
-
-void vSerialPutString( xComPortHandle pxPort, const signed char * const pcString, unsigned short usStringLength )
-{
-const TickType_t xMaxBlockTime = pdMS_TO_TICKS( 150UL );
-
-	( void ) pxPort;
-
-	/* Note this is the currently sending task. */
-	xUARTSendingTask = xTaskGetCurrentTaskHandle();
-
-	/* Output uxStringLength bytes starting from pcString. */
-	XUartLite_Send( &xUartLiteInstance, ( unsigned char * ) pcString, usStringLength );
-
-	/* Wait in the Blocked state (so not using any CPU time) for the Tx to
-	complete. */
-	ulTaskNotifyTake( pdTRUE, xMaxBlockTime );
-}
-/*-----------------------------------------------------------*/
-
-static void prvRxHandler( void *pvUnused, unsigned portBASE_TYPE uxByteCount )
-{
-signed char cRxedChar;
-portBASE_TYPE xHigherPriorityTaskWoken = pdFALSE;
-
-	( void ) pvUnused;
-	( void ) uxByteCount;
-
-	/* Place any received characters into the receive queue. */
-	while( XUartLite_IsReceiveEmpty( xUartLiteInstance.RegBaseAddress ) == pdFALSE )
-	{
-		cRxedChar = XUartLite_ReadReg( xUartLiteInstance.RegBaseAddress, XUL_RX_FIFO_OFFSET);
-		xQueueSendFromISR( xRxedChars, &cRxedChar, &xHigherPriorityTaskWoken );
-	}
-
-	/* If calling xQueueSendFromISR() caused a task to unblock, and the task
-	that unblocked has a priority equal to or greater than the task currently
-	in the Running state (the task that was interrupted), then
-	xHigherPriorityTaskWoken will have been set to pdTRUE internally within the
-	xQueueSendFromISR() API function.  If xHigherPriorityTaskWoken is equal to
-	pdTRUE then a context switch should be requested to ensure that the
-	interrupt returns to the highest priority task that is able	to run. */
-	portYIELD_FROM_ISR( xHigherPriorityTaskWoken );
-}
-/*-----------------------------------------------------------*/
-
-static void prvTxHandler( void *pvUnused, unsigned portBASE_TYPE uxUnused )
-{
-BaseType_t xHigherPriorityTaskWoken = ( BaseType_t ) NULL;
-
-	( void ) pvUnused;
-	( void ) uxUnused;
-
-	/* Notify the sending that that the Tx has completed. */
-	if( xUARTSendingTask != NULL )
-	{
-		vTaskNotifyGiveFromISR( xUARTSendingTask, &xHigherPriorityTaskWoken );
-		xUARTSendingTask = NULL;
-	}
-
-	portYIELD_FROM_ISR( xHigherPriorityTaskWoken );
-}
-
-
-
-
-
-
-
-
-
+/*
+ * FreeRTOS Kernel V10.4.1
+ * Copyright (C) 2020 Amazon.com, Inc. or its affiliates.  All Rights Reserved.
+ *
+ * Permission is hereby granted, free of charge, to any person obtaining a copy of
+ * this software and associated documentation files (the "Software"), to deal in
+ * the Software without restriction, including without limitation the rights to
+ * use, copy, modify, merge, publish, distribute, sublicense, and/or sell copies of
+ * the Software, and to permit persons to whom the Software is furnished to do so,
+ * subject to the following conditions:
+ *
+ * The above copyright notice and this permission notice shall be included in all
+ * copies or substantial portions of the Software.
+ *
+ * THE SOFTWARE IS PROVIDED "AS IS", WITHOUT WARRANTY OF ANY KIND, EXPRESS OR
+ * IMPLIED, INCLUDING BUT NOT LIMITED TO THE WARRANTIES OF MERCHANTABILITY, FITNESS
+ * FOR A PARTICULAR PURPOSE AND NONINFRINGEMENT. IN NO EVENT SHALL THE AUTHORS OR
+ * COPYRIGHT HOLDERS BE LIABLE FOR ANY CLAIM, DAMAGES OR OTHER LIABILITY, WHETHER
+ * IN AN ACTION OF CONTRACT, TORT OR OTHERWISE, ARISING FROM, OUT OF OR IN
+ * CONNECTION WITH THE SOFTWARE OR THE USE OR OTHER DEALINGS IN THE SOFTWARE.
+ *
+ * http://www.FreeRTOS.org
+ * http://aws.amazon.com/freertos
+ *
+ * 1 tab == 4 spaces!
+ */
+
+/*
+	BASIC INTERRUPT DRIVEN SERIAL PORT DRIVER FOR a UARTLite peripheral.
+
+	NOTE:  This is not intended to represent an efficient driver.  It is
+	designed to test the FreeRTOS port.  Normally a UART driver would use a DMA,
+	or at least a circular RAM buffer rather than a queue.  A task notification
+	can then be used to unblock any task that is waiting for a complete message
+	once a complete message has been buffered.
+*/
+
+/* Scheduler includes. */
+#include "FreeRTOS.h"
+#include "task.h"
+#include "queue.h"
+#include "comtest_strings.h"
+
+/* Library includes. */
+#include "xuartlite.h"
+#include "xuartlite_l.h"
+
+/* Demo application includes. */
+#include "serial.h"
+
+/*-----------------------------------------------------------*/
+
+/* Functions that are installed as the handler for interrupts that are caused by
+Rx and Tx events respectively. */
+static void prvRxHandler( void *pvUnused, unsigned portBASE_TYPE uxByteCount );
+static void prvTxHandler( void *pvUnused, unsigned portBASE_TYPE uxByteCount );
+
+/* Structure that hold the state of the UARTLite peripheral used by this demo.
+This is used by the Xilinx peripheral driver API functions. */
+static XUartLite xUartLiteInstance;
+
+/* The queue used to hold received characters. */
+static QueueHandle_t xRxedChars;
+
+/* Holds the handle of a task performing a Tx so it can be notified of when
+the Tx has completed. */
+static TaskHandle_t xUARTSendingTask = NULL;
+
+/*-----------------------------------------------------------*/
+
+xComPortHandle xSerialPortInitMinimal( unsigned long ulWantedBaud, unsigned portBASE_TYPE uxQueueLength )
+{
+BaseType_t xStatus;
+
+	/* The standard demo header file requires a baud rate to be passed into this
+	function.  However, in this case the baud rate is configured when the
+	hardware is generated, leaving the ulWantedBaud parameter redundant. */
+	( void ) ulWantedBaud;
+
+	/* Create the queue used to hold Rx characters. */
+	xRxedChars = xQueueCreate( uxQueueLength, ( unsigned portBASE_TYPE ) sizeof( signed char ) );
+
+	/* If the queue was created correctly, then setup the serial port
+	hardware. */
+	if( xRxedChars != NULL )
+	{
+		xStatus = XUartLite_Initialize( &xUartLiteInstance, XPAR_UARTLITE_0_DEVICE_ID );
+
+		if( xStatus == XST_SUCCESS )
+		{
+			/* Complete initialisation of the UART and its associated
+			interrupts. */
+			XUartLite_ResetFifos( &xUartLiteInstance );
+
+			/* Install the handlers that the standard Xilinx library interrupt
+			service routine will call when Rx and Tx events occur
+			respectively. */
+			XUartLite_SetRecvHandler( &xUartLiteInstance, ( XUartLite_Handler ) prvRxHandler, NULL );
+			XUartLite_SetSendHandler( &xUartLiteInstance, ( XUartLite_Handler ) prvTxHandler, NULL );
+
+			/* Install the standard Xilinx library interrupt handler itself.
+			*NOTE* The xPortInstallInterruptHandler() API function must be used
+			for	this purpose. */
+			xStatus = xPortInstallInterruptHandler( XPAR_INTC_0_UARTLITE_0_VEC_ID, ( XInterruptHandler ) XUartLite_InterruptHandler, &xUartLiteInstance );
+
+			/* Enable the interrupt in the peripheral. */
+			XUartLite_EnableIntr( xUartLiteInstance.RegBaseAddress );
+
+			/* Enable the interrupt in the interrupt controller.
+			*NOTE* The vPortEnableInterrupt() API function must be used for this
+			purpose. */
+			vPortEnableInterrupt( XPAR_INTC_0_UARTLITE_0_VEC_ID );
+		}
+
+		configASSERT( xStatus == pdPASS );
+	}
+
+	/* This demo file only supports a single port but something must be
+	returned to comply with the standard demo header file. */
+	return ( xComPortHandle ) 0;
+}
+/*-----------------------------------------------------------*/
+
+portBASE_TYPE xSerialGetChar( xComPortHandle pxPort, signed char *pcRxedChar, TickType_t xBlockTime )
+{
+portBASE_TYPE xReturn;
+
+	/* The port handle is not required as this driver only supports one port. */
+	( void ) pxPort;
+
+	/* Get the next character from the receive queue.  Return false if no
+	characters are available, or arrive before xBlockTime expires. */
+	if( xQueueReceive( xRxedChars, pcRxedChar, xBlockTime ) )
+	{
+		xReturn = pdTRUE;
+	}
+	else
+	{
+		xReturn = pdFALSE;
+	}
+
+	return xReturn;
+}
+/*-----------------------------------------------------------*/
+
+signed portBASE_TYPE xSerialPutChar( xComPortHandle pxPort, signed char cOutChar, TickType_t xBlockTime )
+{
+const TickType_t xMaxBlockTime = pdMS_TO_TICKS( 150UL );
+portBASE_TYPE xReturn;
+
+	( void ) pxPort;
+	( void ) xBlockTime;
+
+	/* Note this is the currently sending task. */
+	xUARTSendingTask = xTaskGetCurrentTaskHandle();
+
+	XUartLite_Send( &xUartLiteInstance, ( unsigned char * ) &cOutChar, sizeof( cOutChar ) );
+
+	/* Wait in the Blocked state (so not using any CPU time) for the Tx to
+	complete. */
+	xReturn = ulTaskNotifyTake( pdTRUE, xMaxBlockTime );
+
+	return xReturn;
+}
+/*-----------------------------------------------------------*/
+
+void vSerialPutString( xComPortHandle pxPort, const signed char * const pcString, unsigned short usStringLength )
+{
+const TickType_t xMaxBlockTime = pdMS_TO_TICKS( 150UL );
+
+	( void ) pxPort;
+
+	/* Note this is the currently sending task. */
+	xUARTSendingTask = xTaskGetCurrentTaskHandle();
+
+	/* Output uxStringLength bytes starting from pcString. */
+	XUartLite_Send( &xUartLiteInstance, ( unsigned char * ) pcString, usStringLength );
+
+	/* Wait in the Blocked state (so not using any CPU time) for the Tx to
+	complete. */
+	ulTaskNotifyTake( pdTRUE, xMaxBlockTime );
+}
+/*-----------------------------------------------------------*/
+
+static void prvRxHandler( void *pvUnused, unsigned portBASE_TYPE uxByteCount )
+{
+signed char cRxedChar;
+portBASE_TYPE xHigherPriorityTaskWoken = pdFALSE;
+
+	( void ) pvUnused;
+	( void ) uxByteCount;
+
+	/* Place any received characters into the receive queue. */
+	while( XUartLite_IsReceiveEmpty( xUartLiteInstance.RegBaseAddress ) == pdFALSE )
+	{
+		cRxedChar = XUartLite_ReadReg( xUartLiteInstance.RegBaseAddress, XUL_RX_FIFO_OFFSET);
+		xQueueSendFromISR( xRxedChars, &cRxedChar, &xHigherPriorityTaskWoken );
+	}
+
+	/* If calling xQueueSendFromISR() caused a task to unblock, and the task
+	that unblocked has a priority equal to or greater than the task currently
+	in the Running state (the task that was interrupted), then
+	xHigherPriorityTaskWoken will have been set to pdTRUE internally within the
+	xQueueSendFromISR() API function.  If xHigherPriorityTaskWoken is equal to
+	pdTRUE then a context switch should be requested to ensure that the
+	interrupt returns to the highest priority task that is able	to run. */
+	portYIELD_FROM_ISR( xHigherPriorityTaskWoken );
+}
+/*-----------------------------------------------------------*/
+
+static void prvTxHandler( void *pvUnused, unsigned portBASE_TYPE uxUnused )
+{
+BaseType_t xHigherPriorityTaskWoken = ( BaseType_t ) NULL;
+
+	( void ) pvUnused;
+	( void ) uxUnused;
+
+	/* Notify the sending that that the Tx has completed. */
+	if( xUARTSendingTask != NULL )
+	{
+		vTaskNotifyGiveFromISR( xUARTSendingTask, &xHigherPriorityTaskWoken );
+		xUARTSendingTask = NULL;
+	}
+
+	portYIELD_FROM_ISR( xHigherPriorityTaskWoken );
+}
+
+
+
+
+
+
+
+
+