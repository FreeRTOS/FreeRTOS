/*
<<<<<<< HEAD
 * FreeRTOS Kernel V10.3.0
=======
 * FreeRTOS Kernel V10.4.1
>>>>>>> 5cc65129
 * Copyright (C) 2020 Amazon.com, Inc. or its affiliates.  All Rights Reserved.
 *
 * Permission is hereby granted, free of charge, to any person obtaining a copy of
 * this software and associated documentation files (the "Software"), to deal in
 * the Software without restriction, including without limitation the rights to
 * use, copy, modify, merge, publish, distribute, sublicense, and/or sell copies of
 * the Software, and to permit persons to whom the Software is furnished to do so,
 * subject to the following conditions:
 *
 * The above copyright notice and this permission notice shall be included in all
 * copies or substantial portions of the Software.
 *
 * THE SOFTWARE IS PROVIDED "AS IS", WITHOUT WARRANTY OF ANY KIND, EXPRESS OR
 * IMPLIED, INCLUDING BUT NOT LIMITED TO THE WARRANTIES OF MERCHANTABILITY, FITNESS
 * FOR A PARTICULAR PURPOSE AND NONINFRINGEMENT. IN NO EVENT SHALL THE AUTHORS OR
 * COPYRIGHT HOLDERS BE LIABLE FOR ANY CLAIM, DAMAGES OR OTHER LIABILITY, WHETHER
 * IN AN ACTION OF CONTRACT, TORT OR OTHERWISE, ARISING FROM, OUT OF OR IN
 * CONNECTION WITH THE SOFTWARE OR THE USE OR OTHER DEALINGS IN THE SOFTWARE.
 *
 * http://www.FreeRTOS.org
 * http://aws.amazon.com/freertos
 *
 * 1 tab == 4 spaces!
 */

/** 
 * ParTest.c controls bits (LEDs) for GCC/HCS12 version of FreeRTOS Demo
 *
 * Modified from CodeWarrior/HCS12 by Jefferson L Smith, Robotronics Inc.
 */

#include <sys/ports.h>

/* Scheduler include files. */
#include "FreeRTOS.h"
#include "portable.h"

/* Demo application include files. */
#include "partest.h"

#define LEDIO	PORTIO_8(PORT_LED)

/*-----------------------------------------------------------
 * Simple parallel port IO routines.
 *-----------------------------------------------------------*/

void vParTestSetLED( unsigned portBASE_TYPE uxLED, signed portBASE_TYPE xValue )
{
	/* This function is required as it is called from the standard demo 
	application files.  It manipulates a bit to control one LED. */
	portENTER_CRITICAL();

	if (xValue) {                       /* Is it one to be written? */
		LEDIO |= (1<<uxLED);            /* Set appropriate bit on port */
	}
	else {                             /* Is it zero to be written? */
		LEDIO &= ~(1<<uxLED);          /* Clear appropriate bit on port */
	}
	portEXIT_CRITICAL();
}
/*-----------------------------------------------------------*/

void vParTestToggleLED( unsigned portBASE_TYPE uxLED )
{
	/* This function is required as it is called from the standard demo
	application files.  It manipulates a bit to control one LED. */
	portENTER_CRITICAL();
		LEDIO ^= (1<<uxLED);           /* Invert appropriate bit on port */
	portEXIT_CRITICAL();
}

<|MERGE_RESOLUTION|>--- conflicted
+++ resolved
@@ -1,77 +1,73 @@
-/*
-<<<<<<< HEAD
- * FreeRTOS Kernel V10.3.0
-=======
- * FreeRTOS Kernel V10.4.1
->>>>>>> 5cc65129
- * Copyright (C) 2020 Amazon.com, Inc. or its affiliates.  All Rights Reserved.
- *
- * Permission is hereby granted, free of charge, to any person obtaining a copy of
- * this software and associated documentation files (the "Software"), to deal in
- * the Software without restriction, including without limitation the rights to
- * use, copy, modify, merge, publish, distribute, sublicense, and/or sell copies of
- * the Software, and to permit persons to whom the Software is furnished to do so,
- * subject to the following conditions:
- *
- * The above copyright notice and this permission notice shall be included in all
- * copies or substantial portions of the Software.
- *
- * THE SOFTWARE IS PROVIDED "AS IS", WITHOUT WARRANTY OF ANY KIND, EXPRESS OR
- * IMPLIED, INCLUDING BUT NOT LIMITED TO THE WARRANTIES OF MERCHANTABILITY, FITNESS
- * FOR A PARTICULAR PURPOSE AND NONINFRINGEMENT. IN NO EVENT SHALL THE AUTHORS OR
- * COPYRIGHT HOLDERS BE LIABLE FOR ANY CLAIM, DAMAGES OR OTHER LIABILITY, WHETHER
- * IN AN ACTION OF CONTRACT, TORT OR OTHERWISE, ARISING FROM, OUT OF OR IN
- * CONNECTION WITH THE SOFTWARE OR THE USE OR OTHER DEALINGS IN THE SOFTWARE.
- *
- * http://www.FreeRTOS.org
- * http://aws.amazon.com/freertos
- *
- * 1 tab == 4 spaces!
- */
-
-/** 
- * ParTest.c controls bits (LEDs) for GCC/HCS12 version of FreeRTOS Demo
- *
- * Modified from CodeWarrior/HCS12 by Jefferson L Smith, Robotronics Inc.
- */
-
-#include <sys/ports.h>
-
-/* Scheduler include files. */
-#include "FreeRTOS.h"
-#include "portable.h"
-
-/* Demo application include files. */
-#include "partest.h"
-
-#define LEDIO	PORTIO_8(PORT_LED)
-
-/*-----------------------------------------------------------
- * Simple parallel port IO routines.
- *-----------------------------------------------------------*/
-
-void vParTestSetLED( unsigned portBASE_TYPE uxLED, signed portBASE_TYPE xValue )
-{
-	/* This function is required as it is called from the standard demo 
-	application files.  It manipulates a bit to control one LED. */
-	portENTER_CRITICAL();
-
-	if (xValue) {                       /* Is it one to be written? */
-		LEDIO |= (1<<uxLED);            /* Set appropriate bit on port */
-	}
-	else {                             /* Is it zero to be written? */
-		LEDIO &= ~(1<<uxLED);          /* Clear appropriate bit on port */
-	}
-	portEXIT_CRITICAL();
-}
-/*-----------------------------------------------------------*/
-
-void vParTestToggleLED( unsigned portBASE_TYPE uxLED )
-{
-	/* This function is required as it is called from the standard demo
-	application files.  It manipulates a bit to control one LED. */
-	portENTER_CRITICAL();
-		LEDIO ^= (1<<uxLED);           /* Invert appropriate bit on port */
-	portEXIT_CRITICAL();
-}
-
+/*
+ * FreeRTOS Kernel V10.4.1
+ * Copyright (C) 2020 Amazon.com, Inc. or its affiliates.  All Rights Reserved.
+ *
+ * Permission is hereby granted, free of charge, to any person obtaining a copy of
+ * this software and associated documentation files (the "Software"), to deal in
+ * the Software without restriction, including without limitation the rights to
+ * use, copy, modify, merge, publish, distribute, sublicense, and/or sell copies of
+ * the Software, and to permit persons to whom the Software is furnished to do so,
+ * subject to the following conditions:
+ *
+ * The above copyright notice and this permission notice shall be included in all
+ * copies or substantial portions of the Software.
+ *
+ * THE SOFTWARE IS PROVIDED "AS IS", WITHOUT WARRANTY OF ANY KIND, EXPRESS OR
+ * IMPLIED, INCLUDING BUT NOT LIMITED TO THE WARRANTIES OF MERCHANTABILITY, FITNESS
+ * FOR A PARTICULAR PURPOSE AND NONINFRINGEMENT. IN NO EVENT SHALL THE AUTHORS OR
+ * COPYRIGHT HOLDERS BE LIABLE FOR ANY CLAIM, DAMAGES OR OTHER LIABILITY, WHETHER
+ * IN AN ACTION OF CONTRACT, TORT OR OTHERWISE, ARISING FROM, OUT OF OR IN
+ * CONNECTION WITH THE SOFTWARE OR THE USE OR OTHER DEALINGS IN THE SOFTWARE.
+ *
+ * http://www.FreeRTOS.org
+ * http://aws.amazon.com/freertos
+ *
+ * 1 tab == 4 spaces!
+ */
+
+/** 
+ * ParTest.c controls bits (LEDs) for GCC/HCS12 version of FreeRTOS Demo
+ *
+ * Modified from CodeWarrior/HCS12 by Jefferson L Smith, Robotronics Inc.
+ */
+
+#include <sys/ports.h>
+
+/* Scheduler include files. */
+#include "FreeRTOS.h"
+#include "portable.h"
+
+/* Demo application include files. */
+#include "partest.h"
+
+#define LEDIO	PORTIO_8(PORT_LED)
+
+/*-----------------------------------------------------------
+ * Simple parallel port IO routines.
+ *-----------------------------------------------------------*/
+
+void vParTestSetLED( unsigned portBASE_TYPE uxLED, signed portBASE_TYPE xValue )
+{
+	/* This function is required as it is called from the standard demo 
+	application files.  It manipulates a bit to control one LED. */
+	portENTER_CRITICAL();
+
+	if (xValue) {                       /* Is it one to be written? */
+		LEDIO |= (1<<uxLED);            /* Set appropriate bit on port */
+	}
+	else {                             /* Is it zero to be written? */
+		LEDIO &= ~(1<<uxLED);          /* Clear appropriate bit on port */
+	}
+	portEXIT_CRITICAL();
+}
+/*-----------------------------------------------------------*/
+
+void vParTestToggleLED( unsigned portBASE_TYPE uxLED )
+{
+	/* This function is required as it is called from the standard demo
+	application files.  It manipulates a bit to control one LED. */
+	portENTER_CRITICAL();
+		LEDIO ^= (1<<uxLED);           /* Invert appropriate bit on port */
+	portEXIT_CRITICAL();
+}
+