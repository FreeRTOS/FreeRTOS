/*
<<<<<<< HEAD
 * FreeRTOS Kernel V10.3.0
=======
 * FreeRTOS Kernel V10.4.1
>>>>>>> 5cc65129
 * Copyright (C) 2020 Amazon.com, Inc. or its affiliates.  All Rights Reserved.
 *
 * Permission is hereby granted, free of charge, to any person obtaining a copy of
 * this software and associated documentation files (the "Software"), to deal in
 * the Software without restriction, including without limitation the rights to
 * use, copy, modify, merge, publish, distribute, sublicense, and/or sell copies of
 * the Software, and to permit persons to whom the Software is furnished to do so,
 * subject to the following conditions:
 *
 * The above copyright notice and this permission notice shall be included in all
 * copies or substantial portions of the Software.
 *
 * THE SOFTWARE IS PROVIDED "AS IS", WITHOUT WARRANTY OF ANY KIND, EXPRESS OR
 * IMPLIED, INCLUDING BUT NOT LIMITED TO THE WARRANTIES OF MERCHANTABILITY, FITNESS
 * FOR A PARTICULAR PURPOSE AND NONINFRINGEMENT. IN NO EVENT SHALL THE AUTHORS OR
 * COPYRIGHT HOLDERS BE LIABLE FOR ANY CLAIM, DAMAGES OR OTHER LIABILITY, WHETHER
 * IN AN ACTION OF CONTRACT, TORT OR OTHERWISE, ARISING FROM, OUT OF OR IN
 * CONNECTION WITH THE SOFTWARE OR THE USE OR OTHER DEALINGS IN THE SOFTWARE.
 *
 * http://www.FreeRTOS.org
 * http://aws.amazon.com/freertos
 *
 * 1 tab == 4 spaces!
 */

/*
	BASIC INTERRUPT DRIVEN SERIAL PORT DRIVER.

	Note1:  This driver is used specifically to provide an interface to the
	FreeRTOS+CLI command interpreter.  It is *not* intended to be a generic
	serial port driver.  Nor is it intended to be used as an example of an
	efficient implementation.  In particular, a queue is used to buffer
	received characters, which is fine in this case as key presses arrive
	slowly, but a DMA and/or RAM buffer should be used in place of the queue in
	applications that expect higher throughput.

	Note2:  This driver does not attempt to handle UART errors.
*/

/* Scheduler includes. */
#include "FreeRTOS.h"
#include "task.h"
#include "queue.h"
#include "semphr.h"

/* Demo application includes. */
#include "serial.h"

/*-----------------------------------------------------------*/

/*
 * The UART interrupt handler.
 */
void vUART_Handler( void );

/*-----------------------------------------------------------*/

/* The queue into which received key presses are placed.  NOTE THE COMMENTS AT
THE TOP OF THIS FILE REGARDING THE USE OF QUEUES FOR THIS PURPOSE. */
static QueueHandle_t xRxQueue = NULL;

/* Variables used in the Tx interrupt to send a string. */
static volatile const signed char *pcStringStart = NULL, *pcStringEnd = NULL;
static volatile TaskHandle_t xTransmittingTask = NULL;

static EUSCI_A_Type * const pxUARTA0 = ( EUSCI_A_Type * ) EUSCI_A0_BASE;

/* UART Configuration for 19200 baud.  Value generated using the tool provided
on the following page:
http://software-dl.ti.com/msp430/msp430_public_sw/mcu/msp430/MSP430BaudRateConverter/index.html
 */
const eUSCI_UART_Config xUARTConfig =
{
	EUSCI_A_UART_CLOCKSOURCE_SMCLK,	/* SMCLK Clock Source. */
	156,							/* BRDIV */
	4,								/* UCxBRF */
	0,								/* UCxBRS */
	EUSCI_A_UART_NO_PARITY,			/* No Parity. */
	EUSCI_A_UART_LSB_FIRST,			/* MSB First. */
	EUSCI_A_UART_ONE_STOP_BIT,		/* One stop bit. */
	EUSCI_A_UART_MODE,				/* UART mode. */
	EUSCI_A_UART_OVERSAMPLING_BAUDRATE_GENERATION /* Low Frequency Mode. */
};

/*
 * See the serial2.h header file.
 */
xComPortHandle xSerialPortInitMinimal( unsigned long ulWantedBaud, unsigned long uxQueueLength )
{
	/* Create the queue used to hold received characters.  NOTE THE COMMENTS AT
	THE TOP OF THIS FILE REGARDING THE USE OF QUEUES FOR THIS PURPSOE. */
	xRxQueue = xQueueCreate( uxQueueLength, sizeof( char ) );
	configASSERT( xRxQueue );

	/* Use the library functions to initialise and enable the UART. */
	MAP_UART_initModule( EUSCI_A0_BASE, &xUARTConfig );
	MAP_UART_enableModule( EUSCI_A0_BASE );
	MAP_UART_clearInterruptFlag( EUSCI_A0_BASE, EUSCI_A_UART_RECEIVE_INTERRUPT | EUSCI_A_UART_TRANSMIT_INTERRUPT );
	MAP_UART_enableInterrupt( EUSCI_A0_BASE, EUSCI_A_UART_RECEIVE_INTERRUPT );

	/* The interrupt handler uses the FreeRTOS API function so its priority must
	be at or below the configured maximum system call interrupt priority.
	configKERNEL_INTERRUPT_PRIORITY is the priority used by the RTOS tick and
	(should) always be set to the minimum priority. */
	MAP_Interrupt_setPriority( INT_EUSCIA0, configKERNEL_INTERRUPT_PRIORITY );
	MAP_Interrupt_enableInterrupt( INT_EUSCIA0 );

	/* Only one UART is supported so the handle is not used. */
	return ( xComPortHandle ) 0;
}
/*-----------------------------------------------------------*/

BaseType_t xSerialGetChar( xComPortHandle pxPort, signed char *pcRxedChar, TickType_t xBlockTime )
{
BaseType_t xReturn;

	/* Only a single port is supported. */
	( void ) pxPort;

	/* Obtain a received character from the queue - entering the Blocked state
	(so not consuming any processing time) to wait for a character if one is not
	already available. */
	xReturn = xQueueReceive( xRxQueue, pcRxedChar, xBlockTime );
	return xReturn;
}
/*-----------------------------------------------------------*/

void vSerialPutString( xComPortHandle pxPort, const signed char * const pcString, unsigned short usStringLength )
{
const TickType_t xMaxWaitTime = pdMS_TO_TICKS( 20UL * ( uint32_t ) usStringLength );

	/* Only a single port is supported. */
	( void ) pxPort;

	/* Note there is no mutual exclusion at the driver level.  If more than one
	task is using the serial port then mutual exclusion should be provided where
	this function is called. */

	/* Ensure notifications are not already waiting. */
	( void ) ulTaskNotifyTake( pdTRUE, 0 );

	/* Remember which task is sending the byte. */
	xTransmittingTask = xTaskGetCurrentTaskHandle();

	/* Mark the start and end of the data being sent. */
	pcStringStart = pcString;
	pcStringEnd = pcStringStart + usStringLength;

	/* Start to send the first byte. */
	pxUARTA0->TXBUF = ( uint_fast8_t ) *pcString;

	/* Enable the interrupt then wait for the byte to be sent.  The interrupt
	will be disabled again in the ISR. */
	MAP_UART_enableInterrupt( EUSCI_A0_BASE, EUSCI_A_UART_TRANSMIT_INTERRUPT );
	ulTaskNotifyTake( pdTRUE, xMaxWaitTime );
}
/*-----------------------------------------------------------*/

signed portBASE_TYPE xSerialPutChar( xComPortHandle pxPort, signed char cOutChar, TickType_t xBlockTime )
{
const TickType_t xMaxWaitTime = pdMS_TO_TICKS( 20UL );

	/* Only a single port is supported. */
	( void ) pxPort;

	/* Note there is no mutual exclusion at the driver level.  If more than one
	task is using the serial port then mutual exclusion should be provided where
	this function is called. */

	/* Ensure notifications are not already waiting. */
	( void ) ulTaskNotifyTake( pdTRUE, 0 );

	/* Remember which task is sending the byte. */
	xTransmittingTask = xTaskGetCurrentTaskHandle();

	/* Mark the start and end of the data being sent - in this case just a
	single byte. */
	pcStringStart = &cOutChar;
	pcStringEnd = pcStringStart + sizeof( cOutChar );

	/* Start to send the byte. */
	pxUARTA0->TXBUF = ( uint_fast8_t ) cOutChar;

	/* Enable the interrupt then wait for the byte to be sent.  The interrupt
	will be disabled again in the ISR. */
	MAP_UART_enableInterrupt( EUSCI_A0_BASE, EUSCI_A_UART_TRANSMIT_INTERRUPT );
	ulTaskNotifyTake( pdTRUE, xMaxWaitTime );

	return pdPASS;
}
/*-----------------------------------------------------------*/

void vSerialClose(xComPortHandle xPort)
{
	/* Not supported as not required by the demo application. */
	( void ) xPort;
}
/*-----------------------------------------------------------*/

void vUART_Handler( void )
{
uint8_t ucChar;
BaseType_t xHigherPriorityTaskWoken = pdFALSE;
uint_fast8_t xInterruptStatus;

	xInterruptStatus = MAP_UART_getEnabledInterruptStatus( EUSCI_A0_BASE );

	if( ( xInterruptStatus & EUSCI_A_UART_RECEIVE_INTERRUPT_FLAG ) != 0x00 )
	{
		/* Obtain the character. */
		ucChar = MAP_UART_receiveData( EUSCI_A0_BASE );

		/* Send the character to the queue.  Note the comments at the top of this
		file with regards to the inefficiency of this method for anything other than
		very low bandwidth communications.

		If writing to the queue unblocks a task, and the unblocked task	has a
		priority above the currently running task (the task that this interrupt
		interrupted), then xHigherPriorityTaskWoken will be set	to pdTRUE inside the
		xQueueSendFromISR() function.  xHigherPriorityTaskWoken is then passed to
		portYIELD_FROM_ISR() at	the end of this interrupt handler to request a
		context switch so the interrupt returns directly to the (higher priority)
		unblocked task. */
		xQueueSendFromISR( xRxQueue, &ucChar, &xHigherPriorityTaskWoken );
	}

	if( ( xInterruptStatus & EUSCI_A_UART_TRANSMIT_INTERRUPT_FLAG ) != 0x00 )
	{
		/* Are there more characters to transmit? */
		pcStringStart++;
		if( ( uint32_t ) pcStringStart < ( uint32_t ) pcStringEnd )
		{
			/* This is probably quite a heavy wait function just for writing to
			the Tx register.  An optimised design would probably replace this
			with a simple register write. */
			pxUARTA0->TXBUF = ( uint_fast8_t ) *pcStringStart;
		}
		else
		{
			/* No more characters to send.  Disable the interrupt and notify the
			task, if the task is waiting. */
			MAP_UART_disableInterrupt( EUSCI_A0_BASE, EUSCI_A_UART_TRANSMIT_INTERRUPT );
			if( xTransmittingTask != NULL )
			{
				vTaskNotifyGiveFromISR( xTransmittingTask, &xHigherPriorityTaskWoken );
				xTransmittingTask = NULL;
			}
		}
	}


	/* portYIELD_FROM_ISR() will request a context switch if executing this
	interrupt handler caused a task to leave the blocked state, and the task
	that left the blocked state has a higher priority than the currently running
	task (the task this interrupt interrupted).  See the comment above the calls
	to xSemaphoreGiveFromISR() and xQueueSendFromISR() within this function. */
	portYIELD_FROM_ISR( xHigherPriorityTaskWoken );
}





<|MERGE_RESOLUTION|>--- conflicted
+++ resolved
@@ -1,269 +1,265 @@
-/*
-<<<<<<< HEAD
- * FreeRTOS Kernel V10.3.0
-=======
- * FreeRTOS Kernel V10.4.1
->>>>>>> 5cc65129
- * Copyright (C) 2020 Amazon.com, Inc. or its affiliates.  All Rights Reserved.
- *
- * Permission is hereby granted, free of charge, to any person obtaining a copy of
- * this software and associated documentation files (the "Software"), to deal in
- * the Software without restriction, including without limitation the rights to
- * use, copy, modify, merge, publish, distribute, sublicense, and/or sell copies of
- * the Software, and to permit persons to whom the Software is furnished to do so,
- * subject to the following conditions:
- *
- * The above copyright notice and this permission notice shall be included in all
- * copies or substantial portions of the Software.
- *
- * THE SOFTWARE IS PROVIDED "AS IS", WITHOUT WARRANTY OF ANY KIND, EXPRESS OR
- * IMPLIED, INCLUDING BUT NOT LIMITED TO THE WARRANTIES OF MERCHANTABILITY, FITNESS
- * FOR A PARTICULAR PURPOSE AND NONINFRINGEMENT. IN NO EVENT SHALL THE AUTHORS OR
- * COPYRIGHT HOLDERS BE LIABLE FOR ANY CLAIM, DAMAGES OR OTHER LIABILITY, WHETHER
- * IN AN ACTION OF CONTRACT, TORT OR OTHERWISE, ARISING FROM, OUT OF OR IN
- * CONNECTION WITH THE SOFTWARE OR THE USE OR OTHER DEALINGS IN THE SOFTWARE.
- *
- * http://www.FreeRTOS.org
- * http://aws.amazon.com/freertos
- *
- * 1 tab == 4 spaces!
- */
-
-/*
-	BASIC INTERRUPT DRIVEN SERIAL PORT DRIVER.
-
-	Note1:  This driver is used specifically to provide an interface to the
-	FreeRTOS+CLI command interpreter.  It is *not* intended to be a generic
-	serial port driver.  Nor is it intended to be used as an example of an
-	efficient implementation.  In particular, a queue is used to buffer
-	received characters, which is fine in this case as key presses arrive
-	slowly, but a DMA and/or RAM buffer should be used in place of the queue in
-	applications that expect higher throughput.
-
-	Note2:  This driver does not attempt to handle UART errors.
-*/
-
-/* Scheduler includes. */
-#include "FreeRTOS.h"
-#include "task.h"
-#include "queue.h"
-#include "semphr.h"
-
-/* Demo application includes. */
-#include "serial.h"
-
-/*-----------------------------------------------------------*/
-
-/*
- * The UART interrupt handler.
- */
-void vUART_Handler( void );
-
-/*-----------------------------------------------------------*/
-
-/* The queue into which received key presses are placed.  NOTE THE COMMENTS AT
-THE TOP OF THIS FILE REGARDING THE USE OF QUEUES FOR THIS PURPOSE. */
-static QueueHandle_t xRxQueue = NULL;
-
-/* Variables used in the Tx interrupt to send a string. */
-static volatile const signed char *pcStringStart = NULL, *pcStringEnd = NULL;
-static volatile TaskHandle_t xTransmittingTask = NULL;
-
-static EUSCI_A_Type * const pxUARTA0 = ( EUSCI_A_Type * ) EUSCI_A0_BASE;
-
-/* UART Configuration for 19200 baud.  Value generated using the tool provided
-on the following page:
-http://software-dl.ti.com/msp430/msp430_public_sw/mcu/msp430/MSP430BaudRateConverter/index.html
- */
-const eUSCI_UART_Config xUARTConfig =
-{
-	EUSCI_A_UART_CLOCKSOURCE_SMCLK,	/* SMCLK Clock Source. */
-	156,							/* BRDIV */
-	4,								/* UCxBRF */
-	0,								/* UCxBRS */
-	EUSCI_A_UART_NO_PARITY,			/* No Parity. */
-	EUSCI_A_UART_LSB_FIRST,			/* MSB First. */
-	EUSCI_A_UART_ONE_STOP_BIT,		/* One stop bit. */
-	EUSCI_A_UART_MODE,				/* UART mode. */
-	EUSCI_A_UART_OVERSAMPLING_BAUDRATE_GENERATION /* Low Frequency Mode. */
-};
-
-/*
- * See the serial2.h header file.
- */
-xComPortHandle xSerialPortInitMinimal( unsigned long ulWantedBaud, unsigned long uxQueueLength )
-{
-	/* Create the queue used to hold received characters.  NOTE THE COMMENTS AT
-	THE TOP OF THIS FILE REGARDING THE USE OF QUEUES FOR THIS PURPSOE. */
-	xRxQueue = xQueueCreate( uxQueueLength, sizeof( char ) );
-	configASSERT( xRxQueue );
-
-	/* Use the library functions to initialise and enable the UART. */
-	MAP_UART_initModule( EUSCI_A0_BASE, &xUARTConfig );
-	MAP_UART_enableModule( EUSCI_A0_BASE );
-	MAP_UART_clearInterruptFlag( EUSCI_A0_BASE, EUSCI_A_UART_RECEIVE_INTERRUPT | EUSCI_A_UART_TRANSMIT_INTERRUPT );
-	MAP_UART_enableInterrupt( EUSCI_A0_BASE, EUSCI_A_UART_RECEIVE_INTERRUPT );
-
-	/* The interrupt handler uses the FreeRTOS API function so its priority must
-	be at or below the configured maximum system call interrupt priority.
-	configKERNEL_INTERRUPT_PRIORITY is the priority used by the RTOS tick and
-	(should) always be set to the minimum priority. */
-	MAP_Interrupt_setPriority( INT_EUSCIA0, configKERNEL_INTERRUPT_PRIORITY );
-	MAP_Interrupt_enableInterrupt( INT_EUSCIA0 );
-
-	/* Only one UART is supported so the handle is not used. */
-	return ( xComPortHandle ) 0;
-}
-/*-----------------------------------------------------------*/
-
-BaseType_t xSerialGetChar( xComPortHandle pxPort, signed char *pcRxedChar, TickType_t xBlockTime )
-{
-BaseType_t xReturn;
-
-	/* Only a single port is supported. */
-	( void ) pxPort;
-
-	/* Obtain a received character from the queue - entering the Blocked state
-	(so not consuming any processing time) to wait for a character if one is not
-	already available. */
-	xReturn = xQueueReceive( xRxQueue, pcRxedChar, xBlockTime );
-	return xReturn;
-}
-/*-----------------------------------------------------------*/
-
-void vSerialPutString( xComPortHandle pxPort, const signed char * const pcString, unsigned short usStringLength )
-{
-const TickType_t xMaxWaitTime = pdMS_TO_TICKS( 20UL * ( uint32_t ) usStringLength );
-
-	/* Only a single port is supported. */
-	( void ) pxPort;
-
-	/* Note there is no mutual exclusion at the driver level.  If more than one
-	task is using the serial port then mutual exclusion should be provided where
-	this function is called. */
-
-	/* Ensure notifications are not already waiting. */
-	( void ) ulTaskNotifyTake( pdTRUE, 0 );
-
-	/* Remember which task is sending the byte. */
-	xTransmittingTask = xTaskGetCurrentTaskHandle();
-
-	/* Mark the start and end of the data being sent. */
-	pcStringStart = pcString;
-	pcStringEnd = pcStringStart + usStringLength;
-
-	/* Start to send the first byte. */
-	pxUARTA0->TXBUF = ( uint_fast8_t ) *pcString;
-
-	/* Enable the interrupt then wait for the byte to be sent.  The interrupt
-	will be disabled again in the ISR. */
-	MAP_UART_enableInterrupt( EUSCI_A0_BASE, EUSCI_A_UART_TRANSMIT_INTERRUPT );
-	ulTaskNotifyTake( pdTRUE, xMaxWaitTime );
-}
-/*-----------------------------------------------------------*/
-
-signed portBASE_TYPE xSerialPutChar( xComPortHandle pxPort, signed char cOutChar, TickType_t xBlockTime )
-{
-const TickType_t xMaxWaitTime = pdMS_TO_TICKS( 20UL );
-
-	/* Only a single port is supported. */
-	( void ) pxPort;
-
-	/* Note there is no mutual exclusion at the driver level.  If more than one
-	task is using the serial port then mutual exclusion should be provided where
-	this function is called. */
-
-	/* Ensure notifications are not already waiting. */
-	( void ) ulTaskNotifyTake( pdTRUE, 0 );
-
-	/* Remember which task is sending the byte. */
-	xTransmittingTask = xTaskGetCurrentTaskHandle();
-
-	/* Mark the start and end of the data being sent - in this case just a
-	single byte. */
-	pcStringStart = &cOutChar;
-	pcStringEnd = pcStringStart + sizeof( cOutChar );
-
-	/* Start to send the byte. */
-	pxUARTA0->TXBUF = ( uint_fast8_t ) cOutChar;
-
-	/* Enable the interrupt then wait for the byte to be sent.  The interrupt
-	will be disabled again in the ISR. */
-	MAP_UART_enableInterrupt( EUSCI_A0_BASE, EUSCI_A_UART_TRANSMIT_INTERRUPT );
-	ulTaskNotifyTake( pdTRUE, xMaxWaitTime );
-
-	return pdPASS;
-}
-/*-----------------------------------------------------------*/
-
-void vSerialClose(xComPortHandle xPort)
-{
-	/* Not supported as not required by the demo application. */
-	( void ) xPort;
-}
-/*-----------------------------------------------------------*/
-
-void vUART_Handler( void )
-{
-uint8_t ucChar;
-BaseType_t xHigherPriorityTaskWoken = pdFALSE;
-uint_fast8_t xInterruptStatus;
-
-	xInterruptStatus = MAP_UART_getEnabledInterruptStatus( EUSCI_A0_BASE );
-
-	if( ( xInterruptStatus & EUSCI_A_UART_RECEIVE_INTERRUPT_FLAG ) != 0x00 )
-	{
-		/* Obtain the character. */
-		ucChar = MAP_UART_receiveData( EUSCI_A0_BASE );
-
-		/* Send the character to the queue.  Note the comments at the top of this
-		file with regards to the inefficiency of this method for anything other than
-		very low bandwidth communications.
-
-		If writing to the queue unblocks a task, and the unblocked task	has a
-		priority above the currently running task (the task that this interrupt
-		interrupted), then xHigherPriorityTaskWoken will be set	to pdTRUE inside the
-		xQueueSendFromISR() function.  xHigherPriorityTaskWoken is then passed to
-		portYIELD_FROM_ISR() at	the end of this interrupt handler to request a
-		context switch so the interrupt returns directly to the (higher priority)
-		unblocked task. */
-		xQueueSendFromISR( xRxQueue, &ucChar, &xHigherPriorityTaskWoken );
-	}
-
-	if( ( xInterruptStatus & EUSCI_A_UART_TRANSMIT_INTERRUPT_FLAG ) != 0x00 )
-	{
-		/* Are there more characters to transmit? */
-		pcStringStart++;
-		if( ( uint32_t ) pcStringStart < ( uint32_t ) pcStringEnd )
-		{
-			/* This is probably quite a heavy wait function just for writing to
-			the Tx register.  An optimised design would probably replace this
-			with a simple register write. */
-			pxUARTA0->TXBUF = ( uint_fast8_t ) *pcStringStart;
-		}
-		else
-		{
-			/* No more characters to send.  Disable the interrupt and notify the
-			task, if the task is waiting. */
-			MAP_UART_disableInterrupt( EUSCI_A0_BASE, EUSCI_A_UART_TRANSMIT_INTERRUPT );
-			if( xTransmittingTask != NULL )
-			{
-				vTaskNotifyGiveFromISR( xTransmittingTask, &xHigherPriorityTaskWoken );
-				xTransmittingTask = NULL;
-			}
-		}
-	}
-
-
-	/* portYIELD_FROM_ISR() will request a context switch if executing this
-	interrupt handler caused a task to leave the blocked state, and the task
-	that left the blocked state has a higher priority than the currently running
-	task (the task this interrupt interrupted).  See the comment above the calls
-	to xSemaphoreGiveFromISR() and xQueueSendFromISR() within this function. */
-	portYIELD_FROM_ISR( xHigherPriorityTaskWoken );
-}
-
-
-
-
-
+/*
+ * FreeRTOS Kernel V10.4.1
+ * Copyright (C) 2020 Amazon.com, Inc. or its affiliates.  All Rights Reserved.
+ *
+ * Permission is hereby granted, free of charge, to any person obtaining a copy of
+ * this software and associated documentation files (the "Software"), to deal in
+ * the Software without restriction, including without limitation the rights to
+ * use, copy, modify, merge, publish, distribute, sublicense, and/or sell copies of
+ * the Software, and to permit persons to whom the Software is furnished to do so,
+ * subject to the following conditions:
+ *
+ * The above copyright notice and this permission notice shall be included in all
+ * copies or substantial portions of the Software.
+ *
+ * THE SOFTWARE IS PROVIDED "AS IS", WITHOUT WARRANTY OF ANY KIND, EXPRESS OR
+ * IMPLIED, INCLUDING BUT NOT LIMITED TO THE WARRANTIES OF MERCHANTABILITY, FITNESS
+ * FOR A PARTICULAR PURPOSE AND NONINFRINGEMENT. IN NO EVENT SHALL THE AUTHORS OR
+ * COPYRIGHT HOLDERS BE LIABLE FOR ANY CLAIM, DAMAGES OR OTHER LIABILITY, WHETHER
+ * IN AN ACTION OF CONTRACT, TORT OR OTHERWISE, ARISING FROM, OUT OF OR IN
+ * CONNECTION WITH THE SOFTWARE OR THE USE OR OTHER DEALINGS IN THE SOFTWARE.
+ *
+ * http://www.FreeRTOS.org
+ * http://aws.amazon.com/freertos
+ *
+ * 1 tab == 4 spaces!
+ */
+
+/*
+	BASIC INTERRUPT DRIVEN SERIAL PORT DRIVER.
+
+	Note1:  This driver is used specifically to provide an interface to the
+	FreeRTOS+CLI command interpreter.  It is *not* intended to be a generic
+	serial port driver.  Nor is it intended to be used as an example of an
+	efficient implementation.  In particular, a queue is used to buffer
+	received characters, which is fine in this case as key presses arrive
+	slowly, but a DMA and/or RAM buffer should be used in place of the queue in
+	applications that expect higher throughput.
+
+	Note2:  This driver does not attempt to handle UART errors.
+*/
+
+/* Scheduler includes. */
+#include "FreeRTOS.h"
+#include "task.h"
+#include "queue.h"
+#include "semphr.h"
+
+/* Demo application includes. */
+#include "serial.h"
+
+/*-----------------------------------------------------------*/
+
+/*
+ * The UART interrupt handler.
+ */
+void vUART_Handler( void );
+
+/*-----------------------------------------------------------*/
+
+/* The queue into which received key presses are placed.  NOTE THE COMMENTS AT
+THE TOP OF THIS FILE REGARDING THE USE OF QUEUES FOR THIS PURPOSE. */
+static QueueHandle_t xRxQueue = NULL;
+
+/* Variables used in the Tx interrupt to send a string. */
+static volatile const signed char *pcStringStart = NULL, *pcStringEnd = NULL;
+static volatile TaskHandle_t xTransmittingTask = NULL;
+
+static EUSCI_A_Type * const pxUARTA0 = ( EUSCI_A_Type * ) EUSCI_A0_BASE;
+
+/* UART Configuration for 19200 baud.  Value generated using the tool provided
+on the following page:
+http://software-dl.ti.com/msp430/msp430_public_sw/mcu/msp430/MSP430BaudRateConverter/index.html
+ */
+const eUSCI_UART_Config xUARTConfig =
+{
+	EUSCI_A_UART_CLOCKSOURCE_SMCLK,	/* SMCLK Clock Source. */
+	156,							/* BRDIV */
+	4,								/* UCxBRF */
+	0,								/* UCxBRS */
+	EUSCI_A_UART_NO_PARITY,			/* No Parity. */
+	EUSCI_A_UART_LSB_FIRST,			/* MSB First. */
+	EUSCI_A_UART_ONE_STOP_BIT,		/* One stop bit. */
+	EUSCI_A_UART_MODE,				/* UART mode. */
+	EUSCI_A_UART_OVERSAMPLING_BAUDRATE_GENERATION /* Low Frequency Mode. */
+};
+
+/*
+ * See the serial2.h header file.
+ */
+xComPortHandle xSerialPortInitMinimal( unsigned long ulWantedBaud, unsigned long uxQueueLength )
+{
+	/* Create the queue used to hold received characters.  NOTE THE COMMENTS AT
+	THE TOP OF THIS FILE REGARDING THE USE OF QUEUES FOR THIS PURPSOE. */
+	xRxQueue = xQueueCreate( uxQueueLength, sizeof( char ) );
+	configASSERT( xRxQueue );
+
+	/* Use the library functions to initialise and enable the UART. */
+	MAP_UART_initModule( EUSCI_A0_BASE, &xUARTConfig );
+	MAP_UART_enableModule( EUSCI_A0_BASE );
+	MAP_UART_clearInterruptFlag( EUSCI_A0_BASE, EUSCI_A_UART_RECEIVE_INTERRUPT | EUSCI_A_UART_TRANSMIT_INTERRUPT );
+	MAP_UART_enableInterrupt( EUSCI_A0_BASE, EUSCI_A_UART_RECEIVE_INTERRUPT );
+
+	/* The interrupt handler uses the FreeRTOS API function so its priority must
+	be at or below the configured maximum system call interrupt priority.
+	configKERNEL_INTERRUPT_PRIORITY is the priority used by the RTOS tick and
+	(should) always be set to the minimum priority. */
+	MAP_Interrupt_setPriority( INT_EUSCIA0, configKERNEL_INTERRUPT_PRIORITY );
+	MAP_Interrupt_enableInterrupt( INT_EUSCIA0 );
+
+	/* Only one UART is supported so the handle is not used. */
+	return ( xComPortHandle ) 0;
+}
+/*-----------------------------------------------------------*/
+
+BaseType_t xSerialGetChar( xComPortHandle pxPort, signed char *pcRxedChar, TickType_t xBlockTime )
+{
+BaseType_t xReturn;
+
+	/* Only a single port is supported. */
+	( void ) pxPort;
+
+	/* Obtain a received character from the queue - entering the Blocked state
+	(so not consuming any processing time) to wait for a character if one is not
+	already available. */
+	xReturn = xQueueReceive( xRxQueue, pcRxedChar, xBlockTime );
+	return xReturn;
+}
+/*-----------------------------------------------------------*/
+
+void vSerialPutString( xComPortHandle pxPort, const signed char * const pcString, unsigned short usStringLength )
+{
+const TickType_t xMaxWaitTime = pdMS_TO_TICKS( 20UL * ( uint32_t ) usStringLength );
+
+	/* Only a single port is supported. */
+	( void ) pxPort;
+
+	/* Note there is no mutual exclusion at the driver level.  If more than one
+	task is using the serial port then mutual exclusion should be provided where
+	this function is called. */
+
+	/* Ensure notifications are not already waiting. */
+	( void ) ulTaskNotifyTake( pdTRUE, 0 );
+
+	/* Remember which task is sending the byte. */
+	xTransmittingTask = xTaskGetCurrentTaskHandle();
+
+	/* Mark the start and end of the data being sent. */
+	pcStringStart = pcString;
+	pcStringEnd = pcStringStart + usStringLength;
+
+	/* Start to send the first byte. */
+	pxUARTA0->TXBUF = ( uint_fast8_t ) *pcString;
+
+	/* Enable the interrupt then wait for the byte to be sent.  The interrupt
+	will be disabled again in the ISR. */
+	MAP_UART_enableInterrupt( EUSCI_A0_BASE, EUSCI_A_UART_TRANSMIT_INTERRUPT );
+	ulTaskNotifyTake( pdTRUE, xMaxWaitTime );
+}
+/*-----------------------------------------------------------*/
+
+signed portBASE_TYPE xSerialPutChar( xComPortHandle pxPort, signed char cOutChar, TickType_t xBlockTime )
+{
+const TickType_t xMaxWaitTime = pdMS_TO_TICKS( 20UL );
+
+	/* Only a single port is supported. */
+	( void ) pxPort;
+
+	/* Note there is no mutual exclusion at the driver level.  If more than one
+	task is using the serial port then mutual exclusion should be provided where
+	this function is called. */
+
+	/* Ensure notifications are not already waiting. */
+	( void ) ulTaskNotifyTake( pdTRUE, 0 );
+
+	/* Remember which task is sending the byte. */
+	xTransmittingTask = xTaskGetCurrentTaskHandle();
+
+	/* Mark the start and end of the data being sent - in this case just a
+	single byte. */
+	pcStringStart = &cOutChar;
+	pcStringEnd = pcStringStart + sizeof( cOutChar );
+
+	/* Start to send the byte. */
+	pxUARTA0->TXBUF = ( uint_fast8_t ) cOutChar;
+
+	/* Enable the interrupt then wait for the byte to be sent.  The interrupt
+	will be disabled again in the ISR. */
+	MAP_UART_enableInterrupt( EUSCI_A0_BASE, EUSCI_A_UART_TRANSMIT_INTERRUPT );
+	ulTaskNotifyTake( pdTRUE, xMaxWaitTime );
+
+	return pdPASS;
+}
+/*-----------------------------------------------------------*/
+
+void vSerialClose(xComPortHandle xPort)
+{
+	/* Not supported as not required by the demo application. */
+	( void ) xPort;
+}
+/*-----------------------------------------------------------*/
+
+void vUART_Handler( void )
+{
+uint8_t ucChar;
+BaseType_t xHigherPriorityTaskWoken = pdFALSE;
+uint_fast8_t xInterruptStatus;
+
+	xInterruptStatus = MAP_UART_getEnabledInterruptStatus( EUSCI_A0_BASE );
+
+	if( ( xInterruptStatus & EUSCI_A_UART_RECEIVE_INTERRUPT_FLAG ) != 0x00 )
+	{
+		/* Obtain the character. */
+		ucChar = MAP_UART_receiveData( EUSCI_A0_BASE );
+
+		/* Send the character to the queue.  Note the comments at the top of this
+		file with regards to the inefficiency of this method for anything other than
+		very low bandwidth communications.
+
+		If writing to the queue unblocks a task, and the unblocked task	has a
+		priority above the currently running task (the task that this interrupt
+		interrupted), then xHigherPriorityTaskWoken will be set	to pdTRUE inside the
+		xQueueSendFromISR() function.  xHigherPriorityTaskWoken is then passed to
+		portYIELD_FROM_ISR() at	the end of this interrupt handler to request a
+		context switch so the interrupt returns directly to the (higher priority)
+		unblocked task. */
+		xQueueSendFromISR( xRxQueue, &ucChar, &xHigherPriorityTaskWoken );
+	}
+
+	if( ( xInterruptStatus & EUSCI_A_UART_TRANSMIT_INTERRUPT_FLAG ) != 0x00 )
+	{
+		/* Are there more characters to transmit? */
+		pcStringStart++;
+		if( ( uint32_t ) pcStringStart < ( uint32_t ) pcStringEnd )
+		{
+			/* This is probably quite a heavy wait function just for writing to
+			the Tx register.  An optimised design would probably replace this
+			with a simple register write. */
+			pxUARTA0->TXBUF = ( uint_fast8_t ) *pcStringStart;
+		}
+		else
+		{
+			/* No more characters to send.  Disable the interrupt and notify the
+			task, if the task is waiting. */
+			MAP_UART_disableInterrupt( EUSCI_A0_BASE, EUSCI_A_UART_TRANSMIT_INTERRUPT );
+			if( xTransmittingTask != NULL )
+			{
+				vTaskNotifyGiveFromISR( xTransmittingTask, &xHigherPriorityTaskWoken );
+				xTransmittingTask = NULL;
+			}
+		}
+	}
+
+
+	/* portYIELD_FROM_ISR() will request a context switch if executing this
+	interrupt handler caused a task to leave the blocked state, and the task
+	that left the blocked state has a higher priority than the currently running
+	task (the task this interrupt interrupted).  See the comment above the calls
+	to xSemaphoreGiveFromISR() and xQueueSendFromISR() within this function. */
+	portYIELD_FROM_ISR( xHigherPriorityTaskWoken );
+}
+
+
+
+
+