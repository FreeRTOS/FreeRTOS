/*
<<<<<<< HEAD
 * FreeRTOS Kernel V10.3.0
=======
 * FreeRTOS Kernel V10.4.1
>>>>>>> 5cc65129
 * Copyright (C) 2020 Amazon.com, Inc. or its affiliates.  All Rights Reserved.
 *
 * Permission is hereby granted, free of charge, to any person obtaining a copy of
 * this software and associated documentation files (the "Software"), to deal in
 * the Software without restriction, including without limitation the rights to
 * use, copy, modify, merge, publish, distribute, sublicense, and/or sell copies of
 * the Software, and to permit persons to whom the Software is furnished to do so,
 * subject to the following conditions:
 *
 * The above copyright notice and this permission notice shall be included in all
 * copies or substantial portions of the Software.
 *
 * THE SOFTWARE IS PROVIDED "AS IS", WITHOUT WARRANTY OF ANY KIND, EXPRESS OR
 * IMPLIED, INCLUDING BUT NOT LIMITED TO THE WARRANTIES OF MERCHANTABILITY, FITNESS
 * FOR A PARTICULAR PURPOSE AND NONINFRINGEMENT. IN NO EVENT SHALL THE AUTHORS OR
 * COPYRIGHT HOLDERS BE LIABLE FOR ANY CLAIM, DAMAGES OR OTHER LIABILITY, WHETHER
 * IN AN ACTION OF CONTRACT, TORT OR OTHERWISE, ARISING FROM, OUT OF OR IN
 * CONNECTION WITH THE SOFTWARE OR THE USE OR OTHER DEALINGS IN THE SOFTWARE.
 *
 * http://www.FreeRTOS.org
 * http://aws.amazon.com/freertos
 *
 * 1 tab == 4 spaces!
 */

/*
 * This file contains the non-portable and therefore RZ/T specific parts of
 * the IntQueue standard demo task - namely the configuration of the timers
 * that generate the interrupts and the interrupt entry points.
 */

/* Scheduler includes. */
#include "FreeRTOS.h"
#include "task.h"

/* Demo includes. */
#include "IntQueueTimer.h"
#include "IntQueue.h"

/* Renesas includes. */
#include "r_cg_macrodriver.h"
#include "r_cg_cmt.h"
#include "r_reset.h"

#define tmrCMT_1_CHANNEL_0_HZ	( 4000UL )
#define tmrCMT_1_CHANNEL_1_HZ	( 2011UL )

/*
 * Handlers for the two timers used.  See the documentation page
 * for this port on TBD for more information on writing
 * interrupt handlers.
 */
void vCMT_1_Channel_0_ISR( void );
void vCMT_1_Channel_1_ISR( void );

/*
 * Entry point for the handlers.  These set the pxISRFunction variable to point
 * to the C handler for each timer, then branch to the FreeRTOS IRQ handler.
 */
#ifdef __GNUC__
	static void vCMT_1_Channel_0_ISR_Entry( void ) __attribute__((naked));
	static void vCMT_1_Channel_1_ISR_Entry( void ) __attribute__((naked));
#endif /* __GNUC__ */
#ifdef __ICCARM__
	/* IAR requires the entry point to be in an assembly file.  The functions
	are	implemented in $PROJ_DIR$/System/IAR/Interrupt_Entry_Stubs.asm. */
	extern void vCMT_1_Channel_0_ISR_Entry( void );
	extern void vCMT_1_Channel_1_ISR_Entry( void );
#endif /* __ICCARM__ */
/*-----------------------------------------------------------*/

void vInitialiseTimerForIntQueueTest( void )
{
uint32_t ulCompareMatchValue;
const uint32_t ulPeripheralClockDivider = 6UL, ulCMTClockDivider = 8UL;

	/* Disable CMI2 and CMI3 interrupts. */
	VIC.IEC0.LONG = ( 1UL << 23UL ) | ( 1UL << 24UL );

	/* Cancel CMT stop state in LPC. */
	r_rst_write_enable();
	MSTP( CMT1 ) = 0U;
	r_rst_write_disable();

	/* Interrupt on compare match. */
	CMT2.CMCR.BIT.CMIE = 1;
	CMT3.CMCR.BIT.CMIE = 1;

	/* Calculate the compare match value. */
	ulCompareMatchValue = configCPU_CLOCK_HZ / ulPeripheralClockDivider;
	ulCompareMatchValue /= ulCMTClockDivider;
	ulCompareMatchValue /= tmrCMT_1_CHANNEL_0_HZ;
	ulCompareMatchValue -= 1UL;
	CMT2.CMCOR = ( unsigned short ) ulCompareMatchValue;

	ulCompareMatchValue = configCPU_CLOCK_HZ / ulPeripheralClockDivider;
	ulCompareMatchValue /= ulCMTClockDivider;
	ulCompareMatchValue /= tmrCMT_1_CHANNEL_1_HZ;
	ulCompareMatchValue -= 1UL;
	CMT3.CMCOR = ( unsigned short ) ulCompareMatchValue;

	/* Divide the PCLK by 8. */
	CMT2.CMCR.BIT.CKS = 0;
	CMT3.CMCR.BIT.CKS = 0;

	/* Clear count to 0. */
	CMT2.CMCNT = 0;
	CMT3.CMCNT = 0;

	/* Set CMI2 and CMI3 edge detection type. */
	VIC.PLS0.LONG |= ( 1UL << 23UL ) | ( 1UL << 24UL );

	/* Set CMI2 and CMI3 priority levels so they nest. */
	VIC.PRL23.LONG = _CMT_PRIORITY_LEVEL2;
	VIC.PRL24.LONG = _CMT_PRIORITY_LEVEL9;

	/* Set CMI2 and CMI3 interrupt address. */
	VIC.VAD23.LONG = ( uint32_t ) vCMT_1_Channel_0_ISR_Entry;
	VIC.VAD24.LONG = ( uint32_t ) vCMT_1_Channel_1_ISR_Entry;

    /* Enable CMI2 and CMI3 interrupts in ICU. */
	VIC.IEN0.LONG |= ( 1UL << 23UL ) | ( 1UL << 24UL );

    /* Start CMT1 channel 0 and 1 count. */
    CMT.CMSTR1.BIT.STR2 = 1U;
	CMT.CMSTR1.BIT.STR3 = 1U;
}
/*-----------------------------------------------------------*/

void vCMT_1_Channel_0_ISR( void )
{
	/* Clear the interrupt. */
	VIC.PIC0.LONG = ( 1UL << 23UL );

	/* Call the handler that is part of the common code - this is where the
	non-portable code ends and the actual test is performed. */
	portYIELD_FROM_ISR( xFirstTimerHandler() );
}
/*-----------------------------------------------------------*/

void vCMT_1_Channel_1_ISR( void )
{
	/* Clear the interrupt. */
	VIC.PIC0.LONG = ( 1UL << 24UL );

	/* Call the handler that is part of the common code - this is where the
	non-portable code ends and the actual test is performed. */
	portYIELD_FROM_ISR( xSecondTimerHandler() );
}
/*-----------------------------------------------------------*/

/*
 * The RZ/T vectors directly to a peripheral specific interrupt handler, rather
 * than using the Cortex-R IRQ vector.  Therefore each interrupt handler
 * installed by the application must follow the examples below, which save a
 * pointer to a standard C function in the pxISRFunction variable, before
 * branching to the FreeRTOS IRQ handler.  The FreeRTOS IRQ handler then manages
 * interrupt entry (including interrupt nesting), before calling the C function
 * saved in the pxISRFunction variable.  NOTE:  The entry points are naked
 * functions - do not add C code to these functions.
 *
 * See http://www.freertos.org/Renesas_RZ-T_Cortex-R4F-RTOS.html
 */
#ifdef __GNUC__
	/* The IAR equivalent is implemented in
	$PROJ_DIR$/System/IAR/Interrupt_Entry_Stubs.asm */
	static void vCMT_1_Channel_0_ISR_Entry( void )
	{
		__asm volatile (
							"PUSH	{r0-r1}								\t\n"
							"LDR	r0, =pxISRFunction					\t\n"
							"LDR	r1, =vCMT_1_Channel_0_ISR			\t\n"
							"STR	r1, [r0]							\t\n"
							"POP	{r0-r1}								\t\n"
							"B		FreeRTOS_IRQ_Handler					"
						);
	}
#endif /* __GNUC__ */
/*-----------------------------------------------------------*/

#ifdef __GNUC__
	/* The IAR equivalent is implemented in
	$PROJ_DIR$/System/IAR/Interrupt_Entry_Stubs.asm */
	static void vCMT_1_Channel_1_ISR_Entry( void )
	{
		__asm volatile (
							"PUSH	{r0-r1}								\t\n"
							"LDR	r0, =pxISRFunction					\t\n"
							"LDR	r1, =vCMT_1_Channel_1_ISR			\t\n"
							"STR	r1, [r0]							\t\n"
							"POP	{r0-r1}								\t\n"
							"B		FreeRTOS_IRQ_Handler					"
						);
	}
#endif /* __GNUC__ */





<|MERGE_RESOLUTION|>--- conflicted
+++ resolved
@@ -1,206 +1,202 @@
-/*
-<<<<<<< HEAD
- * FreeRTOS Kernel V10.3.0
-=======
- * FreeRTOS Kernel V10.4.1
->>>>>>> 5cc65129
- * Copyright (C) 2020 Amazon.com, Inc. or its affiliates.  All Rights Reserved.
- *
- * Permission is hereby granted, free of charge, to any person obtaining a copy of
- * this software and associated documentation files (the "Software"), to deal in
- * the Software without restriction, including without limitation the rights to
- * use, copy, modify, merge, publish, distribute, sublicense, and/or sell copies of
- * the Software, and to permit persons to whom the Software is furnished to do so,
- * subject to the following conditions:
- *
- * The above copyright notice and this permission notice shall be included in all
- * copies or substantial portions of the Software.
- *
- * THE SOFTWARE IS PROVIDED "AS IS", WITHOUT WARRANTY OF ANY KIND, EXPRESS OR
- * IMPLIED, INCLUDING BUT NOT LIMITED TO THE WARRANTIES OF MERCHANTABILITY, FITNESS
- * FOR A PARTICULAR PURPOSE AND NONINFRINGEMENT. IN NO EVENT SHALL THE AUTHORS OR
- * COPYRIGHT HOLDERS BE LIABLE FOR ANY CLAIM, DAMAGES OR OTHER LIABILITY, WHETHER
- * IN AN ACTION OF CONTRACT, TORT OR OTHERWISE, ARISING FROM, OUT OF OR IN
- * CONNECTION WITH THE SOFTWARE OR THE USE OR OTHER DEALINGS IN THE SOFTWARE.
- *
- * http://www.FreeRTOS.org
- * http://aws.amazon.com/freertos
- *
- * 1 tab == 4 spaces!
- */
-
-/*
- * This file contains the non-portable and therefore RZ/T specific parts of
- * the IntQueue standard demo task - namely the configuration of the timers
- * that generate the interrupts and the interrupt entry points.
- */
-
-/* Scheduler includes. */
-#include "FreeRTOS.h"
-#include "task.h"
-
-/* Demo includes. */
-#include "IntQueueTimer.h"
-#include "IntQueue.h"
-
-/* Renesas includes. */
-#include "r_cg_macrodriver.h"
-#include "r_cg_cmt.h"
-#include "r_reset.h"
-
-#define tmrCMT_1_CHANNEL_0_HZ	( 4000UL )
-#define tmrCMT_1_CHANNEL_1_HZ	( 2011UL )
-
-/*
- * Handlers for the two timers used.  See the documentation page
- * for this port on TBD for more information on writing
- * interrupt handlers.
- */
-void vCMT_1_Channel_0_ISR( void );
-void vCMT_1_Channel_1_ISR( void );
-
-/*
- * Entry point for the handlers.  These set the pxISRFunction variable to point
- * to the C handler for each timer, then branch to the FreeRTOS IRQ handler.
- */
-#ifdef __GNUC__
-	static void vCMT_1_Channel_0_ISR_Entry( void ) __attribute__((naked));
-	static void vCMT_1_Channel_1_ISR_Entry( void ) __attribute__((naked));
-#endif /* __GNUC__ */
-#ifdef __ICCARM__
-	/* IAR requires the entry point to be in an assembly file.  The functions
-	are	implemented in $PROJ_DIR$/System/IAR/Interrupt_Entry_Stubs.asm. */
-	extern void vCMT_1_Channel_0_ISR_Entry( void );
-	extern void vCMT_1_Channel_1_ISR_Entry( void );
-#endif /* __ICCARM__ */
-/*-----------------------------------------------------------*/
-
-void vInitialiseTimerForIntQueueTest( void )
-{
-uint32_t ulCompareMatchValue;
-const uint32_t ulPeripheralClockDivider = 6UL, ulCMTClockDivider = 8UL;
-
-	/* Disable CMI2 and CMI3 interrupts. */
-	VIC.IEC0.LONG = ( 1UL << 23UL ) | ( 1UL << 24UL );
-
-	/* Cancel CMT stop state in LPC. */
-	r_rst_write_enable();
-	MSTP( CMT1 ) = 0U;
-	r_rst_write_disable();
-
-	/* Interrupt on compare match. */
-	CMT2.CMCR.BIT.CMIE = 1;
-	CMT3.CMCR.BIT.CMIE = 1;
-
-	/* Calculate the compare match value. */
-	ulCompareMatchValue = configCPU_CLOCK_HZ / ulPeripheralClockDivider;
-	ulCompareMatchValue /= ulCMTClockDivider;
-	ulCompareMatchValue /= tmrCMT_1_CHANNEL_0_HZ;
-	ulCompareMatchValue -= 1UL;
-	CMT2.CMCOR = ( unsigned short ) ulCompareMatchValue;
-
-	ulCompareMatchValue = configCPU_CLOCK_HZ / ulPeripheralClockDivider;
-	ulCompareMatchValue /= ulCMTClockDivider;
-	ulCompareMatchValue /= tmrCMT_1_CHANNEL_1_HZ;
-	ulCompareMatchValue -= 1UL;
-	CMT3.CMCOR = ( unsigned short ) ulCompareMatchValue;
-
-	/* Divide the PCLK by 8. */
-	CMT2.CMCR.BIT.CKS = 0;
-	CMT3.CMCR.BIT.CKS = 0;
-
-	/* Clear count to 0. */
-	CMT2.CMCNT = 0;
-	CMT3.CMCNT = 0;
-
-	/* Set CMI2 and CMI3 edge detection type. */
-	VIC.PLS0.LONG |= ( 1UL << 23UL ) | ( 1UL << 24UL );
-
-	/* Set CMI2 and CMI3 priority levels so they nest. */
-	VIC.PRL23.LONG = _CMT_PRIORITY_LEVEL2;
-	VIC.PRL24.LONG = _CMT_PRIORITY_LEVEL9;
-
-	/* Set CMI2 and CMI3 interrupt address. */
-	VIC.VAD23.LONG = ( uint32_t ) vCMT_1_Channel_0_ISR_Entry;
-	VIC.VAD24.LONG = ( uint32_t ) vCMT_1_Channel_1_ISR_Entry;
-
-    /* Enable CMI2 and CMI3 interrupts in ICU. */
-	VIC.IEN0.LONG |= ( 1UL << 23UL ) | ( 1UL << 24UL );
-
-    /* Start CMT1 channel 0 and 1 count. */
-    CMT.CMSTR1.BIT.STR2 = 1U;
-	CMT.CMSTR1.BIT.STR3 = 1U;
-}
-/*-----------------------------------------------------------*/
-
-void vCMT_1_Channel_0_ISR( void )
-{
-	/* Clear the interrupt. */
-	VIC.PIC0.LONG = ( 1UL << 23UL );
-
-	/* Call the handler that is part of the common code - this is where the
-	non-portable code ends and the actual test is performed. */
-	portYIELD_FROM_ISR( xFirstTimerHandler() );
-}
-/*-----------------------------------------------------------*/
-
-void vCMT_1_Channel_1_ISR( void )
-{
-	/* Clear the interrupt. */
-	VIC.PIC0.LONG = ( 1UL << 24UL );
-
-	/* Call the handler that is part of the common code - this is where the
-	non-portable code ends and the actual test is performed. */
-	portYIELD_FROM_ISR( xSecondTimerHandler() );
-}
-/*-----------------------------------------------------------*/
-
-/*
- * The RZ/T vectors directly to a peripheral specific interrupt handler, rather
- * than using the Cortex-R IRQ vector.  Therefore each interrupt handler
- * installed by the application must follow the examples below, which save a
- * pointer to a standard C function in the pxISRFunction variable, before
- * branching to the FreeRTOS IRQ handler.  The FreeRTOS IRQ handler then manages
- * interrupt entry (including interrupt nesting), before calling the C function
- * saved in the pxISRFunction variable.  NOTE:  The entry points are naked
- * functions - do not add C code to these functions.
- *
- * See http://www.freertos.org/Renesas_RZ-T_Cortex-R4F-RTOS.html
- */
-#ifdef __GNUC__
-	/* The IAR equivalent is implemented in
-	$PROJ_DIR$/System/IAR/Interrupt_Entry_Stubs.asm */
-	static void vCMT_1_Channel_0_ISR_Entry( void )
-	{
-		__asm volatile (
-							"PUSH	{r0-r1}								\t\n"
-							"LDR	r0, =pxISRFunction					\t\n"
-							"LDR	r1, =vCMT_1_Channel_0_ISR			\t\n"
-							"STR	r1, [r0]							\t\n"
-							"POP	{r0-r1}								\t\n"
-							"B		FreeRTOS_IRQ_Handler					"
-						);
-	}
-#endif /* __GNUC__ */
-/*-----------------------------------------------------------*/
-
-#ifdef __GNUC__
-	/* The IAR equivalent is implemented in
-	$PROJ_DIR$/System/IAR/Interrupt_Entry_Stubs.asm */
-	static void vCMT_1_Channel_1_ISR_Entry( void )
-	{
-		__asm volatile (
-							"PUSH	{r0-r1}								\t\n"
-							"LDR	r0, =pxISRFunction					\t\n"
-							"LDR	r1, =vCMT_1_Channel_1_ISR			\t\n"
-							"STR	r1, [r0]							\t\n"
-							"POP	{r0-r1}								\t\n"
-							"B		FreeRTOS_IRQ_Handler					"
-						);
-	}
-#endif /* __GNUC__ */
-
-
-
-
-
+/*
+ * FreeRTOS Kernel V10.4.1
+ * Copyright (C) 2020 Amazon.com, Inc. or its affiliates.  All Rights Reserved.
+ *
+ * Permission is hereby granted, free of charge, to any person obtaining a copy of
+ * this software and associated documentation files (the "Software"), to deal in
+ * the Software without restriction, including without limitation the rights to
+ * use, copy, modify, merge, publish, distribute, sublicense, and/or sell copies of
+ * the Software, and to permit persons to whom the Software is furnished to do so,
+ * subject to the following conditions:
+ *
+ * The above copyright notice and this permission notice shall be included in all
+ * copies or substantial portions of the Software.
+ *
+ * THE SOFTWARE IS PROVIDED "AS IS", WITHOUT WARRANTY OF ANY KIND, EXPRESS OR
+ * IMPLIED, INCLUDING BUT NOT LIMITED TO THE WARRANTIES OF MERCHANTABILITY, FITNESS
+ * FOR A PARTICULAR PURPOSE AND NONINFRINGEMENT. IN NO EVENT SHALL THE AUTHORS OR
+ * COPYRIGHT HOLDERS BE LIABLE FOR ANY CLAIM, DAMAGES OR OTHER LIABILITY, WHETHER
+ * IN AN ACTION OF CONTRACT, TORT OR OTHERWISE, ARISING FROM, OUT OF OR IN
+ * CONNECTION WITH THE SOFTWARE OR THE USE OR OTHER DEALINGS IN THE SOFTWARE.
+ *
+ * http://www.FreeRTOS.org
+ * http://aws.amazon.com/freertos
+ *
+ * 1 tab == 4 spaces!
+ */
+
+/*
+ * This file contains the non-portable and therefore RZ/T specific parts of
+ * the IntQueue standard demo task - namely the configuration of the timers
+ * that generate the interrupts and the interrupt entry points.
+ */
+
+/* Scheduler includes. */
+#include "FreeRTOS.h"
+#include "task.h"
+
+/* Demo includes. */
+#include "IntQueueTimer.h"
+#include "IntQueue.h"
+
+/* Renesas includes. */
+#include "r_cg_macrodriver.h"
+#include "r_cg_cmt.h"
+#include "r_reset.h"
+
+#define tmrCMT_1_CHANNEL_0_HZ	( 4000UL )
+#define tmrCMT_1_CHANNEL_1_HZ	( 2011UL )
+
+/*
+ * Handlers for the two timers used.  See the documentation page
+ * for this port on TBD for more information on writing
+ * interrupt handlers.
+ */
+void vCMT_1_Channel_0_ISR( void );
+void vCMT_1_Channel_1_ISR( void );
+
+/*
+ * Entry point for the handlers.  These set the pxISRFunction variable to point
+ * to the C handler for each timer, then branch to the FreeRTOS IRQ handler.
+ */
+#ifdef __GNUC__
+	static void vCMT_1_Channel_0_ISR_Entry( void ) __attribute__((naked));
+	static void vCMT_1_Channel_1_ISR_Entry( void ) __attribute__((naked));
+#endif /* __GNUC__ */
+#ifdef __ICCARM__
+	/* IAR requires the entry point to be in an assembly file.  The functions
+	are	implemented in $PROJ_DIR$/System/IAR/Interrupt_Entry_Stubs.asm. */
+	extern void vCMT_1_Channel_0_ISR_Entry( void );
+	extern void vCMT_1_Channel_1_ISR_Entry( void );
+#endif /* __ICCARM__ */
+/*-----------------------------------------------------------*/
+
+void vInitialiseTimerForIntQueueTest( void )
+{
+uint32_t ulCompareMatchValue;
+const uint32_t ulPeripheralClockDivider = 6UL, ulCMTClockDivider = 8UL;
+
+	/* Disable CMI2 and CMI3 interrupts. */
+	VIC.IEC0.LONG = ( 1UL << 23UL ) | ( 1UL << 24UL );
+
+	/* Cancel CMT stop state in LPC. */
+	r_rst_write_enable();
+	MSTP( CMT1 ) = 0U;
+	r_rst_write_disable();
+
+	/* Interrupt on compare match. */
+	CMT2.CMCR.BIT.CMIE = 1;
+	CMT3.CMCR.BIT.CMIE = 1;
+
+	/* Calculate the compare match value. */
+	ulCompareMatchValue = configCPU_CLOCK_HZ / ulPeripheralClockDivider;
+	ulCompareMatchValue /= ulCMTClockDivider;
+	ulCompareMatchValue /= tmrCMT_1_CHANNEL_0_HZ;
+	ulCompareMatchValue -= 1UL;
+	CMT2.CMCOR = ( unsigned short ) ulCompareMatchValue;
+
+	ulCompareMatchValue = configCPU_CLOCK_HZ / ulPeripheralClockDivider;
+	ulCompareMatchValue /= ulCMTClockDivider;
+	ulCompareMatchValue /= tmrCMT_1_CHANNEL_1_HZ;
+	ulCompareMatchValue -= 1UL;
+	CMT3.CMCOR = ( unsigned short ) ulCompareMatchValue;
+
+	/* Divide the PCLK by 8. */
+	CMT2.CMCR.BIT.CKS = 0;
+	CMT3.CMCR.BIT.CKS = 0;
+
+	/* Clear count to 0. */
+	CMT2.CMCNT = 0;
+	CMT3.CMCNT = 0;
+
+	/* Set CMI2 and CMI3 edge detection type. */
+	VIC.PLS0.LONG |= ( 1UL << 23UL ) | ( 1UL << 24UL );
+
+	/* Set CMI2 and CMI3 priority levels so they nest. */
+	VIC.PRL23.LONG = _CMT_PRIORITY_LEVEL2;
+	VIC.PRL24.LONG = _CMT_PRIORITY_LEVEL9;
+
+	/* Set CMI2 and CMI3 interrupt address. */
+	VIC.VAD23.LONG = ( uint32_t ) vCMT_1_Channel_0_ISR_Entry;
+	VIC.VAD24.LONG = ( uint32_t ) vCMT_1_Channel_1_ISR_Entry;
+
+    /* Enable CMI2 and CMI3 interrupts in ICU. */
+	VIC.IEN0.LONG |= ( 1UL << 23UL ) | ( 1UL << 24UL );
+
+    /* Start CMT1 channel 0 and 1 count. */
+    CMT.CMSTR1.BIT.STR2 = 1U;
+	CMT.CMSTR1.BIT.STR3 = 1U;
+}
+/*-----------------------------------------------------------*/
+
+void vCMT_1_Channel_0_ISR( void )
+{
+	/* Clear the interrupt. */
+	VIC.PIC0.LONG = ( 1UL << 23UL );
+
+	/* Call the handler that is part of the common code - this is where the
+	non-portable code ends and the actual test is performed. */
+	portYIELD_FROM_ISR( xFirstTimerHandler() );
+}
+/*-----------------------------------------------------------*/
+
+void vCMT_1_Channel_1_ISR( void )
+{
+	/* Clear the interrupt. */
+	VIC.PIC0.LONG = ( 1UL << 24UL );
+
+	/* Call the handler that is part of the common code - this is where the
+	non-portable code ends and the actual test is performed. */
+	portYIELD_FROM_ISR( xSecondTimerHandler() );
+}
+/*-----------------------------------------------------------*/
+
+/*
+ * The RZ/T vectors directly to a peripheral specific interrupt handler, rather
+ * than using the Cortex-R IRQ vector.  Therefore each interrupt handler
+ * installed by the application must follow the examples below, which save a
+ * pointer to a standard C function in the pxISRFunction variable, before
+ * branching to the FreeRTOS IRQ handler.  The FreeRTOS IRQ handler then manages
+ * interrupt entry (including interrupt nesting), before calling the C function
+ * saved in the pxISRFunction variable.  NOTE:  The entry points are naked
+ * functions - do not add C code to these functions.
+ *
+ * See http://www.freertos.org/Renesas_RZ-T_Cortex-R4F-RTOS.html
+ */
+#ifdef __GNUC__
+	/* The IAR equivalent is implemented in
+	$PROJ_DIR$/System/IAR/Interrupt_Entry_Stubs.asm */
+	static void vCMT_1_Channel_0_ISR_Entry( void )
+	{
+		__asm volatile (
+							"PUSH	{r0-r1}								\t\n"
+							"LDR	r0, =pxISRFunction					\t\n"
+							"LDR	r1, =vCMT_1_Channel_0_ISR			\t\n"
+							"STR	r1, [r0]							\t\n"
+							"POP	{r0-r1}								\t\n"
+							"B		FreeRTOS_IRQ_Handler					"
+						);
+	}
+#endif /* __GNUC__ */
+/*-----------------------------------------------------------*/
+
+#ifdef __GNUC__
+	/* The IAR equivalent is implemented in
+	$PROJ_DIR$/System/IAR/Interrupt_Entry_Stubs.asm */
+	static void vCMT_1_Channel_1_ISR_Entry( void )
+	{
+		__asm volatile (
+							"PUSH	{r0-r1}								\t\n"
+							"LDR	r0, =pxISRFunction					\t\n"
+							"LDR	r1, =vCMT_1_Channel_1_ISR			\t\n"
+							"STR	r1, [r0]							\t\n"
+							"POP	{r0-r1}								\t\n"
+							"B		FreeRTOS_IRQ_Handler					"
+						);
+	}
+#endif /* __GNUC__ */
+
+
+
+
+