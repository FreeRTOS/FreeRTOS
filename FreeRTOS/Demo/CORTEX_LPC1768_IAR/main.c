--- conflicted
+++ resolved
@@ -1,380 +1,376 @@
-/*
-<<<<<<< HEAD
- * FreeRTOS Kernel V10.3.0
-=======
- * FreeRTOS Kernel V10.4.1
->>>>>>> 5cc65129
- * Copyright (C) 2020 Amazon.com, Inc. or its affiliates.  All Rights Reserved.
- *
- * Permission is hereby granted, free of charge, to any person obtaining a copy of
- * this software and associated documentation files (the "Software"), to deal in
- * the Software without restriction, including without limitation the rights to
- * use, copy, modify, merge, publish, distribute, sublicense, and/or sell copies of
- * the Software, and to permit persons to whom the Software is furnished to do so,
- * subject to the following conditions:
- *
- * The above copyright notice and this permission notice shall be included in all
- * copies or substantial portions of the Software.
- *
- * THE SOFTWARE IS PROVIDED "AS IS", WITHOUT WARRANTY OF ANY KIND, EXPRESS OR
- * IMPLIED, INCLUDING BUT NOT LIMITED TO THE WARRANTIES OF MERCHANTABILITY, FITNESS
- * FOR A PARTICULAR PURPOSE AND NONINFRINGEMENT. IN NO EVENT SHALL THE AUTHORS OR
- * COPYRIGHT HOLDERS BE LIABLE FOR ANY CLAIM, DAMAGES OR OTHER LIABILITY, WHETHER
- * IN AN ACTION OF CONTRACT, TORT OR OTHERWISE, ARISING FROM, OUT OF OR IN
- * CONNECTION WITH THE SOFTWARE OR THE USE OR OTHER DEALINGS IN THE SOFTWARE.
- *
- * http://www.FreeRTOS.org
- * http://aws.amazon.com/freertos
- *
- * 1 tab == 4 spaces!
- */
-
-
-/*
- * Creates all the demo application tasks, then starts the scheduler.  The WEB
- * documentation provides more details of the standard demo application tasks
- * (which just exist to test the kernel port and provide an example of how to use
- * each FreeRTOS API function).
- *
- * In addition to the standard demo tasks, the following tasks and tests are
- * defined and/or created within this file:
- *
- * "Check" hook -  This only executes fully every five seconds from the tick
- * hook.  Its main function is to check that all the standard demo tasks are
- * still operational.  The status can be viewed using on the Task Stats page
- * served by the WEB server.
- *
- * "uIP" task -  This is the task that handles the uIP stack.  All TCP/IP
- * processing is performed in this task.
- *
- * "USB" task - Enumerates the USB device as a CDC class, then echoes back all
- * received characters with a configurable offset (for example, if the offset
- * is 1 and 'A' is received then 'B' will be sent back).  A dumb terminal such
- * as Hyperterminal can be used to talk to the USB task.
- */
-
-/* Scheduler includes. */
-#include "FreeRTOS.h"
-#include "task.h"
-
-/* Demo app includes. */
-#include "BlockQ.h"
-#include "integer.h"
-#include "blocktim.h"
-#include "flash.h"
-#include "partest.h"
-#include "semtest.h"
-#include "PollQ.h"
-#include "GenQTest.h"
-#include "QPeek.h"
-#include "recmutex.h"
-
-/*-----------------------------------------------------------*/
-
-/* The time between cycles of the 'check' functionality (defined within the
-tick hook). */
-#define mainCHECK_DELAY						( ( TickType_t ) 5000 / portTICK_PERIOD_MS )
-
-/* The toggle rate for the LED. */
-#define mainLED_TOGGLE_RATE					( ( TickType_t ) 1000 / portTICK_PERIOD_MS )
-
-/* Task priorities. */
-#define mainQUEUE_POLL_PRIORITY				( tskIDLE_PRIORITY + 2 )
-#define mainSEM_TEST_PRIORITY				( tskIDLE_PRIORITY + 1 )
-#define mainBLOCK_Q_PRIORITY				( tskIDLE_PRIORITY + 2 )
-#define mainUIP_TASK_PRIORITY				( tskIDLE_PRIORITY + 3 )
-#define mainFLASH_TASK_PRIORITY				( tskIDLE_PRIORITY + 2 )
-#define mainINTEGER_TASK_PRIORITY           ( tskIDLE_PRIORITY )
-#define mainGEN_QUEUE_TASK_PRIORITY			( tskIDLE_PRIORITY )
-
-/* The WEB server has a larger stack as it utilises stack hungry string
-handling library calls. */
-#define mainBASIC_WEB_STACK_SIZE            ( configMINIMAL_STACK_SIZE * 4 )
-
-/* The message displayed by the WEB server when all tasks are executing
-without an error being reported. */
-#define mainPASS_STATUS_MESSAGE				"All tasks are executing without error."
-
-/*-----------------------------------------------------------*/
-
-/*
- * Configure the hardware for the demo.
- */
-static void prvSetupHardware( void );
-
-/*
- * The task that handles the uIP stack.  All TCP/IP processing is performed in
- * this task.
- */
-extern void vuIP_Task( void *pvParameters );
-
-/*
- * The task that handles the USB stack.
- */
-extern void vUSBTask( void *pvParameters );
-
-/*
- * Very basic task that does nothing but use delays to flash an LED.
- */
-static void prvFlashTask( void *pvParameters );
-
-/*
- * Simply returns the current status message for display on served WEB pages.
- */
-char *pcGetTaskStatusMessage( void );
-
-/*-----------------------------------------------------------*/
-
-/* Holds the status message displayed by the WEB server. */
-static char *pcStatusMessage = mainPASS_STATUS_MESSAGE;
-
-/*-----------------------------------------------------------*/
-
-int main( void )
-{
-	/* Configure the hardware for use by this demo. */
-	prvSetupHardware();
-
-	/* Start the standard demo tasks.  These are just here to exercise the
-	kernel port and provide examples of how the FreeRTOS API can be used. */
-	vStartBlockingQueueTasks( mainBLOCK_Q_PRIORITY );
-    vCreateBlockTimeTasks();
-    vStartSemaphoreTasks( mainSEM_TEST_PRIORITY );
-    vStartPolledQueueTasks( mainQUEUE_POLL_PRIORITY );
-    vStartIntegerMathTasks( mainINTEGER_TASK_PRIORITY );
-    vStartGenericQueueTasks( mainGEN_QUEUE_TASK_PRIORITY );
-    vStartQueuePeekTasks();
-    vStartRecursiveMutexTasks();
-
-	/* Create the simple LED flash task. */
-	xTaskCreate( prvFlashTask, "Flash", configMINIMAL_STACK_SIZE, ( void * ) NULL, mainFLASH_TASK_PRIORITY, NULL );
-
-    /* Create the USB task. */
-    xTaskCreate( vUSBTask, "USB", configMINIMAL_STACK_SIZE, ( void * ) NULL, tskIDLE_PRIORITY, NULL );
-
-	/* Create the uIP task.  The WEB server runs in this task. */
-    xTaskCreate( vuIP_Task, "uIP", mainBASIC_WEB_STACK_SIZE, ( void * ) NULL, mainUIP_TASK_PRIORITY, NULL );
-
-    /* Start the scheduler. */
-	vTaskStartScheduler();
-
-    /* Will only get here if there was insufficient memory to create the idle
-    task.  The idle task is created within vTaskStartScheduler(). */
-	for( ;; );
-}
-/*-----------------------------------------------------------*/
-
-void vApplicationTickHook( void )
-{
-static unsigned long ulTicksSinceLastDisplay = 0;
-
-	/* Called from every tick interrupt as described in the comments at the top
-	of this file.
-
-	Have enough ticks passed to make it	time to perform our health status
-	check again? */
-	ulTicksSinceLastDisplay++;
-	if( ulTicksSinceLastDisplay >= mainCHECK_DELAY )
-	{
-		/* Reset the counter so these checks run again in mainCHECK_DELAY
-		ticks time. */
-		ulTicksSinceLastDisplay = 0;
-
-		/* Has an error been found in any task? */
-		if( xAreGenericQueueTasksStillRunning() != pdTRUE )
-		{
-			pcStatusMessage = "An error has been detected in the Generic Queue test/demo.";
-		}
-		else if( xAreQueuePeekTasksStillRunning() != pdTRUE )
-		{
-			pcStatusMessage = "An error has been detected in the Peek Queue test/demo.";
-		}
-		else if( xAreBlockingQueuesStillRunning() != pdTRUE )
-		{
-			pcStatusMessage = "An error has been detected in the Block Queue test/demo.";
-		}
-		else if( xAreBlockTimeTestTasksStillRunning() != pdTRUE )
-		{
-			pcStatusMessage = "An error has been detected in the Block Time test/demo.";
-		}
-	    else if( xAreSemaphoreTasksStillRunning() != pdTRUE )
-	    {
-	        pcStatusMessage = "An error has been detected in the Semaphore test/demo.";
-	    }
-	    else if( xArePollingQueuesStillRunning() != pdTRUE )
-	    {
-	        pcStatusMessage = "An error has been detected in the Poll Queue test/demo.";
-	    }
-	    else if( xAreIntegerMathsTaskStillRunning() != pdTRUE )
-	    {
-	        pcStatusMessage = "An error has been detected in the Int Math test/demo.";
-	    }
-	    else if( xAreRecursiveMutexTasksStillRunning() != pdTRUE )
-	    {
-	    	pcStatusMessage = "An error has been detected in the Mutex test/demo.";
-	    }
-	}
-}
-/*-----------------------------------------------------------*/
-
-static void prvFlashTask( void *pvParameters )
-{
-TickType_t xLastFlashTime;
-
-	/* We need to initialise xLastFlashTime prior to the first call to
-	vTaskDelayUntil(). */
-	xLastFlashTime = xTaskGetTickCount();
-
-	for(;;)
-	{
-		/* Simply toggle the LED between delays. */
-		vTaskDelayUntil( &xLastFlashTime, mainLED_TOGGLE_RATE );
-		vParTestToggleLED( 0 );
-	}
-}
-/*-----------------------------------------------------------*/
-
-char *pcGetTaskStatusMessage( void )
-{
-	/* Not bothered about a critical section here. */
-	return pcStatusMessage;
-}
-/*-----------------------------------------------------------*/
-
-void prvSetupHardware( void )
-{
-	/* Disable peripherals power. */
-	SC->PCONP = 0;
-
-	/* Enable GPIO power. */
-	SC->PCONP = PCONP_PCGPIO;
-
-	/* Disable TPIU. */
-	PINCON->PINSEL10 = 0;
-
-	if ( SC->PLL0STAT & ( 1 << 25 ) )
-	{
-		/* Enable PLL, disconnected. */
-		SC->PLL0CON = 1;
-		SC->PLL0FEED = PLLFEED_FEED1;
-		SC->PLL0FEED = PLLFEED_FEED2;
-	}
-
-	/* Disable PLL, disconnected. */
-	SC->PLL0CON = 0;
-	SC->PLL0FEED = PLLFEED_FEED1;
-	SC->PLL0FEED = PLLFEED_FEED2;
-
-	/* Enable main OSC. */
-	SC->SCS |= 0x20;
-	while( !( SC->SCS & 0x40 ) );
-
-	/* select main OSC, 12MHz, as the PLL clock source. */
-	SC->CLKSRCSEL = 0x1;
-
-	SC->PLL0CFG = 0x20031;
-	SC->PLL0FEED = PLLFEED_FEED1;
-	SC->PLL0FEED = PLLFEED_FEED2;
-
-	/* Enable PLL, disconnected. */
-	SC->PLL0CON = 1;
-	SC->PLL0FEED = PLLFEED_FEED1;
-	SC->PLL0FEED = PLLFEED_FEED2;
-
-	/* Set clock divider. */
-	SC->CCLKCFG = 0x03;
-
-	/* Configure flash accelerator. */
-	SC->FLASHCFG = 0x403a;
-
-	/* Check lock bit status. */
-	while( ( ( SC->PLL0STAT & ( 1 << 26 ) ) == 0 ) );
-
-	/* Enable and connect. */
-	SC->PLL0CON = 3;
-	SC->PLL0FEED = PLLFEED_FEED1;
-	SC->PLL0FEED = PLLFEED_FEED2;
-	while( ( ( SC->PLL0STAT & ( 1 << 25 ) ) == 0 ) );
-
-
-
-
-	/* Configure the clock for the USB. */
-
-	if( SC->PLL1STAT & ( 1 << 9 ) )
-	{
-		/* Enable PLL, disconnected. */
-		SC->PLL1CON = 1;
-		SC->PLL1FEED = PLLFEED_FEED1;
-		SC->PLL1FEED = PLLFEED_FEED2;
-	}
-
-	/* Disable PLL, disconnected. */
-	SC->PLL1CON = 0;
-	SC->PLL1FEED = PLLFEED_FEED1;
-	SC->PLL1FEED = PLLFEED_FEED2;
-
-	SC->PLL1CFG = 0x23;
-	SC->PLL1FEED = PLLFEED_FEED1;
-	SC->PLL1FEED = PLLFEED_FEED2;
-
-	/* Enable PLL, disconnected. */
-	SC->PLL1CON = 1;
-	SC->PLL1FEED = PLLFEED_FEED1;
-	SC->PLL1FEED = PLLFEED_FEED2;
-	while( ( ( SC->PLL1STAT & ( 1 << 10 ) ) == 0 ) );
-
-	/* Enable and connect. */
-	SC->PLL1CON = 3;
-	SC->PLL1FEED = PLLFEED_FEED1;
-	SC->PLL1FEED = PLLFEED_FEED2;
-	while( ( ( SC->PLL1STAT & ( 1 << 9 ) ) == 0 ) );
-
-	/*  Setup the peripheral bus to be the same as the CPU output (100 MHz). */
-	SC->PCLKSEL0 = 0x05555555;
-
-	/* Configure the LEDs. */
-	vParTestInitialise();
-}
-/*-----------------------------------------------------------*/
-
-void vApplicationStackOverflowHook( TaskHandle_t pxTask, char *pcTaskName )
-{
-	/* This function will get called if a task overflows its stack. */
-
-	( void ) pxTask;
-	( void ) pcTaskName;
-
-	for( ;; );
-}
-/*-----------------------------------------------------------*/
-
-void vConfigureTimerForRunTimeStats( void )
-{
-const unsigned long TCR_COUNT_RESET = 2, CTCR_CTM_TIMER = 0x00, TCR_COUNT_ENABLE = 0x01;
-
-	/* This function configures a timer that is used as the time base when
-	collecting run time statistical information - basically the percentage
-	of CPU time that each task is utilising.  It is called automatically when
-	the scheduler is started (assuming configGENERATE_RUN_TIME_STATS is set
-	to 1). */
-
-	/* Power up and feed the timer. */
-	SC->PCONP |= 0x02UL;
-	SC->PCLKSEL0 = (SC->PCLKSEL0 & (~(0x3<<2))) | (0x01 << 2);
-
-	/* Reset Timer 0 */
-	TIM0->TCR = TCR_COUNT_RESET;
-
-	/* Just count up. */
-	TIM0->CTCR = CTCR_CTM_TIMER;
-
-	/* Prescale to a frequency that is good enough to get a decent resolution,
-	but not too fast so as to overflow all the time. */
-	TIM0->PR =  ( configCPU_CLOCK_HZ / 10000UL ) - 1UL;
-
-	/* Start the counter. */
-	TIM0->TCR = TCR_COUNT_ENABLE;
-}
-/*-----------------------------------------------------------*/
-
+/*
+ * FreeRTOS Kernel V10.4.1
+ * Copyright (C) 2020 Amazon.com, Inc. or its affiliates.  All Rights Reserved.
+ *
+ * Permission is hereby granted, free of charge, to any person obtaining a copy of
+ * this software and associated documentation files (the "Software"), to deal in
+ * the Software without restriction, including without limitation the rights to
+ * use, copy, modify, merge, publish, distribute, sublicense, and/or sell copies of
+ * the Software, and to permit persons to whom the Software is furnished to do so,
+ * subject to the following conditions:
+ *
+ * The above copyright notice and this permission notice shall be included in all
+ * copies or substantial portions of the Software.
+ *
+ * THE SOFTWARE IS PROVIDED "AS IS", WITHOUT WARRANTY OF ANY KIND, EXPRESS OR
+ * IMPLIED, INCLUDING BUT NOT LIMITED TO THE WARRANTIES OF MERCHANTABILITY, FITNESS
+ * FOR A PARTICULAR PURPOSE AND NONINFRINGEMENT. IN NO EVENT SHALL THE AUTHORS OR
+ * COPYRIGHT HOLDERS BE LIABLE FOR ANY CLAIM, DAMAGES OR OTHER LIABILITY, WHETHER
+ * IN AN ACTION OF CONTRACT, TORT OR OTHERWISE, ARISING FROM, OUT OF OR IN
+ * CONNECTION WITH THE SOFTWARE OR THE USE OR OTHER DEALINGS IN THE SOFTWARE.
+ *
+ * http://www.FreeRTOS.org
+ * http://aws.amazon.com/freertos
+ *
+ * 1 tab == 4 spaces!
+ */
+
+
+/*
+ * Creates all the demo application tasks, then starts the scheduler.  The WEB
+ * documentation provides more details of the standard demo application tasks
+ * (which just exist to test the kernel port and provide an example of how to use
+ * each FreeRTOS API function).
+ *
+ * In addition to the standard demo tasks, the following tasks and tests are
+ * defined and/or created within this file:
+ *
+ * "Check" hook -  This only executes fully every five seconds from the tick
+ * hook.  Its main function is to check that all the standard demo tasks are
+ * still operational.  The status can be viewed using on the Task Stats page
+ * served by the WEB server.
+ *
+ * "uIP" task -  This is the task that handles the uIP stack.  All TCP/IP
+ * processing is performed in this task.
+ *
+ * "USB" task - Enumerates the USB device as a CDC class, then echoes back all
+ * received characters with a configurable offset (for example, if the offset
+ * is 1 and 'A' is received then 'B' will be sent back).  A dumb terminal such
+ * as Hyperterminal can be used to talk to the USB task.
+ */
+
+/* Scheduler includes. */
+#include "FreeRTOS.h"
+#include "task.h"
+
+/* Demo app includes. */
+#include "BlockQ.h"
+#include "integer.h"
+#include "blocktim.h"
+#include "flash.h"
+#include "partest.h"
+#include "semtest.h"
+#include "PollQ.h"
+#include "GenQTest.h"
+#include "QPeek.h"
+#include "recmutex.h"
+
+/*-----------------------------------------------------------*/
+
+/* The time between cycles of the 'check' functionality (defined within the
+tick hook). */
+#define mainCHECK_DELAY						( ( TickType_t ) 5000 / portTICK_PERIOD_MS )
+
+/* The toggle rate for the LED. */
+#define mainLED_TOGGLE_RATE					( ( TickType_t ) 1000 / portTICK_PERIOD_MS )
+
+/* Task priorities. */
+#define mainQUEUE_POLL_PRIORITY				( tskIDLE_PRIORITY + 2 )
+#define mainSEM_TEST_PRIORITY				( tskIDLE_PRIORITY + 1 )
+#define mainBLOCK_Q_PRIORITY				( tskIDLE_PRIORITY + 2 )
+#define mainUIP_TASK_PRIORITY				( tskIDLE_PRIORITY + 3 )
+#define mainFLASH_TASK_PRIORITY				( tskIDLE_PRIORITY + 2 )
+#define mainINTEGER_TASK_PRIORITY           ( tskIDLE_PRIORITY )
+#define mainGEN_QUEUE_TASK_PRIORITY			( tskIDLE_PRIORITY )
+
+/* The WEB server has a larger stack as it utilises stack hungry string
+handling library calls. */
+#define mainBASIC_WEB_STACK_SIZE            ( configMINIMAL_STACK_SIZE * 4 )
+
+/* The message displayed by the WEB server when all tasks are executing
+without an error being reported. */
+#define mainPASS_STATUS_MESSAGE				"All tasks are executing without error."
+
+/*-----------------------------------------------------------*/
+
+/*
+ * Configure the hardware for the demo.
+ */
+static void prvSetupHardware( void );
+
+/*
+ * The task that handles the uIP stack.  All TCP/IP processing is performed in
+ * this task.
+ */
+extern void vuIP_Task( void *pvParameters );
+
+/*
+ * The task that handles the USB stack.
+ */
+extern void vUSBTask( void *pvParameters );
+
+/*
+ * Very basic task that does nothing but use delays to flash an LED.
+ */
+static void prvFlashTask( void *pvParameters );
+
+/*
+ * Simply returns the current status message for display on served WEB pages.
+ */
+char *pcGetTaskStatusMessage( void );
+
+/*-----------------------------------------------------------*/
+
+/* Holds the status message displayed by the WEB server. */
+static char *pcStatusMessage = mainPASS_STATUS_MESSAGE;
+
+/*-----------------------------------------------------------*/
+
+int main( void )
+{
+	/* Configure the hardware for use by this demo. */
+	prvSetupHardware();
+
+	/* Start the standard demo tasks.  These are just here to exercise the
+	kernel port and provide examples of how the FreeRTOS API can be used. */
+	vStartBlockingQueueTasks( mainBLOCK_Q_PRIORITY );
+    vCreateBlockTimeTasks();
+    vStartSemaphoreTasks( mainSEM_TEST_PRIORITY );
+    vStartPolledQueueTasks( mainQUEUE_POLL_PRIORITY );
+    vStartIntegerMathTasks( mainINTEGER_TASK_PRIORITY );
+    vStartGenericQueueTasks( mainGEN_QUEUE_TASK_PRIORITY );
+    vStartQueuePeekTasks();
+    vStartRecursiveMutexTasks();
+
+	/* Create the simple LED flash task. */
+	xTaskCreate( prvFlashTask, "Flash", configMINIMAL_STACK_SIZE, ( void * ) NULL, mainFLASH_TASK_PRIORITY, NULL );
+
+    /* Create the USB task. */
+    xTaskCreate( vUSBTask, "USB", configMINIMAL_STACK_SIZE, ( void * ) NULL, tskIDLE_PRIORITY, NULL );
+
+	/* Create the uIP task.  The WEB server runs in this task. */
+    xTaskCreate( vuIP_Task, "uIP", mainBASIC_WEB_STACK_SIZE, ( void * ) NULL, mainUIP_TASK_PRIORITY, NULL );
+
+    /* Start the scheduler. */
+	vTaskStartScheduler();
+
+    /* Will only get here if there was insufficient memory to create the idle
+    task.  The idle task is created within vTaskStartScheduler(). */
+	for( ;; );
+}
+/*-----------------------------------------------------------*/
+
+void vApplicationTickHook( void )
+{
+static unsigned long ulTicksSinceLastDisplay = 0;
+
+	/* Called from every tick interrupt as described in the comments at the top
+	of this file.
+
+	Have enough ticks passed to make it	time to perform our health status
+	check again? */
+	ulTicksSinceLastDisplay++;
+	if( ulTicksSinceLastDisplay >= mainCHECK_DELAY )
+	{
+		/* Reset the counter so these checks run again in mainCHECK_DELAY
+		ticks time. */
+		ulTicksSinceLastDisplay = 0;
+
+		/* Has an error been found in any task? */
+		if( xAreGenericQueueTasksStillRunning() != pdTRUE )
+		{
+			pcStatusMessage = "An error has been detected in the Generic Queue test/demo.";
+		}
+		else if( xAreQueuePeekTasksStillRunning() != pdTRUE )
+		{
+			pcStatusMessage = "An error has been detected in the Peek Queue test/demo.";
+		}
+		else if( xAreBlockingQueuesStillRunning() != pdTRUE )
+		{
+			pcStatusMessage = "An error has been detected in the Block Queue test/demo.";
+		}
+		else if( xAreBlockTimeTestTasksStillRunning() != pdTRUE )
+		{
+			pcStatusMessage = "An error has been detected in the Block Time test/demo.";
+		}
+	    else if( xAreSemaphoreTasksStillRunning() != pdTRUE )
+	    {
+	        pcStatusMessage = "An error has been detected in the Semaphore test/demo.";
+	    }
+	    else if( xArePollingQueuesStillRunning() != pdTRUE )
+	    {
+	        pcStatusMessage = "An error has been detected in the Poll Queue test/demo.";
+	    }
+	    else if( xAreIntegerMathsTaskStillRunning() != pdTRUE )
+	    {
+	        pcStatusMessage = "An error has been detected in the Int Math test/demo.";
+	    }
+	    else if( xAreRecursiveMutexTasksStillRunning() != pdTRUE )
+	    {
+	    	pcStatusMessage = "An error has been detected in the Mutex test/demo.";
+	    }
+	}
+}
+/*-----------------------------------------------------------*/
+
+static void prvFlashTask( void *pvParameters )
+{
+TickType_t xLastFlashTime;
+
+	/* We need to initialise xLastFlashTime prior to the first call to
+	vTaskDelayUntil(). */
+	xLastFlashTime = xTaskGetTickCount();
+
+	for(;;)
+	{
+		/* Simply toggle the LED between delays. */
+		vTaskDelayUntil( &xLastFlashTime, mainLED_TOGGLE_RATE );
+		vParTestToggleLED( 0 );
+	}
+}
+/*-----------------------------------------------------------*/
+
+char *pcGetTaskStatusMessage( void )
+{
+	/* Not bothered about a critical section here. */
+	return pcStatusMessage;
+}
+/*-----------------------------------------------------------*/
+
+void prvSetupHardware( void )
+{
+	/* Disable peripherals power. */
+	SC->PCONP = 0;
+
+	/* Enable GPIO power. */
+	SC->PCONP = PCONP_PCGPIO;
+
+	/* Disable TPIU. */
+	PINCON->PINSEL10 = 0;
+
+	if ( SC->PLL0STAT & ( 1 << 25 ) )
+	{
+		/* Enable PLL, disconnected. */
+		SC->PLL0CON = 1;
+		SC->PLL0FEED = PLLFEED_FEED1;
+		SC->PLL0FEED = PLLFEED_FEED2;
+	}
+
+	/* Disable PLL, disconnected. */
+	SC->PLL0CON = 0;
+	SC->PLL0FEED = PLLFEED_FEED1;
+	SC->PLL0FEED = PLLFEED_FEED2;
+
+	/* Enable main OSC. */
+	SC->SCS |= 0x20;
+	while( !( SC->SCS & 0x40 ) );
+
+	/* select main OSC, 12MHz, as the PLL clock source. */
+	SC->CLKSRCSEL = 0x1;
+
+	SC->PLL0CFG = 0x20031;
+	SC->PLL0FEED = PLLFEED_FEED1;
+	SC->PLL0FEED = PLLFEED_FEED2;
+
+	/* Enable PLL, disconnected. */
+	SC->PLL0CON = 1;
+	SC->PLL0FEED = PLLFEED_FEED1;
+	SC->PLL0FEED = PLLFEED_FEED2;
+
+	/* Set clock divider. */
+	SC->CCLKCFG = 0x03;
+
+	/* Configure flash accelerator. */
+	SC->FLASHCFG = 0x403a;
+
+	/* Check lock bit status. */
+	while( ( ( SC->PLL0STAT & ( 1 << 26 ) ) == 0 ) );
+
+	/* Enable and connect. */
+	SC->PLL0CON = 3;
+	SC->PLL0FEED = PLLFEED_FEED1;
+	SC->PLL0FEED = PLLFEED_FEED2;
+	while( ( ( SC->PLL0STAT & ( 1 << 25 ) ) == 0 ) );
+
+
+
+
+	/* Configure the clock for the USB. */
+
+	if( SC->PLL1STAT & ( 1 << 9 ) )
+	{
+		/* Enable PLL, disconnected. */
+		SC->PLL1CON = 1;
+		SC->PLL1FEED = PLLFEED_FEED1;
+		SC->PLL1FEED = PLLFEED_FEED2;
+	}
+
+	/* Disable PLL, disconnected. */
+	SC->PLL1CON = 0;
+	SC->PLL1FEED = PLLFEED_FEED1;
+	SC->PLL1FEED = PLLFEED_FEED2;
+
+	SC->PLL1CFG = 0x23;
+	SC->PLL1FEED = PLLFEED_FEED1;
+	SC->PLL1FEED = PLLFEED_FEED2;
+
+	/* Enable PLL, disconnected. */
+	SC->PLL1CON = 1;
+	SC->PLL1FEED = PLLFEED_FEED1;
+	SC->PLL1FEED = PLLFEED_FEED2;
+	while( ( ( SC->PLL1STAT & ( 1 << 10 ) ) == 0 ) );
+
+	/* Enable and connect. */
+	SC->PLL1CON = 3;
+	SC->PLL1FEED = PLLFEED_FEED1;
+	SC->PLL1FEED = PLLFEED_FEED2;
+	while( ( ( SC->PLL1STAT & ( 1 << 9 ) ) == 0 ) );
+
+	/*  Setup the peripheral bus to be the same as the CPU output (100 MHz). */
+	SC->PCLKSEL0 = 0x05555555;
+
+	/* Configure the LEDs. */
+	vParTestInitialise();
+}
+/*-----------------------------------------------------------*/
+
+void vApplicationStackOverflowHook( TaskHandle_t pxTask, char *pcTaskName )
+{
+	/* This function will get called if a task overflows its stack. */
+
+	( void ) pxTask;
+	( void ) pcTaskName;
+
+	for( ;; );
+}
+/*-----------------------------------------------------------*/
+
+void vConfigureTimerForRunTimeStats( void )
+{
+const unsigned long TCR_COUNT_RESET = 2, CTCR_CTM_TIMER = 0x00, TCR_COUNT_ENABLE = 0x01;
+
+	/* This function configures a timer that is used as the time base when
+	collecting run time statistical information - basically the percentage
+	of CPU time that each task is utilising.  It is called automatically when
+	the scheduler is started (assuming configGENERATE_RUN_TIME_STATS is set
+	to 1). */
+
+	/* Power up and feed the timer. */
+	SC->PCONP |= 0x02UL;
+	SC->PCLKSEL0 = (SC->PCLKSEL0 & (~(0x3<<2))) | (0x01 << 2);
+
+	/* Reset Timer 0 */
+	TIM0->TCR = TCR_COUNT_RESET;
+
+	/* Just count up. */
+	TIM0->CTCR = CTCR_CTM_TIMER;
+
+	/* Prescale to a frequency that is good enough to get a decent resolution,
+	but not too fast so as to overflow all the time. */
+	TIM0->PR =  ( configCPU_CLOCK_HZ / 10000UL ) - 1UL;
+
+	/* Start the counter. */
+	TIM0->TCR = TCR_COUNT_ENABLE;
+}
+/*-----------------------------------------------------------*/
+