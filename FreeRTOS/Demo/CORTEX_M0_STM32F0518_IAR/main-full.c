--- conflicted
+++ resolved
@@ -1,313 +1,309 @@
-/*
-<<<<<<< HEAD
- * FreeRTOS Kernel V10.3.0
-=======
- * FreeRTOS Kernel V10.4.1
->>>>>>> 5cc65129
- * Copyright (C) 2020 Amazon.com, Inc. or its affiliates.  All Rights Reserved.
- *
- * Permission is hereby granted, free of charge, to any person obtaining a copy of
- * this software and associated documentation files (the "Software"), to deal in
- * the Software without restriction, including without limitation the rights to
- * use, copy, modify, merge, publish, distribute, sublicense, and/or sell copies of
- * the Software, and to permit persons to whom the Software is furnished to do so,
- * subject to the following conditions:
- *
- * The above copyright notice and this permission notice shall be included in all
- * copies or substantial portions of the Software.
- *
- * THE SOFTWARE IS PROVIDED "AS IS", WITHOUT WARRANTY OF ANY KIND, EXPRESS OR
- * IMPLIED, INCLUDING BUT NOT LIMITED TO THE WARRANTIES OF MERCHANTABILITY, FITNESS
- * FOR A PARTICULAR PURPOSE AND NONINFRINGEMENT. IN NO EVENT SHALL THE AUTHORS OR
- * COPYRIGHT HOLDERS BE LIABLE FOR ANY CLAIM, DAMAGES OR OTHER LIABILITY, WHETHER
- * IN AN ACTION OF CONTRACT, TORT OR OTHERWISE, ARISING FROM, OUT OF OR IN
- * CONNECTION WITH THE SOFTWARE OR THE USE OR OTHER DEALINGS IN THE SOFTWARE.
- *
- * http://www.FreeRTOS.org
- * http://aws.amazon.com/freertos
- *
- * 1 tab == 4 spaces!
- */
-
-/******************************************************************************
- * NOTE 1:  This project provides two demo applications.  A simple blinky style
- * project, and a more comprehensive test and demo application.  The
- * mainCREATE_SIMPLE_BLINKY_DEMO_ONLY setting in main.c is used to select
- * between the two.  See the notes on using mainCREATE_SIMPLE_BLINKY_DEMO_ONLY
- * in main.c.  This file implements the comprehensive test and demo version.
- *
- * NOTE 2:  This file only contains the source code that is specific to the
- * full demo.  Generic functions, such FreeRTOS hook functions, and functions
- * required to configure the hardware, are defined in main.c.
- ******************************************************************************
- *
- * main_full() creates a set of standard demo tasks, some application specific
- * tasks, and four timers.  It then starts the scheduler.  The web documentation
- * provides more details of the standard demo application tasks, which provide
- * no particular functionality, but do provide a good example of how to use the
- * FreeRTOS API.
- *
- * In addition to the standard demo tasks, the following tasks and timer are
- * defined and/or created within this file:
- *
- * "Reg test" tasks - These fill the registers with known values, then check
- * that each register maintains its expected value for the lifetime of the
- * task.  Each task uses a different set of values.  The reg test tasks execute
- * with a very low priority, so get preempted very frequently.  A register
- * containing an unexpected value is indicative of an error in the context
- * switching mechanism.
- *
- * "Flash timers" - A software timer callback function is defined that does
- * nothing but toggle an LED.  Three software timers are created that each
- * use the same callback function, but each toggles a different LED at a
- * different frequency.  One software timer uses LED1, another LED2 and the
- * third LED3.
- *
- * "Check" software timer - The check timer period is initially set to three
- * seconds.  Its callback function checks that all the standard demo tasks, and
- * the register check tasks, are not only still executing, but are executing
- * without reporting any errors.  If the check timer callback discovers that a
- * task has either stalled, or reported an error, then it changes the period of
- * the check timer from the initial three seconds, to just 200ms.  The callback
- * function also toggles LED 4 each time it is called.  This provides a visual
- * indication of the system status:  If the LED toggles every three seconds,
- * then no issues have been discovered.  If the LED toggles every 200ms, then
- * an issue has been discovered with at least one task.
- */
-
-/* Kernel includes. */
-#include "FreeRTOS.h"
-#include "task.h"
-#include "queue.h"
-#include "timers.h"
-
-/* Common demo includes. */
-#include "blocktim.h"
-#include "countsem.h"
-#include "recmutex.h"
-#include "ParTest.h"
-#include "dynamic.h"
-
-/* Hardware includes. */
-#include "stm320518_eval.h"
-
-/* The period after which the check timer will expire provided no errors have
-been reported by any of the standard demo tasks.  ms are converted to the
-equivalent in ticks using the portTICK_PERIOD_MS constant. */
-#define mainCHECK_TIMER_PERIOD_MS			( 3000UL / portTICK_PERIOD_MS )
-
-/* The period at which the check timer will expire if an error has been
-reported in one of the standard demo tasks.  ms are converted to the equivalent
-in ticks using the portTICK_PERIOD_MS constant. */
-#define mainERROR_CHECK_TIMER_PERIOD_MS 	( 200UL / portTICK_PERIOD_MS )
-
-/* A block time of zero simply means "don't block". */
-#define mainDONT_BLOCK						( 0UL )
-
-/* The base toggle rate used by the flash timers.  Each toggle rate is a
-multiple of this. */
-#define mainFLASH_TIMER_BASE_RATE			( 200UL / portTICK_PERIOD_MS )
-
-/* The LED toggle by the check timer. */
-#define mainCHECK_LED						( 3 )
-/*-----------------------------------------------------------*/
-
-/*
- * Register check tasks, as described at the top of this file.  The nature of
- * these files necessitates that they are written in an assembly.
- */
-extern void vRegTest1Task( void *pvParameters );
-extern void vRegTest2Task( void *pvParameters );
-
-/*
- * The hardware only has a single LED.  Simply toggle it.
- */
-extern void vMainToggleLED( void );
-
-/*
- * The check timer callback function, as described at the top of this file.
- */
-static void prvCheckTimerCallback( TimerHandle_t xTimer );
-
-/*
- * The flash timer callback function, as described at the top of this file.
- * This callback function is assigned to three separate software timers.
- */
-static void prvFlashTimerCallback( TimerHandle_t xTimer );
-
-/*
- * Called by main() to create the comprehensive test/demo application if
- * mainCREATE_SIMPLE_BLINKY_DEMO_ONLY is not set to 1.
- */
-void main_full( void );
-
-/*-----------------------------------------------------------*/
-
-/* The following two variables are used to communicate the status of the
-register check tasks to the check software timer.  If the variables keep
-incrementing, then the register check tasks have not discovered any errors.  If
-a variable stops incrementing, then an error has been found. */
-volatile unsigned long ulRegTest1LoopCounter = 0UL, ulRegTest2LoopCounter = 0UL;
-
-/*-----------------------------------------------------------*/
-
-void main_full( void )
-{
-TimerHandle_t xTimer = NULL;
-unsigned long ulTimer;
-const unsigned long ulTimersToCreate = 3L;
-/* The register test tasks are asm functions that don't use a stack.  The
-stack allocated just has to be large enough to hold the task context, and
-for the additional required for the stack overflow checking to work (if
-configured). */
-const size_t xRegTestStackSize = 25U;
-
-	/* Create the standard demo tasks */
-	vCreateBlockTimeTasks();
-	vStartCountingSemaphoreTasks();
-	vStartRecursiveMutexTasks();
-	vStartDynamicPriorityTasks();
-
-	/* Create the register test tasks as described at the top of this file.
-	These are naked functions that don't use any stack.  A stack still has
-	to be allocated to hold the task context. */
-	xTaskCreate( 	vRegTest1Task,			/* Function that implements the task. */
-					"Reg1", 				/* Text name of the task. */
-					xRegTestStackSize,		/* Stack allocated to the task. */
-					NULL, 					/* The task parameter is not used. */
-					tskIDLE_PRIORITY, 		/* The priority to assign to the task. */
-					NULL );					/* Don't receive a handle back, it is not needed. */
-
-	xTaskCreate( 	vRegTest2Task,			/* Function that implements the task. */
-					"Reg2", 				/* Text name of the task. */
-					xRegTestStackSize,		/* Stack allocated to the task. */
-					NULL, 					/* The task parameter is not used. */
-					tskIDLE_PRIORITY, 		/* The priority to assign to the task. */
-					NULL );					/* Don't receive a handle back, it is not needed. */
-
-	/* Create the three flash timers. */
-	for( ulTimer = 0UL; ulTimer < ulTimersToCreate; ulTimer++ )
-	{
-		xTimer = xTimerCreate( 	"FlashTimer",				/* A text name, purely to help debugging. */
-								( mainFLASH_TIMER_BASE_RATE * ( ulTimer + 1UL ) ),	/* The timer period, in this case 3000ms (3s). */
-								pdTRUE,						/* This is an auto-reload timer, so xAutoReload is set to pdTRUE. */
-								( void * ) ulTimer,			/* The ID is used to hold the number of the LED that will be flashed. */
-								prvFlashTimerCallback		/* The callback function that inspects the status of all the other tasks. */
-							);
-
-		if( xTimer != NULL )
-		{
-			xTimerStart( xTimer, mainDONT_BLOCK );
-		}
-	}
-
-	/* Create the software timer that performs the 'check' functionality,
-	as described at the top of this file. */
-	xTimer = xTimerCreate( 	"CheckTimer",					/* A text name, purely to help debugging. */
-							( mainCHECK_TIMER_PERIOD_MS ),	/* The timer period, in this case 3000ms (3s). */
-							pdTRUE,							/* This is an auto-reload timer, so xAutoReload is set to pdTRUE. */
-							( void * ) 0,					/* The ID is not used, so can be set to anything. */
-							prvCheckTimerCallback			/* The callback function that inspects the status of all the other tasks. */
-					  	);
-
-	/* If the software timer was created successfully, start it.  It won't
-	actually start running until the scheduler starts.  A block time of
-	zero is used in this call, although any value could be used as the block
-	time will be ignored because the scheduler has not started yet. */
-	if( xTimer != NULL )
-	{
-		xTimerStart( xTimer, mainDONT_BLOCK );
-	}
-
-	/* Start the kernel.  From here on, only tasks and interrupts will run. */
-	vTaskStartScheduler();
-
-	/* If all is well, the scheduler will now be running, and the following
-	line will never be reached.  If the following line does execute, then there
-	was	insufficient FreeRTOS heap memory available for the idle and/or timer
-	tasks to be created.  See the memory management section on the FreeRTOS web
-	site, or the FreeRTOS tutorial books for more details. */
-	for( ;; );
-}
-/*-----------------------------------------------------------*/
-
-/* See the description at the top of this file. */
-static void prvCheckTimerCallback( TimerHandle_t xTimer )
-{
-static long lChangedTimerPeriodAlready = pdFALSE;
-static unsigned long ulLastRegTest1Value = 0, ulLastRegTest2Value = 0;
-unsigned long ulErrorFound = pdFALSE;
-
-	/* Check all the demo and test tasks to ensure that they are all still
-	running, and that none have detected an error. */
-	if( xAreDynamicPriorityTasksStillRunning() != pdPASS )
-	{
-		ulErrorFound |= ( 0x01UL << 0UL );
-	}
-
-	if( xAreBlockTimeTestTasksStillRunning() != pdPASS )
-	{
-		ulErrorFound |= ( 0x01UL << 1UL );
-	}
-
-	if( xAreCountingSemaphoreTasksStillRunning() != pdPASS )
-	{
-		ulErrorFound |= ( 0x01UL << 2UL );
-	}
-
-	if( xAreRecursiveMutexTasksStillRunning() != pdPASS )
-	{
-		ulErrorFound |= ( 0x01UL << 3UL );
-	}
-
-	/* Check that the register test 1 task is still running. */
-	if( ulLastRegTest1Value == ulRegTest1LoopCounter )
-	{
-		ulErrorFound |= ( 0x01UL << 4UL );
-	}
-	ulLastRegTest1Value = ulRegTest1LoopCounter;
-
-	/* Check that the register test 2 task is still running. */
-	if( ulLastRegTest2Value == ulRegTest2LoopCounter )
-	{
-		ulErrorFound |= ( 0x01UL << 5UL );
-	}
-	ulLastRegTest2Value = ulRegTest2LoopCounter;
-
-	/* Toggle the check LED to give an indication of the system status.  If
-	the LED toggles every mainCHECK_TIMER_PERIOD_MS milliseconds then
-	everything is ok.  A faster toggle indicates an error. */
-	vParTestToggleLED( mainCHECK_LED );
-
-	/* Have any errors been latched in ulErrorFound?  If so, shorten the
-	period of the check timer to mainERROR_CHECK_TIMER_PERIOD_MS milliseconds.
-	This will result in an increase in the rate at which mainCHECK_LED
-	toggles. */
-	if( ulErrorFound != pdFALSE )
-	{
-		if( lChangedTimerPeriodAlready == pdFALSE )
-		{
-			lChangedTimerPeriodAlready = pdTRUE;
-
-			/* This call to xTimerChangePeriod() uses a zero block time.
-			Functions called from inside of a timer callback function must
-			*never* attempt	to block. */
-			xTimerChangePeriod( xTimer, ( mainERROR_CHECK_TIMER_PERIOD_MS ), mainDONT_BLOCK );
-		}
-	}
-}
-/*-----------------------------------------------------------*/
-
-static void prvFlashTimerCallback( TimerHandle_t xTimer )
-{
-unsigned long ulLED;
-
-	/* This callback function is assigned to three separate software timers.
-	Each timer toggles a different LED.  Obtain the number of the LED that
-	this timer is toggling. */
-	ulLED = ( unsigned long ) pvTimerGetTimerID( xTimer );
-
-	/* Toggle the LED. */
-	vParTestToggleLED( ulLED );
-}
-
+/*
+ * FreeRTOS Kernel V10.4.1
+ * Copyright (C) 2020 Amazon.com, Inc. or its affiliates.  All Rights Reserved.
+ *
+ * Permission is hereby granted, free of charge, to any person obtaining a copy of
+ * this software and associated documentation files (the "Software"), to deal in
+ * the Software without restriction, including without limitation the rights to
+ * use, copy, modify, merge, publish, distribute, sublicense, and/or sell copies of
+ * the Software, and to permit persons to whom the Software is furnished to do so,
+ * subject to the following conditions:
+ *
+ * The above copyright notice and this permission notice shall be included in all
+ * copies or substantial portions of the Software.
+ *
+ * THE SOFTWARE IS PROVIDED "AS IS", WITHOUT WARRANTY OF ANY KIND, EXPRESS OR
+ * IMPLIED, INCLUDING BUT NOT LIMITED TO THE WARRANTIES OF MERCHANTABILITY, FITNESS
+ * FOR A PARTICULAR PURPOSE AND NONINFRINGEMENT. IN NO EVENT SHALL THE AUTHORS OR
+ * COPYRIGHT HOLDERS BE LIABLE FOR ANY CLAIM, DAMAGES OR OTHER LIABILITY, WHETHER
+ * IN AN ACTION OF CONTRACT, TORT OR OTHERWISE, ARISING FROM, OUT OF OR IN
+ * CONNECTION WITH THE SOFTWARE OR THE USE OR OTHER DEALINGS IN THE SOFTWARE.
+ *
+ * http://www.FreeRTOS.org
+ * http://aws.amazon.com/freertos
+ *
+ * 1 tab == 4 spaces!
+ */
+
+/******************************************************************************
+ * NOTE 1:  This project provides two demo applications.  A simple blinky style
+ * project, and a more comprehensive test and demo application.  The
+ * mainCREATE_SIMPLE_BLINKY_DEMO_ONLY setting in main.c is used to select
+ * between the two.  See the notes on using mainCREATE_SIMPLE_BLINKY_DEMO_ONLY
+ * in main.c.  This file implements the comprehensive test and demo version.
+ *
+ * NOTE 2:  This file only contains the source code that is specific to the
+ * full demo.  Generic functions, such FreeRTOS hook functions, and functions
+ * required to configure the hardware, are defined in main.c.
+ ******************************************************************************
+ *
+ * main_full() creates a set of standard demo tasks, some application specific
+ * tasks, and four timers.  It then starts the scheduler.  The web documentation
+ * provides more details of the standard demo application tasks, which provide
+ * no particular functionality, but do provide a good example of how to use the
+ * FreeRTOS API.
+ *
+ * In addition to the standard demo tasks, the following tasks and timer are
+ * defined and/or created within this file:
+ *
+ * "Reg test" tasks - These fill the registers with known values, then check
+ * that each register maintains its expected value for the lifetime of the
+ * task.  Each task uses a different set of values.  The reg test tasks execute
+ * with a very low priority, so get preempted very frequently.  A register
+ * containing an unexpected value is indicative of an error in the context
+ * switching mechanism.
+ *
+ * "Flash timers" - A software timer callback function is defined that does
+ * nothing but toggle an LED.  Three software timers are created that each
+ * use the same callback function, but each toggles a different LED at a
+ * different frequency.  One software timer uses LED1, another LED2 and the
+ * third LED3.
+ *
+ * "Check" software timer - The check timer period is initially set to three
+ * seconds.  Its callback function checks that all the standard demo tasks, and
+ * the register check tasks, are not only still executing, but are executing
+ * without reporting any errors.  If the check timer callback discovers that a
+ * task has either stalled, or reported an error, then it changes the period of
+ * the check timer from the initial three seconds, to just 200ms.  The callback
+ * function also toggles LED 4 each time it is called.  This provides a visual
+ * indication of the system status:  If the LED toggles every three seconds,
+ * then no issues have been discovered.  If the LED toggles every 200ms, then
+ * an issue has been discovered with at least one task.
+ */
+
+/* Kernel includes. */
+#include "FreeRTOS.h"
+#include "task.h"
+#include "queue.h"
+#include "timers.h"
+
+/* Common demo includes. */
+#include "blocktim.h"
+#include "countsem.h"
+#include "recmutex.h"
+#include "ParTest.h"
+#include "dynamic.h"
+
+/* Hardware includes. */
+#include "stm320518_eval.h"
+
+/* The period after which the check timer will expire provided no errors have
+been reported by any of the standard demo tasks.  ms are converted to the
+equivalent in ticks using the portTICK_PERIOD_MS constant. */
+#define mainCHECK_TIMER_PERIOD_MS			( 3000UL / portTICK_PERIOD_MS )
+
+/* The period at which the check timer will expire if an error has been
+reported in one of the standard demo tasks.  ms are converted to the equivalent
+in ticks using the portTICK_PERIOD_MS constant. */
+#define mainERROR_CHECK_TIMER_PERIOD_MS 	( 200UL / portTICK_PERIOD_MS )
+
+/* A block time of zero simply means "don't block". */
+#define mainDONT_BLOCK						( 0UL )
+
+/* The base toggle rate used by the flash timers.  Each toggle rate is a
+multiple of this. */
+#define mainFLASH_TIMER_BASE_RATE			( 200UL / portTICK_PERIOD_MS )
+
+/* The LED toggle by the check timer. */
+#define mainCHECK_LED						( 3 )
+/*-----------------------------------------------------------*/
+
+/*
+ * Register check tasks, as described at the top of this file.  The nature of
+ * these files necessitates that they are written in an assembly.
+ */
+extern void vRegTest1Task( void *pvParameters );
+extern void vRegTest2Task( void *pvParameters );
+
+/*
+ * The hardware only has a single LED.  Simply toggle it.
+ */
+extern void vMainToggleLED( void );
+
+/*
+ * The check timer callback function, as described at the top of this file.
+ */
+static void prvCheckTimerCallback( TimerHandle_t xTimer );
+
+/*
+ * The flash timer callback function, as described at the top of this file.
+ * This callback function is assigned to three separate software timers.
+ */
+static void prvFlashTimerCallback( TimerHandle_t xTimer );
+
+/*
+ * Called by main() to create the comprehensive test/demo application if
+ * mainCREATE_SIMPLE_BLINKY_DEMO_ONLY is not set to 1.
+ */
+void main_full( void );
+
+/*-----------------------------------------------------------*/
+
+/* The following two variables are used to communicate the status of the
+register check tasks to the check software timer.  If the variables keep
+incrementing, then the register check tasks have not discovered any errors.  If
+a variable stops incrementing, then an error has been found. */
+volatile unsigned long ulRegTest1LoopCounter = 0UL, ulRegTest2LoopCounter = 0UL;
+
+/*-----------------------------------------------------------*/
+
+void main_full( void )
+{
+TimerHandle_t xTimer = NULL;
+unsigned long ulTimer;
+const unsigned long ulTimersToCreate = 3L;
+/* The register test tasks are asm functions that don't use a stack.  The
+stack allocated just has to be large enough to hold the task context, and
+for the additional required for the stack overflow checking to work (if
+configured). */
+const size_t xRegTestStackSize = 25U;
+
+	/* Create the standard demo tasks */
+	vCreateBlockTimeTasks();
+	vStartCountingSemaphoreTasks();
+	vStartRecursiveMutexTasks();
+	vStartDynamicPriorityTasks();
+
+	/* Create the register test tasks as described at the top of this file.
+	These are naked functions that don't use any stack.  A stack still has
+	to be allocated to hold the task context. */
+	xTaskCreate( 	vRegTest1Task,			/* Function that implements the task. */
+					"Reg1", 				/* Text name of the task. */
+					xRegTestStackSize,		/* Stack allocated to the task. */
+					NULL, 					/* The task parameter is not used. */
+					tskIDLE_PRIORITY, 		/* The priority to assign to the task. */
+					NULL );					/* Don't receive a handle back, it is not needed. */
+
+	xTaskCreate( 	vRegTest2Task,			/* Function that implements the task. */
+					"Reg2", 				/* Text name of the task. */
+					xRegTestStackSize,		/* Stack allocated to the task. */
+					NULL, 					/* The task parameter is not used. */
+					tskIDLE_PRIORITY, 		/* The priority to assign to the task. */
+					NULL );					/* Don't receive a handle back, it is not needed. */
+
+	/* Create the three flash timers. */
+	for( ulTimer = 0UL; ulTimer < ulTimersToCreate; ulTimer++ )
+	{
+		xTimer = xTimerCreate( 	"FlashTimer",				/* A text name, purely to help debugging. */
+								( mainFLASH_TIMER_BASE_RATE * ( ulTimer + 1UL ) ),	/* The timer period, in this case 3000ms (3s). */
+								pdTRUE,						/* This is an auto-reload timer, so xAutoReload is set to pdTRUE. */
+								( void * ) ulTimer,			/* The ID is used to hold the number of the LED that will be flashed. */
+								prvFlashTimerCallback		/* The callback function that inspects the status of all the other tasks. */
+							);
+
+		if( xTimer != NULL )
+		{
+			xTimerStart( xTimer, mainDONT_BLOCK );
+		}
+	}
+
+	/* Create the software timer that performs the 'check' functionality,
+	as described at the top of this file. */
+	xTimer = xTimerCreate( 	"CheckTimer",					/* A text name, purely to help debugging. */
+							( mainCHECK_TIMER_PERIOD_MS ),	/* The timer period, in this case 3000ms (3s). */
+							pdTRUE,							/* This is an auto-reload timer, so xAutoReload is set to pdTRUE. */
+							( void * ) 0,					/* The ID is not used, so can be set to anything. */
+							prvCheckTimerCallback			/* The callback function that inspects the status of all the other tasks. */
+					  	);
+
+	/* If the software timer was created successfully, start it.  It won't
+	actually start running until the scheduler starts.  A block time of
+	zero is used in this call, although any value could be used as the block
+	time will be ignored because the scheduler has not started yet. */
+	if( xTimer != NULL )
+	{
+		xTimerStart( xTimer, mainDONT_BLOCK );
+	}
+
+	/* Start the kernel.  From here on, only tasks and interrupts will run. */
+	vTaskStartScheduler();
+
+	/* If all is well, the scheduler will now be running, and the following
+	line will never be reached.  If the following line does execute, then there
+	was	insufficient FreeRTOS heap memory available for the idle and/or timer
+	tasks to be created.  See the memory management section on the FreeRTOS web
+	site, or the FreeRTOS tutorial books for more details. */
+	for( ;; );
+}
+/*-----------------------------------------------------------*/
+
+/* See the description at the top of this file. */
+static void prvCheckTimerCallback( TimerHandle_t xTimer )
+{
+static long lChangedTimerPeriodAlready = pdFALSE;
+static unsigned long ulLastRegTest1Value = 0, ulLastRegTest2Value = 0;
+unsigned long ulErrorFound = pdFALSE;
+
+	/* Check all the demo and test tasks to ensure that they are all still
+	running, and that none have detected an error. */
+	if( xAreDynamicPriorityTasksStillRunning() != pdPASS )
+	{
+		ulErrorFound |= ( 0x01UL << 0UL );
+	}
+
+	if( xAreBlockTimeTestTasksStillRunning() != pdPASS )
+	{
+		ulErrorFound |= ( 0x01UL << 1UL );
+	}
+
+	if( xAreCountingSemaphoreTasksStillRunning() != pdPASS )
+	{
+		ulErrorFound |= ( 0x01UL << 2UL );
+	}
+
+	if( xAreRecursiveMutexTasksStillRunning() != pdPASS )
+	{
+		ulErrorFound |= ( 0x01UL << 3UL );
+	}
+
+	/* Check that the register test 1 task is still running. */
+	if( ulLastRegTest1Value == ulRegTest1LoopCounter )
+	{
+		ulErrorFound |= ( 0x01UL << 4UL );
+	}
+	ulLastRegTest1Value = ulRegTest1LoopCounter;
+
+	/* Check that the register test 2 task is still running. */
+	if( ulLastRegTest2Value == ulRegTest2LoopCounter )
+	{
+		ulErrorFound |= ( 0x01UL << 5UL );
+	}
+	ulLastRegTest2Value = ulRegTest2LoopCounter;
+
+	/* Toggle the check LED to give an indication of the system status.  If
+	the LED toggles every mainCHECK_TIMER_PERIOD_MS milliseconds then
+	everything is ok.  A faster toggle indicates an error. */
+	vParTestToggleLED( mainCHECK_LED );
+
+	/* Have any errors been latched in ulErrorFound?  If so, shorten the
+	period of the check timer to mainERROR_CHECK_TIMER_PERIOD_MS milliseconds.
+	This will result in an increase in the rate at which mainCHECK_LED
+	toggles. */
+	if( ulErrorFound != pdFALSE )
+	{
+		if( lChangedTimerPeriodAlready == pdFALSE )
+		{
+			lChangedTimerPeriodAlready = pdTRUE;
+
+			/* This call to xTimerChangePeriod() uses a zero block time.
+			Functions called from inside of a timer callback function must
+			*never* attempt	to block. */
+			xTimerChangePeriod( xTimer, ( mainERROR_CHECK_TIMER_PERIOD_MS ), mainDONT_BLOCK );
+		}
+	}
+}
+/*-----------------------------------------------------------*/
+
+static void prvFlashTimerCallback( TimerHandle_t xTimer )
+{
+unsigned long ulLED;
+
+	/* This callback function is assigned to three separate software timers.
+	Each timer toggles a different LED.  Obtain the number of the LED that
+	this timer is toggling. */
+	ulLED = ( unsigned long ) pvTimerGetTimerID( xTimer );
+
+	/* Toggle the LED. */
+	vParTestToggleLED( ulLED );
+}
+