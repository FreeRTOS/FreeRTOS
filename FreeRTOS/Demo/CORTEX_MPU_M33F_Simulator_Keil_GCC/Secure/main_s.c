/*
<<<<<<< HEAD
 * FreeRTOS Kernel V10.3.0
=======
 * FreeRTOS Kernel V10.4.1
>>>>>>> 5cc65129
 * Copyright (C) 2020 Amazon.com, Inc. or its affiliates.  All Rights Reserved.
 *
 * Permission is hereby granted, free of charge, to any person obtaining a copy of
 * this software and associated documentation files (the "Software"), to deal in
 * the Software without restriction, including without limitation the rights to
 * use, copy, modify, merge, publish, distribute, sublicense, and/or sell copies of
 * the Software, and to permit persons to whom the Software is furnished to do so,
 * subject to the following conditions:
 *
 * The above copyright notice and this permission notice shall be included in all
 * copies or substantial portions of the Software.
 *
 * THE SOFTWARE IS PROVIDED "AS IS", WITHOUT WARRANTY OF ANY KIND, EXPRESS OR
 * IMPLIED, INCLUDING BUT NOT LIMITED TO THE WARRANTIES OF MERCHANTABILITY, FITNESS
 * FOR A PARTICULAR PURPOSE AND NONINFRINGEMENT. IN NO EVENT SHALL THE AUTHORS OR
 * COPYRIGHT HOLDERS BE LIABLE FOR ANY CLAIM, DAMAGES OR OTHER LIABILITY, WHETHER
 * IN AN ACTION OF CONTRACT, TORT OR OTHERWISE, ARISING FROM, OUT OF OR IN
 * CONNECTION WITH THE SOFTWARE OR THE USE OR OTHER DEALINGS IN THE SOFTWARE.
 *
 * http://www.FreeRTOS.org
 * http://aws.amazon.com/freertos
 *
 * 1 tab == 4 spaces!
 */

/* Use CMSE intrinsics */
#include <arm_cmse.h>
#include "RTE_Components.h"
#include CMSIS_device_header

/* FreeRTOS includes. */
#include "secure_port_macros.h"

/* Start address of non-secure application. */
#define mainNONSECURE_APP_START_ADDRESS		( 0x200000U )

/* typedef for non-secure Reset Handler. */
typedef void ( *NonSecureResetHandler_t )	( void ) __attribute__( ( cmse_nonsecure_call ) );
/*-----------------------------------------------------------*/

/* Boot into the non-secure code. */
void BootNonSecure( uint32_t ulNonSecureStartAddress );
/*-----------------------------------------------------------*/

/*
 *	Instructions to Build and Run:
 *	 - The Keil multi-project workspace FreeRTOSDemo.uvmpw contains projects for
 *	   both the secure project, and non secure project.
 *	 - Set the FreeRTOSDemo_s project as Active - Right click on
 *	   "Project: FreeRTOSDemo_s" and select "Set as Active Project".
 *	 - Build the FreeRTOSDemo_s project using "Project --> Build" or by pressing
 *	   "F7".
 *	 - Set the FreeRTOSDemo_ns project as Active - Right click on
 *	   "Project: FreeRTOSDemo_ns" and select "Set as Active Project".
 *	 - Build the FreeRTOSDemo_ns project using "Project --> Build" or by
 *	   pressing "F7".
 *	 - Start Debug Session using "Debug -> Start/Stop Debug Session" or by
 *	   pressing "Ctrl+F5".
 */

/* Secure main() */
int main( void )
{
	/* Boot the non-secure code. */
	BootNonSecure( mainNONSECURE_APP_START_ADDRESS );

	/* Non-secure software does not return, this code is not executed. */
	for( ; ; )
	{
		/* Should not reach here. */
	}
}
/*-----------------------------------------------------------*/

void BootNonSecure( uint32_t ulNonSecureStartAddress )
{
	NonSecureResetHandler_t pxNonSecureResetHandler;

	/* Main Stack Pointer value for the non-secure side is the first entry in
	 * the non-secure vector table. Read the first entry and assign the same to
	 * the non-secure main stack pointer(MSP_NS). */
	secureportSET_MSP_NS( *( ( uint32_t * )( ulNonSecureStartAddress ) ) );

	/* Non secure Reset Handler is the second entry in the non-secure vector
	 * table. Read the non-secure reset handler.
	 */
	pxNonSecureResetHandler = ( NonSecureResetHandler_t )( * ( ( uint32_t * ) ( ( ulNonSecureStartAddress ) + 4U ) ) );

	/* Start non-secure software application by jumping to the non-secure Reset
	 * Handler. */
	pxNonSecureResetHandler();
}
/*-----------------------------------------------------------*/

<|MERGE_RESOLUTION|>--- conflicted
+++ resolved
@@ -1,100 +1,96 @@
-/*
-<<<<<<< HEAD
- * FreeRTOS Kernel V10.3.0
-=======
- * FreeRTOS Kernel V10.4.1
->>>>>>> 5cc65129
- * Copyright (C) 2020 Amazon.com, Inc. or its affiliates.  All Rights Reserved.
- *
- * Permission is hereby granted, free of charge, to any person obtaining a copy of
- * this software and associated documentation files (the "Software"), to deal in
- * the Software without restriction, including without limitation the rights to
- * use, copy, modify, merge, publish, distribute, sublicense, and/or sell copies of
- * the Software, and to permit persons to whom the Software is furnished to do so,
- * subject to the following conditions:
- *
- * The above copyright notice and this permission notice shall be included in all
- * copies or substantial portions of the Software.
- *
- * THE SOFTWARE IS PROVIDED "AS IS", WITHOUT WARRANTY OF ANY KIND, EXPRESS OR
- * IMPLIED, INCLUDING BUT NOT LIMITED TO THE WARRANTIES OF MERCHANTABILITY, FITNESS
- * FOR A PARTICULAR PURPOSE AND NONINFRINGEMENT. IN NO EVENT SHALL THE AUTHORS OR
- * COPYRIGHT HOLDERS BE LIABLE FOR ANY CLAIM, DAMAGES OR OTHER LIABILITY, WHETHER
- * IN AN ACTION OF CONTRACT, TORT OR OTHERWISE, ARISING FROM, OUT OF OR IN
- * CONNECTION WITH THE SOFTWARE OR THE USE OR OTHER DEALINGS IN THE SOFTWARE.
- *
- * http://www.FreeRTOS.org
- * http://aws.amazon.com/freertos
- *
- * 1 tab == 4 spaces!
- */
-
-/* Use CMSE intrinsics */
-#include <arm_cmse.h>
-#include "RTE_Components.h"
-#include CMSIS_device_header
-
-/* FreeRTOS includes. */
-#include "secure_port_macros.h"
-
-/* Start address of non-secure application. */
-#define mainNONSECURE_APP_START_ADDRESS		( 0x200000U )
-
-/* typedef for non-secure Reset Handler. */
-typedef void ( *NonSecureResetHandler_t )	( void ) __attribute__( ( cmse_nonsecure_call ) );
-/*-----------------------------------------------------------*/
-
-/* Boot into the non-secure code. */
-void BootNonSecure( uint32_t ulNonSecureStartAddress );
-/*-----------------------------------------------------------*/
-
-/*
- *	Instructions to Build and Run:
- *	 - The Keil multi-project workspace FreeRTOSDemo.uvmpw contains projects for
- *	   both the secure project, and non secure project.
- *	 - Set the FreeRTOSDemo_s project as Active - Right click on
- *	   "Project: FreeRTOSDemo_s" and select "Set as Active Project".
- *	 - Build the FreeRTOSDemo_s project using "Project --> Build" or by pressing
- *	   "F7".
- *	 - Set the FreeRTOSDemo_ns project as Active - Right click on
- *	   "Project: FreeRTOSDemo_ns" and select "Set as Active Project".
- *	 - Build the FreeRTOSDemo_ns project using "Project --> Build" or by
- *	   pressing "F7".
- *	 - Start Debug Session using "Debug -> Start/Stop Debug Session" or by
- *	   pressing "Ctrl+F5".
- */
-
-/* Secure main() */
-int main( void )
-{
-	/* Boot the non-secure code. */
-	BootNonSecure( mainNONSECURE_APP_START_ADDRESS );
-
-	/* Non-secure software does not return, this code is not executed. */
-	for( ; ; )
-	{
-		/* Should not reach here. */
-	}
-}
-/*-----------------------------------------------------------*/
-
-void BootNonSecure( uint32_t ulNonSecureStartAddress )
-{
-	NonSecureResetHandler_t pxNonSecureResetHandler;
-
-	/* Main Stack Pointer value for the non-secure side is the first entry in
-	 * the non-secure vector table. Read the first entry and assign the same to
-	 * the non-secure main stack pointer(MSP_NS). */
-	secureportSET_MSP_NS( *( ( uint32_t * )( ulNonSecureStartAddress ) ) );
-
-	/* Non secure Reset Handler is the second entry in the non-secure vector
-	 * table. Read the non-secure reset handler.
-	 */
-	pxNonSecureResetHandler = ( NonSecureResetHandler_t )( * ( ( uint32_t * ) ( ( ulNonSecureStartAddress ) + 4U ) ) );
-
-	/* Start non-secure software application by jumping to the non-secure Reset
-	 * Handler. */
-	pxNonSecureResetHandler();
-}
-/*-----------------------------------------------------------*/
-
+/*
+ * FreeRTOS Kernel V10.4.1
+ * Copyright (C) 2020 Amazon.com, Inc. or its affiliates.  All Rights Reserved.
+ *
+ * Permission is hereby granted, free of charge, to any person obtaining a copy of
+ * this software and associated documentation files (the "Software"), to deal in
+ * the Software without restriction, including without limitation the rights to
+ * use, copy, modify, merge, publish, distribute, sublicense, and/or sell copies of
+ * the Software, and to permit persons to whom the Software is furnished to do so,
+ * subject to the following conditions:
+ *
+ * The above copyright notice and this permission notice shall be included in all
+ * copies or substantial portions of the Software.
+ *
+ * THE SOFTWARE IS PROVIDED "AS IS", WITHOUT WARRANTY OF ANY KIND, EXPRESS OR
+ * IMPLIED, INCLUDING BUT NOT LIMITED TO THE WARRANTIES OF MERCHANTABILITY, FITNESS
+ * FOR A PARTICULAR PURPOSE AND NONINFRINGEMENT. IN NO EVENT SHALL THE AUTHORS OR
+ * COPYRIGHT HOLDERS BE LIABLE FOR ANY CLAIM, DAMAGES OR OTHER LIABILITY, WHETHER
+ * IN AN ACTION OF CONTRACT, TORT OR OTHERWISE, ARISING FROM, OUT OF OR IN
+ * CONNECTION WITH THE SOFTWARE OR THE USE OR OTHER DEALINGS IN THE SOFTWARE.
+ *
+ * http://www.FreeRTOS.org
+ * http://aws.amazon.com/freertos
+ *
+ * 1 tab == 4 spaces!
+ */
+
+/* Use CMSE intrinsics */
+#include <arm_cmse.h>
+#include "RTE_Components.h"
+#include CMSIS_device_header
+
+/* FreeRTOS includes. */
+#include "secure_port_macros.h"
+
+/* Start address of non-secure application. */
+#define mainNONSECURE_APP_START_ADDRESS		( 0x200000U )
+
+/* typedef for non-secure Reset Handler. */
+typedef void ( *NonSecureResetHandler_t )	( void ) __attribute__( ( cmse_nonsecure_call ) );
+/*-----------------------------------------------------------*/
+
+/* Boot into the non-secure code. */
+void BootNonSecure( uint32_t ulNonSecureStartAddress );
+/*-----------------------------------------------------------*/
+
+/*
+ *	Instructions to Build and Run:
+ *	 - The Keil multi-project workspace FreeRTOSDemo.uvmpw contains projects for
+ *	   both the secure project, and non secure project.
+ *	 - Set the FreeRTOSDemo_s project as Active - Right click on
+ *	   "Project: FreeRTOSDemo_s" and select "Set as Active Project".
+ *	 - Build the FreeRTOSDemo_s project using "Project --> Build" or by pressing
+ *	   "F7".
+ *	 - Set the FreeRTOSDemo_ns project as Active - Right click on
+ *	   "Project: FreeRTOSDemo_ns" and select "Set as Active Project".
+ *	 - Build the FreeRTOSDemo_ns project using "Project --> Build" or by
+ *	   pressing "F7".
+ *	 - Start Debug Session using "Debug -> Start/Stop Debug Session" or by
+ *	   pressing "Ctrl+F5".
+ */
+
+/* Secure main() */
+int main( void )
+{
+	/* Boot the non-secure code. */
+	BootNonSecure( mainNONSECURE_APP_START_ADDRESS );
+
+	/* Non-secure software does not return, this code is not executed. */
+	for( ; ; )
+	{
+		/* Should not reach here. */
+	}
+}
+/*-----------------------------------------------------------*/
+
+void BootNonSecure( uint32_t ulNonSecureStartAddress )
+{
+	NonSecureResetHandler_t pxNonSecureResetHandler;
+
+	/* Main Stack Pointer value for the non-secure side is the first entry in
+	 * the non-secure vector table. Read the first entry and assign the same to
+	 * the non-secure main stack pointer(MSP_NS). */
+	secureportSET_MSP_NS( *( ( uint32_t * )( ulNonSecureStartAddress ) ) );
+
+	/* Non secure Reset Handler is the second entry in the non-secure vector
+	 * table. Read the non-secure reset handler.
+	 */
+	pxNonSecureResetHandler = ( NonSecureResetHandler_t )( * ( ( uint32_t * ) ( ( ulNonSecureStartAddress ) + 4U ) ) );
+
+	/* Start non-secure software application by jumping to the non-secure Reset
+	 * Handler. */
+	pxNonSecureResetHandler();
+}
+/*-----------------------------------------------------------*/
+