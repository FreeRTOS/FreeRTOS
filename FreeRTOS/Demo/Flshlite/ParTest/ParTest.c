--- conflicted
+++ resolved
@@ -1,129 +1,125 @@
-/*
-<<<<<<< HEAD
- * FreeRTOS Kernel V10.3.0
-=======
- * FreeRTOS Kernel V10.4.1
->>>>>>> 5cc65129
- * Copyright (C) 2020 Amazon.com, Inc. or its affiliates.  All Rights Reserved.
- *
- * Permission is hereby granted, free of charge, to any person obtaining a copy of
- * this software and associated documentation files (the "Software"), to deal in
- * the Software without restriction, including without limitation the rights to
- * use, copy, modify, merge, publish, distribute, sublicense, and/or sell copies of
- * the Software, and to permit persons to whom the Software is furnished to do so,
- * subject to the following conditions:
- *
- * The above copyright notice and this permission notice shall be included in all
- * copies or substantial portions of the Software.
- *
- * THE SOFTWARE IS PROVIDED "AS IS", WITHOUT WARRANTY OF ANY KIND, EXPRESS OR
- * IMPLIED, INCLUDING BUT NOT LIMITED TO THE WARRANTIES OF MERCHANTABILITY, FITNESS
- * FOR A PARTICULAR PURPOSE AND NONINFRINGEMENT. IN NO EVENT SHALL THE AUTHORS OR
- * COPYRIGHT HOLDERS BE LIABLE FOR ANY CLAIM, DAMAGES OR OTHER LIABILITY, WHETHER
- * IN AN ACTION OF CONTRACT, TORT OR OTHERWISE, ARISING FROM, OUT OF OR IN
- * CONNECTION WITH THE SOFTWARE OR THE USE OR OTHER DEALINGS IN THE SOFTWARE.
- *
- * http://www.FreeRTOS.org
- * http://aws.amazon.com/freertos
- *
- * 1 tab == 4 spaces!
- */
-
-/*
-Changes from V1.01:
-
-	+ Types used updated.
-	+ Add vParTestToggleLED();
-
-Changes from V2.0.0
-
-	+ Use scheduler suspends in place of critical sections.
-*/
-
-
-#include "FreeRTOS.h"
-#include "task.h"
-#include "partest.h"
-
-#define partstALL_OUTPUTS_OFF			( ( unsigned short) 0x00 )
-#define partstMAX_OUTPUT_LED			( ( unsigned char ) 7 )
-#define partstPORT_F_ADDR				( ( unsigned short ) 0x605 )
-#define partstPORT_DIRECTION_REG		( ( unsigned short ) 0x606 )
-#define partstPORT_F_DIR_BIT			( ( unsigned short ) 0x20 )
-
-/*lint -e956 File scope parameters okay here. */
-static volatile unsigned char ucCurrentOutputValue = partstALL_OUTPUTS_OFF;
-/*lint +e956 */
-
-/*-----------------------------------------------------------
- * Simple parallel port IO routines.
- *-----------------------------------------------------------*/
-
-void vParTestInitialise( void )
-{
-unsigned short usInput;
-
-	ucCurrentOutputValue = partstALL_OUTPUTS_OFF;
-
-	/* Set the direction to output for port F. */
-	usInput = portINPUT_BYTE( partstPORT_DIRECTION_REG );
-	usInput |= partstPORT_F_DIR_BIT;
-	portOUTPUT_BYTE( partstPORT_DIRECTION_REG, usInput );
-
-	/* Start with all outputs off. */
-	portOUTPUT_BYTE( partstPORT_F_ADDR, partstALL_OUTPUTS_OFF );
-}
-/*-----------------------------------------------------------*/
-
-void vParTestSetLED( unsigned portBASE_TYPE uxLED, portBASE_TYPE xValue )
-{
-unsigned char ucBit = ( unsigned char ) 1;
-
-	if( uxLED <= partstMAX_OUTPUT_LED )
-	{
-		ucBit <<= uxLED;
-	}	
-
-	vTaskSuspendAll();
-	{
-		if( xValue == pdTRUE )
-		{
-			ucBit ^= ( unsigned char ) 0xff;
-			ucCurrentOutputValue &= ucBit;
-		}
-		else
-		{
-			ucCurrentOutputValue |= ucBit;
-		}
-
-		portOUTPUT_BYTE( partstPORT_F_ADDR, ( unsigned ) ucCurrentOutputValue );
-	}
-	xTaskResumeAll();
-}
-/*-----------------------------------------------------------*/
-
-void vParTestToggleLED( unsigned portBASE_TYPE uxLED )
-{
-unsigned char ucBit;
-
-	if( uxLED <= partstMAX_OUTPUT_LED )
-	{
-		ucBit = ( ( unsigned char ) 1 ) << uxLED;
-
-		vTaskSuspendAll();
-		{
-			if( ucCurrentOutputValue & ucBit )
-			{
-				ucCurrentOutputValue &= ~ucBit;
-			}
-			else
-			{
-				ucCurrentOutputValue |= ucBit;
-			}
-
-			portOUTPUT_BYTE( partstPORT_F_ADDR, ( unsigned ) ucCurrentOutputValue );
-		}
-		xTaskResumeAll();			
-	}
-}
-
+/*
+ * FreeRTOS Kernel V10.4.1
+ * Copyright (C) 2020 Amazon.com, Inc. or its affiliates.  All Rights Reserved.
+ *
+ * Permission is hereby granted, free of charge, to any person obtaining a copy of
+ * this software and associated documentation files (the "Software"), to deal in
+ * the Software without restriction, including without limitation the rights to
+ * use, copy, modify, merge, publish, distribute, sublicense, and/or sell copies of
+ * the Software, and to permit persons to whom the Software is furnished to do so,
+ * subject to the following conditions:
+ *
+ * The above copyright notice and this permission notice shall be included in all
+ * copies or substantial portions of the Software.
+ *
+ * THE SOFTWARE IS PROVIDED "AS IS", WITHOUT WARRANTY OF ANY KIND, EXPRESS OR
+ * IMPLIED, INCLUDING BUT NOT LIMITED TO THE WARRANTIES OF MERCHANTABILITY, FITNESS
+ * FOR A PARTICULAR PURPOSE AND NONINFRINGEMENT. IN NO EVENT SHALL THE AUTHORS OR
+ * COPYRIGHT HOLDERS BE LIABLE FOR ANY CLAIM, DAMAGES OR OTHER LIABILITY, WHETHER
+ * IN AN ACTION OF CONTRACT, TORT OR OTHERWISE, ARISING FROM, OUT OF OR IN
+ * CONNECTION WITH THE SOFTWARE OR THE USE OR OTHER DEALINGS IN THE SOFTWARE.
+ *
+ * http://www.FreeRTOS.org
+ * http://aws.amazon.com/freertos
+ *
+ * 1 tab == 4 spaces!
+ */
+
+/*
+Changes from V1.01:
+
+	+ Types used updated.
+	+ Add vParTestToggleLED();
+
+Changes from V2.0.0
+
+	+ Use scheduler suspends in place of critical sections.
+*/
+
+
+#include "FreeRTOS.h"
+#include "task.h"
+#include "partest.h"
+
+#define partstALL_OUTPUTS_OFF			( ( unsigned short) 0x00 )
+#define partstMAX_OUTPUT_LED			( ( unsigned char ) 7 )
+#define partstPORT_F_ADDR				( ( unsigned short ) 0x605 )
+#define partstPORT_DIRECTION_REG		( ( unsigned short ) 0x606 )
+#define partstPORT_F_DIR_BIT			( ( unsigned short ) 0x20 )
+
+/*lint -e956 File scope parameters okay here. */
+static volatile unsigned char ucCurrentOutputValue = partstALL_OUTPUTS_OFF;
+/*lint +e956 */
+
+/*-----------------------------------------------------------
+ * Simple parallel port IO routines.
+ *-----------------------------------------------------------*/
+
+void vParTestInitialise( void )
+{
+unsigned short usInput;
+
+	ucCurrentOutputValue = partstALL_OUTPUTS_OFF;
+
+	/* Set the direction to output for port F. */
+	usInput = portINPUT_BYTE( partstPORT_DIRECTION_REG );
+	usInput |= partstPORT_F_DIR_BIT;
+	portOUTPUT_BYTE( partstPORT_DIRECTION_REG, usInput );
+
+	/* Start with all outputs off. */
+	portOUTPUT_BYTE( partstPORT_F_ADDR, partstALL_OUTPUTS_OFF );
+}
+/*-----------------------------------------------------------*/
+
+void vParTestSetLED( unsigned portBASE_TYPE uxLED, portBASE_TYPE xValue )
+{
+unsigned char ucBit = ( unsigned char ) 1;
+
+	if( uxLED <= partstMAX_OUTPUT_LED )
+	{
+		ucBit <<= uxLED;
+	}	
+
+	vTaskSuspendAll();
+	{
+		if( xValue == pdTRUE )
+		{
+			ucBit ^= ( unsigned char ) 0xff;
+			ucCurrentOutputValue &= ucBit;
+		}
+		else
+		{
+			ucCurrentOutputValue |= ucBit;
+		}
+
+		portOUTPUT_BYTE( partstPORT_F_ADDR, ( unsigned ) ucCurrentOutputValue );
+	}
+	xTaskResumeAll();
+}
+/*-----------------------------------------------------------*/
+
+void vParTestToggleLED( unsigned portBASE_TYPE uxLED )
+{
+unsigned char ucBit;
+
+	if( uxLED <= partstMAX_OUTPUT_LED )
+	{
+		ucBit = ( ( unsigned char ) 1 ) << uxLED;
+
+		vTaskSuspendAll();
+		{
+			if( ucCurrentOutputValue & ucBit )
+			{
+				ucCurrentOutputValue &= ~ucBit;
+			}
+			else
+			{
+				ucCurrentOutputValue |= ucBit;
+			}
+
+			portOUTPUT_BYTE( partstPORT_F_ADDR, ( unsigned ) ucCurrentOutputValue );
+		}
+		xTaskResumeAll();			
+	}
+}
+