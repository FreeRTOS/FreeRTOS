--- conflicted
+++ resolved
@@ -1,119 +1,115 @@
-/*
-<<<<<<< HEAD
- * FreeRTOS Kernel V10.3.0
-=======
- * FreeRTOS Kernel V10.4.1
->>>>>>> 5cc65129
- * Copyright (C) 2020 Amazon.com, Inc. or its affiliates.  All Rights Reserved.
- *
- * Permission is hereby granted, free of charge, to any person obtaining a copy of
- * this software and associated documentation files (the "Software"), to deal in
- * the Software without restriction, including without limitation the rights to
- * use, copy, modify, merge, publish, distribute, sublicense, and/or sell copies of
- * the Software, and to permit persons to whom the Software is furnished to do so,
- * subject to the following conditions:
- *
- * The above copyright notice and this permission notice shall be included in all
- * copies or substantial portions of the Software.
- *
- * THE SOFTWARE IS PROVIDED "AS IS", WITHOUT WARRANTY OF ANY KIND, EXPRESS OR
- * IMPLIED, INCLUDING BUT NOT LIMITED TO THE WARRANTIES OF MERCHANTABILITY, FITNESS
- * FOR A PARTICULAR PURPOSE AND NONINFRINGEMENT. IN NO EVENT SHALL THE AUTHORS OR
- * COPYRIGHT HOLDERS BE LIABLE FOR ANY CLAIM, DAMAGES OR OTHER LIABILITY, WHETHER
- * IN AN ACTION OF CONTRACT, TORT OR OTHERWISE, ARISING FROM, OUT OF OR IN
- * CONNECTION WITH THE SOFTWARE OR THE USE OR OTHER DEALINGS IN THE SOFTWARE.
- *
- * http://www.FreeRTOS.org
- * http://aws.amazon.com/freertos
- *
- * 1 tab == 4 spaces!
- */
-
-/*
-Changes from V3.2.4
-
-	+ Modified the default MAC address as the one used previously was not liked
-	  by some routers.
-
-*/
-
-#ifndef SAM_7_EMAC_H
-#define SAM_7_EMAC_H
-
-/* MAC address definition.  The MAC address must be unique on the network. */
-#define emacETHADDR0 0
-#define emacETHADDR1 0xbd
-#define emacETHADDR2 0x33
-#define emacETHADDR3 0x06
-#define emacETHADDR4 0x68
-#define emacETHADDR5 0x22
-
-/* The IP address being used. */
-#define emacIPADDR0 172
-#define emacIPADDR1 25
-#define emacIPADDR2 218
-#define emacIPADDR3 205
-
-/* The gateway address being used. */
-#define emacGATEWAY_ADDR0 172
-#define emacGATEWAY_ADDR1 25
-#define emacGATEWAY_ADDR2 218
-#define emacGATEWAY_ADDR3 3
-
-/* The network mask being used. */
-#define emacNET_MASK0 255
-#define emacNET_MASK1 255
-#define emacNET_MASK2 0
-#define emacNET_MASK3 0
-
-/*
- * Initialise the EMAC driver.  If successful a semaphore is returned that
- * is used by the EMAC ISR to indicate that Rx packets have been received.
- * If the initialisation fails then NULL is returned.
- */
-SemaphoreHandle_t xEMACInit( void );
-
-/*
- * Send ulLength bytes from pcFrom.  This copies the buffer to one of the
- * EMAC Tx buffers, then indicates to the EMAC that the buffer is ready.
- * If lEndOfFrame is true then the data being copied is the end of the frame
- * and the frame can be transmitted. 
- */
-long lEMACSend( char *pcFrom, unsigned long ulLength, long lEndOfFrame );
-
-/*
- * Frames can be read from the EMAC in multiple sections.
- * Read ulSectionLength bytes from the EMAC receive buffers to pcTo.  
- * ulTotalFrameLength is the size of the entire frame.  Generally vEMACRead
- * will be repetedly called until the sum of all the ulSectionLenths totals
- * the value of ulTotalFrameLength.
- */
-void vEMACRead( char *pcTo, unsigned long ulSectionLength, unsigned long ulTotalFrameLength );
-
-/*
- * The EMAC driver and interrupt service routines are defined in different 
- * files as the driver is compiled to THUMB, and the ISR to ARM.  This function
- * simply passes the semaphore used to communicate between the two.
- */
-void vPassEMACSemaphore( SemaphoreHandle_t xCreatedSemaphore );
-
-/* 
- * Called by the Tx interrupt, this function traverses the buffers used to
- * hold the frame that has just completed transmission and marks each as
- * free again.
- */
-void vClearEMACTxBuffer( void );
-
-/*
- * Suspend on a semaphore waiting either for the semaphore to be obtained 
- * or a timeout.  The semaphore is used by the EMAC ISR to indicate that
- * data has been received and is ready for processing.
- */
-void vEMACWaitForInput( void );
-
-/*
- * Return the length of the next frame in the receive buffers.
- */
-unsigned long ulEMACInputLength( void );
-
-#endif
+/*
+ * FreeRTOS Kernel V10.4.1
+ * Copyright (C) 2020 Amazon.com, Inc. or its affiliates.  All Rights Reserved.
+ *
+ * Permission is hereby granted, free of charge, to any person obtaining a copy of
+ * this software and associated documentation files (the "Software"), to deal in
+ * the Software without restriction, including without limitation the rights to
+ * use, copy, modify, merge, publish, distribute, sublicense, and/or sell copies of
+ * the Software, and to permit persons to whom the Software is furnished to do so,
+ * subject to the following conditions:
+ *
+ * The above copyright notice and this permission notice shall be included in all
+ * copies or substantial portions of the Software.
+ *
+ * THE SOFTWARE IS PROVIDED "AS IS", WITHOUT WARRANTY OF ANY KIND, EXPRESS OR
+ * IMPLIED, INCLUDING BUT NOT LIMITED TO THE WARRANTIES OF MERCHANTABILITY, FITNESS
+ * FOR A PARTICULAR PURPOSE AND NONINFRINGEMENT. IN NO EVENT SHALL THE AUTHORS OR
+ * COPYRIGHT HOLDERS BE LIABLE FOR ANY CLAIM, DAMAGES OR OTHER LIABILITY, WHETHER
+ * IN AN ACTION OF CONTRACT, TORT OR OTHERWISE, ARISING FROM, OUT OF OR IN
+ * CONNECTION WITH THE SOFTWARE OR THE USE OR OTHER DEALINGS IN THE SOFTWARE.
+ *
+ * http://www.FreeRTOS.org
+ * http://aws.amazon.com/freertos
+ *
+ * 1 tab == 4 spaces!
+ */
+
+/*
+Changes from V3.2.4
+
+	+ Modified the default MAC address as the one used previously was not liked
+	  by some routers.
+
+*/
+
+#ifndef SAM_7_EMAC_H
+#define SAM_7_EMAC_H
+
+/* MAC address definition.  The MAC address must be unique on the network. */
+#define emacETHADDR0 0
+#define emacETHADDR1 0xbd
+#define emacETHADDR2 0x33
+#define emacETHADDR3 0x06
+#define emacETHADDR4 0x68
+#define emacETHADDR5 0x22
+
+/* The IP address being used. */
+#define emacIPADDR0 172
+#define emacIPADDR1 25
+#define emacIPADDR2 218
+#define emacIPADDR3 205
+
+/* The gateway address being used. */
+#define emacGATEWAY_ADDR0 172
+#define emacGATEWAY_ADDR1 25
+#define emacGATEWAY_ADDR2 218
+#define emacGATEWAY_ADDR3 3
+
+/* The network mask being used. */
+#define emacNET_MASK0 255
+#define emacNET_MASK1 255
+#define emacNET_MASK2 0
+#define emacNET_MASK3 0
+
+/*
+ * Initialise the EMAC driver.  If successful a semaphore is returned that
+ * is used by the EMAC ISR to indicate that Rx packets have been received.
+ * If the initialisation fails then NULL is returned.
+ */
+SemaphoreHandle_t xEMACInit( void );
+
+/*
+ * Send ulLength bytes from pcFrom.  This copies the buffer to one of the
+ * EMAC Tx buffers, then indicates to the EMAC that the buffer is ready.
+ * If lEndOfFrame is true then the data being copied is the end of the frame
+ * and the frame can be transmitted. 
+ */
+long lEMACSend( char *pcFrom, unsigned long ulLength, long lEndOfFrame );
+
+/*
+ * Frames can be read from the EMAC in multiple sections.
+ * Read ulSectionLength bytes from the EMAC receive buffers to pcTo.  
+ * ulTotalFrameLength is the size of the entire frame.  Generally vEMACRead
+ * will be repetedly called until the sum of all the ulSectionLenths totals
+ * the value of ulTotalFrameLength.
+ */
+void vEMACRead( char *pcTo, unsigned long ulSectionLength, unsigned long ulTotalFrameLength );
+
+/*
+ * The EMAC driver and interrupt service routines are defined in different 
+ * files as the driver is compiled to THUMB, and the ISR to ARM.  This function
+ * simply passes the semaphore used to communicate between the two.
+ */
+void vPassEMACSemaphore( SemaphoreHandle_t xCreatedSemaphore );
+
+/* 
+ * Called by the Tx interrupt, this function traverses the buffers used to
+ * hold the frame that has just completed transmission and marks each as
+ * free again.
+ */
+void vClearEMACTxBuffer( void );
+
+/*
+ * Suspend on a semaphore waiting either for the semaphore to be obtained 
+ * or a timeout.  The semaphore is used by the EMAC ISR to indicate that
+ * data has been received and is ready for processing.
+ */
+void vEMACWaitForInput( void );
+
+/*
+ * Return the length of the next frame in the receive buffers.
+ */
+unsigned long ulEMACInputLength( void );
+
+#endif