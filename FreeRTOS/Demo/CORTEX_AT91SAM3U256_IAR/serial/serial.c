/*
<<<<<<< HEAD
 * FreeRTOS Kernel V10.3.0
=======
 * FreeRTOS Kernel V10.4.1
>>>>>>> 5cc65129
 * Copyright (C) 2020 Amazon.com, Inc. or its affiliates.  All Rights Reserved.
 *
 * Permission is hereby granted, free of charge, to any person obtaining a copy of
 * this software and associated documentation files (the "Software"), to deal in
 * the Software without restriction, including without limitation the rights to
 * use, copy, modify, merge, publish, distribute, sublicense, and/or sell copies of
 * the Software, and to permit persons to whom the Software is furnished to do so,
 * subject to the following conditions:
 *
 * The above copyright notice and this permission notice shall be included in all
 * copies or substantial portions of the Software.
 *
 * THE SOFTWARE IS PROVIDED "AS IS", WITHOUT WARRANTY OF ANY KIND, EXPRESS OR
 * IMPLIED, INCLUDING BUT NOT LIMITED TO THE WARRANTIES OF MERCHANTABILITY, FITNESS
 * FOR A PARTICULAR PURPOSE AND NONINFRINGEMENT. IN NO EVENT SHALL THE AUTHORS OR
 * COPYRIGHT HOLDERS BE LIABLE FOR ANY CLAIM, DAMAGES OR OTHER LIABILITY, WHETHER
 * IN AN ACTION OF CONTRACT, TORT OR OTHERWISE, ARISING FROM, OUT OF OR IN
 * CONNECTION WITH THE SOFTWARE OR THE USE OR OTHER DEALINGS IN THE SOFTWARE.
 *
 * http://www.FreeRTOS.org
 * http://aws.amazon.com/freertos
 *
 * 1 tab == 4 spaces!
 */

/*
	BASIC INTERRUPT DRIVEN SERIAL PORT DRIVER FOR UART0.
*/

/* Standard includes. */
#include <stdlib.h>

/* Scheduler includes. */
#include "FreeRTOS.h"
#include "queue.h"

/* Demo application includes. */
#include "serial.h"

/* Library includes. */
#include "usart/usart.h"
#include "pmc/pmc.h"
#include "irq/irq.h"
#include "pio/pio.h"

/*-----------------------------------------------------------*/

/* Interrupt control macros. */
#define serINTERRUPT_LEVEL				( 5 )
#define vInterruptOn()					BOARD_USART_BASE->US_IER = ( AT91C_US_TXRDY | AT91C_US_RXRDY )
#define vInterruptOff()					BOARD_USART_BASE->US_IDR = AT91C_US_TXRDY

/* Misc constants. */
#define serINVALID_QUEUE				( ( QueueHandle_t ) 0 )
#define serHANDLE						( ( xComPortHandle ) 1 )
#define serNO_BLOCK						( ( TickType_t ) 0 )
#define serNO_TIMEGUARD					( ( unsigned long ) 0 )
#define serNO_PERIPHERAL_B_SETUP		( ( unsigned long ) 0 )


/* Queues used to hold received characters, and characters waiting to be
transmitted. */
static QueueHandle_t xRxedChars;
static QueueHandle_t xCharsForTx;

/*-----------------------------------------------------------*/

/* The interrupt service routine - called from the assembly entry point. */
void vSerialISR( void );

/*-----------------------------------------------------------*/

/*
 * See the serial2.h header file.
 */
xComPortHandle xSerialPortInitMinimal( unsigned long ulWantedBaud, unsigned portBASE_TYPE uxQueueLength )
{
xComPortHandle xReturn = serHANDLE;
extern void ( vUART_ISR )( void );
const Pin xUSART_Pins[] = { BOARD_PIN_USART_RXD, BOARD_PIN_USART_TXD };


	/* Create the queues used to hold Rx and Tx characters. */
	xRxedChars = xQueueCreate( uxQueueLength, ( unsigned portBASE_TYPE ) sizeof( signed char ) );
	xCharsForTx = xQueueCreate( uxQueueLength + 1, ( unsigned portBASE_TYPE ) sizeof( signed char ) );

	/* If the queues were created correctly then setup the serial port
	hardware. */
	if( ( xRxedChars != serINVALID_QUEUE ) && ( xCharsForTx != serINVALID_QUEUE ) )
	{
		portENTER_CRITICAL();
		{
			/* Enable the peripheral clock in the PMC. */
			PMC_EnablePeripheral( BOARD_ID_USART );
		
			/* Configure the USART. */
			USART_Configure( BOARD_USART_BASE, AT91C_US_CHRL_8_BITS | AT91C_US_PAR_NONE | AT91C_US_NBSTOP_1_BIT, ulWantedBaud, configCPU_CLOCK_HZ );
		
			/* Configure the interrupt.  Note the pre-emption priority is set
			in bits [8:15] of the priority value passed as the parameter. */
			IRQ_ConfigureIT( BOARD_ID_USART, ( configMAX_SYSCALL_INTERRUPT_PRIORITY << 8 ), vSerialISR );
			IRQ_EnableIT( BOARD_ID_USART );
		
			/* Enable receiver & transmitter. */
			USART_SetTransmitterEnabled( BOARD_USART_BASE, pdTRUE );
			USART_SetReceiverEnabled( BOARD_USART_BASE, pdTRUE );
			
			/* Configure IO for USART use. */
			PIO_Configure( xUSART_Pins, PIO_LISTSIZE( xUSART_Pins ) );
		}
		portEXIT_CRITICAL();
	}
	else
	{
		xReturn = ( xComPortHandle ) 0;
	}

	/* This demo file only supports a single port but we have to return
	something to comply with the standard demo header file. */
	return xReturn;
}
/*-----------------------------------------------------------*/

signed portBASE_TYPE xSerialGetChar( xComPortHandle pxPort, signed char *pcRxedChar, TickType_t xBlockTime )
{
	/* The port handle is not required as this driver only supports one port. */
	( void ) pxPort;

	/* Get the next character from the buffer.  Return false if no characters
	are available, or arrive before xBlockTime expires. */
	if( xQueueReceive( xRxedChars, pcRxedChar, xBlockTime ) )
	{
		return pdTRUE;
	}
	else
	{
		return pdFALSE;
	}
}
/*-----------------------------------------------------------*/

void vSerialPutString( xComPortHandle pxPort, const signed char * const pcString, unsigned short usStringLength )
{
signed char *pxNext;

	/* A couple of parameters that this port does not use. */
	( void ) usStringLength;
	( void ) pxPort;

	/* NOTE: This implementation does not handle the queue being full as no
	block time is used! */

	/* The port handle is not required as this driver only supports UART0. */
	( void ) pxPort;

	/* Send each character in the string, one at a time. */
	pxNext = ( signed char * ) pcString;
	while( *pxNext )
	{
		xSerialPutChar( pxPort, *pxNext, serNO_BLOCK );
		pxNext++;
	}
}
/*-----------------------------------------------------------*/

signed portBASE_TYPE xSerialPutChar( xComPortHandle pxPort, signed char cOutChar, TickType_t xBlockTime )
{
	/* Place the character in the queue of characters to be transmitted. */
	if( xQueueSend( xCharsForTx, &cOutChar, xBlockTime ) != pdPASS )
	{
		return pdFAIL;
	}

	/* Turn on the Tx interrupt so the ISR will remove the character from the
	queue and send it.   This does not need to be in a critical section as
	if the interrupt has already removed the character the next interrupt
	will simply turn off the Tx interrupt again. */
	vInterruptOn();

	return pdPASS;
}
/*-----------------------------------------------------------*/

void vSerialClose( xComPortHandle xPort )
{
	/* Not supported as not required by the demo application. */
}
/*-----------------------------------------------------------*/

void vSerialISR( void )
{
unsigned long ulStatus;
signed char cChar;
portBASE_TYPE xHigherPriorityTaskWoken = pdFALSE;

	/* What caused the interrupt? */
	ulStatus = BOARD_USART_BASE->US_CSR &= BOARD_USART_BASE->US_IMR;

	if( ulStatus & AT91C_US_TXRDY )
	{
		/* The interrupt was caused by the THR becoming empty.  Are there any
		more characters to transmit? */
		if( xQueueReceiveFromISR( xCharsForTx, &cChar, &xHigherPriorityTaskWoken ) == pdTRUE )
		{
			/* A character was retrieved from the queue so can be sent to the
			THR now. */
			BOARD_USART_BASE->US_THR = cChar;
		}
		else
		{
			/* Queue empty, nothing to send so turn off the Tx interrupt. */
			vInterruptOff();
		}		
	}

	if( ulStatus & AT91C_US_RXRDY )
	{
		/* The interrupt was caused by a character being received.  Grab the
		character from the RHR and place it in the queue or received
		characters. */
		cChar = BOARD_USART_BASE->US_RHR;
		xQueueSendFromISR( xRxedChars, &cChar, &xHigherPriorityTaskWoken );
	}

	/* If a task was woken by either a character being received or a character
	being transmitted then we may need to switch to another task. */
	portEND_SWITCHING_ISR( xHigherPriorityTaskWoken );
}




	
<|MERGE_RESOLUTION|>--- conflicted
+++ resolved
@@ -1,239 +1,235 @@
-/*
-<<<<<<< HEAD
- * FreeRTOS Kernel V10.3.0
-=======
- * FreeRTOS Kernel V10.4.1
->>>>>>> 5cc65129
- * Copyright (C) 2020 Amazon.com, Inc. or its affiliates.  All Rights Reserved.
- *
- * Permission is hereby granted, free of charge, to any person obtaining a copy of
- * this software and associated documentation files (the "Software"), to deal in
- * the Software without restriction, including without limitation the rights to
- * use, copy, modify, merge, publish, distribute, sublicense, and/or sell copies of
- * the Software, and to permit persons to whom the Software is furnished to do so,
- * subject to the following conditions:
- *
- * The above copyright notice and this permission notice shall be included in all
- * copies or substantial portions of the Software.
- *
- * THE SOFTWARE IS PROVIDED "AS IS", WITHOUT WARRANTY OF ANY KIND, EXPRESS OR
- * IMPLIED, INCLUDING BUT NOT LIMITED TO THE WARRANTIES OF MERCHANTABILITY, FITNESS
- * FOR A PARTICULAR PURPOSE AND NONINFRINGEMENT. IN NO EVENT SHALL THE AUTHORS OR
- * COPYRIGHT HOLDERS BE LIABLE FOR ANY CLAIM, DAMAGES OR OTHER LIABILITY, WHETHER
- * IN AN ACTION OF CONTRACT, TORT OR OTHERWISE, ARISING FROM, OUT OF OR IN
- * CONNECTION WITH THE SOFTWARE OR THE USE OR OTHER DEALINGS IN THE SOFTWARE.
- *
- * http://www.FreeRTOS.org
- * http://aws.amazon.com/freertos
- *
- * 1 tab == 4 spaces!
- */
-
-/*
-	BASIC INTERRUPT DRIVEN SERIAL PORT DRIVER FOR UART0.
-*/
-
-/* Standard includes. */
-#include <stdlib.h>
-
-/* Scheduler includes. */
-#include "FreeRTOS.h"
-#include "queue.h"
-
-/* Demo application includes. */
-#include "serial.h"
-
-/* Library includes. */
-#include "usart/usart.h"
-#include "pmc/pmc.h"
-#include "irq/irq.h"
-#include "pio/pio.h"
-
-/*-----------------------------------------------------------*/
-
-/* Interrupt control macros. */
-#define serINTERRUPT_LEVEL				( 5 )
-#define vInterruptOn()					BOARD_USART_BASE->US_IER = ( AT91C_US_TXRDY | AT91C_US_RXRDY )
-#define vInterruptOff()					BOARD_USART_BASE->US_IDR = AT91C_US_TXRDY
-
-/* Misc constants. */
-#define serINVALID_QUEUE				( ( QueueHandle_t ) 0 )
-#define serHANDLE						( ( xComPortHandle ) 1 )
-#define serNO_BLOCK						( ( TickType_t ) 0 )
-#define serNO_TIMEGUARD					( ( unsigned long ) 0 )
-#define serNO_PERIPHERAL_B_SETUP		( ( unsigned long ) 0 )
-
-
-/* Queues used to hold received characters, and characters waiting to be
-transmitted. */
-static QueueHandle_t xRxedChars;
-static QueueHandle_t xCharsForTx;
-
-/*-----------------------------------------------------------*/
-
-/* The interrupt service routine - called from the assembly entry point. */
-void vSerialISR( void );
-
-/*-----------------------------------------------------------*/
-
-/*
- * See the serial2.h header file.
- */
-xComPortHandle xSerialPortInitMinimal( unsigned long ulWantedBaud, unsigned portBASE_TYPE uxQueueLength )
-{
-xComPortHandle xReturn = serHANDLE;
-extern void ( vUART_ISR )( void );
-const Pin xUSART_Pins[] = { BOARD_PIN_USART_RXD, BOARD_PIN_USART_TXD };
-
-
-	/* Create the queues used to hold Rx and Tx characters. */
-	xRxedChars = xQueueCreate( uxQueueLength, ( unsigned portBASE_TYPE ) sizeof( signed char ) );
-	xCharsForTx = xQueueCreate( uxQueueLength + 1, ( unsigned portBASE_TYPE ) sizeof( signed char ) );
-
-	/* If the queues were created correctly then setup the serial port
-	hardware. */
-	if( ( xRxedChars != serINVALID_QUEUE ) && ( xCharsForTx != serINVALID_QUEUE ) )
-	{
-		portENTER_CRITICAL();
-		{
-			/* Enable the peripheral clock in the PMC. */
-			PMC_EnablePeripheral( BOARD_ID_USART );
-		
-			/* Configure the USART. */
-			USART_Configure( BOARD_USART_BASE, AT91C_US_CHRL_8_BITS | AT91C_US_PAR_NONE | AT91C_US_NBSTOP_1_BIT, ulWantedBaud, configCPU_CLOCK_HZ );
-		
-			/* Configure the interrupt.  Note the pre-emption priority is set
-			in bits [8:15] of the priority value passed as the parameter. */
-			IRQ_ConfigureIT( BOARD_ID_USART, ( configMAX_SYSCALL_INTERRUPT_PRIORITY << 8 ), vSerialISR );
-			IRQ_EnableIT( BOARD_ID_USART );
-		
-			/* Enable receiver & transmitter. */
-			USART_SetTransmitterEnabled( BOARD_USART_BASE, pdTRUE );
-			USART_SetReceiverEnabled( BOARD_USART_BASE, pdTRUE );
-			
-			/* Configure IO for USART use. */
-			PIO_Configure( xUSART_Pins, PIO_LISTSIZE( xUSART_Pins ) );
-		}
-		portEXIT_CRITICAL();
-	}
-	else
-	{
-		xReturn = ( xComPortHandle ) 0;
-	}
-
-	/* This demo file only supports a single port but we have to return
-	something to comply with the standard demo header file. */
-	return xReturn;
-}
-/*-----------------------------------------------------------*/
-
-signed portBASE_TYPE xSerialGetChar( xComPortHandle pxPort, signed char *pcRxedChar, TickType_t xBlockTime )
-{
-	/* The port handle is not required as this driver only supports one port. */
-	( void ) pxPort;
-
-	/* Get the next character from the buffer.  Return false if no characters
-	are available, or arrive before xBlockTime expires. */
-	if( xQueueReceive( xRxedChars, pcRxedChar, xBlockTime ) )
-	{
-		return pdTRUE;
-	}
-	else
-	{
-		return pdFALSE;
-	}
-}
-/*-----------------------------------------------------------*/
-
-void vSerialPutString( xComPortHandle pxPort, const signed char * const pcString, unsigned short usStringLength )
-{
-signed char *pxNext;
-
-	/* A couple of parameters that this port does not use. */
-	( void ) usStringLength;
-	( void ) pxPort;
-
-	/* NOTE: This implementation does not handle the queue being full as no
-	block time is used! */
-
-	/* The port handle is not required as this driver only supports UART0. */
-	( void ) pxPort;
-
-	/* Send each character in the string, one at a time. */
-	pxNext = ( signed char * ) pcString;
-	while( *pxNext )
-	{
-		xSerialPutChar( pxPort, *pxNext, serNO_BLOCK );
-		pxNext++;
-	}
-}
-/*-----------------------------------------------------------*/
-
-signed portBASE_TYPE xSerialPutChar( xComPortHandle pxPort, signed char cOutChar, TickType_t xBlockTime )
-{
-	/* Place the character in the queue of characters to be transmitted. */
-	if( xQueueSend( xCharsForTx, &cOutChar, xBlockTime ) != pdPASS )
-	{
-		return pdFAIL;
-	}
-
-	/* Turn on the Tx interrupt so the ISR will remove the character from the
-	queue and send it.   This does not need to be in a critical section as
-	if the interrupt has already removed the character the next interrupt
-	will simply turn off the Tx interrupt again. */
-	vInterruptOn();
-
-	return pdPASS;
-}
-/*-----------------------------------------------------------*/
-
-void vSerialClose( xComPortHandle xPort )
-{
-	/* Not supported as not required by the demo application. */
-}
-/*-----------------------------------------------------------*/
-
-void vSerialISR( void )
-{
-unsigned long ulStatus;
-signed char cChar;
-portBASE_TYPE xHigherPriorityTaskWoken = pdFALSE;
-
-	/* What caused the interrupt? */
-	ulStatus = BOARD_USART_BASE->US_CSR &= BOARD_USART_BASE->US_IMR;
-
-	if( ulStatus & AT91C_US_TXRDY )
-	{
-		/* The interrupt was caused by the THR becoming empty.  Are there any
-		more characters to transmit? */
-		if( xQueueReceiveFromISR( xCharsForTx, &cChar, &xHigherPriorityTaskWoken ) == pdTRUE )
-		{
-			/* A character was retrieved from the queue so can be sent to the
-			THR now. */
-			BOARD_USART_BASE->US_THR = cChar;
-		}
-		else
-		{
-			/* Queue empty, nothing to send so turn off the Tx interrupt. */
-			vInterruptOff();
-		}		
-	}
-
-	if( ulStatus & AT91C_US_RXRDY )
-	{
-		/* The interrupt was caused by a character being received.  Grab the
-		character from the RHR and place it in the queue or received
-		characters. */
-		cChar = BOARD_USART_BASE->US_RHR;
-		xQueueSendFromISR( xRxedChars, &cChar, &xHigherPriorityTaskWoken );
-	}
-
-	/* If a task was woken by either a character being received or a character
-	being transmitted then we may need to switch to another task. */
-	portEND_SWITCHING_ISR( xHigherPriorityTaskWoken );
-}
-
-
-
-
-	
+/*
+ * FreeRTOS Kernel V10.4.1
+ * Copyright (C) 2020 Amazon.com, Inc. or its affiliates.  All Rights Reserved.
+ *
+ * Permission is hereby granted, free of charge, to any person obtaining a copy of
+ * this software and associated documentation files (the "Software"), to deal in
+ * the Software without restriction, including without limitation the rights to
+ * use, copy, modify, merge, publish, distribute, sublicense, and/or sell copies of
+ * the Software, and to permit persons to whom the Software is furnished to do so,
+ * subject to the following conditions:
+ *
+ * The above copyright notice and this permission notice shall be included in all
+ * copies or substantial portions of the Software.
+ *
+ * THE SOFTWARE IS PROVIDED "AS IS", WITHOUT WARRANTY OF ANY KIND, EXPRESS OR
+ * IMPLIED, INCLUDING BUT NOT LIMITED TO THE WARRANTIES OF MERCHANTABILITY, FITNESS
+ * FOR A PARTICULAR PURPOSE AND NONINFRINGEMENT. IN NO EVENT SHALL THE AUTHORS OR
+ * COPYRIGHT HOLDERS BE LIABLE FOR ANY CLAIM, DAMAGES OR OTHER LIABILITY, WHETHER
+ * IN AN ACTION OF CONTRACT, TORT OR OTHERWISE, ARISING FROM, OUT OF OR IN
+ * CONNECTION WITH THE SOFTWARE OR THE USE OR OTHER DEALINGS IN THE SOFTWARE.
+ *
+ * http://www.FreeRTOS.org
+ * http://aws.amazon.com/freertos
+ *
+ * 1 tab == 4 spaces!
+ */
+
+/*
+	BASIC INTERRUPT DRIVEN SERIAL PORT DRIVER FOR UART0.
+*/
+
+/* Standard includes. */
+#include <stdlib.h>
+
+/* Scheduler includes. */
+#include "FreeRTOS.h"
+#include "queue.h"
+
+/* Demo application includes. */
+#include "serial.h"
+
+/* Library includes. */
+#include "usart/usart.h"
+#include "pmc/pmc.h"
+#include "irq/irq.h"
+#include "pio/pio.h"
+
+/*-----------------------------------------------------------*/
+
+/* Interrupt control macros. */
+#define serINTERRUPT_LEVEL				( 5 )
+#define vInterruptOn()					BOARD_USART_BASE->US_IER = ( AT91C_US_TXRDY | AT91C_US_RXRDY )
+#define vInterruptOff()					BOARD_USART_BASE->US_IDR = AT91C_US_TXRDY
+
+/* Misc constants. */
+#define serINVALID_QUEUE				( ( QueueHandle_t ) 0 )
+#define serHANDLE						( ( xComPortHandle ) 1 )
+#define serNO_BLOCK						( ( TickType_t ) 0 )
+#define serNO_TIMEGUARD					( ( unsigned long ) 0 )
+#define serNO_PERIPHERAL_B_SETUP		( ( unsigned long ) 0 )
+
+
+/* Queues used to hold received characters, and characters waiting to be
+transmitted. */
+static QueueHandle_t xRxedChars;
+static QueueHandle_t xCharsForTx;
+
+/*-----------------------------------------------------------*/
+
+/* The interrupt service routine - called from the assembly entry point. */
+void vSerialISR( void );
+
+/*-----------------------------------------------------------*/
+
+/*
+ * See the serial2.h header file.
+ */
+xComPortHandle xSerialPortInitMinimal( unsigned long ulWantedBaud, unsigned portBASE_TYPE uxQueueLength )
+{
+xComPortHandle xReturn = serHANDLE;
+extern void ( vUART_ISR )( void );
+const Pin xUSART_Pins[] = { BOARD_PIN_USART_RXD, BOARD_PIN_USART_TXD };
+
+
+	/* Create the queues used to hold Rx and Tx characters. */
+	xRxedChars = xQueueCreate( uxQueueLength, ( unsigned portBASE_TYPE ) sizeof( signed char ) );
+	xCharsForTx = xQueueCreate( uxQueueLength + 1, ( unsigned portBASE_TYPE ) sizeof( signed char ) );
+
+	/* If the queues were created correctly then setup the serial port
+	hardware. */
+	if( ( xRxedChars != serINVALID_QUEUE ) && ( xCharsForTx != serINVALID_QUEUE ) )
+	{
+		portENTER_CRITICAL();
+		{
+			/* Enable the peripheral clock in the PMC. */
+			PMC_EnablePeripheral( BOARD_ID_USART );
+		
+			/* Configure the USART. */
+			USART_Configure( BOARD_USART_BASE, AT91C_US_CHRL_8_BITS | AT91C_US_PAR_NONE | AT91C_US_NBSTOP_1_BIT, ulWantedBaud, configCPU_CLOCK_HZ );
+		
+			/* Configure the interrupt.  Note the pre-emption priority is set
+			in bits [8:15] of the priority value passed as the parameter. */
+			IRQ_ConfigureIT( BOARD_ID_USART, ( configMAX_SYSCALL_INTERRUPT_PRIORITY << 8 ), vSerialISR );
+			IRQ_EnableIT( BOARD_ID_USART );
+		
+			/* Enable receiver & transmitter. */
+			USART_SetTransmitterEnabled( BOARD_USART_BASE, pdTRUE );
+			USART_SetReceiverEnabled( BOARD_USART_BASE, pdTRUE );
+			
+			/* Configure IO for USART use. */
+			PIO_Configure( xUSART_Pins, PIO_LISTSIZE( xUSART_Pins ) );
+		}
+		portEXIT_CRITICAL();
+	}
+	else
+	{
+		xReturn = ( xComPortHandle ) 0;
+	}
+
+	/* This demo file only supports a single port but we have to return
+	something to comply with the standard demo header file. */
+	return xReturn;
+}
+/*-----------------------------------------------------------*/
+
+signed portBASE_TYPE xSerialGetChar( xComPortHandle pxPort, signed char *pcRxedChar, TickType_t xBlockTime )
+{
+	/* The port handle is not required as this driver only supports one port. */
+	( void ) pxPort;
+
+	/* Get the next character from the buffer.  Return false if no characters
+	are available, or arrive before xBlockTime expires. */
+	if( xQueueReceive( xRxedChars, pcRxedChar, xBlockTime ) )
+	{
+		return pdTRUE;
+	}
+	else
+	{
+		return pdFALSE;
+	}
+}
+/*-----------------------------------------------------------*/
+
+void vSerialPutString( xComPortHandle pxPort, const signed char * const pcString, unsigned short usStringLength )
+{
+signed char *pxNext;
+
+	/* A couple of parameters that this port does not use. */
+	( void ) usStringLength;
+	( void ) pxPort;
+
+	/* NOTE: This implementation does not handle the queue being full as no
+	block time is used! */
+
+	/* The port handle is not required as this driver only supports UART0. */
+	( void ) pxPort;
+
+	/* Send each character in the string, one at a time. */
+	pxNext = ( signed char * ) pcString;
+	while( *pxNext )
+	{
+		xSerialPutChar( pxPort, *pxNext, serNO_BLOCK );
+		pxNext++;
+	}
+}
+/*-----------------------------------------------------------*/
+
+signed portBASE_TYPE xSerialPutChar( xComPortHandle pxPort, signed char cOutChar, TickType_t xBlockTime )
+{
+	/* Place the character in the queue of characters to be transmitted. */
+	if( xQueueSend( xCharsForTx, &cOutChar, xBlockTime ) != pdPASS )
+	{
+		return pdFAIL;
+	}
+
+	/* Turn on the Tx interrupt so the ISR will remove the character from the
+	queue and send it.   This does not need to be in a critical section as
+	if the interrupt has already removed the character the next interrupt
+	will simply turn off the Tx interrupt again. */
+	vInterruptOn();
+
+	return pdPASS;
+}
+/*-----------------------------------------------------------*/
+
+void vSerialClose( xComPortHandle xPort )
+{
+	/* Not supported as not required by the demo application. */
+}
+/*-----------------------------------------------------------*/
+
+void vSerialISR( void )
+{
+unsigned long ulStatus;
+signed char cChar;
+portBASE_TYPE xHigherPriorityTaskWoken = pdFALSE;
+
+	/* What caused the interrupt? */
+	ulStatus = BOARD_USART_BASE->US_CSR &= BOARD_USART_BASE->US_IMR;
+
+	if( ulStatus & AT91C_US_TXRDY )
+	{
+		/* The interrupt was caused by the THR becoming empty.  Are there any
+		more characters to transmit? */
+		if( xQueueReceiveFromISR( xCharsForTx, &cChar, &xHigherPriorityTaskWoken ) == pdTRUE )
+		{
+			/* A character was retrieved from the queue so can be sent to the
+			THR now. */
+			BOARD_USART_BASE->US_THR = cChar;
+		}
+		else
+		{
+			/* Queue empty, nothing to send so turn off the Tx interrupt. */
+			vInterruptOff();
+		}		
+	}
+
+	if( ulStatus & AT91C_US_RXRDY )
+	{
+		/* The interrupt was caused by a character being received.  Grab the
+		character from the RHR and place it in the queue or received
+		characters. */
+		cChar = BOARD_USART_BASE->US_RHR;
+		xQueueSendFromISR( xRxedChars, &cChar, &xHigherPriorityTaskWoken );
+	}
+
+	/* If a task was woken by either a character being received or a character
+	being transmitted then we may need to switch to another task. */
+	portEND_SWITCHING_ISR( xHigherPriorityTaskWoken );
+}
+
+
+
+
+	