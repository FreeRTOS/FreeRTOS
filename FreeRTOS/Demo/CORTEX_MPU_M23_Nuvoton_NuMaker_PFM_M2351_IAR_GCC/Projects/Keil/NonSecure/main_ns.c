/*
<<<<<<< HEAD
 * FreeRTOS Kernel V10.3.0
=======
 * FreeRTOS Kernel V10.4.1
>>>>>>> 5cc65129
 * Copyright (C) 2020 Amazon.com, Inc. or its affiliates.  All Rights Reserved.
 *
 * Permission is hereby granted, free of charge, to any person obtaining a copy of
 * this software and associated documentation files (the "Software"), to deal in
 * the Software without restriction, including without limitation the rights to
 * use, copy, modify, merge, publish, distribute, sublicense, and/or sell copies of
 * the Software, and to permit persons to whom the Software is furnished to do so,
 * subject to the following conditions:
 *
 * The above copyright notice and this permission notice shall be included in all
 * copies or substantial portions of the Software.
 *
 * THE SOFTWARE IS PROVIDED "AS IS", WITHOUT WARRANTY OF ANY KIND, EXPRESS OR
 * IMPLIED, INCLUDING BUT NOT LIMITED TO THE WARRANTIES OF MERCHANTABILITY, FITNESS
 * FOR A PARTICULAR PURPOSE AND NONINFRINGEMENT. IN NO EVENT SHALL THE AUTHORS OR
 * COPYRIGHT HOLDERS BE LIABLE FOR ANY CLAIM, DAMAGES OR OTHER LIABILITY, WHETHER
 * IN AN ACTION OF CONTRACT, TORT OR OTHERWISE, ARISING FROM, OUT OF OR IN
 * CONNECTION WITH THE SOFTWARE OR THE USE OR OTHER DEALINGS IN THE SOFTWARE.
 *
 * http://www.FreeRTOS.org
 * http://aws.amazon.com/freertos
 *
 * 1 tab == 4 spaces!
 */

/* Device includes. */
#include <arm_cmse.h>
#include "NuMicro.h"

/* FreeRTOS includes. */
#include "FreeRTOS.h"
#include "task.h"

/* Demo includes. */
#include "tz_demo.h"
#include "mpu_demo.h"

/* Externs needed by the MPU setup code. These are defined in Scatter-Loading
 * description file (FreeRTOSDemo_ns.sct). */
extern uint32_t Image$$ER_IROM_NS_PRIVILEGED$$Base;
extern uint32_t Image$$ER_IROM_NS_PRIVILEGED_ALIGN$$Limit;
extern uint32_t Image$$ER_IROM_NS_FREERTOS_SYSTEM_CALLS$$Base;
extern uint32_t Image$$ER_IROM_NS_FREERTOS_SYSTEM_CALLS_ALIGN$$Limit;
extern uint32_t Image$$ER_IROM_NS_UNPRIVILEGED$$Base;
extern uint32_t Image$$ER_IROM_NS_UNPRIVILEGED_ALIGN$$Limit;

extern uint32_t Image$$ER_IRAM_NS_PRIVILEGED$$Base;
extern uint32_t Image$$ER_IRAM_NS_PRIVILEGED_ALIGN$$Limit;
extern uint32_t Image$$ER_IRAM_NS_UNPRIVILEGED$$Base;
extern uint32_t Image$$ER_IRAM_NS_UNPRIVILEGED_ALIGN$$Limit;

/* Privileged flash. */
const uint32_t * __privileged_functions_start__		= ( uint32_t * ) &( Image$$ER_IROM_NS_PRIVILEGED$$Base );
const uint32_t * __privileged_functions_end__		= ( uint32_t * ) ( ( uint32_t ) &( Image$$ER_IROM_NS_PRIVILEGED_ALIGN$$Limit ) - 0x1 ); /* Last address in privileged Flash region. */

/* Flash containing system calls. */
const uint32_t * __syscalls_flash_start__			= ( uint32_t * ) &( Image$$ER_IROM_NS_FREERTOS_SYSTEM_CALLS$$Base );
const uint32_t * __syscalls_flash_end__				= ( uint32_t * ) ( ( uint32_t ) &( Image$$ER_IROM_NS_FREERTOS_SYSTEM_CALLS_ALIGN$$Limit ) - 0x1 ); /* Last address in Flash region containing system calls. */

/* Unprivileged flash. Note that the section containing system calls is
 * unprivileged so that unprivileged tasks can make system calls. */
const uint32_t * __unprivileged_flash_start__		= ( uint32_t * ) &( Image$$ER_IROM_NS_UNPRIVILEGED$$Base );
const uint32_t * __unprivileged_flash_end__			= ( uint32_t * ) ( ( uint32_t ) &( Image$$ER_IROM_NS_UNPRIVILEGED_ALIGN$$Limit ) - 0x1 ); /* Last address in un-privileged Flash region. */

/* RAM with priviledged access only. This contains kernel data. */
const uint32_t * __privileged_sram_start__			= ( uint32_t * ) &( Image$$ER_IRAM_NS_PRIVILEGED$$Base );
const uint32_t * __privileged_sram_end__			= ( uint32_t * ) ( ( uint32_t ) &( Image$$ER_IRAM_NS_PRIVILEGED_ALIGN$$Limit ) - 0x1 ); /* Last address in privileged RAM. */

/* Unprivileged RAM. */
const uint32_t * __unprivileged_sram_start__		= ( uint32_t * ) &( Image$$ER_IRAM_NS_UNPRIVILEGED$$Base );
const uint32_t * __unprivileged_sram_end__			= ( uint32_t * ) ( ( uint32_t ) &( Image$$ER_IRAM_NS_UNPRIVILEGED_ALIGN$$Limit ) - 0x1 ); /* Last address in un-privileged RAM. */
/*-----------------------------------------------------------*/

/**
 * @brief Create all demo tasks.
 */
static void prvCreateTasks( void );

/**
 * @brief The hard fault handler.
 *
 * It calls a function called vHandleMemoryFault.
 */
void HardFault_Handler( void ) __attribute__ ( ( naked ) );
/*-----------------------------------------------------------*/

/* For instructions on how to build and run this demo, visit the following link:
 * https://www.freertos.org/RTOS-Cortex-M23-NuMaker-PFM-M2351-Keil.html
 */

/* Non-Secure main. */
int main( void )
{
	/* Initialize debug port. */
	DEBUG_PORT->BAUD = UART_BAUD_MODE2 | UART_BAUD_MODE2_DIVIDER( __HIRC, 115200 );
	DEBUG_PORT->LINE = UART_WORD_LEN_8 | UART_PARITY_NONE | UART_STOP_BIT_1;

	/* Print banner. */
	printf( "\n" );
	printf( "+---------------------------------------------+\n" );
	printf( "|           Nonsecure is running ...          |\n" );
	printf( "+---------------------------------------------+\n" );

	/* Create tasks. */
	prvCreateTasks();

	/* Start scheduler. */
	vTaskStartScheduler();

	/* Will not get here if the scheduler starts successfully.  If you do end up
	here then there wasn't enough heap memory available to start either the idle
	task or the timer/daemon task.  https://www.freertos.org/a00111.html */

	for( ; ; )
	{
	}
}
/*-----------------------------------------------------------*/

static void prvCreateTasks( void )
{
	/* Create tasks for the MPU Demo. */
	vStartMPUDemo();

	/* Create tasks for the TZ Demo. */
	vStartTZDemo();

}
/*-----------------------------------------------------------*/

/* Stack overflow hook. */
void vApplicationStackOverflowHook( TaskHandle_t xTask, char *pcTaskName )
{
	/* Force an assert. */
	configASSERT( pcTaskName == 0 );
}
/*-----------------------------------------------------------*/

/* configUSE_STATIC_ALLOCATION is set to 1, so the application must provide an
 * implementation of vApplicationGetIdleTaskMemory() to provide the memory that
 * is used by the Idle task. */
void vApplicationGetIdleTaskMemory(	StaticTask_t ** ppxIdleTaskTCBBuffer,
									StackType_t ** ppxIdleTaskStackBuffer,
									uint32_t * pulIdleTaskStackSize )
{
	/* If the buffers to be provided to the Idle task are declared inside this
	 * function then they must be declared static - otherwise they will be
	 * allocated on the stack and so not exists after this function exits. */
	static StaticTask_t xIdleTaskTCB;
	static StackType_t uxIdleTaskStack[ configMINIMAL_STACK_SIZE ] __attribute__( ( aligned( 32 ) ) );

	/* Pass out a pointer to the StaticTask_t structure in which the Idle
	 * task's state will be stored. */
	*ppxIdleTaskTCBBuffer = &xIdleTaskTCB;

	/* Pass out the array that will be used as the Idle task's stack. */
	*ppxIdleTaskStackBuffer = uxIdleTaskStack;

	/* Pass out the size of the array pointed to by *ppxIdleTaskStackBuffer.
	 * Note that, as the array is necessarily of type StackType_t,
	 * configMINIMAL_STACK_SIZE is specified in words, not bytes. */
	*pulIdleTaskStackSize = configMINIMAL_STACK_SIZE;
}
/*-----------------------------------------------------------*/

/* configUSE_STATIC_ALLOCATION and configUSE_TIMERS are both set to 1, so the
 * application must provide an implementation of vApplicationGetTimerTaskMemory()
 * to provide the memory that is used by the Timer service task. */
void vApplicationGetTimerTaskMemory( StaticTask_t ** ppxTimerTaskTCBBuffer,
									 StackType_t ** ppxTimerTaskStackBuffer,
									 uint32_t * pulTimerTaskStackSize )
{
	/* If the buffers to be provided to the Timer task are declared inside this
	 * function then they must be declared static - otherwise they will be
	 * allocated on the stack and so not exists after this function exits. */
	static StaticTask_t xTimerTaskTCB;
	static StackType_t uxTimerTaskStack[ configTIMER_TASK_STACK_DEPTH ] __attribute__( ( aligned( 32 ) ) );

	/* Pass out a pointer to the StaticTask_t structure in which the Timer
	 * task's state will be stored. */
	*ppxTimerTaskTCBBuffer = &xTimerTaskTCB;

	/* Pass out the array that will be used as the Timer task's stack. */
	*ppxTimerTaskStackBuffer = uxTimerTaskStack;

	/* Pass out the size of the array pointed to by *ppxTimerTaskStackBuffer.
	 * Note that, as the array is necessarily of type StackType_t,
	 * configTIMER_TASK_STACK_DEPTH is specified in words, not bytes. */
	*pulTimerTaskStackSize = configTIMER_TASK_STACK_DEPTH;
}
/*-----------------------------------------------------------*/

void HardFault_Handler( void )
{
	__asm volatile
	(
		" movs r0, #4										\n"
		" mov r1, lr										\n"
		" tst r0, r1										\n"
		" beq msp_used_for_stacking							\n"
		" mrs r0, psp										\n"
		" ldr r2, handler_address_const						\n"
		" bx r2												\n"
		"msp_used_for_stacking:								\n"
		"	mrs r0, msp										\n"
		"	ldr r2, handler_address_const					\n"
		"	bx r2											\n"
		"													\n"
		" .align 4											\n"
		" handler_address_const: .word vHandleMemoryFault	\n"
	);
}
/*-----------------------------------------------------------*/
<|MERGE_RESOLUTION|>--- conflicted
+++ resolved
@@ -1,219 +1,215 @@
-/*
-<<<<<<< HEAD
- * FreeRTOS Kernel V10.3.0
-=======
- * FreeRTOS Kernel V10.4.1
->>>>>>> 5cc65129
- * Copyright (C) 2020 Amazon.com, Inc. or its affiliates.  All Rights Reserved.
- *
- * Permission is hereby granted, free of charge, to any person obtaining a copy of
- * this software and associated documentation files (the "Software"), to deal in
- * the Software without restriction, including without limitation the rights to
- * use, copy, modify, merge, publish, distribute, sublicense, and/or sell copies of
- * the Software, and to permit persons to whom the Software is furnished to do so,
- * subject to the following conditions:
- *
- * The above copyright notice and this permission notice shall be included in all
- * copies or substantial portions of the Software.
- *
- * THE SOFTWARE IS PROVIDED "AS IS", WITHOUT WARRANTY OF ANY KIND, EXPRESS OR
- * IMPLIED, INCLUDING BUT NOT LIMITED TO THE WARRANTIES OF MERCHANTABILITY, FITNESS
- * FOR A PARTICULAR PURPOSE AND NONINFRINGEMENT. IN NO EVENT SHALL THE AUTHORS OR
- * COPYRIGHT HOLDERS BE LIABLE FOR ANY CLAIM, DAMAGES OR OTHER LIABILITY, WHETHER
- * IN AN ACTION OF CONTRACT, TORT OR OTHERWISE, ARISING FROM, OUT OF OR IN
- * CONNECTION WITH THE SOFTWARE OR THE USE OR OTHER DEALINGS IN THE SOFTWARE.
- *
- * http://www.FreeRTOS.org
- * http://aws.amazon.com/freertos
- *
- * 1 tab == 4 spaces!
- */
-
-/* Device includes. */
-#include <arm_cmse.h>
-#include "NuMicro.h"
-
-/* FreeRTOS includes. */
-#include "FreeRTOS.h"
-#include "task.h"
-
-/* Demo includes. */
-#include "tz_demo.h"
-#include "mpu_demo.h"
-
-/* Externs needed by the MPU setup code. These are defined in Scatter-Loading
- * description file (FreeRTOSDemo_ns.sct). */
-extern uint32_t Image$$ER_IROM_NS_PRIVILEGED$$Base;
-extern uint32_t Image$$ER_IROM_NS_PRIVILEGED_ALIGN$$Limit;
-extern uint32_t Image$$ER_IROM_NS_FREERTOS_SYSTEM_CALLS$$Base;
-extern uint32_t Image$$ER_IROM_NS_FREERTOS_SYSTEM_CALLS_ALIGN$$Limit;
-extern uint32_t Image$$ER_IROM_NS_UNPRIVILEGED$$Base;
-extern uint32_t Image$$ER_IROM_NS_UNPRIVILEGED_ALIGN$$Limit;
-
-extern uint32_t Image$$ER_IRAM_NS_PRIVILEGED$$Base;
-extern uint32_t Image$$ER_IRAM_NS_PRIVILEGED_ALIGN$$Limit;
-extern uint32_t Image$$ER_IRAM_NS_UNPRIVILEGED$$Base;
-extern uint32_t Image$$ER_IRAM_NS_UNPRIVILEGED_ALIGN$$Limit;
-
-/* Privileged flash. */
-const uint32_t * __privileged_functions_start__		= ( uint32_t * ) &( Image$$ER_IROM_NS_PRIVILEGED$$Base );
-const uint32_t * __privileged_functions_end__		= ( uint32_t * ) ( ( uint32_t ) &( Image$$ER_IROM_NS_PRIVILEGED_ALIGN$$Limit ) - 0x1 ); /* Last address in privileged Flash region. */
-
-/* Flash containing system calls. */
-const uint32_t * __syscalls_flash_start__			= ( uint32_t * ) &( Image$$ER_IROM_NS_FREERTOS_SYSTEM_CALLS$$Base );
-const uint32_t * __syscalls_flash_end__				= ( uint32_t * ) ( ( uint32_t ) &( Image$$ER_IROM_NS_FREERTOS_SYSTEM_CALLS_ALIGN$$Limit ) - 0x1 ); /* Last address in Flash region containing system calls. */
-
-/* Unprivileged flash. Note that the section containing system calls is
- * unprivileged so that unprivileged tasks can make system calls. */
-const uint32_t * __unprivileged_flash_start__		= ( uint32_t * ) &( Image$$ER_IROM_NS_UNPRIVILEGED$$Base );
-const uint32_t * __unprivileged_flash_end__			= ( uint32_t * ) ( ( uint32_t ) &( Image$$ER_IROM_NS_UNPRIVILEGED_ALIGN$$Limit ) - 0x1 ); /* Last address in un-privileged Flash region. */
-
-/* RAM with priviledged access only. This contains kernel data. */
-const uint32_t * __privileged_sram_start__			= ( uint32_t * ) &( Image$$ER_IRAM_NS_PRIVILEGED$$Base );
-const uint32_t * __privileged_sram_end__			= ( uint32_t * ) ( ( uint32_t ) &( Image$$ER_IRAM_NS_PRIVILEGED_ALIGN$$Limit ) - 0x1 ); /* Last address in privileged RAM. */
-
-/* Unprivileged RAM. */
-const uint32_t * __unprivileged_sram_start__		= ( uint32_t * ) &( Image$$ER_IRAM_NS_UNPRIVILEGED$$Base );
-const uint32_t * __unprivileged_sram_end__			= ( uint32_t * ) ( ( uint32_t ) &( Image$$ER_IRAM_NS_UNPRIVILEGED_ALIGN$$Limit ) - 0x1 ); /* Last address in un-privileged RAM. */
-/*-----------------------------------------------------------*/
-
-/**
- * @brief Create all demo tasks.
- */
-static void prvCreateTasks( void );
-
-/**
- * @brief The hard fault handler.
- *
- * It calls a function called vHandleMemoryFault.
- */
-void HardFault_Handler( void ) __attribute__ ( ( naked ) );
-/*-----------------------------------------------------------*/
-
-/* For instructions on how to build and run this demo, visit the following link:
- * https://www.freertos.org/RTOS-Cortex-M23-NuMaker-PFM-M2351-Keil.html
- */
-
-/* Non-Secure main. */
-int main( void )
-{
-	/* Initialize debug port. */
-	DEBUG_PORT->BAUD = UART_BAUD_MODE2 | UART_BAUD_MODE2_DIVIDER( __HIRC, 115200 );
-	DEBUG_PORT->LINE = UART_WORD_LEN_8 | UART_PARITY_NONE | UART_STOP_BIT_1;
-
-	/* Print banner. */
-	printf( "\n" );
-	printf( "+---------------------------------------------+\n" );
-	printf( "|           Nonsecure is running ...          |\n" );
-	printf( "+---------------------------------------------+\n" );
-
-	/* Create tasks. */
-	prvCreateTasks();
-
-	/* Start scheduler. */
-	vTaskStartScheduler();
-
-	/* Will not get here if the scheduler starts successfully.  If you do end up
-	here then there wasn't enough heap memory available to start either the idle
-	task or the timer/daemon task.  https://www.freertos.org/a00111.html */
-
-	for( ; ; )
-	{
-	}
-}
-/*-----------------------------------------------------------*/
-
-static void prvCreateTasks( void )
-{
-	/* Create tasks for the MPU Demo. */
-	vStartMPUDemo();
-
-	/* Create tasks for the TZ Demo. */
-	vStartTZDemo();
-
-}
-/*-----------------------------------------------------------*/
-
-/* Stack overflow hook. */
-void vApplicationStackOverflowHook( TaskHandle_t xTask, char *pcTaskName )
-{
-	/* Force an assert. */
-	configASSERT( pcTaskName == 0 );
-}
-/*-----------------------------------------------------------*/
-
-/* configUSE_STATIC_ALLOCATION is set to 1, so the application must provide an
- * implementation of vApplicationGetIdleTaskMemory() to provide the memory that
- * is used by the Idle task. */
-void vApplicationGetIdleTaskMemory(	StaticTask_t ** ppxIdleTaskTCBBuffer,
-									StackType_t ** ppxIdleTaskStackBuffer,
-									uint32_t * pulIdleTaskStackSize )
-{
-	/* If the buffers to be provided to the Idle task are declared inside this
-	 * function then they must be declared static - otherwise they will be
-	 * allocated on the stack and so not exists after this function exits. */
-	static StaticTask_t xIdleTaskTCB;
-	static StackType_t uxIdleTaskStack[ configMINIMAL_STACK_SIZE ] __attribute__( ( aligned( 32 ) ) );
-
-	/* Pass out a pointer to the StaticTask_t structure in which the Idle
-	 * task's state will be stored. */
-	*ppxIdleTaskTCBBuffer = &xIdleTaskTCB;
-
-	/* Pass out the array that will be used as the Idle task's stack. */
-	*ppxIdleTaskStackBuffer = uxIdleTaskStack;
-
-	/* Pass out the size of the array pointed to by *ppxIdleTaskStackBuffer.
-	 * Note that, as the array is necessarily of type StackType_t,
-	 * configMINIMAL_STACK_SIZE is specified in words, not bytes. */
-	*pulIdleTaskStackSize = configMINIMAL_STACK_SIZE;
-}
-/*-----------------------------------------------------------*/
-
-/* configUSE_STATIC_ALLOCATION and configUSE_TIMERS are both set to 1, so the
- * application must provide an implementation of vApplicationGetTimerTaskMemory()
- * to provide the memory that is used by the Timer service task. */
-void vApplicationGetTimerTaskMemory( StaticTask_t ** ppxTimerTaskTCBBuffer,
-									 StackType_t ** ppxTimerTaskStackBuffer,
-									 uint32_t * pulTimerTaskStackSize )
-{
-	/* If the buffers to be provided to the Timer task are declared inside this
-	 * function then they must be declared static - otherwise they will be
-	 * allocated on the stack and so not exists after this function exits. */
-	static StaticTask_t xTimerTaskTCB;
-	static StackType_t uxTimerTaskStack[ configTIMER_TASK_STACK_DEPTH ] __attribute__( ( aligned( 32 ) ) );
-
-	/* Pass out a pointer to the StaticTask_t structure in which the Timer
-	 * task's state will be stored. */
-	*ppxTimerTaskTCBBuffer = &xTimerTaskTCB;
-
-	/* Pass out the array that will be used as the Timer task's stack. */
-	*ppxTimerTaskStackBuffer = uxTimerTaskStack;
-
-	/* Pass out the size of the array pointed to by *ppxTimerTaskStackBuffer.
-	 * Note that, as the array is necessarily of type StackType_t,
-	 * configTIMER_TASK_STACK_DEPTH is specified in words, not bytes. */
-	*pulTimerTaskStackSize = configTIMER_TASK_STACK_DEPTH;
-}
-/*-----------------------------------------------------------*/
-
-void HardFault_Handler( void )
-{
-	__asm volatile
-	(
-		" movs r0, #4										\n"
-		" mov r1, lr										\n"
-		" tst r0, r1										\n"
-		" beq msp_used_for_stacking							\n"
-		" mrs r0, psp										\n"
-		" ldr r2, handler_address_const						\n"
-		" bx r2												\n"
-		"msp_used_for_stacking:								\n"
-		"	mrs r0, msp										\n"
-		"	ldr r2, handler_address_const					\n"
-		"	bx r2											\n"
-		"													\n"
-		" .align 4											\n"
-		" handler_address_const: .word vHandleMemoryFault	\n"
-	);
-}
-/*-----------------------------------------------------------*/
+/*
+ * FreeRTOS Kernel V10.4.1
+ * Copyright (C) 2020 Amazon.com, Inc. or its affiliates.  All Rights Reserved.
+ *
+ * Permission is hereby granted, free of charge, to any person obtaining a copy of
+ * this software and associated documentation files (the "Software"), to deal in
+ * the Software without restriction, including without limitation the rights to
+ * use, copy, modify, merge, publish, distribute, sublicense, and/or sell copies of
+ * the Software, and to permit persons to whom the Software is furnished to do so,
+ * subject to the following conditions:
+ *
+ * The above copyright notice and this permission notice shall be included in all
+ * copies or substantial portions of the Software.
+ *
+ * THE SOFTWARE IS PROVIDED "AS IS", WITHOUT WARRANTY OF ANY KIND, EXPRESS OR
+ * IMPLIED, INCLUDING BUT NOT LIMITED TO THE WARRANTIES OF MERCHANTABILITY, FITNESS
+ * FOR A PARTICULAR PURPOSE AND NONINFRINGEMENT. IN NO EVENT SHALL THE AUTHORS OR
+ * COPYRIGHT HOLDERS BE LIABLE FOR ANY CLAIM, DAMAGES OR OTHER LIABILITY, WHETHER
+ * IN AN ACTION OF CONTRACT, TORT OR OTHERWISE, ARISING FROM, OUT OF OR IN
+ * CONNECTION WITH THE SOFTWARE OR THE USE OR OTHER DEALINGS IN THE SOFTWARE.
+ *
+ * http://www.FreeRTOS.org
+ * http://aws.amazon.com/freertos
+ *
+ * 1 tab == 4 spaces!
+ */
+
+/* Device includes. */
+#include <arm_cmse.h>
+#include "NuMicro.h"
+
+/* FreeRTOS includes. */
+#include "FreeRTOS.h"
+#include "task.h"
+
+/* Demo includes. */
+#include "tz_demo.h"
+#include "mpu_demo.h"
+
+/* Externs needed by the MPU setup code. These are defined in Scatter-Loading
+ * description file (FreeRTOSDemo_ns.sct). */
+extern uint32_t Image$$ER_IROM_NS_PRIVILEGED$$Base;
+extern uint32_t Image$$ER_IROM_NS_PRIVILEGED_ALIGN$$Limit;
+extern uint32_t Image$$ER_IROM_NS_FREERTOS_SYSTEM_CALLS$$Base;
+extern uint32_t Image$$ER_IROM_NS_FREERTOS_SYSTEM_CALLS_ALIGN$$Limit;
+extern uint32_t Image$$ER_IROM_NS_UNPRIVILEGED$$Base;
+extern uint32_t Image$$ER_IROM_NS_UNPRIVILEGED_ALIGN$$Limit;
+
+extern uint32_t Image$$ER_IRAM_NS_PRIVILEGED$$Base;
+extern uint32_t Image$$ER_IRAM_NS_PRIVILEGED_ALIGN$$Limit;
+extern uint32_t Image$$ER_IRAM_NS_UNPRIVILEGED$$Base;
+extern uint32_t Image$$ER_IRAM_NS_UNPRIVILEGED_ALIGN$$Limit;
+
+/* Privileged flash. */
+const uint32_t * __privileged_functions_start__		= ( uint32_t * ) &( Image$$ER_IROM_NS_PRIVILEGED$$Base );
+const uint32_t * __privileged_functions_end__		= ( uint32_t * ) ( ( uint32_t ) &( Image$$ER_IROM_NS_PRIVILEGED_ALIGN$$Limit ) - 0x1 ); /* Last address in privileged Flash region. */
+
+/* Flash containing system calls. */
+const uint32_t * __syscalls_flash_start__			= ( uint32_t * ) &( Image$$ER_IROM_NS_FREERTOS_SYSTEM_CALLS$$Base );
+const uint32_t * __syscalls_flash_end__				= ( uint32_t * ) ( ( uint32_t ) &( Image$$ER_IROM_NS_FREERTOS_SYSTEM_CALLS_ALIGN$$Limit ) - 0x1 ); /* Last address in Flash region containing system calls. */
+
+/* Unprivileged flash. Note that the section containing system calls is
+ * unprivileged so that unprivileged tasks can make system calls. */
+const uint32_t * __unprivileged_flash_start__		= ( uint32_t * ) &( Image$$ER_IROM_NS_UNPRIVILEGED$$Base );
+const uint32_t * __unprivileged_flash_end__			= ( uint32_t * ) ( ( uint32_t ) &( Image$$ER_IROM_NS_UNPRIVILEGED_ALIGN$$Limit ) - 0x1 ); /* Last address in un-privileged Flash region. */
+
+/* RAM with priviledged access only. This contains kernel data. */
+const uint32_t * __privileged_sram_start__			= ( uint32_t * ) &( Image$$ER_IRAM_NS_PRIVILEGED$$Base );
+const uint32_t * __privileged_sram_end__			= ( uint32_t * ) ( ( uint32_t ) &( Image$$ER_IRAM_NS_PRIVILEGED_ALIGN$$Limit ) - 0x1 ); /* Last address in privileged RAM. */
+
+/* Unprivileged RAM. */
+const uint32_t * __unprivileged_sram_start__		= ( uint32_t * ) &( Image$$ER_IRAM_NS_UNPRIVILEGED$$Base );
+const uint32_t * __unprivileged_sram_end__			= ( uint32_t * ) ( ( uint32_t ) &( Image$$ER_IRAM_NS_UNPRIVILEGED_ALIGN$$Limit ) - 0x1 ); /* Last address in un-privileged RAM. */
+/*-----------------------------------------------------------*/
+
+/**
+ * @brief Create all demo tasks.
+ */
+static void prvCreateTasks( void );
+
+/**
+ * @brief The hard fault handler.
+ *
+ * It calls a function called vHandleMemoryFault.
+ */
+void HardFault_Handler( void ) __attribute__ ( ( naked ) );
+/*-----------------------------------------------------------*/
+
+/* For instructions on how to build and run this demo, visit the following link:
+ * https://www.freertos.org/RTOS-Cortex-M23-NuMaker-PFM-M2351-Keil.html
+ */
+
+/* Non-Secure main. */
+int main( void )
+{
+	/* Initialize debug port. */
+	DEBUG_PORT->BAUD = UART_BAUD_MODE2 | UART_BAUD_MODE2_DIVIDER( __HIRC, 115200 );
+	DEBUG_PORT->LINE = UART_WORD_LEN_8 | UART_PARITY_NONE | UART_STOP_BIT_1;
+
+	/* Print banner. */
+	printf( "\n" );
+	printf( "+---------------------------------------------+\n" );
+	printf( "|           Nonsecure is running ...          |\n" );
+	printf( "+---------------------------------------------+\n" );
+
+	/* Create tasks. */
+	prvCreateTasks();
+
+	/* Start scheduler. */
+	vTaskStartScheduler();
+
+	/* Will not get here if the scheduler starts successfully.  If you do end up
+	here then there wasn't enough heap memory available to start either the idle
+	task or the timer/daemon task.  https://www.freertos.org/a00111.html */
+
+	for( ; ; )
+	{
+	}
+}
+/*-----------------------------------------------------------*/
+
+static void prvCreateTasks( void )
+{
+	/* Create tasks for the MPU Demo. */
+	vStartMPUDemo();
+
+	/* Create tasks for the TZ Demo. */
+	vStartTZDemo();
+
+}
+/*-----------------------------------------------------------*/
+
+/* Stack overflow hook. */
+void vApplicationStackOverflowHook( TaskHandle_t xTask, char *pcTaskName )
+{
+	/* Force an assert. */
+	configASSERT( pcTaskName == 0 );
+}
+/*-----------------------------------------------------------*/
+
+/* configUSE_STATIC_ALLOCATION is set to 1, so the application must provide an
+ * implementation of vApplicationGetIdleTaskMemory() to provide the memory that
+ * is used by the Idle task. */
+void vApplicationGetIdleTaskMemory(	StaticTask_t ** ppxIdleTaskTCBBuffer,
+									StackType_t ** ppxIdleTaskStackBuffer,
+									uint32_t * pulIdleTaskStackSize )
+{
+	/* If the buffers to be provided to the Idle task are declared inside this
+	 * function then they must be declared static - otherwise they will be
+	 * allocated on the stack and so not exists after this function exits. */
+	static StaticTask_t xIdleTaskTCB;
+	static StackType_t uxIdleTaskStack[ configMINIMAL_STACK_SIZE ] __attribute__( ( aligned( 32 ) ) );
+
+	/* Pass out a pointer to the StaticTask_t structure in which the Idle
+	 * task's state will be stored. */
+	*ppxIdleTaskTCBBuffer = &xIdleTaskTCB;
+
+	/* Pass out the array that will be used as the Idle task's stack. */
+	*ppxIdleTaskStackBuffer = uxIdleTaskStack;
+
+	/* Pass out the size of the array pointed to by *ppxIdleTaskStackBuffer.
+	 * Note that, as the array is necessarily of type StackType_t,
+	 * configMINIMAL_STACK_SIZE is specified in words, not bytes. */
+	*pulIdleTaskStackSize = configMINIMAL_STACK_SIZE;
+}
+/*-----------------------------------------------------------*/
+
+/* configUSE_STATIC_ALLOCATION and configUSE_TIMERS are both set to 1, so the
+ * application must provide an implementation of vApplicationGetTimerTaskMemory()
+ * to provide the memory that is used by the Timer service task. */
+void vApplicationGetTimerTaskMemory( StaticTask_t ** ppxTimerTaskTCBBuffer,
+									 StackType_t ** ppxTimerTaskStackBuffer,
+									 uint32_t * pulTimerTaskStackSize )
+{
+	/* If the buffers to be provided to the Timer task are declared inside this
+	 * function then they must be declared static - otherwise they will be
+	 * allocated on the stack and so not exists after this function exits. */
+	static StaticTask_t xTimerTaskTCB;
+	static StackType_t uxTimerTaskStack[ configTIMER_TASK_STACK_DEPTH ] __attribute__( ( aligned( 32 ) ) );
+
+	/* Pass out a pointer to the StaticTask_t structure in which the Timer
+	 * task's state will be stored. */
+	*ppxTimerTaskTCBBuffer = &xTimerTaskTCB;
+
+	/* Pass out the array that will be used as the Timer task's stack. */
+	*ppxTimerTaskStackBuffer = uxTimerTaskStack;
+
+	/* Pass out the size of the array pointed to by *ppxTimerTaskStackBuffer.
+	 * Note that, as the array is necessarily of type StackType_t,
+	 * configTIMER_TASK_STACK_DEPTH is specified in words, not bytes. */
+	*pulTimerTaskStackSize = configTIMER_TASK_STACK_DEPTH;
+}
+/*-----------------------------------------------------------*/
+
+void HardFault_Handler( void )
+{
+	__asm volatile
+	(
+		" movs r0, #4										\n"
+		" mov r1, lr										\n"
+		" tst r0, r1										\n"
+		" beq msp_used_for_stacking							\n"
+		" mrs r0, psp										\n"
+		" ldr r2, handler_address_const						\n"
+		" bx r2												\n"
+		"msp_used_for_stacking:								\n"
+		"	mrs r0, msp										\n"
+		"	ldr r2, handler_address_const					\n"
+		"	bx r2											\n"
+		"													\n"
+		" .align 4											\n"
+		" handler_address_const: .word vHandleMemoryFault	\n"
+	);
+}
+/*-----------------------------------------------------------*/