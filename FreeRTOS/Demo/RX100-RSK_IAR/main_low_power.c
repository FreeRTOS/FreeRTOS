/*
<<<<<<< HEAD
 * FreeRTOS Kernel V10.3.0
=======
 * FreeRTOS Kernel V10.4.1
>>>>>>> 5cc65129
 * Copyright (C) 2020 Amazon.com, Inc. or its affiliates.  All Rights Reserved.
 *
 * Permission is hereby granted, free of charge, to any person obtaining a copy of
 * this software and associated documentation files (the "Software"), to deal in
 * the Software without restriction, including without limitation the rights to
 * use, copy, modify, merge, publish, distribute, sublicense, and/or sell copies of
 * the Software, and to permit persons to whom the Software is furnished to do so,
 * subject to the following conditions:
 *
 * The above copyright notice and this permission notice shall be included in all
 * copies or substantial portions of the Software.
 *
 * THE SOFTWARE IS PROVIDED "AS IS", WITHOUT WARRANTY OF ANY KIND, EXPRESS OR
 * IMPLIED, INCLUDING BUT NOT LIMITED TO THE WARRANTIES OF MERCHANTABILITY, FITNESS
 * FOR A PARTICULAR PURPOSE AND NONINFRINGEMENT. IN NO EVENT SHALL THE AUTHORS OR
 * COPYRIGHT HOLDERS BE LIABLE FOR ANY CLAIM, DAMAGES OR OTHER LIABILITY, WHETHER
 * IN AN ACTION OF CONTRACT, TORT OR OTHERWISE, ARISING FROM, OUT OF OR IN
 * CONNECTION WITH THE SOFTWARE OR THE USE OR OTHER DEALINGS IN THE SOFTWARE.
 *
 * http://www.FreeRTOS.org
 * http://aws.amazon.com/freertos
 *
 * 1 tab == 4 spaces!
 */

/* ****************************************************************************
 * When configCREATE_LOW_POWER_DEMO is set to 1 in FreeRTOSConfig.h main() will
 * call main_low_power(), which is defined in this file.  main_low_power()
 * demonstrates FreeRTOS tick suppression being used to allow the MCU to be
 * placed into both the low power deep sleep mode and the low power software
 * standby mode.  When configCREATE_LOW_POWER_DEMO is set to 0 main will
 * instead call main_full(), which is a more comprehensive RTOS demonstration.
 * ****************************************************************************
 *
 * This application demonstrates the FreeRTOS tickless idle mode (tick
 * suppression).  See http://www.freertos.org/low-power-tickless-rtos.html
 * The demo is configured to execute on the Renesas RX100 RSK.
 *
 *  Functionality:
 *
 *  + Two tasks are created, an Rx task and a Tx task.
 *
 *  + The Rx task repeatedly blocks on a queue to wait for data.  The Rx task
 *    toggles LED 0 each time is receives a value from the queue.
 *
 *  + The Tx task repeatedly enters the Blocked state for an amount of time
 *    that is set by the position of the potentiometer.  On exiting the blocked
 *    state the Tx task sends a value through the queue to the Rx task (causing
 *    the Rx task to exit the blocked state and toggle LED 0).
 *
 *    If the value read from the potentiometer is less than or equal to
 *    mainSOFTWARE_STANDBY_DELAY then the Tx task blocks for the equivalent
 *    number of milliseconds.  For example, if the sampled analog value is
 *    2000, then the Tx task blocks for 2000ms.  Blocking for a finite period
 *    allows the kernel to stop the tick interrupt and place the RX100 into
 *    deep sleep mode.
 *
 *    If the value read form the potentiometer is greater than
 *    mainSOFTWARE_STANDBY_DELAY then the Tx task blocks on a semaphore with
 *    an infinite timeout.  Blocking with an infinite timeout allows the kernel
 *    to stop the tick interrupt and place the RX100 into software standby
 *    mode.  Pressing a button will generate an interrupt that causes the RX100
 *    to exit software standby mode.  The interrupt service routine 'gives' the
 *    semaphore to unblock the Tx task.
 *
 *
 *  Using the Demo and Observed Behaviour:
 *
 *  1) Turn the potentiometer completely counter clockwise.
 *
 *  2) Program the RX100 with the application, then disconnect the programming/
 *   debugging hardware to ensure power readings are not effected by any
 *   connected interfaces.
 *
 *  3) Start the application running.  LED 0 will toggle quickly because the
 *   potentiometer is turned to its lowest value.  LED 1 will be illuminated
 *   when the RX100 is not in a power saving mode, but will appear to be off
 *   because most execution time is spent in a sleep mode.  Led 2 will be
 *   illuminated when the RX100 is in deep sleep mode, and will appear to be
 *   always on, again because most execution time is spent in deep sleep mode.
 *   The LEDs are turned on and off by the application defined pre and post
 *   sleep macros (see the definitions of configPRE_SLEEP_PROCESSING() and
 *   configPOST_SLEEP_PROCESSING() in FreeRTOSConfig.h).
 *
 *  4) Slowly turn the potentiometer in the clockwise direction.  This will
 *   increase the value read from the potentiometer, which will increase the
 *   time the Tx task spends in the Blocked state, which will therefore
 *   decrease the frequency at which the Tx task sends data to the queue (and
 *   the rate at which LED 0 is toggled).
 *
 *  5) Keep turning the potentiometer in the clockwise direction.  Eventually
 *   the value read from the potentiometer will go above
 *   mainSOFTWARE_STANDBY_DELAY, causing the Tx task to block on the semaphore
 *   with an infinite timeout.  LED 0 will stop toggling because the Tx task is
 *   no longer sending to the queue.  LED 1 and LED 2 will both be off because
 *   the RX100 is neither running or in deep sleep mode (it is in software
 *   standby mode).
 *
 *  6) Turn the potentiometer counter clockwise again to ensure its value goes
 *   back below mainSOFTWARE_STANDBY_DELAY.
 *
 *  7) Press any of the three buttons to generate an interrupt.  The interrupt
 *   will take the RX100 out of software standby mode, and the interrupt
 *   service routine will unblock the Tx task by 'giving' the semaphore.  LED 0
 *   will then start to toggle again.
 *
 */


/* Hardware specific includes. */
#include "platform.h"
#include "r_switches_if.h"

/* Kernel includes. */
#include "FreeRTOS.h"
#include "task.h"
#include "queue.h"
#include "semphr.h"

/* Common demo includes. */
#include "partest.h"

/* Priorities at which the Rx and Tx tasks are created. */
#define configQUEUE_RECEIVE_TASK_PRIORITY	( tskIDLE_PRIORITY + 1 )
#define	configQUEUE_SEND_TASK_PRIORITY		( tskIDLE_PRIORITY + 2 )

/* The number of items the queue can hold.  This is 1 as the Rx task will
remove items as they are added so the Tx task should always find the queue
empty. */
#define mainQUEUE_LENGTH					( 1 )

/* The LED used to indicate that a value has been received on the queue. */
#define mainQUEUE_LED						( 0 )

/* The LED used to indicate that full power is being used (the MCU is not in
deep sleep or software standby mode). */
#define mainFULL_POWER_LED					( 1 )

/* The LED used to indicate that deep sleep mode is being used. */
#define mainDEEP_SLEEP_LED					( 2 )

/* The Tx task sends to the queue with a frequency that is set by the value
read from the potentiometer until the value goes above that set by the
mainSOFTWARE_STANDBY_DELAY constant - at which time the Tx task instead blocks
indefinitely on a semaphore. */
#define mainSOFTWARE_STANDBY_DELAY			( 3000UL )

/* A block time of zero simply means "don't block". */
#define mainDONT_BLOCK						( 0 )

/* The value that is sent from the Tx task to the Rx task on the queue. */
#define mainQUEUED_VALUE					( 100UL )

/*-----------------------------------------------------------*/

/*
 * The Rx and Tx tasks as described at the top of this file.
 */
static void prvQueueReceiveTask( void *pvParameters );
static void prvQueueSendTask( void *pvParameters );

/*
 * Reads and returns the value of the ADC connected to the potentiometer built
 * onto the RSK.
 */
static unsigned short prvReadPOT( void );

/*
 * The handler for the interrupt generated when any of the buttons are pressed.
 */
__interrupt void vButtonInterrupt( void );

/*-----------------------------------------------------------*/

/* The queue to pass data from the Tx task to the Rx task. */
static QueueHandle_t xQueue = NULL;

/* The semaphore that is 'given' by interrupts generated from button pushes. */
static SemaphoreHandle_t xSemaphore = NULL;

/*-----------------------------------------------------------*/

void main_low_power( void )
{
	/* Create the queue. */
	xQueue = xQueueCreate( mainQUEUE_LENGTH, sizeof( unsigned long ) );
	configASSERT( xQueue );

	/* Create the semaphore that is 'given' by an interrupt generated from a
	button push. */
	vSemaphoreCreateBinary( xSemaphore );
	configASSERT( xSemaphore );

	/* Make sure the semaphore starts in the expected state - no button pushes
	have yet occurred.  A block time of zero can be used as it is guaranteed
	that the semaphore will be available because it has just been created. */
	xSemaphoreTake( xSemaphore, mainDONT_BLOCK );

	/* Start the two tasks as described at the top of this file. */
	xTaskCreate( prvQueueReceiveTask, "Rx", configMINIMAL_STACK_SIZE, NULL, configQUEUE_RECEIVE_TASK_PRIORITY, NULL );
	xTaskCreate( prvQueueSendTask, "TX", configMINIMAL_STACK_SIZE, NULL, configQUEUE_SEND_TASK_PRIORITY, NULL );

	/* The CPU is currently running, not sleeping, so turn on the LED that
	shows the CPU is not in a sleep mode. */
	vParTestSetLED( mainFULL_POWER_LED, pdTRUE );

	/* Start the scheduler running running. */
	vTaskStartScheduler();

	/* If all is well the next line of code will not be reached as the
	scheduler will be running.  If the next line is reached then it is likely
	there was insufficient FreeRTOS heap available for the idle task and/or
	timer task to be created.  See http://www.freertos.org/a00111.html. */
	for( ;; );
}
/*-----------------------------------------------------------*/

static void prvQueueSendTask( void *pvParameters )
{
TickType_t xDelay;
const unsigned long ulValueToSend = mainQUEUED_VALUE;

	/* Remove compiler warning about unused parameter. */
	( void ) pvParameters;

	for( ;; )
	{
		/* The delay period between successive sends to the queue is set by
		the potentiometer reading. */
		xDelay = ( TickType_t ) prvReadPOT();

		/* If the block time is greater than 3000 milliseconds then block
		indefinitely waiting for a button push. */
		if( xDelay > mainSOFTWARE_STANDBY_DELAY )
		{
			/* As this is an indefinite delay the kernel will place the CPU
			into software standby mode the next time the idle task runs. */
			xSemaphoreTake( xSemaphore, portMAX_DELAY );
		}
		else
		{
			/* Convert a time in milliseconds to a time in ticks. */
			xDelay /= portTICK_PERIOD_MS;

			/* Place this task in the blocked state until it is time to run
			again.  As this is not an indefinite sleep the kernel will place
			the CPU into the deep sleep state when the idle task next runs. */
			vTaskDelay( xDelay );
		}

		/* Send to the queue - causing the queue receive task to flash its LED.
		It should not be necessary to block on the queue send because the Rx
		task will have removed the last queued item. */
		xQueueSend( xQueue, &ulValueToSend, mainDONT_BLOCK );
	}
}
/*-----------------------------------------------------------*/

static void prvQueueReceiveTask( void *pvParameters )
{
unsigned long ulReceivedValue;

	/* Remove compiler warning about unused parameter. */
	( void ) pvParameters;

	for( ;; )
	{
		/* Wait until something arrives in the queue - this will block
		indefinitely provided INCLUDE_vTaskSuspend is set to 1 in
		FreeRTOSConfig.h. */
		xQueueReceive( xQueue, &ulReceivedValue, portMAX_DELAY );

		/*  To get here something must have arrived, but is it the expected
		value?  If it is, toggle the LED. */
		if( ulReceivedValue == mainQUEUED_VALUE )
		{
			vParTestToggleLED( mainQUEUE_LED );
		}
	}
}
/*-----------------------------------------------------------*/

void vPreSleepProcessing( unsigned long ulExpectedIdleTime )
{
	/* Called by the kernel before it places the MCU into a sleep mode because
	configPRE_SLEEP_PROCESSING() is #defined to vPreSleepProcessing().

	NOTE:  Additional actions can be taken here to get the power consumption
	even lower.  For example, the ADC input used by this demo could be turned
	off here, and then back on again in the post sleep processing function.
	For maximum power saving ensure all unused pins are in their lowest power
	state. */

	/* Avoid compiler warnings about the unused parameter. */
	( void ) ulExpectedIdleTime;

	/* Is the MCU about to enter deep sleep mode or software standby mode? */
	if( SYSTEM.SBYCR.BIT.SSBY == 0 )
	{
		/* Turn on the LED that indicates deep sleep mode is being entered. */
		vParTestSetLED( mainDEEP_SLEEP_LED, pdTRUE );
	}
	else
	{
		/* Software standby mode is being used, so no LEDs are illuminated to
		ensure minimum power readings are obtained.  Ensure the Queue LED is
		also off. */
		vParTestSetLED( mainQUEUE_LED, pdFALSE );
	}

	/* Turn off the LED that indicates full power is being used. */
	vParTestSetLED( mainFULL_POWER_LED, pdFALSE );
}
/*-----------------------------------------------------------*/

void vPostSleepProcessing( unsigned long ulExpectedIdleTime )
{
	/* Called by the kernel when the MCU exits a sleep mode because
	configPOST_SLEEP_PROCESSING is #defined to vPostSleepProcessing(). */

	/* Avoid compiler warnings about the unused parameter. */
	( void ) ulExpectedIdleTime;

	/* Turn off the LED that indicates deep sleep mode, and turn on the LED
	that indicates full power is being used. */
	vParTestSetLED( mainDEEP_SLEEP_LED, pdFALSE );
	vParTestSetLED( mainFULL_POWER_LED, pdTRUE );
}
/*-----------------------------------------------------------*/

static unsigned short prvReadPOT( void )
{
unsigned short usADCValue;
const unsigned short usMinADCValue = 128;

	/* Start an ADC scan. */
	S12AD.ADCSR.BIT.ADST = 1;
	while( S12AD.ADCSR.BIT.ADST == 1 )
	{
		/* Just waiting for the ADC scan to complete.  Inefficient
		polling! */
	}

	usADCValue = S12AD.ADDR4;

	/* Don't let the ADC value get too small as the LED behaviour will look
	erratic. */
	if( usADCValue < usMinADCValue )
	{
		usADCValue = usMinADCValue;
	}

	return usADCValue;
}
/*-----------------------------------------------------------*/

#pragma vector = VECT_ICU_IRQ0, VECT_ICU_IRQ1, VECT_ICU_IRQ4
__interrupt void vButtonInterrupt1( void )
{
long lHigherPriorityTaskWoken = pdFALSE;

	/* The semaphore is only created when the build is configured to create the
	low power demo. */
	if( xSemaphore != NULL )
	{
		/* This interrupt will bring the CPU out of deep sleep and software
		standby	modes.  Give the semaphore that was used to place the Tx task
		into an indefinite sleep. */
		if( uxQueueMessagesWaitingFromISR( xSemaphore ) == 0 )
		{
			xSemaphoreGiveFromISR( xSemaphore, &lHigherPriorityTaskWoken );
		}
		else
		{
			/* The semaphore was already available, so the task is not blocked
			on it and there is no point giving it. */
		}

		/* If giving the semaphore caused a task to leave the Blocked state,
		and the task that left the Blocked state has a priority equal to or
		above the priority of the task that this interrupt interrupted, then
		lHigherPriorityTaskWoken will have been set to pdTRUE inside the call
		to xSemaphoreGiveFromISR(), and calling portYIELD_FROM_ISR() will cause
		a context switch to the unblocked task. */
		portYIELD_FROM_ISR( lHigherPriorityTaskWoken );
	}
}

<|MERGE_RESOLUTION|>--- conflicted
+++ resolved
@@ -1,394 +1,390 @@
-/*
-<<<<<<< HEAD
- * FreeRTOS Kernel V10.3.0
-=======
- * FreeRTOS Kernel V10.4.1
->>>>>>> 5cc65129
- * Copyright (C) 2020 Amazon.com, Inc. or its affiliates.  All Rights Reserved.
- *
- * Permission is hereby granted, free of charge, to any person obtaining a copy of
- * this software and associated documentation files (the "Software"), to deal in
- * the Software without restriction, including without limitation the rights to
- * use, copy, modify, merge, publish, distribute, sublicense, and/or sell copies of
- * the Software, and to permit persons to whom the Software is furnished to do so,
- * subject to the following conditions:
- *
- * The above copyright notice and this permission notice shall be included in all
- * copies or substantial portions of the Software.
- *
- * THE SOFTWARE IS PROVIDED "AS IS", WITHOUT WARRANTY OF ANY KIND, EXPRESS OR
- * IMPLIED, INCLUDING BUT NOT LIMITED TO THE WARRANTIES OF MERCHANTABILITY, FITNESS
- * FOR A PARTICULAR PURPOSE AND NONINFRINGEMENT. IN NO EVENT SHALL THE AUTHORS OR
- * COPYRIGHT HOLDERS BE LIABLE FOR ANY CLAIM, DAMAGES OR OTHER LIABILITY, WHETHER
- * IN AN ACTION OF CONTRACT, TORT OR OTHERWISE, ARISING FROM, OUT OF OR IN
- * CONNECTION WITH THE SOFTWARE OR THE USE OR OTHER DEALINGS IN THE SOFTWARE.
- *
- * http://www.FreeRTOS.org
- * http://aws.amazon.com/freertos
- *
- * 1 tab == 4 spaces!
- */
-
-/* ****************************************************************************
- * When configCREATE_LOW_POWER_DEMO is set to 1 in FreeRTOSConfig.h main() will
- * call main_low_power(), which is defined in this file.  main_low_power()
- * demonstrates FreeRTOS tick suppression being used to allow the MCU to be
- * placed into both the low power deep sleep mode and the low power software
- * standby mode.  When configCREATE_LOW_POWER_DEMO is set to 0 main will
- * instead call main_full(), which is a more comprehensive RTOS demonstration.
- * ****************************************************************************
- *
- * This application demonstrates the FreeRTOS tickless idle mode (tick
- * suppression).  See http://www.freertos.org/low-power-tickless-rtos.html
- * The demo is configured to execute on the Renesas RX100 RSK.
- *
- *  Functionality:
- *
- *  + Two tasks are created, an Rx task and a Tx task.
- *
- *  + The Rx task repeatedly blocks on a queue to wait for data.  The Rx task
- *    toggles LED 0 each time is receives a value from the queue.
- *
- *  + The Tx task repeatedly enters the Blocked state for an amount of time
- *    that is set by the position of the potentiometer.  On exiting the blocked
- *    state the Tx task sends a value through the queue to the Rx task (causing
- *    the Rx task to exit the blocked state and toggle LED 0).
- *
- *    If the value read from the potentiometer is less than or equal to
- *    mainSOFTWARE_STANDBY_DELAY then the Tx task blocks for the equivalent
- *    number of milliseconds.  For example, if the sampled analog value is
- *    2000, then the Tx task blocks for 2000ms.  Blocking for a finite period
- *    allows the kernel to stop the tick interrupt and place the RX100 into
- *    deep sleep mode.
- *
- *    If the value read form the potentiometer is greater than
- *    mainSOFTWARE_STANDBY_DELAY then the Tx task blocks on a semaphore with
- *    an infinite timeout.  Blocking with an infinite timeout allows the kernel
- *    to stop the tick interrupt and place the RX100 into software standby
- *    mode.  Pressing a button will generate an interrupt that causes the RX100
- *    to exit software standby mode.  The interrupt service routine 'gives' the
- *    semaphore to unblock the Tx task.
- *
- *
- *  Using the Demo and Observed Behaviour:
- *
- *  1) Turn the potentiometer completely counter clockwise.
- *
- *  2) Program the RX100 with the application, then disconnect the programming/
- *   debugging hardware to ensure power readings are not effected by any
- *   connected interfaces.
- *
- *  3) Start the application running.  LED 0 will toggle quickly because the
- *   potentiometer is turned to its lowest value.  LED 1 will be illuminated
- *   when the RX100 is not in a power saving mode, but will appear to be off
- *   because most execution time is spent in a sleep mode.  Led 2 will be
- *   illuminated when the RX100 is in deep sleep mode, and will appear to be
- *   always on, again because most execution time is spent in deep sleep mode.
- *   The LEDs are turned on and off by the application defined pre and post
- *   sleep macros (see the definitions of configPRE_SLEEP_PROCESSING() and
- *   configPOST_SLEEP_PROCESSING() in FreeRTOSConfig.h).
- *
- *  4) Slowly turn the potentiometer in the clockwise direction.  This will
- *   increase the value read from the potentiometer, which will increase the
- *   time the Tx task spends in the Blocked state, which will therefore
- *   decrease the frequency at which the Tx task sends data to the queue (and
- *   the rate at which LED 0 is toggled).
- *
- *  5) Keep turning the potentiometer in the clockwise direction.  Eventually
- *   the value read from the potentiometer will go above
- *   mainSOFTWARE_STANDBY_DELAY, causing the Tx task to block on the semaphore
- *   with an infinite timeout.  LED 0 will stop toggling because the Tx task is
- *   no longer sending to the queue.  LED 1 and LED 2 will both be off because
- *   the RX100 is neither running or in deep sleep mode (it is in software
- *   standby mode).
- *
- *  6) Turn the potentiometer counter clockwise again to ensure its value goes
- *   back below mainSOFTWARE_STANDBY_DELAY.
- *
- *  7) Press any of the three buttons to generate an interrupt.  The interrupt
- *   will take the RX100 out of software standby mode, and the interrupt
- *   service routine will unblock the Tx task by 'giving' the semaphore.  LED 0
- *   will then start to toggle again.
- *
- */
-
-
-/* Hardware specific includes. */
-#include "platform.h"
-#include "r_switches_if.h"
-
-/* Kernel includes. */
-#include "FreeRTOS.h"
-#include "task.h"
-#include "queue.h"
-#include "semphr.h"
-
-/* Common demo includes. */
-#include "partest.h"
-
-/* Priorities at which the Rx and Tx tasks are created. */
-#define configQUEUE_RECEIVE_TASK_PRIORITY	( tskIDLE_PRIORITY + 1 )
-#define	configQUEUE_SEND_TASK_PRIORITY		( tskIDLE_PRIORITY + 2 )
-
-/* The number of items the queue can hold.  This is 1 as the Rx task will
-remove items as they are added so the Tx task should always find the queue
-empty. */
-#define mainQUEUE_LENGTH					( 1 )
-
-/* The LED used to indicate that a value has been received on the queue. */
-#define mainQUEUE_LED						( 0 )
-
-/* The LED used to indicate that full power is being used (the MCU is not in
-deep sleep or software standby mode). */
-#define mainFULL_POWER_LED					( 1 )
-
-/* The LED used to indicate that deep sleep mode is being used. */
-#define mainDEEP_SLEEP_LED					( 2 )
-
-/* The Tx task sends to the queue with a frequency that is set by the value
-read from the potentiometer until the value goes above that set by the
-mainSOFTWARE_STANDBY_DELAY constant - at which time the Tx task instead blocks
-indefinitely on a semaphore. */
-#define mainSOFTWARE_STANDBY_DELAY			( 3000UL )
-
-/* A block time of zero simply means "don't block". */
-#define mainDONT_BLOCK						( 0 )
-
-/* The value that is sent from the Tx task to the Rx task on the queue. */
-#define mainQUEUED_VALUE					( 100UL )
-
-/*-----------------------------------------------------------*/
-
-/*
- * The Rx and Tx tasks as described at the top of this file.
- */
-static void prvQueueReceiveTask( void *pvParameters );
-static void prvQueueSendTask( void *pvParameters );
-
-/*
- * Reads and returns the value of the ADC connected to the potentiometer built
- * onto the RSK.
- */
-static unsigned short prvReadPOT( void );
-
-/*
- * The handler for the interrupt generated when any of the buttons are pressed.
- */
-__interrupt void vButtonInterrupt( void );
-
-/*-----------------------------------------------------------*/
-
-/* The queue to pass data from the Tx task to the Rx task. */
-static QueueHandle_t xQueue = NULL;
-
-/* The semaphore that is 'given' by interrupts generated from button pushes. */
-static SemaphoreHandle_t xSemaphore = NULL;
-
-/*-----------------------------------------------------------*/
-
-void main_low_power( void )
-{
-	/* Create the queue. */
-	xQueue = xQueueCreate( mainQUEUE_LENGTH, sizeof( unsigned long ) );
-	configASSERT( xQueue );
-
-	/* Create the semaphore that is 'given' by an interrupt generated from a
-	button push. */
-	vSemaphoreCreateBinary( xSemaphore );
-	configASSERT( xSemaphore );
-
-	/* Make sure the semaphore starts in the expected state - no button pushes
-	have yet occurred.  A block time of zero can be used as it is guaranteed
-	that the semaphore will be available because it has just been created. */
-	xSemaphoreTake( xSemaphore, mainDONT_BLOCK );
-
-	/* Start the two tasks as described at the top of this file. */
-	xTaskCreate( prvQueueReceiveTask, "Rx", configMINIMAL_STACK_SIZE, NULL, configQUEUE_RECEIVE_TASK_PRIORITY, NULL );
-	xTaskCreate( prvQueueSendTask, "TX", configMINIMAL_STACK_SIZE, NULL, configQUEUE_SEND_TASK_PRIORITY, NULL );
-
-	/* The CPU is currently running, not sleeping, so turn on the LED that
-	shows the CPU is not in a sleep mode. */
-	vParTestSetLED( mainFULL_POWER_LED, pdTRUE );
-
-	/* Start the scheduler running running. */
-	vTaskStartScheduler();
-
-	/* If all is well the next line of code will not be reached as the
-	scheduler will be running.  If the next line is reached then it is likely
-	there was insufficient FreeRTOS heap available for the idle task and/or
-	timer task to be created.  See http://www.freertos.org/a00111.html. */
-	for( ;; );
-}
-/*-----------------------------------------------------------*/
-
-static void prvQueueSendTask( void *pvParameters )
-{
-TickType_t xDelay;
-const unsigned long ulValueToSend = mainQUEUED_VALUE;
-
-	/* Remove compiler warning about unused parameter. */
-	( void ) pvParameters;
-
-	for( ;; )
-	{
-		/* The delay period between successive sends to the queue is set by
-		the potentiometer reading. */
-		xDelay = ( TickType_t ) prvReadPOT();
-
-		/* If the block time is greater than 3000 milliseconds then block
-		indefinitely waiting for a button push. */
-		if( xDelay > mainSOFTWARE_STANDBY_DELAY )
-		{
-			/* As this is an indefinite delay the kernel will place the CPU
-			into software standby mode the next time the idle task runs. */
-			xSemaphoreTake( xSemaphore, portMAX_DELAY );
-		}
-		else
-		{
-			/* Convert a time in milliseconds to a time in ticks. */
-			xDelay /= portTICK_PERIOD_MS;
-
-			/* Place this task in the blocked state until it is time to run
-			again.  As this is not an indefinite sleep the kernel will place
-			the CPU into the deep sleep state when the idle task next runs. */
-			vTaskDelay( xDelay );
-		}
-
-		/* Send to the queue - causing the queue receive task to flash its LED.
-		It should not be necessary to block on the queue send because the Rx
-		task will have removed the last queued item. */
-		xQueueSend( xQueue, &ulValueToSend, mainDONT_BLOCK );
-	}
-}
-/*-----------------------------------------------------------*/
-
-static void prvQueueReceiveTask( void *pvParameters )
-{
-unsigned long ulReceivedValue;
-
-	/* Remove compiler warning about unused parameter. */
-	( void ) pvParameters;
-
-	for( ;; )
-	{
-		/* Wait until something arrives in the queue - this will block
-		indefinitely provided INCLUDE_vTaskSuspend is set to 1 in
-		FreeRTOSConfig.h. */
-		xQueueReceive( xQueue, &ulReceivedValue, portMAX_DELAY );
-
-		/*  To get here something must have arrived, but is it the expected
-		value?  If it is, toggle the LED. */
-		if( ulReceivedValue == mainQUEUED_VALUE )
-		{
-			vParTestToggleLED( mainQUEUE_LED );
-		}
-	}
-}
-/*-----------------------------------------------------------*/
-
-void vPreSleepProcessing( unsigned long ulExpectedIdleTime )
-{
-	/* Called by the kernel before it places the MCU into a sleep mode because
-	configPRE_SLEEP_PROCESSING() is #defined to vPreSleepProcessing().
-
-	NOTE:  Additional actions can be taken here to get the power consumption
-	even lower.  For example, the ADC input used by this demo could be turned
-	off here, and then back on again in the post sleep processing function.
-	For maximum power saving ensure all unused pins are in their lowest power
-	state. */
-
-	/* Avoid compiler warnings about the unused parameter. */
-	( void ) ulExpectedIdleTime;
-
-	/* Is the MCU about to enter deep sleep mode or software standby mode? */
-	if( SYSTEM.SBYCR.BIT.SSBY == 0 )
-	{
-		/* Turn on the LED that indicates deep sleep mode is being entered. */
-		vParTestSetLED( mainDEEP_SLEEP_LED, pdTRUE );
-	}
-	else
-	{
-		/* Software standby mode is being used, so no LEDs are illuminated to
-		ensure minimum power readings are obtained.  Ensure the Queue LED is
-		also off. */
-		vParTestSetLED( mainQUEUE_LED, pdFALSE );
-	}
-
-	/* Turn off the LED that indicates full power is being used. */
-	vParTestSetLED( mainFULL_POWER_LED, pdFALSE );
-}
-/*-----------------------------------------------------------*/
-
-void vPostSleepProcessing( unsigned long ulExpectedIdleTime )
-{
-	/* Called by the kernel when the MCU exits a sleep mode because
-	configPOST_SLEEP_PROCESSING is #defined to vPostSleepProcessing(). */
-
-	/* Avoid compiler warnings about the unused parameter. */
-	( void ) ulExpectedIdleTime;
-
-	/* Turn off the LED that indicates deep sleep mode, and turn on the LED
-	that indicates full power is being used. */
-	vParTestSetLED( mainDEEP_SLEEP_LED, pdFALSE );
-	vParTestSetLED( mainFULL_POWER_LED, pdTRUE );
-}
-/*-----------------------------------------------------------*/
-
-static unsigned short prvReadPOT( void )
-{
-unsigned short usADCValue;
-const unsigned short usMinADCValue = 128;
-
-	/* Start an ADC scan. */
-	S12AD.ADCSR.BIT.ADST = 1;
-	while( S12AD.ADCSR.BIT.ADST == 1 )
-	{
-		/* Just waiting for the ADC scan to complete.  Inefficient
-		polling! */
-	}
-
-	usADCValue = S12AD.ADDR4;
-
-	/* Don't let the ADC value get too small as the LED behaviour will look
-	erratic. */
-	if( usADCValue < usMinADCValue )
-	{
-		usADCValue = usMinADCValue;
-	}
-
-	return usADCValue;
-}
-/*-----------------------------------------------------------*/
-
-#pragma vector = VECT_ICU_IRQ0, VECT_ICU_IRQ1, VECT_ICU_IRQ4
-__interrupt void vButtonInterrupt1( void )
-{
-long lHigherPriorityTaskWoken = pdFALSE;
-
-	/* The semaphore is only created when the build is configured to create the
-	low power demo. */
-	if( xSemaphore != NULL )
-	{
-		/* This interrupt will bring the CPU out of deep sleep and software
-		standby	modes.  Give the semaphore that was used to place the Tx task
-		into an indefinite sleep. */
-		if( uxQueueMessagesWaitingFromISR( xSemaphore ) == 0 )
-		{
-			xSemaphoreGiveFromISR( xSemaphore, &lHigherPriorityTaskWoken );
-		}
-		else
-		{
-			/* The semaphore was already available, so the task is not blocked
-			on it and there is no point giving it. */
-		}
-
-		/* If giving the semaphore caused a task to leave the Blocked state,
-		and the task that left the Blocked state has a priority equal to or
-		above the priority of the task that this interrupt interrupted, then
-		lHigherPriorityTaskWoken will have been set to pdTRUE inside the call
-		to xSemaphoreGiveFromISR(), and calling portYIELD_FROM_ISR() will cause
-		a context switch to the unblocked task. */
-		portYIELD_FROM_ISR( lHigherPriorityTaskWoken );
-	}
-}
-
+/*
+ * FreeRTOS Kernel V10.4.1
+ * Copyright (C) 2020 Amazon.com, Inc. or its affiliates.  All Rights Reserved.
+ *
+ * Permission is hereby granted, free of charge, to any person obtaining a copy of
+ * this software and associated documentation files (the "Software"), to deal in
+ * the Software without restriction, including without limitation the rights to
+ * use, copy, modify, merge, publish, distribute, sublicense, and/or sell copies of
+ * the Software, and to permit persons to whom the Software is furnished to do so,
+ * subject to the following conditions:
+ *
+ * The above copyright notice and this permission notice shall be included in all
+ * copies or substantial portions of the Software.
+ *
+ * THE SOFTWARE IS PROVIDED "AS IS", WITHOUT WARRANTY OF ANY KIND, EXPRESS OR
+ * IMPLIED, INCLUDING BUT NOT LIMITED TO THE WARRANTIES OF MERCHANTABILITY, FITNESS
+ * FOR A PARTICULAR PURPOSE AND NONINFRINGEMENT. IN NO EVENT SHALL THE AUTHORS OR
+ * COPYRIGHT HOLDERS BE LIABLE FOR ANY CLAIM, DAMAGES OR OTHER LIABILITY, WHETHER
+ * IN AN ACTION OF CONTRACT, TORT OR OTHERWISE, ARISING FROM, OUT OF OR IN
+ * CONNECTION WITH THE SOFTWARE OR THE USE OR OTHER DEALINGS IN THE SOFTWARE.
+ *
+ * http://www.FreeRTOS.org
+ * http://aws.amazon.com/freertos
+ *
+ * 1 tab == 4 spaces!
+ */
+
+/* ****************************************************************************
+ * When configCREATE_LOW_POWER_DEMO is set to 1 in FreeRTOSConfig.h main() will
+ * call main_low_power(), which is defined in this file.  main_low_power()
+ * demonstrates FreeRTOS tick suppression being used to allow the MCU to be
+ * placed into both the low power deep sleep mode and the low power software
+ * standby mode.  When configCREATE_LOW_POWER_DEMO is set to 0 main will
+ * instead call main_full(), which is a more comprehensive RTOS demonstration.
+ * ****************************************************************************
+ *
+ * This application demonstrates the FreeRTOS tickless idle mode (tick
+ * suppression).  See http://www.freertos.org/low-power-tickless-rtos.html
+ * The demo is configured to execute on the Renesas RX100 RSK.
+ *
+ *  Functionality:
+ *
+ *  + Two tasks are created, an Rx task and a Tx task.
+ *
+ *  + The Rx task repeatedly blocks on a queue to wait for data.  The Rx task
+ *    toggles LED 0 each time is receives a value from the queue.
+ *
+ *  + The Tx task repeatedly enters the Blocked state for an amount of time
+ *    that is set by the position of the potentiometer.  On exiting the blocked
+ *    state the Tx task sends a value through the queue to the Rx task (causing
+ *    the Rx task to exit the blocked state and toggle LED 0).
+ *
+ *    If the value read from the potentiometer is less than or equal to
+ *    mainSOFTWARE_STANDBY_DELAY then the Tx task blocks for the equivalent
+ *    number of milliseconds.  For example, if the sampled analog value is
+ *    2000, then the Tx task blocks for 2000ms.  Blocking for a finite period
+ *    allows the kernel to stop the tick interrupt and place the RX100 into
+ *    deep sleep mode.
+ *
+ *    If the value read form the potentiometer is greater than
+ *    mainSOFTWARE_STANDBY_DELAY then the Tx task blocks on a semaphore with
+ *    an infinite timeout.  Blocking with an infinite timeout allows the kernel
+ *    to stop the tick interrupt and place the RX100 into software standby
+ *    mode.  Pressing a button will generate an interrupt that causes the RX100
+ *    to exit software standby mode.  The interrupt service routine 'gives' the
+ *    semaphore to unblock the Tx task.
+ *
+ *
+ *  Using the Demo and Observed Behaviour:
+ *
+ *  1) Turn the potentiometer completely counter clockwise.
+ *
+ *  2) Program the RX100 with the application, then disconnect the programming/
+ *   debugging hardware to ensure power readings are not effected by any
+ *   connected interfaces.
+ *
+ *  3) Start the application running.  LED 0 will toggle quickly because the
+ *   potentiometer is turned to its lowest value.  LED 1 will be illuminated
+ *   when the RX100 is not in a power saving mode, but will appear to be off
+ *   because most execution time is spent in a sleep mode.  Led 2 will be
+ *   illuminated when the RX100 is in deep sleep mode, and will appear to be
+ *   always on, again because most execution time is spent in deep sleep mode.
+ *   The LEDs are turned on and off by the application defined pre and post
+ *   sleep macros (see the definitions of configPRE_SLEEP_PROCESSING() and
+ *   configPOST_SLEEP_PROCESSING() in FreeRTOSConfig.h).
+ *
+ *  4) Slowly turn the potentiometer in the clockwise direction.  This will
+ *   increase the value read from the potentiometer, which will increase the
+ *   time the Tx task spends in the Blocked state, which will therefore
+ *   decrease the frequency at which the Tx task sends data to the queue (and
+ *   the rate at which LED 0 is toggled).
+ *
+ *  5) Keep turning the potentiometer in the clockwise direction.  Eventually
+ *   the value read from the potentiometer will go above
+ *   mainSOFTWARE_STANDBY_DELAY, causing the Tx task to block on the semaphore
+ *   with an infinite timeout.  LED 0 will stop toggling because the Tx task is
+ *   no longer sending to the queue.  LED 1 and LED 2 will both be off because
+ *   the RX100 is neither running or in deep sleep mode (it is in software
+ *   standby mode).
+ *
+ *  6) Turn the potentiometer counter clockwise again to ensure its value goes
+ *   back below mainSOFTWARE_STANDBY_DELAY.
+ *
+ *  7) Press any of the three buttons to generate an interrupt.  The interrupt
+ *   will take the RX100 out of software standby mode, and the interrupt
+ *   service routine will unblock the Tx task by 'giving' the semaphore.  LED 0
+ *   will then start to toggle again.
+ *
+ */
+
+
+/* Hardware specific includes. */
+#include "platform.h"
+#include "r_switches_if.h"
+
+/* Kernel includes. */
+#include "FreeRTOS.h"
+#include "task.h"
+#include "queue.h"
+#include "semphr.h"
+
+/* Common demo includes. */
+#include "partest.h"
+
+/* Priorities at which the Rx and Tx tasks are created. */
+#define configQUEUE_RECEIVE_TASK_PRIORITY	( tskIDLE_PRIORITY + 1 )
+#define	configQUEUE_SEND_TASK_PRIORITY		( tskIDLE_PRIORITY + 2 )
+
+/* The number of items the queue can hold.  This is 1 as the Rx task will
+remove items as they are added so the Tx task should always find the queue
+empty. */
+#define mainQUEUE_LENGTH					( 1 )
+
+/* The LED used to indicate that a value has been received on the queue. */
+#define mainQUEUE_LED						( 0 )
+
+/* The LED used to indicate that full power is being used (the MCU is not in
+deep sleep or software standby mode). */
+#define mainFULL_POWER_LED					( 1 )
+
+/* The LED used to indicate that deep sleep mode is being used. */
+#define mainDEEP_SLEEP_LED					( 2 )
+
+/* The Tx task sends to the queue with a frequency that is set by the value
+read from the potentiometer until the value goes above that set by the
+mainSOFTWARE_STANDBY_DELAY constant - at which time the Tx task instead blocks
+indefinitely on a semaphore. */
+#define mainSOFTWARE_STANDBY_DELAY			( 3000UL )
+
+/* A block time of zero simply means "don't block". */
+#define mainDONT_BLOCK						( 0 )
+
+/* The value that is sent from the Tx task to the Rx task on the queue. */
+#define mainQUEUED_VALUE					( 100UL )
+
+/*-----------------------------------------------------------*/
+
+/*
+ * The Rx and Tx tasks as described at the top of this file.
+ */
+static void prvQueueReceiveTask( void *pvParameters );
+static void prvQueueSendTask( void *pvParameters );
+
+/*
+ * Reads and returns the value of the ADC connected to the potentiometer built
+ * onto the RSK.
+ */
+static unsigned short prvReadPOT( void );
+
+/*
+ * The handler for the interrupt generated when any of the buttons are pressed.
+ */
+__interrupt void vButtonInterrupt( void );
+
+/*-----------------------------------------------------------*/
+
+/* The queue to pass data from the Tx task to the Rx task. */
+static QueueHandle_t xQueue = NULL;
+
+/* The semaphore that is 'given' by interrupts generated from button pushes. */
+static SemaphoreHandle_t xSemaphore = NULL;
+
+/*-----------------------------------------------------------*/
+
+void main_low_power( void )
+{
+	/* Create the queue. */
+	xQueue = xQueueCreate( mainQUEUE_LENGTH, sizeof( unsigned long ) );
+	configASSERT( xQueue );
+
+	/* Create the semaphore that is 'given' by an interrupt generated from a
+	button push. */
+	vSemaphoreCreateBinary( xSemaphore );
+	configASSERT( xSemaphore );
+
+	/* Make sure the semaphore starts in the expected state - no button pushes
+	have yet occurred.  A block time of zero can be used as it is guaranteed
+	that the semaphore will be available because it has just been created. */
+	xSemaphoreTake( xSemaphore, mainDONT_BLOCK );
+
+	/* Start the two tasks as described at the top of this file. */
+	xTaskCreate( prvQueueReceiveTask, "Rx", configMINIMAL_STACK_SIZE, NULL, configQUEUE_RECEIVE_TASK_PRIORITY, NULL );
+	xTaskCreate( prvQueueSendTask, "TX", configMINIMAL_STACK_SIZE, NULL, configQUEUE_SEND_TASK_PRIORITY, NULL );
+
+	/* The CPU is currently running, not sleeping, so turn on the LED that
+	shows the CPU is not in a sleep mode. */
+	vParTestSetLED( mainFULL_POWER_LED, pdTRUE );
+
+	/* Start the scheduler running running. */
+	vTaskStartScheduler();
+
+	/* If all is well the next line of code will not be reached as the
+	scheduler will be running.  If the next line is reached then it is likely
+	there was insufficient FreeRTOS heap available for the idle task and/or
+	timer task to be created.  See http://www.freertos.org/a00111.html. */
+	for( ;; );
+}
+/*-----------------------------------------------------------*/
+
+static void prvQueueSendTask( void *pvParameters )
+{
+TickType_t xDelay;
+const unsigned long ulValueToSend = mainQUEUED_VALUE;
+
+	/* Remove compiler warning about unused parameter. */
+	( void ) pvParameters;
+
+	for( ;; )
+	{
+		/* The delay period between successive sends to the queue is set by
+		the potentiometer reading. */
+		xDelay = ( TickType_t ) prvReadPOT();
+
+		/* If the block time is greater than 3000 milliseconds then block
+		indefinitely waiting for a button push. */
+		if( xDelay > mainSOFTWARE_STANDBY_DELAY )
+		{
+			/* As this is an indefinite delay the kernel will place the CPU
+			into software standby mode the next time the idle task runs. */
+			xSemaphoreTake( xSemaphore, portMAX_DELAY );
+		}
+		else
+		{
+			/* Convert a time in milliseconds to a time in ticks. */
+			xDelay /= portTICK_PERIOD_MS;
+
+			/* Place this task in the blocked state until it is time to run
+			again.  As this is not an indefinite sleep the kernel will place
+			the CPU into the deep sleep state when the idle task next runs. */
+			vTaskDelay( xDelay );
+		}
+
+		/* Send to the queue - causing the queue receive task to flash its LED.
+		It should not be necessary to block on the queue send because the Rx
+		task will have removed the last queued item. */
+		xQueueSend( xQueue, &ulValueToSend, mainDONT_BLOCK );
+	}
+}
+/*-----------------------------------------------------------*/
+
+static void prvQueueReceiveTask( void *pvParameters )
+{
+unsigned long ulReceivedValue;
+
+	/* Remove compiler warning about unused parameter. */
+	( void ) pvParameters;
+
+	for( ;; )
+	{
+		/* Wait until something arrives in the queue - this will block
+		indefinitely provided INCLUDE_vTaskSuspend is set to 1 in
+		FreeRTOSConfig.h. */
+		xQueueReceive( xQueue, &ulReceivedValue, portMAX_DELAY );
+
+		/*  To get here something must have arrived, but is it the expected
+		value?  If it is, toggle the LED. */
+		if( ulReceivedValue == mainQUEUED_VALUE )
+		{
+			vParTestToggleLED( mainQUEUE_LED );
+		}
+	}
+}
+/*-----------------------------------------------------------*/
+
+void vPreSleepProcessing( unsigned long ulExpectedIdleTime )
+{
+	/* Called by the kernel before it places the MCU into a sleep mode because
+	configPRE_SLEEP_PROCESSING() is #defined to vPreSleepProcessing().
+
+	NOTE:  Additional actions can be taken here to get the power consumption
+	even lower.  For example, the ADC input used by this demo could be turned
+	off here, and then back on again in the post sleep processing function.
+	For maximum power saving ensure all unused pins are in their lowest power
+	state. */
+
+	/* Avoid compiler warnings about the unused parameter. */
+	( void ) ulExpectedIdleTime;
+
+	/* Is the MCU about to enter deep sleep mode or software standby mode? */
+	if( SYSTEM.SBYCR.BIT.SSBY == 0 )
+	{
+		/* Turn on the LED that indicates deep sleep mode is being entered. */
+		vParTestSetLED( mainDEEP_SLEEP_LED, pdTRUE );
+	}
+	else
+	{
+		/* Software standby mode is being used, so no LEDs are illuminated to
+		ensure minimum power readings are obtained.  Ensure the Queue LED is
+		also off. */
+		vParTestSetLED( mainQUEUE_LED, pdFALSE );
+	}
+
+	/* Turn off the LED that indicates full power is being used. */
+	vParTestSetLED( mainFULL_POWER_LED, pdFALSE );
+}
+/*-----------------------------------------------------------*/
+
+void vPostSleepProcessing( unsigned long ulExpectedIdleTime )
+{
+	/* Called by the kernel when the MCU exits a sleep mode because
+	configPOST_SLEEP_PROCESSING is #defined to vPostSleepProcessing(). */
+
+	/* Avoid compiler warnings about the unused parameter. */
+	( void ) ulExpectedIdleTime;
+
+	/* Turn off the LED that indicates deep sleep mode, and turn on the LED
+	that indicates full power is being used. */
+	vParTestSetLED( mainDEEP_SLEEP_LED, pdFALSE );
+	vParTestSetLED( mainFULL_POWER_LED, pdTRUE );
+}
+/*-----------------------------------------------------------*/
+
+static unsigned short prvReadPOT( void )
+{
+unsigned short usADCValue;
+const unsigned short usMinADCValue = 128;
+
+	/* Start an ADC scan. */
+	S12AD.ADCSR.BIT.ADST = 1;
+	while( S12AD.ADCSR.BIT.ADST == 1 )
+	{
+		/* Just waiting for the ADC scan to complete.  Inefficient
+		polling! */
+	}
+
+	usADCValue = S12AD.ADDR4;
+
+	/* Don't let the ADC value get too small as the LED behaviour will look
+	erratic. */
+	if( usADCValue < usMinADCValue )
+	{
+		usADCValue = usMinADCValue;
+	}
+
+	return usADCValue;
+}
+/*-----------------------------------------------------------*/
+
+#pragma vector = VECT_ICU_IRQ0, VECT_ICU_IRQ1, VECT_ICU_IRQ4
+__interrupt void vButtonInterrupt1( void )
+{
+long lHigherPriorityTaskWoken = pdFALSE;
+
+	/* The semaphore is only created when the build is configured to create the
+	low power demo. */
+	if( xSemaphore != NULL )
+	{
+		/* This interrupt will bring the CPU out of deep sleep and software
+		standby	modes.  Give the semaphore that was used to place the Tx task
+		into an indefinite sleep. */
+		if( uxQueueMessagesWaitingFromISR( xSemaphore ) == 0 )
+		{
+			xSemaphoreGiveFromISR( xSemaphore, &lHigherPriorityTaskWoken );
+		}
+		else
+		{
+			/* The semaphore was already available, so the task is not blocked
+			on it and there is no point giving it. */
+		}
+
+		/* If giving the semaphore caused a task to leave the Blocked state,
+		and the task that left the Blocked state has a priority equal to or
+		above the priority of the task that this interrupt interrupted, then
+		lHigherPriorityTaskWoken will have been set to pdTRUE inside the call
+		to xSemaphoreGiveFromISR(), and calling portYIELD_FROM_ISR() will cause
+		a context switch to the unblocked task. */
+		portYIELD_FROM_ISR( lHigherPriorityTaskWoken );
+	}
+}
+