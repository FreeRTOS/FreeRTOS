--- conflicted
+++ resolved
@@ -1,134 +1,130 @@
-/*
-<<<<<<< HEAD
- * FreeRTOS Kernel V10.3.0
-=======
- * FreeRTOS Kernel V10.4.1
->>>>>>> 5cc65129
- * Copyright (C) 2020 Amazon.com, Inc. or its affiliates.  All Rights Reserved.
- *
- * Permission is hereby granted, free of charge, to any person obtaining a copy of
- * this software and associated documentation files (the "Software"), to deal in
- * the Software without restriction, including without limitation the rights to
- * use, copy, modify, merge, publish, distribute, sublicense, and/or sell copies of
- * the Software, and to permit persons to whom the Software is furnished to do so,
- * subject to the following conditions:
- *
- * The above copyright notice and this permission notice shall be included in all
- * copies or substantial portions of the Software.
- *
- * THE SOFTWARE IS PROVIDED "AS IS", WITHOUT WARRANTY OF ANY KIND, EXPRESS OR
- * IMPLIED, INCLUDING BUT NOT LIMITED TO THE WARRANTIES OF MERCHANTABILITY, FITNESS
- * FOR A PARTICULAR PURPOSE AND NONINFRINGEMENT. IN NO EVENT SHALL THE AUTHORS OR
- * COPYRIGHT HOLDERS BE LIABLE FOR ANY CLAIM, DAMAGES OR OTHER LIABILITY, WHETHER
- * IN AN ACTION OF CONTRACT, TORT OR OTHERWISE, ARISING FROM, OUT OF OR IN
- * CONNECTION WITH THE SOFTWARE OR THE USE OR OTHER DEALINGS IN THE SOFTWARE.
- *
- * http://www.FreeRTOS.org
- * http://aws.amazon.com/freertos
- *
- * 1 tab == 4 spaces!
- */
-
-/* FreeRTOS includes. */
-#include "secure_port_macros.h"
-
-/* Device includes. */
-#include "fsl_device_registers.h"
-#include "fsl_debug_console.h"
-#include "arm_cmse.h"
-#include "board.h"
-#include "tzm_config.h"
-#include "pin_mux.h"
-#include "clock_config.h"
-
-#if ( __ARM_FEATURE_CMSE & 1 ) == 0
-	#error "Need ARMv8-M security extensions"
-#elif ( __ARM_FEATURE_CMSE & 2 ) == 0
-	#error "Compile with --cmse"
-#endif
-
-/* Start address of non-secure application. */
-#define mainNONSECURE_APP_START_ADDRESS		( 0x00010000UL )
-
-/* typedef for non-secure Reset Handler. */
-typedef void ( *NonSecureResetHandler_t ) ( void ) __attribute__( ( cmse_nonsecure_call ) );
-/*-----------------------------------------------------------*/
-
-/**
- * @brief Boots into the non-secure code.
- *
- * @param[in] ulNonSecureStartAddress Start address of the non-secure application.
- */
-static void prvBootNonSecure( uint32_t ulNonSecureStartAddress );
-
-/**
- * @brief Application-specific implementation of the SystemInitHook() weak
- * function.
- */
-void SystemInitHook( void );
-/*-----------------------------------------------------------*/
-
-/* For instructions on how to build and run this demo, visit the following link:
- * https://www.freertos.org/RTOS-Cortex-M33-LPC55S69-MCUXpresso-GCC.html
- */
-
-/* Secure main(). */
-int main(void)
-{
-	PRINTF( "Booting Secure World.\r\n" );
-
-	/* Attach main clock divide to FLEXCOMM0 (debug console). */
-	CLOCK_AttachClk( BOARD_DEBUG_UART_CLK_ATTACH );
-
-	/* Init board hardware. */
-	BOARD_InitPins();
-	BOARD_BootClockFROHF96M();
-	BOARD_InitDebugConsole();
-
-	/* Boot the non-secure code. */
-	PRINTF( "Booting Non-Secure World.\r\n" );
-	prvBootNonSecure( mainNONSECURE_APP_START_ADDRESS );
-
-	/* Non-secure software does not return, this code is not executed. */
-	for( ; ; )
-	{
-		/* Should not reach here. */
-	}
-}
-/*-----------------------------------------------------------*/
-
-static void prvBootNonSecure( uint32_t ulNonSecureStartAddress )
-{
-	NonSecureResetHandler_t pxNonSecureResetHandler;
-
-	/* Setup the non-secure vector table. */
-	SCB_NS->VTOR = ulNonSecureStartAddress;
-
-	/* Main Stack Pointer value for the non-secure side is the first entry in
-	 * the non-secure vector table. Read the first entry and assign the same to
-	 * the non-secure main stack pointer(MSP_NS). */
-	secureportSET_MSP_NS( *( ( uint32_t * )( ulNonSecureStartAddress ) ) );
-
-	/* Reset Handler for the non-secure side is the second entry in the
-	 * non-secure vector table. Read the second entry to get the non-secure
-	 * Reset Handler. */
-	pxNonSecureResetHandler = ( NonSecureResetHandler_t )( * ( ( uint32_t * ) ( ( ulNonSecureStartAddress ) + 4U ) ) );
-
-	/* Start non-secure state software application by jumping to the non-secure
-	 * Reset Handler. */
-	pxNonSecureResetHandler();
-}
-/*-----------------------------------------------------------*/
-
-void SystemInitHook( void )
-{
-	/* Set CP10 and CP11 full access from Non-Secure code. */
-	SCB_NS->CPACR |= ( ( 3UL << 10 * 2 ) | ( 3UL << 11 * 2 ) );
-
-	/* The TrustZone should be configured as early as possible after RESET.
-	 * Therefore it is called from SystemInit() during startup. The
-	 * SystemInitHook() weak function overloading is used for this purpose.
-	 */
-	BOARD_InitTrustZone();
-}
-/*-----------------------------------------------------------*/
+/*
+ * FreeRTOS Kernel V10.4.1
+ * Copyright (C) 2020 Amazon.com, Inc. or its affiliates.  All Rights Reserved.
+ *
+ * Permission is hereby granted, free of charge, to any person obtaining a copy of
+ * this software and associated documentation files (the "Software"), to deal in
+ * the Software without restriction, including without limitation the rights to
+ * use, copy, modify, merge, publish, distribute, sublicense, and/or sell copies of
+ * the Software, and to permit persons to whom the Software is furnished to do so,
+ * subject to the following conditions:
+ *
+ * The above copyright notice and this permission notice shall be included in all
+ * copies or substantial portions of the Software.
+ *
+ * THE SOFTWARE IS PROVIDED "AS IS", WITHOUT WARRANTY OF ANY KIND, EXPRESS OR
+ * IMPLIED, INCLUDING BUT NOT LIMITED TO THE WARRANTIES OF MERCHANTABILITY, FITNESS
+ * FOR A PARTICULAR PURPOSE AND NONINFRINGEMENT. IN NO EVENT SHALL THE AUTHORS OR
+ * COPYRIGHT HOLDERS BE LIABLE FOR ANY CLAIM, DAMAGES OR OTHER LIABILITY, WHETHER
+ * IN AN ACTION OF CONTRACT, TORT OR OTHERWISE, ARISING FROM, OUT OF OR IN
+ * CONNECTION WITH THE SOFTWARE OR THE USE OR OTHER DEALINGS IN THE SOFTWARE.
+ *
+ * http://www.FreeRTOS.org
+ * http://aws.amazon.com/freertos
+ *
+ * 1 tab == 4 spaces!
+ */
+
+/* FreeRTOS includes. */
+#include "secure_port_macros.h"
+
+/* Device includes. */
+#include "fsl_device_registers.h"
+#include "fsl_debug_console.h"
+#include "arm_cmse.h"
+#include "board.h"
+#include "tzm_config.h"
+#include "pin_mux.h"
+#include "clock_config.h"
+
+#if ( __ARM_FEATURE_CMSE & 1 ) == 0
+	#error "Need ARMv8-M security extensions"
+#elif ( __ARM_FEATURE_CMSE & 2 ) == 0
+	#error "Compile with --cmse"
+#endif
+
+/* Start address of non-secure application. */
+#define mainNONSECURE_APP_START_ADDRESS		( 0x00010000UL )
+
+/* typedef for non-secure Reset Handler. */
+typedef void ( *NonSecureResetHandler_t ) ( void ) __attribute__( ( cmse_nonsecure_call ) );
+/*-----------------------------------------------------------*/
+
+/**
+ * @brief Boots into the non-secure code.
+ *
+ * @param[in] ulNonSecureStartAddress Start address of the non-secure application.
+ */
+static void prvBootNonSecure( uint32_t ulNonSecureStartAddress );
+
+/**
+ * @brief Application-specific implementation of the SystemInitHook() weak
+ * function.
+ */
+void SystemInitHook( void );
+/*-----------------------------------------------------------*/
+
+/* For instructions on how to build and run this demo, visit the following link:
+ * https://www.freertos.org/RTOS-Cortex-M33-LPC55S69-MCUXpresso-GCC.html
+ */
+
+/* Secure main(). */
+int main(void)
+{
+	PRINTF( "Booting Secure World.\r\n" );
+
+	/* Attach main clock divide to FLEXCOMM0 (debug console). */
+	CLOCK_AttachClk( BOARD_DEBUG_UART_CLK_ATTACH );
+
+	/* Init board hardware. */
+	BOARD_InitPins();
+	BOARD_BootClockFROHF96M();
+	BOARD_InitDebugConsole();
+
+	/* Boot the non-secure code. */
+	PRINTF( "Booting Non-Secure World.\r\n" );
+	prvBootNonSecure( mainNONSECURE_APP_START_ADDRESS );
+
+	/* Non-secure software does not return, this code is not executed. */
+	for( ; ; )
+	{
+		/* Should not reach here. */
+	}
+}
+/*-----------------------------------------------------------*/
+
+static void prvBootNonSecure( uint32_t ulNonSecureStartAddress )
+{
+	NonSecureResetHandler_t pxNonSecureResetHandler;
+
+	/* Setup the non-secure vector table. */
+	SCB_NS->VTOR = ulNonSecureStartAddress;
+
+	/* Main Stack Pointer value for the non-secure side is the first entry in
+	 * the non-secure vector table. Read the first entry and assign the same to
+	 * the non-secure main stack pointer(MSP_NS). */
+	secureportSET_MSP_NS( *( ( uint32_t * )( ulNonSecureStartAddress ) ) );
+
+	/* Reset Handler for the non-secure side is the second entry in the
+	 * non-secure vector table. Read the second entry to get the non-secure
+	 * Reset Handler. */
+	pxNonSecureResetHandler = ( NonSecureResetHandler_t )( * ( ( uint32_t * ) ( ( ulNonSecureStartAddress ) + 4U ) ) );
+
+	/* Start non-secure state software application by jumping to the non-secure
+	 * Reset Handler. */
+	pxNonSecureResetHandler();
+}
+/*-----------------------------------------------------------*/
+
+void SystemInitHook( void )
+{
+	/* Set CP10 and CP11 full access from Non-Secure code. */
+	SCB_NS->CPACR |= ( ( 3UL << 10 * 2 ) | ( 3UL << 11 * 2 ) );
+
+	/* The TrustZone should be configured as early as possible after RESET.
+	 * Therefore it is called from SystemInit() during startup. The
+	 * SystemInitHook() weak function overloading is used for this purpose.
+	 */
+	BOARD_InitTrustZone();
+}
+/*-----------------------------------------------------------*/