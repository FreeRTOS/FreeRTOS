/*
<<<<<<< HEAD
 * FreeRTOS Kernel V10.3.0
=======
 * FreeRTOS Kernel V10.4.1
>>>>>>> 5cc65129
 * Copyright (C) 2020 Amazon.com, Inc. or its affiliates.  All Rights Reserved.
 *
 * Permission is hereby granted, free of charge, to any person obtaining a copy of
 * this software and associated documentation files (the "Software"), to deal in
 * the Software without restriction, including without limitation the rights to
 * use, copy, modify, merge, publish, distribute, sublicense, and/or sell copies of
 * the Software, and to permit persons to whom the Software is furnished to do so,
 * subject to the following conditions:
 *
 * The above copyright notice and this permission notice shall be included in all
 * copies or substantial portions of the Software.
 *
 * THE SOFTWARE IS PROVIDED "AS IS", WITHOUT WARRANTY OF ANY KIND, EXPRESS OR
 * IMPLIED, INCLUDING BUT NOT LIMITED TO THE WARRANTIES OF MERCHANTABILITY, FITNESS
 * FOR A PARTICULAR PURPOSE AND NONINFRINGEMENT. IN NO EVENT SHALL THE AUTHORS OR
 * COPYRIGHT HOLDERS BE LIABLE FOR ANY CLAIM, DAMAGES OR OTHER LIABILITY, WHETHER
 * IN AN ACTION OF CONTRACT, TORT OR OTHERWISE, ARISING FROM, OUT OF OR IN
 * CONNECTION WITH THE SOFTWARE OR THE USE OR OTHER DEALINGS IN THE SOFTWARE.
 *
 * http://www.FreeRTOS.org
 * http://aws.amazon.com/freertos
 *
 * 1 tab == 4 spaces!
 */

/*
 * This demo application file demonstrates the use of queues to pass data
 * between co-routines.
 *
 * N represents the number of 'fixed delay' co-routines that are created and
 * is set during initialisation.
 *
 * N 'fixed delay' co-routines are created that just block for a fixed
 * period then post the number of an LED onto a queue.  Each such co-routine
 * uses a different block period.  A single 'flash' co-routine is also created
 * that blocks on the same queue, waiting for the number of the next LED it
 * should flash.  Upon receiving a number it simply toggle the instructed LED
 * then blocks on the queue once more.  In this manner each LED from LED 0 to
 * LED N-1 is caused to flash at a different rate.
 *
 * The 'fixed delay' co-routines are created with co-routine priority 0.  The
 * flash co-routine is created with co-routine priority 1.  This means that
 * the queue should never contain more than a single item.  This is because
 * posting to the queue will unblock the 'flash' co-routine, and as this has
 * a priority greater than the tasks posting to the queue it is guaranteed to
 * have emptied the queue and blocked once again before the queue can contain
 * any more date.  An error is indicated if an attempt to post data to the
 * queue fails - indicating that the queue is already full.
 *
 */

/* Scheduler includes. */
#include "FreeRTOS.h"
#include "croutine.h"
#include "queue.h"

/* Demo application includes. */
#include "partest.h"
#include "crflash.h"

/* The queue should only need to be of length 1.  See the description at the
top of the file. */
#define crfQUEUE_LENGTH		1

#define crfFIXED_DELAY_PRIORITY		0
#define crfFLASH_PRIORITY			1

/* Only one flash co-routine is created so the index is not significant. */
#define crfFLASH_INDEX				0

/* Don't allow more than crfMAX_FLASH_TASKS 'fixed delay' co-routines to be
created. */
#define crfMAX_FLASH_TASKS			8

/* We don't want to block when posting to the queue. */
#define crfPOSTING_BLOCK_TIME		0

/* Added by MPi, this define is added in order to make the vParTestToggleLED()
work. This basically differentiates the PDR09 from PDR00. 7-seg display LEDs connected 
to PDR09 (SEG1) are used by the prvFlashCoRoutine() and PDR00 (SEG2) are used by tasks. */ 
#define PDR00_Offset	8

/*
 * The 'fixed delay' co-routine as described at the top of the file.
 */
static void prvFixedDelayCoRoutine( CoRoutineHandle_t xHandle, unsigned portBASE_TYPE uxIndex );

/*
 * The 'flash' co-routine as described at the top of the file.
 */
static void prvFlashCoRoutine( CoRoutineHandle_t xHandle, unsigned portBASE_TYPE uxIndex );

/* The queue used to pass data between the 'fixed delay' co-routines and the
'flash' co-routine. */
static QueueHandle_t xFlashQueue;

/* This will be set to pdFALSE if we detect an error. */
static unsigned portBASE_TYPE uxCoRoutineFlashStatus = pdPASS;

/*-----------------------------------------------------------*/

/*
 * See the header file for details.
 */
void vStartFlashCoRoutines( unsigned portBASE_TYPE uxNumberToCreate )
{
unsigned portBASE_TYPE uxIndex;

	if( uxNumberToCreate > crfMAX_FLASH_TASKS )
	{
		uxNumberToCreate = crfMAX_FLASH_TASKS;
	}

	/* Create the queue used to pass data between the co-routines. */
	xFlashQueue = xQueueCreate( crfQUEUE_LENGTH, sizeof( unsigned portBASE_TYPE ) );

	if( xFlashQueue )
	{
		/* Create uxNumberToCreate 'fixed delay' co-routines. */
		for( uxIndex = 0; uxIndex < uxNumberToCreate; uxIndex++ )
		{
			xCoRoutineCreate( prvFixedDelayCoRoutine, crfFIXED_DELAY_PRIORITY, uxIndex );
		}

		/* Create the 'flash' co-routine. */
		xCoRoutineCreate( prvFlashCoRoutine, crfFLASH_PRIORITY, crfFLASH_INDEX );
	}
}
/*-----------------------------------------------------------*/

static void prvFixedDelayCoRoutine( CoRoutineHandle_t xHandle, unsigned portBASE_TYPE uxIndex )
{
/* Even though this is a co-routine the xResult variable does not need to be
static as we do not need it to maintain its state between blocks. */
signed portBASE_TYPE xResult;
/* The uxIndex parameter of the co-routine function is used as an index into
the xFlashRates array to obtain the delay period to use. */
static const TickType_t xFlashRates[ crfMAX_FLASH_TASKS ] = { 150 / portTICK_PERIOD_MS,
																200 / portTICK_PERIOD_MS,
																250 / portTICK_PERIOD_MS,
																300 / portTICK_PERIOD_MS,
																350 / portTICK_PERIOD_MS,
																400 / portTICK_PERIOD_MS,
																450 / portTICK_PERIOD_MS,
																500  / portTICK_PERIOD_MS };

	/* Co-routines MUST start with a call to crSTART. */
	crSTART( xHandle );

	for( ;; )
	{
		/* Post our uxIndex value onto the queue.  This is used as the LED to
		flash. */
		crQUEUE_SEND( xHandle, xFlashQueue, ( void * ) &uxIndex, crfPOSTING_BLOCK_TIME, &xResult );

		if( xResult != pdPASS )
		{
			/* For the reasons stated at the top of the file we should always
			find that we can post to the queue.  If we could not then an error
			has occurred. */
			uxCoRoutineFlashStatus = pdFAIL;
		}

		crDELAY( xHandle, xFlashRates[ uxIndex ] );
	}

	/* Co-routines MUST end with a call to crEND. */
	crEND();
}
/*-----------------------------------------------------------*/

static void prvFlashCoRoutine( CoRoutineHandle_t xHandle, unsigned portBASE_TYPE uxIndex )
{
/* Even though this is a co-routine the variable do not need to be
static as we do not need it to maintain their state between blocks. */
signed portBASE_TYPE xResult;
unsigned portBASE_TYPE uxLEDToFlash;

	/* Co-routines MUST start with a call to crSTART. */
	crSTART( xHandle );
	( void ) uxIndex;
	
	for( ;; )
	{
		/* Block to wait for the number of the LED to flash. */
		crQUEUE_RECEIVE( xHandle, xFlashQueue, &uxLEDToFlash, portMAX_DELAY, &xResult );		

		if( xResult != pdPASS )
		{
			/* We would not expect to wake unless we received something. */
			uxCoRoutineFlashStatus = pdFAIL;
		}
		else
		{
			/* We received the number of an LED to flash - flash it! */
			/* Added by MPi, PDR00_Offset is added in order to make the 
			vParTestToggleLED() work. */ 
			vParTestToggleLED( uxLEDToFlash +  PDR00_Offset );
		}
	}

	/* Co-routines MUST end with a call to crEND. */
	crEND();
}
/*-----------------------------------------------------------*/

portBASE_TYPE xAreFlashCoRoutinesStillRunning( void )
{
	/* Return pdPASS or pdFAIL depending on whether an error has been detected
	or not. */
	return uxCoRoutineFlashStatus;
}

<|MERGE_RESOLUTION|>--- conflicted
+++ resolved
@@ -1,219 +1,215 @@
-/*
-<<<<<<< HEAD
- * FreeRTOS Kernel V10.3.0
-=======
- * FreeRTOS Kernel V10.4.1
->>>>>>> 5cc65129
- * Copyright (C) 2020 Amazon.com, Inc. or its affiliates.  All Rights Reserved.
- *
- * Permission is hereby granted, free of charge, to any person obtaining a copy of
- * this software and associated documentation files (the "Software"), to deal in
- * the Software without restriction, including without limitation the rights to
- * use, copy, modify, merge, publish, distribute, sublicense, and/or sell copies of
- * the Software, and to permit persons to whom the Software is furnished to do so,
- * subject to the following conditions:
- *
- * The above copyright notice and this permission notice shall be included in all
- * copies or substantial portions of the Software.
- *
- * THE SOFTWARE IS PROVIDED "AS IS", WITHOUT WARRANTY OF ANY KIND, EXPRESS OR
- * IMPLIED, INCLUDING BUT NOT LIMITED TO THE WARRANTIES OF MERCHANTABILITY, FITNESS
- * FOR A PARTICULAR PURPOSE AND NONINFRINGEMENT. IN NO EVENT SHALL THE AUTHORS OR
- * COPYRIGHT HOLDERS BE LIABLE FOR ANY CLAIM, DAMAGES OR OTHER LIABILITY, WHETHER
- * IN AN ACTION OF CONTRACT, TORT OR OTHERWISE, ARISING FROM, OUT OF OR IN
- * CONNECTION WITH THE SOFTWARE OR THE USE OR OTHER DEALINGS IN THE SOFTWARE.
- *
- * http://www.FreeRTOS.org
- * http://aws.amazon.com/freertos
- *
- * 1 tab == 4 spaces!
- */
-
-/*
- * This demo application file demonstrates the use of queues to pass data
- * between co-routines.
- *
- * N represents the number of 'fixed delay' co-routines that are created and
- * is set during initialisation.
- *
- * N 'fixed delay' co-routines are created that just block for a fixed
- * period then post the number of an LED onto a queue.  Each such co-routine
- * uses a different block period.  A single 'flash' co-routine is also created
- * that blocks on the same queue, waiting for the number of the next LED it
- * should flash.  Upon receiving a number it simply toggle the instructed LED
- * then blocks on the queue once more.  In this manner each LED from LED 0 to
- * LED N-1 is caused to flash at a different rate.
- *
- * The 'fixed delay' co-routines are created with co-routine priority 0.  The
- * flash co-routine is created with co-routine priority 1.  This means that
- * the queue should never contain more than a single item.  This is because
- * posting to the queue will unblock the 'flash' co-routine, and as this has
- * a priority greater than the tasks posting to the queue it is guaranteed to
- * have emptied the queue and blocked once again before the queue can contain
- * any more date.  An error is indicated if an attempt to post data to the
- * queue fails - indicating that the queue is already full.
- *
- */
-
-/* Scheduler includes. */
-#include "FreeRTOS.h"
-#include "croutine.h"
-#include "queue.h"
-
-/* Demo application includes. */
-#include "partest.h"
-#include "crflash.h"
-
-/* The queue should only need to be of length 1.  See the description at the
-top of the file. */
-#define crfQUEUE_LENGTH		1
-
-#define crfFIXED_DELAY_PRIORITY		0
-#define crfFLASH_PRIORITY			1
-
-/* Only one flash co-routine is created so the index is not significant. */
-#define crfFLASH_INDEX				0
-
-/* Don't allow more than crfMAX_FLASH_TASKS 'fixed delay' co-routines to be
-created. */
-#define crfMAX_FLASH_TASKS			8
-
-/* We don't want to block when posting to the queue. */
-#define crfPOSTING_BLOCK_TIME		0
-
-/* Added by MPi, this define is added in order to make the vParTestToggleLED()
-work. This basically differentiates the PDR09 from PDR00. 7-seg display LEDs connected 
-to PDR09 (SEG1) are used by the prvFlashCoRoutine() and PDR00 (SEG2) are used by tasks. */ 
-#define PDR00_Offset	8
-
-/*
- * The 'fixed delay' co-routine as described at the top of the file.
- */
-static void prvFixedDelayCoRoutine( CoRoutineHandle_t xHandle, unsigned portBASE_TYPE uxIndex );
-
-/*
- * The 'flash' co-routine as described at the top of the file.
- */
-static void prvFlashCoRoutine( CoRoutineHandle_t xHandle, unsigned portBASE_TYPE uxIndex );
-
-/* The queue used to pass data between the 'fixed delay' co-routines and the
-'flash' co-routine. */
-static QueueHandle_t xFlashQueue;
-
-/* This will be set to pdFALSE if we detect an error. */
-static unsigned portBASE_TYPE uxCoRoutineFlashStatus = pdPASS;
-
-/*-----------------------------------------------------------*/
-
-/*
- * See the header file for details.
- */
-void vStartFlashCoRoutines( unsigned portBASE_TYPE uxNumberToCreate )
-{
-unsigned portBASE_TYPE uxIndex;
-
-	if( uxNumberToCreate > crfMAX_FLASH_TASKS )
-	{
-		uxNumberToCreate = crfMAX_FLASH_TASKS;
-	}
-
-	/* Create the queue used to pass data between the co-routines. */
-	xFlashQueue = xQueueCreate( crfQUEUE_LENGTH, sizeof( unsigned portBASE_TYPE ) );
-
-	if( xFlashQueue )
-	{
-		/* Create uxNumberToCreate 'fixed delay' co-routines. */
-		for( uxIndex = 0; uxIndex < uxNumberToCreate; uxIndex++ )
-		{
-			xCoRoutineCreate( prvFixedDelayCoRoutine, crfFIXED_DELAY_PRIORITY, uxIndex );
-		}
-
-		/* Create the 'flash' co-routine. */
-		xCoRoutineCreate( prvFlashCoRoutine, crfFLASH_PRIORITY, crfFLASH_INDEX );
-	}
-}
-/*-----------------------------------------------------------*/
-
-static void prvFixedDelayCoRoutine( CoRoutineHandle_t xHandle, unsigned portBASE_TYPE uxIndex )
-{
-/* Even though this is a co-routine the xResult variable does not need to be
-static as we do not need it to maintain its state between blocks. */
-signed portBASE_TYPE xResult;
-/* The uxIndex parameter of the co-routine function is used as an index into
-the xFlashRates array to obtain the delay period to use. */
-static const TickType_t xFlashRates[ crfMAX_FLASH_TASKS ] = { 150 / portTICK_PERIOD_MS,
-																200 / portTICK_PERIOD_MS,
-																250 / portTICK_PERIOD_MS,
-																300 / portTICK_PERIOD_MS,
-																350 / portTICK_PERIOD_MS,
-																400 / portTICK_PERIOD_MS,
-																450 / portTICK_PERIOD_MS,
-																500  / portTICK_PERIOD_MS };
-
-	/* Co-routines MUST start with a call to crSTART. */
-	crSTART( xHandle );
-
-	for( ;; )
-	{
-		/* Post our uxIndex value onto the queue.  This is used as the LED to
-		flash. */
-		crQUEUE_SEND( xHandle, xFlashQueue, ( void * ) &uxIndex, crfPOSTING_BLOCK_TIME, &xResult );
-
-		if( xResult != pdPASS )
-		{
-			/* For the reasons stated at the top of the file we should always
-			find that we can post to the queue.  If we could not then an error
-			has occurred. */
-			uxCoRoutineFlashStatus = pdFAIL;
-		}
-
-		crDELAY( xHandle, xFlashRates[ uxIndex ] );
-	}
-
-	/* Co-routines MUST end with a call to crEND. */
-	crEND();
-}
-/*-----------------------------------------------------------*/
-
-static void prvFlashCoRoutine( CoRoutineHandle_t xHandle, unsigned portBASE_TYPE uxIndex )
-{
-/* Even though this is a co-routine the variable do not need to be
-static as we do not need it to maintain their state between blocks. */
-signed portBASE_TYPE xResult;
-unsigned portBASE_TYPE uxLEDToFlash;
-
-	/* Co-routines MUST start with a call to crSTART. */
-	crSTART( xHandle );
-	( void ) uxIndex;
-	
-	for( ;; )
-	{
-		/* Block to wait for the number of the LED to flash. */
-		crQUEUE_RECEIVE( xHandle, xFlashQueue, &uxLEDToFlash, portMAX_DELAY, &xResult );		
-
-		if( xResult != pdPASS )
-		{
-			/* We would not expect to wake unless we received something. */
-			uxCoRoutineFlashStatus = pdFAIL;
-		}
-		else
-		{
-			/* We received the number of an LED to flash - flash it! */
-			/* Added by MPi, PDR00_Offset is added in order to make the 
-			vParTestToggleLED() work. */ 
-			vParTestToggleLED( uxLEDToFlash +  PDR00_Offset );
-		}
-	}
-
-	/* Co-routines MUST end with a call to crEND. */
-	crEND();
-}
-/*-----------------------------------------------------------*/
-
-portBASE_TYPE xAreFlashCoRoutinesStillRunning( void )
-{
-	/* Return pdPASS or pdFAIL depending on whether an error has been detected
-	or not. */
-	return uxCoRoutineFlashStatus;
-}
-
+/*
+ * FreeRTOS Kernel V10.4.1
+ * Copyright (C) 2020 Amazon.com, Inc. or its affiliates.  All Rights Reserved.
+ *
+ * Permission is hereby granted, free of charge, to any person obtaining a copy of
+ * this software and associated documentation files (the "Software"), to deal in
+ * the Software without restriction, including without limitation the rights to
+ * use, copy, modify, merge, publish, distribute, sublicense, and/or sell copies of
+ * the Software, and to permit persons to whom the Software is furnished to do so,
+ * subject to the following conditions:
+ *
+ * The above copyright notice and this permission notice shall be included in all
+ * copies or substantial portions of the Software.
+ *
+ * THE SOFTWARE IS PROVIDED "AS IS", WITHOUT WARRANTY OF ANY KIND, EXPRESS OR
+ * IMPLIED, INCLUDING BUT NOT LIMITED TO THE WARRANTIES OF MERCHANTABILITY, FITNESS
+ * FOR A PARTICULAR PURPOSE AND NONINFRINGEMENT. IN NO EVENT SHALL THE AUTHORS OR
+ * COPYRIGHT HOLDERS BE LIABLE FOR ANY CLAIM, DAMAGES OR OTHER LIABILITY, WHETHER
+ * IN AN ACTION OF CONTRACT, TORT OR OTHERWISE, ARISING FROM, OUT OF OR IN
+ * CONNECTION WITH THE SOFTWARE OR THE USE OR OTHER DEALINGS IN THE SOFTWARE.
+ *
+ * http://www.FreeRTOS.org
+ * http://aws.amazon.com/freertos
+ *
+ * 1 tab == 4 spaces!
+ */
+
+/*
+ * This demo application file demonstrates the use of queues to pass data
+ * between co-routines.
+ *
+ * N represents the number of 'fixed delay' co-routines that are created and
+ * is set during initialisation.
+ *
+ * N 'fixed delay' co-routines are created that just block for a fixed
+ * period then post the number of an LED onto a queue.  Each such co-routine
+ * uses a different block period.  A single 'flash' co-routine is also created
+ * that blocks on the same queue, waiting for the number of the next LED it
+ * should flash.  Upon receiving a number it simply toggle the instructed LED
+ * then blocks on the queue once more.  In this manner each LED from LED 0 to
+ * LED N-1 is caused to flash at a different rate.
+ *
+ * The 'fixed delay' co-routines are created with co-routine priority 0.  The
+ * flash co-routine is created with co-routine priority 1.  This means that
+ * the queue should never contain more than a single item.  This is because
+ * posting to the queue will unblock the 'flash' co-routine, and as this has
+ * a priority greater than the tasks posting to the queue it is guaranteed to
+ * have emptied the queue and blocked once again before the queue can contain
+ * any more date.  An error is indicated if an attempt to post data to the
+ * queue fails - indicating that the queue is already full.
+ *
+ */
+
+/* Scheduler includes. */
+#include "FreeRTOS.h"
+#include "croutine.h"
+#include "queue.h"
+
+/* Demo application includes. */
+#include "partest.h"
+#include "crflash.h"
+
+/* The queue should only need to be of length 1.  See the description at the
+top of the file. */
+#define crfQUEUE_LENGTH		1
+
+#define crfFIXED_DELAY_PRIORITY		0
+#define crfFLASH_PRIORITY			1
+
+/* Only one flash co-routine is created so the index is not significant. */
+#define crfFLASH_INDEX				0
+
+/* Don't allow more than crfMAX_FLASH_TASKS 'fixed delay' co-routines to be
+created. */
+#define crfMAX_FLASH_TASKS			8
+
+/* We don't want to block when posting to the queue. */
+#define crfPOSTING_BLOCK_TIME		0
+
+/* Added by MPi, this define is added in order to make the vParTestToggleLED()
+work. This basically differentiates the PDR09 from PDR00. 7-seg display LEDs connected 
+to PDR09 (SEG1) are used by the prvFlashCoRoutine() and PDR00 (SEG2) are used by tasks. */ 
+#define PDR00_Offset	8
+
+/*
+ * The 'fixed delay' co-routine as described at the top of the file.
+ */
+static void prvFixedDelayCoRoutine( CoRoutineHandle_t xHandle, unsigned portBASE_TYPE uxIndex );
+
+/*
+ * The 'flash' co-routine as described at the top of the file.
+ */
+static void prvFlashCoRoutine( CoRoutineHandle_t xHandle, unsigned portBASE_TYPE uxIndex );
+
+/* The queue used to pass data between the 'fixed delay' co-routines and the
+'flash' co-routine. */
+static QueueHandle_t xFlashQueue;
+
+/* This will be set to pdFALSE if we detect an error. */
+static unsigned portBASE_TYPE uxCoRoutineFlashStatus = pdPASS;
+
+/*-----------------------------------------------------------*/
+
+/*
+ * See the header file for details.
+ */
+void vStartFlashCoRoutines( unsigned portBASE_TYPE uxNumberToCreate )
+{
+unsigned portBASE_TYPE uxIndex;
+
+	if( uxNumberToCreate > crfMAX_FLASH_TASKS )
+	{
+		uxNumberToCreate = crfMAX_FLASH_TASKS;
+	}
+
+	/* Create the queue used to pass data between the co-routines. */
+	xFlashQueue = xQueueCreate( crfQUEUE_LENGTH, sizeof( unsigned portBASE_TYPE ) );
+
+	if( xFlashQueue )
+	{
+		/* Create uxNumberToCreate 'fixed delay' co-routines. */
+		for( uxIndex = 0; uxIndex < uxNumberToCreate; uxIndex++ )
+		{
+			xCoRoutineCreate( prvFixedDelayCoRoutine, crfFIXED_DELAY_PRIORITY, uxIndex );
+		}
+
+		/* Create the 'flash' co-routine. */
+		xCoRoutineCreate( prvFlashCoRoutine, crfFLASH_PRIORITY, crfFLASH_INDEX );
+	}
+}
+/*-----------------------------------------------------------*/
+
+static void prvFixedDelayCoRoutine( CoRoutineHandle_t xHandle, unsigned portBASE_TYPE uxIndex )
+{
+/* Even though this is a co-routine the xResult variable does not need to be
+static as we do not need it to maintain its state between blocks. */
+signed portBASE_TYPE xResult;
+/* The uxIndex parameter of the co-routine function is used as an index into
+the xFlashRates array to obtain the delay period to use. */
+static const TickType_t xFlashRates[ crfMAX_FLASH_TASKS ] = { 150 / portTICK_PERIOD_MS,
+																200 / portTICK_PERIOD_MS,
+																250 / portTICK_PERIOD_MS,
+																300 / portTICK_PERIOD_MS,
+																350 / portTICK_PERIOD_MS,
+																400 / portTICK_PERIOD_MS,
+																450 / portTICK_PERIOD_MS,
+																500  / portTICK_PERIOD_MS };
+
+	/* Co-routines MUST start with a call to crSTART. */
+	crSTART( xHandle );
+
+	for( ;; )
+	{
+		/* Post our uxIndex value onto the queue.  This is used as the LED to
+		flash. */
+		crQUEUE_SEND( xHandle, xFlashQueue, ( void * ) &uxIndex, crfPOSTING_BLOCK_TIME, &xResult );
+
+		if( xResult != pdPASS )
+		{
+			/* For the reasons stated at the top of the file we should always
+			find that we can post to the queue.  If we could not then an error
+			has occurred. */
+			uxCoRoutineFlashStatus = pdFAIL;
+		}
+
+		crDELAY( xHandle, xFlashRates[ uxIndex ] );
+	}
+
+	/* Co-routines MUST end with a call to crEND. */
+	crEND();
+}
+/*-----------------------------------------------------------*/
+
+static void prvFlashCoRoutine( CoRoutineHandle_t xHandle, unsigned portBASE_TYPE uxIndex )
+{
+/* Even though this is a co-routine the variable do not need to be
+static as we do not need it to maintain their state between blocks. */
+signed portBASE_TYPE xResult;
+unsigned portBASE_TYPE uxLEDToFlash;
+
+	/* Co-routines MUST start with a call to crSTART. */
+	crSTART( xHandle );
+	( void ) uxIndex;
+	
+	for( ;; )
+	{
+		/* Block to wait for the number of the LED to flash. */
+		crQUEUE_RECEIVE( xHandle, xFlashQueue, &uxLEDToFlash, portMAX_DELAY, &xResult );		
+
+		if( xResult != pdPASS )
+		{
+			/* We would not expect to wake unless we received something. */
+			uxCoRoutineFlashStatus = pdFAIL;
+		}
+		else
+		{
+			/* We received the number of an LED to flash - flash it! */
+			/* Added by MPi, PDR00_Offset is added in order to make the 
+			vParTestToggleLED() work. */ 
+			vParTestToggleLED( uxLEDToFlash +  PDR00_Offset );
+		}
+	}
+
+	/* Co-routines MUST end with a call to crEND. */
+	crEND();
+}
+/*-----------------------------------------------------------*/
+
+portBASE_TYPE xAreFlashCoRoutinesStillRunning( void )
+{
+	/* Return pdPASS or pdFAIL depending on whether an error has been detected
+	or not. */
+	return uxCoRoutineFlashStatus;
+}
+