--- conflicted
+++ resolved
@@ -1,314 +1,310 @@
-/*
-<<<<<<< HEAD
- * FreeRTOS Kernel V10.3.0
-=======
- * FreeRTOS Kernel V10.4.1
->>>>>>> 5cc65129
- * Copyright (C) 2020 Amazon.com, Inc. or its affiliates.  All Rights Reserved.
- *
- * Permission is hereby granted, free of charge, to any person obtaining a copy of
- * this software and associated documentation files (the "Software"), to deal in
- * the Software without restriction, including without limitation the rights to
- * use, copy, modify, merge, publish, distribute, sublicense, and/or sell copies of
- * the Software, and to permit persons to whom the Software is furnished to do so,
- * subject to the following conditions:
- *
- * The above copyright notice and this permission notice shall be included in all
- * copies or substantial portions of the Software.
- *
- * THE SOFTWARE IS PROVIDED "AS IS", WITHOUT WARRANTY OF ANY KIND, EXPRESS OR
- * IMPLIED, INCLUDING BUT NOT LIMITED TO THE WARRANTIES OF MERCHANTABILITY, FITNESS
- * FOR A PARTICULAR PURPOSE AND NONINFRINGEMENT. IN NO EVENT SHALL THE AUTHORS OR
- * COPYRIGHT HOLDERS BE LIABLE FOR ANY CLAIM, DAMAGES OR OTHER LIABILITY, WHETHER
- * IN AN ACTION OF CONTRACT, TORT OR OTHERWISE, ARISING FROM, OUT OF OR IN
- * CONNECTION WITH THE SOFTWARE OR THE USE OR OTHER DEALINGS IN THE SOFTWARE.
- *
- * http://www.FreeRTOS.org
- * http://aws.amazon.com/freertos
- *
- * 1 tab == 4 spaces!
- */
-
-/*
- * Creates all the demo application tasks, then starts the scheduler.  The WEB
- * documentation provides more details of the demo application tasks.
- *
- * In addition to the standard demo tasks there are two tasks defined within
- * this file:
- *
- * 1 - The check task
- * The 'check' task is responsible for ensuring that all the standard demo
- * tasks are executing as expected.  It only executes every three seconds, but
- * has the highest priority within the system so is guaranteed to get execution
- * time.  Any errors discovered by the check task are latched until the
- * processor is reset.  At the end of each cycle the check task sends either
- * a pass or fail message to the 'print' task for display on the LCD.
- *
- * 2 - The print task
- * The print task is the LCD 'gatekeeper'.  That is, it is the only task that
- * should access the LCD directly so is always guaranteed exclusive (and
- * therefore consistent) access.  The print task simply blocks on a queue
- * to wait for messages from other tasks wishing to display text on the LCD.
- * When a message arrives it displays its contents on the LCD then blocks to
- * wait again.
- */
-
-/* ST includes. */
-#include "lcd.h"
-
-/* Kernel includes. */
-#include "FreeRTOS.h"
-#include "task.h"
-#include "queue.h"
-
-/* Demo application includes. */
-#include "partest.h"
-#include "flash.h"
-#include "integer.h"
-#include "blocktim.h"
-#include "BlockQ.h"
-#include "comtest2.h"
-#include "dynamic.h"
-
-/* Demo application task priorities. */
-#define mainCHECK_TASK_PRIORITY		( tskIDLE_PRIORITY + 4 )
-#define mainBLOCK_Q_PRIORITY		( tskIDLE_PRIORITY + 2 )
-#define mainLED_TASK_PRIORITY		( tskIDLE_PRIORITY + 1 )
-#define mainCOM_TEST_PRIORITY		( tskIDLE_PRIORITY + 1 )
-#define mainLCD_TASK_PRIORITY		( tskIDLE_PRIORITY + 1 )
-
-/* How often should we check the other tasks? */
-#define mainCHECK_TASK_CYCLE_TIME	( 3000 )
-
-/* The maximum offset into the pass and fail strings sent to the LCD.  An
-offset is used a simple method of using a different column each time a message
-is written to the LCD. */
-#define mainMAX_WRITE_COLUMN		( 14 )
-
-/* Baud rate used by the comtest tasks. */
-#define mainCOM_TEST_BAUD_RATE		( 19200 )
-
-/* The LED used by the comtest tasks. See the comtest.c file for more
-information. */
-#define mainCOM_TEST_LED			( 3 )
-
-/* The number of messages that can be queued for display on the LCD at any one
-time. */
-#define mainLCD_QUEUE_LENGTH 		( 2 )
-
-/* The time to wait when sending to mainLCD_QUEUE_LENGTH. */
-#define mainNO_DELAY				( 0 )
-
-/*-----------------------------------------------------------*/
-
-/* The type that is posted to the LCD queue. */
-typedef struct LCD_MESSAGE
-{
-	unsigned char *pucString; /* Points to the string to be displayed. */
-	unsigned char ucLine;	  /* The line of the LCD that should be used. */
-} LCDMessage;
-
-/*-----------------------------------------------------------*/
-
-/*
- * The task that executes at the highest priority and checks the operation of
- * all the other tasks in the system.  See the description at the top of the
- * file.
- */
-static void vCheckTask( void *pvParameters );
-
-/*
- * ST provided routine to configure the processor.
- */
-static void prvSetupHardware(void);
-
-/*
- * The only task that should access the LCD.  Other tasks wanting to write
- * to the LCD should send a message of type LCDMessage containing the
- * information to display to the print task.  The print task simply blocks
- * waiting for the arrival of such messages, displays the message, then blocks
- * again.
- */
-static void vPrintTask( void *pvParameters );
-
-/*-----------------------------------------------------------*/
-
-/* The queue used to communicate with the LCD print task. */
-static QueueHandle_t xLCDQueue;
-
-/*-----------------------------------------------------------*/
-
-/* Create all the demo application tasks, then start the scheduler. */
-void main( void )
-{
-	/* Perform any hardware setup necessary. */
-  	prvSetupHardware();
-	vParTestInitialise();
-
-	/* Create the queue used to communicate with the LCD print task. */
-	xLCDQueue = xQueueCreate( mainLCD_QUEUE_LENGTH, sizeof( LCDMessage ) );
-
-  	/* Create the standard demo application tasks.  See the WEB documentation
-	for more information on these tasks. */
-	vCreateBlockTimeTasks();
-	vStartBlockingQueueTasks( mainBLOCK_Q_PRIORITY );
-	vAltStartComTestTasks( mainCOM_TEST_PRIORITY, mainCOM_TEST_BAUD_RATE, mainCOM_TEST_LED );
-	vStartDynamicPriorityTasks();
-	vStartLEDFlashTasks( mainLED_TASK_PRIORITY );
-	vStartIntegerMathTasks( tskIDLE_PRIORITY );
-
-	/* Create the tasks defined within this file. */
-	xTaskCreate( vPrintTask, "LCD", configMINIMAL_STACK_SIZE, NULL, mainLCD_TASK_PRIORITY, NULL );
-	xTaskCreate( vCheckTask, "Check", configMINIMAL_STACK_SIZE, NULL, mainCHECK_TASK_PRIORITY, NULL );
-
-	vTaskStartScheduler();
-
-	/* Execution will only reach here if there was insufficient heap to
-	start the scheduler. */
-}
-/*-----------------------------------------------------------*/
-
-static void vCheckTask( void *pvParameters )
-{
-static unsigned long ulErrorDetected = pdFALSE;
-TickType_t xLastExecutionTime;
-unsigned char *cErrorMessage = "              FAIL";
-unsigned char *cSuccessMessage = "              PASS";
-unsigned portBASE_TYPE uxColumn = mainMAX_WRITE_COLUMN;
-LCDMessage xMessage;
-
-	/* Initialise xLastExecutionTime so the first call to vTaskDelayUntil()
-	works correctly. */
-	xLastExecutionTime = xTaskGetTickCount();
-
-	for( ;; )
-	{
-		/* Wait until it is time for the next cycle. */
-		vTaskDelayUntil( &xLastExecutionTime, mainCHECK_TASK_CYCLE_TIME );
-
-		/* Has an error been found in any of the standard demo tasks? */
-
-		if( xAreIntegerMathsTaskStillRunning() != pdTRUE )
-		{
-			ulErrorDetected = pdTRUE;
-		}
-
-		if( xAreBlockTimeTestTasksStillRunning() != pdTRUE )
-		{
-			ulErrorDetected = pdTRUE;
-		}
-
-		if( xAreBlockingQueuesStillRunning() != pdTRUE )
-		{
-			ulErrorDetected = pdTRUE;
-		}
-
-		if( xAreComTestTasksStillRunning() != pdTRUE )
-		{
-			ulErrorDetected = pdTRUE;
-		}
-
-		if( xAreDynamicPriorityTasksStillRunning() != pdTRUE )
-		{
-			ulErrorDetected = pdTRUE;
-		}
-
-		/* Calculate the LCD line on which we would like the message to
-		be displayed.  The column variable is used for convenience as
-		it is incremented each cycle anyway. */
-		xMessage.ucLine = ( unsigned char ) ( uxColumn & 0x01 );
-
-		/* The message displayed depends on whether an error was found or
-		not.  Any discovered error is latched.  Here the column variable
-		is used as an index into the text string as a simple way of moving
-		the text from column to column. */
-		if( ulErrorDetected == pdFALSE )
-		{
-			xMessage.pucString = cSuccessMessage + uxColumn;
-		}
-		else
-		{
-			xMessage.pucString = cErrorMessage + uxColumn;
-		}
-
-		/* Send the message to the print task for display. */
-		xQueueSend( xLCDQueue, ( void * ) &xMessage, mainNO_DELAY );
-
-		/* Make sure the message is printed in a different column the next
-		time around. */
-		uxColumn--;
-		if( uxColumn == 0 )
-		{
-			uxColumn = mainMAX_WRITE_COLUMN;
-		}
-	}
-}
-/*-----------------------------------------------------------*/
-
-static void vPrintTask( void *pvParameters )
-{
-LCDMessage xMessage;
-
-	for( ;; )
-	{
-		/* Wait until a message arrives. */
-		while( xQueueReceive( xLCDQueue, ( void * ) &xMessage, portMAX_DELAY ) != pdPASS );
-
-		/* The message contains the text to display, and the line on which the
-		text should be displayed. */
-		LCD_Clear();
-		LCD_DisplayString( xMessage.ucLine, xMessage.pucString, BlackText );
-	}
-}
-/*-----------------------------------------------------------*/
-
-static void prvSetupHardware(void)
-{
-ErrorStatus OSC4MStartUpStatus01;
-
-	/* ST provided routine. */
-
-	/* MRCC system reset */
-	MRCC_DeInit();
-
-	/* Wait for OSC4M start-up */
-	OSC4MStartUpStatus01 = MRCC_WaitForOSC4MStartUp();
-
-	if(OSC4MStartUpStatus01 == SUCCESS)
-	{
-		/* Set HCLK to 60MHz */
-		MRCC_HCLKConfig(MRCC_CKSYS_Div1);
-
-		/* Set CKTIM to 60MHz */
-		MRCC_CKTIMConfig(MRCC_HCLK_Div1);
-
-		/* Set PCLK to 30MHz */
-		MRCC_PCLKConfig(MRCC_CKTIM_Div2);
-
-		/* Enable Flash Burst mode */
-		CFG_FLASHBurstConfig(CFG_FLASHBurst_Enable);
-
-		/* Set CK_SYS to 60 MHz */
-		MRCC_CKSYSConfig(MRCC_CKSYS_OSC4MPLL, MRCC_PLL_Mul_15);
-	}
-
-	/* GPIO pins optimized for 3V3 operation */
-	MRCC_IOVoltageRangeConfig(MRCC_IOVoltageRange_3V3);
-
-	/* GPIO clock source enable */
-	MRCC_PeripheralClockConfig(MRCC_Peripheral_GPIO, ENABLE);
-
-	/* EXTIT clock source enable */
-	MRCC_PeripheralClockConfig(MRCC_Peripheral_EXTIT, ENABLE);
-	/* TB clock source enable */
-	MRCC_PeripheralClockConfig(MRCC_Peripheral_TB, ENABLE);
-
-	/* Initialize the demonstration menu */
-	LCD_Init();
-
-	LCD_DisplayString(Line1, "www.FreeRTOS.org", BlackText);
-	LCD_DisplayString(Line2, "  STR750 Demo  ", BlackText);
-
-	EIC_IRQCmd(ENABLE);
-}
-/*-----------------------------------------------------------*/
+/*
+ * FreeRTOS Kernel V10.4.1
+ * Copyright (C) 2020 Amazon.com, Inc. or its affiliates.  All Rights Reserved.
+ *
+ * Permission is hereby granted, free of charge, to any person obtaining a copy of
+ * this software and associated documentation files (the "Software"), to deal in
+ * the Software without restriction, including without limitation the rights to
+ * use, copy, modify, merge, publish, distribute, sublicense, and/or sell copies of
+ * the Software, and to permit persons to whom the Software is furnished to do so,
+ * subject to the following conditions:
+ *
+ * The above copyright notice and this permission notice shall be included in all
+ * copies or substantial portions of the Software.
+ *
+ * THE SOFTWARE IS PROVIDED "AS IS", WITHOUT WARRANTY OF ANY KIND, EXPRESS OR
+ * IMPLIED, INCLUDING BUT NOT LIMITED TO THE WARRANTIES OF MERCHANTABILITY, FITNESS
+ * FOR A PARTICULAR PURPOSE AND NONINFRINGEMENT. IN NO EVENT SHALL THE AUTHORS OR
+ * COPYRIGHT HOLDERS BE LIABLE FOR ANY CLAIM, DAMAGES OR OTHER LIABILITY, WHETHER
+ * IN AN ACTION OF CONTRACT, TORT OR OTHERWISE, ARISING FROM, OUT OF OR IN
+ * CONNECTION WITH THE SOFTWARE OR THE USE OR OTHER DEALINGS IN THE SOFTWARE.
+ *
+ * http://www.FreeRTOS.org
+ * http://aws.amazon.com/freertos
+ *
+ * 1 tab == 4 spaces!
+ */
+
+/*
+ * Creates all the demo application tasks, then starts the scheduler.  The WEB
+ * documentation provides more details of the demo application tasks.
+ *
+ * In addition to the standard demo tasks there are two tasks defined within
+ * this file:
+ *
+ * 1 - The check task
+ * The 'check' task is responsible for ensuring that all the standard demo
+ * tasks are executing as expected.  It only executes every three seconds, but
+ * has the highest priority within the system so is guaranteed to get execution
+ * time.  Any errors discovered by the check task are latched until the
+ * processor is reset.  At the end of each cycle the check task sends either
+ * a pass or fail message to the 'print' task for display on the LCD.
+ *
+ * 2 - The print task
+ * The print task is the LCD 'gatekeeper'.  That is, it is the only task that
+ * should access the LCD directly so is always guaranteed exclusive (and
+ * therefore consistent) access.  The print task simply blocks on a queue
+ * to wait for messages from other tasks wishing to display text on the LCD.
+ * When a message arrives it displays its contents on the LCD then blocks to
+ * wait again.
+ */
+
+/* ST includes. */
+#include "lcd.h"
+
+/* Kernel includes. */
+#include "FreeRTOS.h"
+#include "task.h"
+#include "queue.h"
+
+/* Demo application includes. */
+#include "partest.h"
+#include "flash.h"
+#include "integer.h"
+#include "blocktim.h"
+#include "BlockQ.h"
+#include "comtest2.h"
+#include "dynamic.h"
+
+/* Demo application task priorities. */
+#define mainCHECK_TASK_PRIORITY		( tskIDLE_PRIORITY + 4 )
+#define mainBLOCK_Q_PRIORITY		( tskIDLE_PRIORITY + 2 )
+#define mainLED_TASK_PRIORITY		( tskIDLE_PRIORITY + 1 )
+#define mainCOM_TEST_PRIORITY		( tskIDLE_PRIORITY + 1 )
+#define mainLCD_TASK_PRIORITY		( tskIDLE_PRIORITY + 1 )
+
+/* How often should we check the other tasks? */
+#define mainCHECK_TASK_CYCLE_TIME	( 3000 )
+
+/* The maximum offset into the pass and fail strings sent to the LCD.  An
+offset is used a simple method of using a different column each time a message
+is written to the LCD. */
+#define mainMAX_WRITE_COLUMN		( 14 )
+
+/* Baud rate used by the comtest tasks. */
+#define mainCOM_TEST_BAUD_RATE		( 19200 )
+
+/* The LED used by the comtest tasks. See the comtest.c file for more
+information. */
+#define mainCOM_TEST_LED			( 3 )
+
+/* The number of messages that can be queued for display on the LCD at any one
+time. */
+#define mainLCD_QUEUE_LENGTH 		( 2 )
+
+/* The time to wait when sending to mainLCD_QUEUE_LENGTH. */
+#define mainNO_DELAY				( 0 )
+
+/*-----------------------------------------------------------*/
+
+/* The type that is posted to the LCD queue. */
+typedef struct LCD_MESSAGE
+{
+	unsigned char *pucString; /* Points to the string to be displayed. */
+	unsigned char ucLine;	  /* The line of the LCD that should be used. */
+} LCDMessage;
+
+/*-----------------------------------------------------------*/
+
+/*
+ * The task that executes at the highest priority and checks the operation of
+ * all the other tasks in the system.  See the description at the top of the
+ * file.
+ */
+static void vCheckTask( void *pvParameters );
+
+/*
+ * ST provided routine to configure the processor.
+ */
+static void prvSetupHardware(void);
+
+/*
+ * The only task that should access the LCD.  Other tasks wanting to write
+ * to the LCD should send a message of type LCDMessage containing the
+ * information to display to the print task.  The print task simply blocks
+ * waiting for the arrival of such messages, displays the message, then blocks
+ * again.
+ */
+static void vPrintTask( void *pvParameters );
+
+/*-----------------------------------------------------------*/
+
+/* The queue used to communicate with the LCD print task. */
+static QueueHandle_t xLCDQueue;
+
+/*-----------------------------------------------------------*/
+
+/* Create all the demo application tasks, then start the scheduler. */
+void main( void )
+{
+	/* Perform any hardware setup necessary. */
+  	prvSetupHardware();
+	vParTestInitialise();
+
+	/* Create the queue used to communicate with the LCD print task. */
+	xLCDQueue = xQueueCreate( mainLCD_QUEUE_LENGTH, sizeof( LCDMessage ) );
+
+  	/* Create the standard demo application tasks.  See the WEB documentation
+	for more information on these tasks. */
+	vCreateBlockTimeTasks();
+	vStartBlockingQueueTasks( mainBLOCK_Q_PRIORITY );
+	vAltStartComTestTasks( mainCOM_TEST_PRIORITY, mainCOM_TEST_BAUD_RATE, mainCOM_TEST_LED );
+	vStartDynamicPriorityTasks();
+	vStartLEDFlashTasks( mainLED_TASK_PRIORITY );
+	vStartIntegerMathTasks( tskIDLE_PRIORITY );
+
+	/* Create the tasks defined within this file. */
+	xTaskCreate( vPrintTask, "LCD", configMINIMAL_STACK_SIZE, NULL, mainLCD_TASK_PRIORITY, NULL );
+	xTaskCreate( vCheckTask, "Check", configMINIMAL_STACK_SIZE, NULL, mainCHECK_TASK_PRIORITY, NULL );
+
+	vTaskStartScheduler();
+
+	/* Execution will only reach here if there was insufficient heap to
+	start the scheduler. */
+}
+/*-----------------------------------------------------------*/
+
+static void vCheckTask( void *pvParameters )
+{
+static unsigned long ulErrorDetected = pdFALSE;
+TickType_t xLastExecutionTime;
+unsigned char *cErrorMessage = "              FAIL";
+unsigned char *cSuccessMessage = "              PASS";
+unsigned portBASE_TYPE uxColumn = mainMAX_WRITE_COLUMN;
+LCDMessage xMessage;
+
+	/* Initialise xLastExecutionTime so the first call to vTaskDelayUntil()
+	works correctly. */
+	xLastExecutionTime = xTaskGetTickCount();
+
+	for( ;; )
+	{
+		/* Wait until it is time for the next cycle. */
+		vTaskDelayUntil( &xLastExecutionTime, mainCHECK_TASK_CYCLE_TIME );
+
+		/* Has an error been found in any of the standard demo tasks? */
+
+		if( xAreIntegerMathsTaskStillRunning() != pdTRUE )
+		{
+			ulErrorDetected = pdTRUE;
+		}
+
+		if( xAreBlockTimeTestTasksStillRunning() != pdTRUE )
+		{
+			ulErrorDetected = pdTRUE;
+		}
+
+		if( xAreBlockingQueuesStillRunning() != pdTRUE )
+		{
+			ulErrorDetected = pdTRUE;
+		}
+
+		if( xAreComTestTasksStillRunning() != pdTRUE )
+		{
+			ulErrorDetected = pdTRUE;
+		}
+
+		if( xAreDynamicPriorityTasksStillRunning() != pdTRUE )
+		{
+			ulErrorDetected = pdTRUE;
+		}
+
+		/* Calculate the LCD line on which we would like the message to
+		be displayed.  The column variable is used for convenience as
+		it is incremented each cycle anyway. */
+		xMessage.ucLine = ( unsigned char ) ( uxColumn & 0x01 );
+
+		/* The message displayed depends on whether an error was found or
+		not.  Any discovered error is latched.  Here the column variable
+		is used as an index into the text string as a simple way of moving
+		the text from column to column. */
+		if( ulErrorDetected == pdFALSE )
+		{
+			xMessage.pucString = cSuccessMessage + uxColumn;
+		}
+		else
+		{
+			xMessage.pucString = cErrorMessage + uxColumn;
+		}
+
+		/* Send the message to the print task for display. */
+		xQueueSend( xLCDQueue, ( void * ) &xMessage, mainNO_DELAY );
+
+		/* Make sure the message is printed in a different column the next
+		time around. */
+		uxColumn--;
+		if( uxColumn == 0 )
+		{
+			uxColumn = mainMAX_WRITE_COLUMN;
+		}
+	}
+}
+/*-----------------------------------------------------------*/
+
+static void vPrintTask( void *pvParameters )
+{
+LCDMessage xMessage;
+
+	for( ;; )
+	{
+		/* Wait until a message arrives. */
+		while( xQueueReceive( xLCDQueue, ( void * ) &xMessage, portMAX_DELAY ) != pdPASS );
+
+		/* The message contains the text to display, and the line on which the
+		text should be displayed. */
+		LCD_Clear();
+		LCD_DisplayString( xMessage.ucLine, xMessage.pucString, BlackText );
+	}
+}
+/*-----------------------------------------------------------*/
+
+static void prvSetupHardware(void)
+{
+ErrorStatus OSC4MStartUpStatus01;
+
+	/* ST provided routine. */
+
+	/* MRCC system reset */
+	MRCC_DeInit();
+
+	/* Wait for OSC4M start-up */
+	OSC4MStartUpStatus01 = MRCC_WaitForOSC4MStartUp();
+
+	if(OSC4MStartUpStatus01 == SUCCESS)
+	{
+		/* Set HCLK to 60MHz */
+		MRCC_HCLKConfig(MRCC_CKSYS_Div1);
+
+		/* Set CKTIM to 60MHz */
+		MRCC_CKTIMConfig(MRCC_HCLK_Div1);
+
+		/* Set PCLK to 30MHz */
+		MRCC_PCLKConfig(MRCC_CKTIM_Div2);
+
+		/* Enable Flash Burst mode */
+		CFG_FLASHBurstConfig(CFG_FLASHBurst_Enable);
+
+		/* Set CK_SYS to 60 MHz */
+		MRCC_CKSYSConfig(MRCC_CKSYS_OSC4MPLL, MRCC_PLL_Mul_15);
+	}
+
+	/* GPIO pins optimized for 3V3 operation */
+	MRCC_IOVoltageRangeConfig(MRCC_IOVoltageRange_3V3);
+
+	/* GPIO clock source enable */
+	MRCC_PeripheralClockConfig(MRCC_Peripheral_GPIO, ENABLE);
+
+	/* EXTIT clock source enable */
+	MRCC_PeripheralClockConfig(MRCC_Peripheral_EXTIT, ENABLE);
+	/* TB clock source enable */
+	MRCC_PeripheralClockConfig(MRCC_Peripheral_TB, ENABLE);
+
+	/* Initialize the demonstration menu */
+	LCD_Init();
+
+	LCD_DisplayString(Line1, "www.FreeRTOS.org", BlackText);
+	LCD_DisplayString(Line2, "  STR750 Demo  ", BlackText);
+
+	EIC_IRQCmd(ENABLE);
+}
+/*-----------------------------------------------------------*/