--- conflicted
+++ resolved
@@ -1,132 +1,128 @@
-/*
-<<<<<<< HEAD
- * FreeRTOS Kernel V10.3.0
-=======
- * FreeRTOS Kernel V10.4.1
->>>>>>> 5cc65129
- * Copyright (C) 2020 Amazon.com, Inc. or its affiliates.  All Rights Reserved.
- *
- * Permission is hereby granted, free of charge, to any person obtaining a copy of
- * this software and associated documentation files (the "Software"), to deal in
- * the Software without restriction, including without limitation the rights to
- * use, copy, modify, merge, publish, distribute, sublicense, and/or sell copies of
- * the Software, and to permit persons to whom the Software is furnished to do so,
- * subject to the following conditions:
- *
- * The above copyright notice and this permission notice shall be included in all
- * copies or substantial portions of the Software.
- *
- * THE SOFTWARE IS PROVIDED "AS IS", WITHOUT WARRANTY OF ANY KIND, EXPRESS OR
- * IMPLIED, INCLUDING BUT NOT LIMITED TO THE WARRANTIES OF MERCHANTABILITY, FITNESS
- * FOR A PARTICULAR PURPOSE AND NONINFRINGEMENT. IN NO EVENT SHALL THE AUTHORS OR
- * COPYRIGHT HOLDERS BE LIABLE FOR ANY CLAIM, DAMAGES OR OTHER LIABILITY, WHETHER
- * IN AN ACTION OF CONTRACT, TORT OR OTHERWISE, ARISING FROM, OUT OF OR IN
- * CONNECTION WITH THE SOFTWARE OR THE USE OR OTHER DEALINGS IN THE SOFTWARE.
- *
- * http://www.FreeRTOS.org
- * http://aws.amazon.com/freertos
- *
- * 1 tab == 4 spaces!
- */
-
-/* Scheduler includes. */
-#include "FreeRTOS.h"
-#include "task.h"
-
-/* Demo includes. */
-#include "IntQueueTimer.h"
-#include "IntQueue.h"
-
-/* Driver APIs.*/
-#include "fsl_ctimer.h"
-
-/* The priorities for the two timers.  Note that a priority of 0 is the highest
-possible on Cortex-M devices. */
-#define tmrMAX_PRIORITY				( 0UL )
-#define trmSECOND_HIGHEST_PRIORITY ( tmrMAX_PRIORITY + 1 )
-
-void vInitialiseTimerForIntQueueTest( void )
-{
-ctimer_config_t xConfigTimer0, xConfigTimer1;
-ctimer_match_config_t xConfigInterrupt = { 0 };
-
-	memset( &xConfigTimer0, 0x00, sizeof( xConfigTimer0 ) );
-	memset( &xConfigTimer1, 0x00, sizeof( xConfigTimer1 ) );
-
-	/* Enable peripheral bus clock for CTIMER0 and CTIMER1. */
-	CLOCK_EnableClock( kCLOCK_Ctimer0 );
-	CLOCK_EnableClock( kCLOCK_Ctimer1 );
-
-	/* Interrupt settings for timers --
-	A timer will generates an interrupt when the count matches the value specified.
-	Timer will reset itself and restart the count. The interrupt frequency is fairly
-	arbitrary, in a sense that all we need to make sure is IRQs are triggered so that
-	queues have items for tasks to process. */
-	xConfigInterrupt.enableCounterReset = true;
-	xConfigInterrupt.enableCounterStop = false;
-	xConfigInterrupt.enableInterrupt = true;
-	xConfigInterrupt.matchValue = 0xFFFFF;
-	xConfigInterrupt.outControl = kCTIMER_Output_NoAction;
-	xConfigInterrupt.outPinInitState = true;
-
-	/* Configuration settings for timers. */
-	CTIMER_GetDefaultConfig( &xConfigTimer0 );
-	xConfigTimer0.prescale = 1;
-
-	CTIMER_GetDefaultConfig( &xConfigTimer1 );
-	xConfigTimer1.prescale = 2;
-
-	/* Initialize timers. */
-	CTIMER_Init( CTIMER0, &xConfigTimer0 );
-	CTIMER_SetupMatch( CTIMER0, kCTIMER_Match_0, &xConfigInterrupt );
-
-	CTIMER_Init( CTIMER1, &xConfigTimer1 );
-	CTIMER_SetupMatch( CTIMER1, kCTIMER_Match_0, &xConfigInterrupt );
-
-	/* Don't generate interrupts until the scheduler has been started.
-	Interrupts will be automatically enabled when the first task starts
-	running. */
-	taskDISABLE_INTERRUPTS();
-
-	/* Set the timer interrupts to be above the kernel.  The interrupts are
-	assigned different priorities so they nest with each other. */
-	NVIC_SetPriority( CTIMER0_IRQn, trmSECOND_HIGHEST_PRIORITY );
-	NVIC_SetPriority( CTIMER1_IRQn, tmrMAX_PRIORITY );
-
-	/* Enable the timer interrupts. */
-	NVIC_EnableIRQ( CTIMER0_IRQn );
-	NVIC_EnableIRQ( CTIMER1_IRQn );
-
-	/* Start timers. */
-	CTIMER_StartTimer( CTIMER0 );
-	CTIMER_StartTimer( CTIMER1 );
-}
-/*-----------------------------------------------------------*/
-
-void CTIMER0_IRQHandler( void )
-{
-uint32_t ulInterruptStatus;
-
-	/* Get Interrupt status flags */
-	ulInterruptStatus = CTIMER_GetStatusFlags( CTIMER0 );
-
-	/* Clear the status flags that were set */
-	CTIMER_ClearStatusFlags( CTIMER0, ulInterruptStatus );
-
-	portEND_SWITCHING_ISR( xFirstTimerHandler() );
-}
-/*-----------------------------------------------------------*/
-
-void CTIMER1_IRQHandler(void)
-{
-uint32_t ulInterruptStatus;
-
-	/* Get Interrupt status flags */
-	ulInterruptStatus = CTIMER_GetStatusFlags( CTIMER1 );
-
-	/* Clear the status flags that were set */
-	CTIMER_ClearStatusFlags( CTIMER1, ulInterruptStatus );
-
-	portEND_SWITCHING_ISR( xSecondTimerHandler() );
-}
-/*-----------------------------------------------------------*/
+/*
+ * FreeRTOS Kernel V10.4.1
+ * Copyright (C) 2020 Amazon.com, Inc. or its affiliates.  All Rights Reserved.
+ *
+ * Permission is hereby granted, free of charge, to any person obtaining a copy of
+ * this software and associated documentation files (the "Software"), to deal in
+ * the Software without restriction, including without limitation the rights to
+ * use, copy, modify, merge, publish, distribute, sublicense, and/or sell copies of
+ * the Software, and to permit persons to whom the Software is furnished to do so,
+ * subject to the following conditions:
+ *
+ * The above copyright notice and this permission notice shall be included in all
+ * copies or substantial portions of the Software.
+ *
+ * THE SOFTWARE IS PROVIDED "AS IS", WITHOUT WARRANTY OF ANY KIND, EXPRESS OR
+ * IMPLIED, INCLUDING BUT NOT LIMITED TO THE WARRANTIES OF MERCHANTABILITY, FITNESS
+ * FOR A PARTICULAR PURPOSE AND NONINFRINGEMENT. IN NO EVENT SHALL THE AUTHORS OR
+ * COPYRIGHT HOLDERS BE LIABLE FOR ANY CLAIM, DAMAGES OR OTHER LIABILITY, WHETHER
+ * IN AN ACTION OF CONTRACT, TORT OR OTHERWISE, ARISING FROM, OUT OF OR IN
+ * CONNECTION WITH THE SOFTWARE OR THE USE OR OTHER DEALINGS IN THE SOFTWARE.
+ *
+ * http://www.FreeRTOS.org
+ * http://aws.amazon.com/freertos
+ *
+ * 1 tab == 4 spaces!
+ */
+
+/* Scheduler includes. */
+#include "FreeRTOS.h"
+#include "task.h"
+
+/* Demo includes. */
+#include "IntQueueTimer.h"
+#include "IntQueue.h"
+
+/* Driver APIs.*/
+#include "fsl_ctimer.h"
+
+/* The priorities for the two timers.  Note that a priority of 0 is the highest
+possible on Cortex-M devices. */
+#define tmrMAX_PRIORITY				( 0UL )
+#define trmSECOND_HIGHEST_PRIORITY ( tmrMAX_PRIORITY + 1 )
+
+void vInitialiseTimerForIntQueueTest( void )
+{
+ctimer_config_t xConfigTimer0, xConfigTimer1;
+ctimer_match_config_t xConfigInterrupt = { 0 };
+
+	memset( &xConfigTimer0, 0x00, sizeof( xConfigTimer0 ) );
+	memset( &xConfigTimer1, 0x00, sizeof( xConfigTimer1 ) );
+
+	/* Enable peripheral bus clock for CTIMER0 and CTIMER1. */
+	CLOCK_EnableClock( kCLOCK_Ctimer0 );
+	CLOCK_EnableClock( kCLOCK_Ctimer1 );
+
+	/* Interrupt settings for timers --
+	A timer will generates an interrupt when the count matches the value specified.
+	Timer will reset itself and restart the count. The interrupt frequency is fairly
+	arbitrary, in a sense that all we need to make sure is IRQs are triggered so that
+	queues have items for tasks to process. */
+	xConfigInterrupt.enableCounterReset = true;
+	xConfigInterrupt.enableCounterStop = false;
+	xConfigInterrupt.enableInterrupt = true;
+	xConfigInterrupt.matchValue = 0xFFFFF;
+	xConfigInterrupt.outControl = kCTIMER_Output_NoAction;
+	xConfigInterrupt.outPinInitState = true;
+
+	/* Configuration settings for timers. */
+	CTIMER_GetDefaultConfig( &xConfigTimer0 );
+	xConfigTimer0.prescale = 1;
+
+	CTIMER_GetDefaultConfig( &xConfigTimer1 );
+	xConfigTimer1.prescale = 2;
+
+	/* Initialize timers. */
+	CTIMER_Init( CTIMER0, &xConfigTimer0 );
+	CTIMER_SetupMatch( CTIMER0, kCTIMER_Match_0, &xConfigInterrupt );
+
+	CTIMER_Init( CTIMER1, &xConfigTimer1 );
+	CTIMER_SetupMatch( CTIMER1, kCTIMER_Match_0, &xConfigInterrupt );
+
+	/* Don't generate interrupts until the scheduler has been started.
+	Interrupts will be automatically enabled when the first task starts
+	running. */
+	taskDISABLE_INTERRUPTS();
+
+	/* Set the timer interrupts to be above the kernel.  The interrupts are
+	assigned different priorities so they nest with each other. */
+	NVIC_SetPriority( CTIMER0_IRQn, trmSECOND_HIGHEST_PRIORITY );
+	NVIC_SetPriority( CTIMER1_IRQn, tmrMAX_PRIORITY );
+
+	/* Enable the timer interrupts. */
+	NVIC_EnableIRQ( CTIMER0_IRQn );
+	NVIC_EnableIRQ( CTIMER1_IRQn );
+
+	/* Start timers. */
+	CTIMER_StartTimer( CTIMER0 );
+	CTIMER_StartTimer( CTIMER1 );
+}
+/*-----------------------------------------------------------*/
+
+void CTIMER0_IRQHandler( void )
+{
+uint32_t ulInterruptStatus;
+
+	/* Get Interrupt status flags */
+	ulInterruptStatus = CTIMER_GetStatusFlags( CTIMER0 );
+
+	/* Clear the status flags that were set */
+	CTIMER_ClearStatusFlags( CTIMER0, ulInterruptStatus );
+
+	portEND_SWITCHING_ISR( xFirstTimerHandler() );
+}
+/*-----------------------------------------------------------*/
+
+void CTIMER1_IRQHandler(void)
+{
+uint32_t ulInterruptStatus;
+
+	/* Get Interrupt status flags */
+	ulInterruptStatus = CTIMER_GetStatusFlags( CTIMER1 );
+
+	/* Clear the status flags that were set */
+	CTIMER_ClearStatusFlags( CTIMER1, ulInterruptStatus );
+
+	portEND_SWITCHING_ISR( xSecondTimerHandler() );
+}
+/*-----------------------------------------------------------*/