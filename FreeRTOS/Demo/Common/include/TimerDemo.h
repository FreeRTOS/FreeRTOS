/*
 * FreeRTOS V202107.00
 * Copyright (C) 2020 Amazon.com, Inc. or its affiliates.  All Rights Reserved.
 *
 * Permission is hereby granted, free of charge, to any person obtaining a copy of
 * this software and associated documentation files (the "Software"), to deal in
 * the Software without restriction, including without limitation the rights to
 * use, copy, modify, merge, publish, distribute, sublicense, and/or sell copies of
 * the Software, and to permit persons to whom the Software is furnished to do so,
 * subject to the following conditions:
 *
 * The above copyright notice and this permission notice shall be included in all
 * copies or substantial portions of the Software.
 *
 * THE SOFTWARE IS PROVIDED "AS IS", WITHOUT WARRANTY OF ANY KIND, EXPRESS OR
 * IMPLIED, INCLUDING BUT NOT LIMITED TO THE WARRANTIES OF MERCHANTABILITY, FITNESS
 * FOR A PARTICULAR PURPOSE AND NONINFRINGEMENT. IN NO EVENT SHALL THE AUTHORS OR
 * COPYRIGHT HOLDERS BE LIABLE FOR ANY CLAIM, DAMAGES OR OTHER LIABILITY, WHETHER
 * IN AN ACTION OF CONTRACT, TORT OR OTHERWISE, ARISING FROM, OUT OF OR IN
 * CONNECTION WITH THE SOFTWARE OR THE USE OR OTHER DEALINGS IN THE SOFTWARE.
 *
 * https://www.FreeRTOS.org
 * https://github.com/FreeRTOS
 *
 */

#ifndef TIMER_DEMO_H
#define TIMER_DEMO_H

void vStartTimerDemoTask( TickType_t xBaseFrequencyIn );
BaseType_t xAreTimerDemoTasksStillRunning( TickType_t xCycleFrequency );
void vTimerPeriodicISRTests( void );
<<<<<<< HEAD

/* 
 * Test the behavior of backlogged timers.  The backlog tests should not be
 * included while other demos are running concurrently with the timer demo.  The
 * backlog tests utilize xTaskCatchUpTicks(), which is logically equivalent to
 * starving all tasks for some number of ticks.  Under these conditions, other
 * demos may errantly detect test failures.
 */
=======
>>>>>>> 4744787e
void vTimerDemoIncludeBacklogTests( BaseType_t includeBacklogTests );

#endif /* TIMER_DEMO_H */
<|MERGE_RESOLUTION|>--- conflicted
+++ resolved
@@ -1,46 +1,43 @@
-/*
- * FreeRTOS V202107.00
- * Copyright (C) 2020 Amazon.com, Inc. or its affiliates.  All Rights Reserved.
- *
- * Permission is hereby granted, free of charge, to any person obtaining a copy of
- * this software and associated documentation files (the "Software"), to deal in
- * the Software without restriction, including without limitation the rights to
- * use, copy, modify, merge, publish, distribute, sublicense, and/or sell copies of
- * the Software, and to permit persons to whom the Software is furnished to do so,
- * subject to the following conditions:
- *
- * The above copyright notice and this permission notice shall be included in all
- * copies or substantial portions of the Software.
- *
- * THE SOFTWARE IS PROVIDED "AS IS", WITHOUT WARRANTY OF ANY KIND, EXPRESS OR
- * IMPLIED, INCLUDING BUT NOT LIMITED TO THE WARRANTIES OF MERCHANTABILITY, FITNESS
- * FOR A PARTICULAR PURPOSE AND NONINFRINGEMENT. IN NO EVENT SHALL THE AUTHORS OR
- * COPYRIGHT HOLDERS BE LIABLE FOR ANY CLAIM, DAMAGES OR OTHER LIABILITY, WHETHER
- * IN AN ACTION OF CONTRACT, TORT OR OTHERWISE, ARISING FROM, OUT OF OR IN
- * CONNECTION WITH THE SOFTWARE OR THE USE OR OTHER DEALINGS IN THE SOFTWARE.
- *
- * https://www.FreeRTOS.org
- * https://github.com/FreeRTOS
- *
- */
-
-#ifndef TIMER_DEMO_H
-#define TIMER_DEMO_H
-
-void vStartTimerDemoTask( TickType_t xBaseFrequencyIn );
-BaseType_t xAreTimerDemoTasksStillRunning( TickType_t xCycleFrequency );
-void vTimerPeriodicISRTests( void );
-<<<<<<< HEAD
-
-/* 
- * Test the behavior of backlogged timers.  The backlog tests should not be
- * included while other demos are running concurrently with the timer demo.  The
- * backlog tests utilize xTaskCatchUpTicks(), which is logically equivalent to
- * starving all tasks for some number of ticks.  Under these conditions, other
- * demos may errantly detect test failures.
- */
-=======
->>>>>>> 4744787e
-void vTimerDemoIncludeBacklogTests( BaseType_t includeBacklogTests );
-
-#endif /* TIMER_DEMO_H */
+/*
+ * FreeRTOS V202107.00
+ * Copyright (C) 2020 Amazon.com, Inc. or its affiliates.  All Rights Reserved.
+ *
+ * Permission is hereby granted, free of charge, to any person obtaining a copy of
+ * this software and associated documentation files (the "Software"), to deal in
+ * the Software without restriction, including without limitation the rights to
+ * use, copy, modify, merge, publish, distribute, sublicense, and/or sell copies of
+ * the Software, and to permit persons to whom the Software is furnished to do so,
+ * subject to the following conditions:
+ *
+ * The above copyright notice and this permission notice shall be included in all
+ * copies or substantial portions of the Software.
+ *
+ * THE SOFTWARE IS PROVIDED "AS IS", WITHOUT WARRANTY OF ANY KIND, EXPRESS OR
+ * IMPLIED, INCLUDING BUT NOT LIMITED TO THE WARRANTIES OF MERCHANTABILITY, FITNESS
+ * FOR A PARTICULAR PURPOSE AND NONINFRINGEMENT. IN NO EVENT SHALL THE AUTHORS OR
+ * COPYRIGHT HOLDERS BE LIABLE FOR ANY CLAIM, DAMAGES OR OTHER LIABILITY, WHETHER
+ * IN AN ACTION OF CONTRACT, TORT OR OTHERWISE, ARISING FROM, OUT OF OR IN
+ * CONNECTION WITH THE SOFTWARE OR THE USE OR OTHER DEALINGS IN THE SOFTWARE.
+ *
+ * https://www.FreeRTOS.org
+ * https://github.com/FreeRTOS
+ *
+ */
+
+#ifndef TIMER_DEMO_H
+#define TIMER_DEMO_H
+
+void vStartTimerDemoTask( TickType_t xBaseFrequencyIn );
+BaseType_t xAreTimerDemoTasksStillRunning( TickType_t xCycleFrequency );
+void vTimerPeriodicISRTests( void );
+
+/* 
+ * Test the behavior of backlogged timers.  The backlog tests should not be
+ * included while other demos are running concurrently with the timer demo.  The
+ * backlog tests utilize xTaskCatchUpTicks(), which is logically equivalent to
+ * starving all tasks for some number of ticks.  Under these conditions, other
+ * demos may errantly detect test failures.
+ */
+void vTimerDemoIncludeBacklogTests( BaseType_t includeBacklogTests );
+
+#endif /* TIMER_DEMO_H */