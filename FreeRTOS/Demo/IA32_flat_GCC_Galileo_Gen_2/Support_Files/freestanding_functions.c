/*
<<<<<<< HEAD
 * FreeRTOS Kernel V10.3.0
=======
 * FreeRTOS Kernel V10.4.1
>>>>>>> 5cc65129
 * Copyright (C) 2020 Amazon.com, Inc. or its affiliates.  All Rights Reserved.
 *
 * Permission is hereby granted, free of charge, to any person obtaining a copy of
 * this software and associated documentation files (the "Software"), to deal in
 * the Software without restriction, including without limitation the rights to
 * use, copy, modify, merge, publish, distribute, sublicense, and/or sell copies of
 * the Software, and to permit persons to whom the Software is furnished to do so,
 * subject to the following conditions:
 *
 * The above copyright notice and this permission notice shall be included in all
 * copies or substantial portions of the Software.
 *
 * THE SOFTWARE IS PROVIDED "AS IS", WITHOUT WARRANTY OF ANY KIND, EXPRESS OR
 * IMPLIED, INCLUDING BUT NOT LIMITED TO THE WARRANTIES OF MERCHANTABILITY, FITNESS
 * FOR A PARTICULAR PURPOSE AND NONINFRINGEMENT. IN NO EVENT SHALL THE AUTHORS OR
 * COPYRIGHT HOLDERS BE LIABLE FOR ANY CLAIM, DAMAGES OR OTHER LIABILITY, WHETHER
 * IN AN ACTION OF CONTRACT, TORT OR OTHERWISE, ARISING FROM, OUT OF OR IN
 * CONNECTION WITH THE SOFTWARE OR THE USE OR OTHER DEALINGS IN THE SOFTWARE.
 *
 * http://www.FreeRTOS.org
 * http://aws.amazon.com/freertos
 *
 * 1 tab == 4 spaces!
 */


/*
 * The library functions not provided by libgcc for freestanding environments.
 * The implementation of the functions in this file have made NO attempt
 * whatsoever to be optimised!
 */

#warning The functions in this file are very basic, and not optimised.

#include <stddef.h>

/*-----------------------------------------------------------*/

void *memcpy( void *pvDest, const void *pvSource, size_t xBytes )
{
/* The compiler used during development seems to err unless these volatiles are
included at -O3 optimisation.  */
volatile unsigned char *pcDest = ( volatile unsigned char * ) pvDest, *pcSource = ( volatile unsigned char * ) pvSource;
size_t x;

	/* Extremely crude standard library implementations in lieu of having a C
	library. */
	if( pvDest != pvSource )
	{
		for( x = 0; x < xBytes; x++ )
		{
			pcDest[ x ] = pcSource[ x ];
		}
	}

	return pvDest;
}
/*-----------------------------------------------------------*/

void *memset( void *pvDest, int iValue, size_t xBytes )
{
/* The compiler used during development seems to err unless these volatiles are
included at -O3 optimisation.  */
volatile unsigned char * volatile pcDest = ( volatile unsigned char * volatile ) pvDest;
volatile size_t x;

	/* Extremely crude standard library implementations in lieu of having a C
	library. */
	for( x = 0; x < xBytes; x++ )
	{
		pcDest[ x ] = ( unsigned char ) iValue;
	}

	return pvDest;
}
/*-----------------------------------------------------------*/

int memcmp( const void *pvMem1, const void *pvMem2, unsigned long ulBytes )
{
const volatile unsigned char *pucMem1 = pvMem1, *pucMem2 = pvMem2;
register unsigned long x;

	/* Extremely crude standard library implementations in lieu of having a C
	library. */
    for( x = 0; x < ulBytes; x++ )
    {
        if( pucMem1[ x ] != pucMem2[ x ] )
        {
            break;
        }
    }

    return ulBytes - x;
}
/*-----------------------------------------------------------*/

int strcmp( const char *pcString1, const char *pcString2 )
{
volatile int iReturn, iIndex = 0;

	/* Extremely crude standard library implementations in lieu of having a C
	library. */

	while( ( pcString1[ iIndex ] != 0x00 ) && ( pcString2[ iIndex ] != 0x00 ) )
	{
		iIndex++;
	}

	if( ( pcString1[ iIndex ] == 0x00 ) && ( pcString2[ iIndex ] == 0x00 ) )
	{
		iReturn = 0;
	}
	else
	{
		iReturn = ~0;
	}

	return iReturn;
}


<|MERGE_RESOLUTION|>--- conflicted
+++ resolved
@@ -1,127 +1,123 @@
-/*
-<<<<<<< HEAD
- * FreeRTOS Kernel V10.3.0
-=======
- * FreeRTOS Kernel V10.4.1
->>>>>>> 5cc65129
- * Copyright (C) 2020 Amazon.com, Inc. or its affiliates.  All Rights Reserved.
- *
- * Permission is hereby granted, free of charge, to any person obtaining a copy of
- * this software and associated documentation files (the "Software"), to deal in
- * the Software without restriction, including without limitation the rights to
- * use, copy, modify, merge, publish, distribute, sublicense, and/or sell copies of
- * the Software, and to permit persons to whom the Software is furnished to do so,
- * subject to the following conditions:
- *
- * The above copyright notice and this permission notice shall be included in all
- * copies or substantial portions of the Software.
- *
- * THE SOFTWARE IS PROVIDED "AS IS", WITHOUT WARRANTY OF ANY KIND, EXPRESS OR
- * IMPLIED, INCLUDING BUT NOT LIMITED TO THE WARRANTIES OF MERCHANTABILITY, FITNESS
- * FOR A PARTICULAR PURPOSE AND NONINFRINGEMENT. IN NO EVENT SHALL THE AUTHORS OR
- * COPYRIGHT HOLDERS BE LIABLE FOR ANY CLAIM, DAMAGES OR OTHER LIABILITY, WHETHER
- * IN AN ACTION OF CONTRACT, TORT OR OTHERWISE, ARISING FROM, OUT OF OR IN
- * CONNECTION WITH THE SOFTWARE OR THE USE OR OTHER DEALINGS IN THE SOFTWARE.
- *
- * http://www.FreeRTOS.org
- * http://aws.amazon.com/freertos
- *
- * 1 tab == 4 spaces!
- */
-
-
-/*
- * The library functions not provided by libgcc for freestanding environments.
- * The implementation of the functions in this file have made NO attempt
- * whatsoever to be optimised!
- */
-
-#warning The functions in this file are very basic, and not optimised.
-
-#include <stddef.h>
-
-/*-----------------------------------------------------------*/
-
-void *memcpy( void *pvDest, const void *pvSource, size_t xBytes )
-{
-/* The compiler used during development seems to err unless these volatiles are
-included at -O3 optimisation.  */
-volatile unsigned char *pcDest = ( volatile unsigned char * ) pvDest, *pcSource = ( volatile unsigned char * ) pvSource;
-size_t x;
-
-	/* Extremely crude standard library implementations in lieu of having a C
-	library. */
-	if( pvDest != pvSource )
-	{
-		for( x = 0; x < xBytes; x++ )
-		{
-			pcDest[ x ] = pcSource[ x ];
-		}
-	}
-
-	return pvDest;
-}
-/*-----------------------------------------------------------*/
-
-void *memset( void *pvDest, int iValue, size_t xBytes )
-{
-/* The compiler used during development seems to err unless these volatiles are
-included at -O3 optimisation.  */
-volatile unsigned char * volatile pcDest = ( volatile unsigned char * volatile ) pvDest;
-volatile size_t x;
-
-	/* Extremely crude standard library implementations in lieu of having a C
-	library. */
-	for( x = 0; x < xBytes; x++ )
-	{
-		pcDest[ x ] = ( unsigned char ) iValue;
-	}
-
-	return pvDest;
-}
-/*-----------------------------------------------------------*/
-
-int memcmp( const void *pvMem1, const void *pvMem2, unsigned long ulBytes )
-{
-const volatile unsigned char *pucMem1 = pvMem1, *pucMem2 = pvMem2;
-register unsigned long x;
-
-	/* Extremely crude standard library implementations in lieu of having a C
-	library. */
-    for( x = 0; x < ulBytes; x++ )
-    {
-        if( pucMem1[ x ] != pucMem2[ x ] )
-        {
-            break;
-        }
-    }
-
-    return ulBytes - x;
-}
-/*-----------------------------------------------------------*/
-
-int strcmp( const char *pcString1, const char *pcString2 )
-{
-volatile int iReturn, iIndex = 0;
-
-	/* Extremely crude standard library implementations in lieu of having a C
-	library. */
-
-	while( ( pcString1[ iIndex ] != 0x00 ) && ( pcString2[ iIndex ] != 0x00 ) )
-	{
-		iIndex++;
-	}
-
-	if( ( pcString1[ iIndex ] == 0x00 ) && ( pcString2[ iIndex ] == 0x00 ) )
-	{
-		iReturn = 0;
-	}
-	else
-	{
-		iReturn = ~0;
-	}
-
-	return iReturn;
-}
-
-
+/*
+ * FreeRTOS Kernel V10.4.1
+ * Copyright (C) 2020 Amazon.com, Inc. or its affiliates.  All Rights Reserved.
+ *
+ * Permission is hereby granted, free of charge, to any person obtaining a copy of
+ * this software and associated documentation files (the "Software"), to deal in
+ * the Software without restriction, including without limitation the rights to
+ * use, copy, modify, merge, publish, distribute, sublicense, and/or sell copies of
+ * the Software, and to permit persons to whom the Software is furnished to do so,
+ * subject to the following conditions:
+ *
+ * The above copyright notice and this permission notice shall be included in all
+ * copies or substantial portions of the Software.
+ *
+ * THE SOFTWARE IS PROVIDED "AS IS", WITHOUT WARRANTY OF ANY KIND, EXPRESS OR
+ * IMPLIED, INCLUDING BUT NOT LIMITED TO THE WARRANTIES OF MERCHANTABILITY, FITNESS
+ * FOR A PARTICULAR PURPOSE AND NONINFRINGEMENT. IN NO EVENT SHALL THE AUTHORS OR
+ * COPYRIGHT HOLDERS BE LIABLE FOR ANY CLAIM, DAMAGES OR OTHER LIABILITY, WHETHER
+ * IN AN ACTION OF CONTRACT, TORT OR OTHERWISE, ARISING FROM, OUT OF OR IN
+ * CONNECTION WITH THE SOFTWARE OR THE USE OR OTHER DEALINGS IN THE SOFTWARE.
+ *
+ * http://www.FreeRTOS.org
+ * http://aws.amazon.com/freertos
+ *
+ * 1 tab == 4 spaces!
+ */
+
+
+/*
+ * The library functions not provided by libgcc for freestanding environments.
+ * The implementation of the functions in this file have made NO attempt
+ * whatsoever to be optimised!
+ */
+
+#warning The functions in this file are very basic, and not optimised.
+
+#include <stddef.h>
+
+/*-----------------------------------------------------------*/
+
+void *memcpy( void *pvDest, const void *pvSource, size_t xBytes )
+{
+/* The compiler used during development seems to err unless these volatiles are
+included at -O3 optimisation.  */
+volatile unsigned char *pcDest = ( volatile unsigned char * ) pvDest, *pcSource = ( volatile unsigned char * ) pvSource;
+size_t x;
+
+	/* Extremely crude standard library implementations in lieu of having a C
+	library. */
+	if( pvDest != pvSource )
+	{
+		for( x = 0; x < xBytes; x++ )
+		{
+			pcDest[ x ] = pcSource[ x ];
+		}
+	}
+
+	return pvDest;
+}
+/*-----------------------------------------------------------*/
+
+void *memset( void *pvDest, int iValue, size_t xBytes )
+{
+/* The compiler used during development seems to err unless these volatiles are
+included at -O3 optimisation.  */
+volatile unsigned char * volatile pcDest = ( volatile unsigned char * volatile ) pvDest;
+volatile size_t x;
+
+	/* Extremely crude standard library implementations in lieu of having a C
+	library. */
+	for( x = 0; x < xBytes; x++ )
+	{
+		pcDest[ x ] = ( unsigned char ) iValue;
+	}
+
+	return pvDest;
+}
+/*-----------------------------------------------------------*/
+
+int memcmp( const void *pvMem1, const void *pvMem2, unsigned long ulBytes )
+{
+const volatile unsigned char *pucMem1 = pvMem1, *pucMem2 = pvMem2;
+register unsigned long x;
+
+	/* Extremely crude standard library implementations in lieu of having a C
+	library. */
+    for( x = 0; x < ulBytes; x++ )
+    {
+        if( pucMem1[ x ] != pucMem2[ x ] )
+        {
+            break;
+        }
+    }
+
+    return ulBytes - x;
+}
+/*-----------------------------------------------------------*/
+
+int strcmp( const char *pcString1, const char *pcString2 )
+{
+volatile int iReturn, iIndex = 0;
+
+	/* Extremely crude standard library implementations in lieu of having a C
+	library. */
+
+	while( ( pcString1[ iIndex ] != 0x00 ) && ( pcString2[ iIndex ] != 0x00 ) )
+	{
+		iIndex++;
+	}
+
+	if( ( pcString1[ iIndex ] == 0x00 ) && ( pcString2[ iIndex ] == 0x00 ) )
+	{
+		iReturn = 0;
+	}
+	else
+	{
+		iReturn = ~0;
+	}
+
+	return iReturn;
+}
+
+