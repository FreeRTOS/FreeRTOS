/*
<<<<<<< HEAD
 * FreeRTOS Kernel V10.3.0
=======
 * FreeRTOS Kernel V10.4.1
>>>>>>> 5cc65129
 * Copyright (C) 2020 Amazon.com, Inc. or its affiliates.  All Rights Reserved.
 *
 * Permission is hereby granted, free of charge, to any person obtaining a copy of
 * this software and associated documentation files (the "Software"), to deal in
 * the Software without restriction, including without limitation the rights to
 * use, copy, modify, merge, publish, distribute, sublicense, and/or sell copies of
 * the Software, and to permit persons to whom the Software is furnished to do so,
 * subject to the following conditions:
 *
 * The above copyright notice and this permission notice shall be included in all
 * copies or substantial portions of the Software.
 *
 * THE SOFTWARE IS PROVIDED "AS IS", WITHOUT WARRANTY OF ANY KIND, EXPRESS OR
 * IMPLIED, INCLUDING BUT NOT LIMITED TO THE WARRANTIES OF MERCHANTABILITY, FITNESS
 * FOR A PARTICULAR PURPOSE AND NONINFRINGEMENT. IN NO EVENT SHALL THE AUTHORS OR
 * COPYRIGHT HOLDERS BE LIABLE FOR ANY CLAIM, DAMAGES OR OTHER LIABILITY, WHETHER
 * IN AN ACTION OF CONTRACT, TORT OR OTHERWISE, ARISING FROM, OUT OF OR IN
 * CONNECTION WITH THE SOFTWARE OR THE USE OR OTHER DEALINGS IN THE SOFTWARE.
 *
 * http://www.FreeRTOS.org
 * http://aws.amazon.com/freertos
 *
 * 1 tab == 4 spaces!
 */

/******************************************************************************
 * NOTE 1:  This project provides two demo applications.  A simple blinky style
 * project, and a more comprehensive test and demo application.  The
 * mainCREATE_SIMPLE_BLINKY_DEMO_ONLY setting in main.c is used to select
 * between the two.  See the notes on using mainCREATE_SIMPLE_BLINKY_DEMO_ONLY
 * in main.c.  This file implements the comprehensive test and demo version.
 *
 * NOTE 2:  This file only contains the source code that is specific to the
 * full demo.  Generic functions, such FreeRTOS hook functions, and functions
 * required to configure the hardware, are defined in main.c.
 ******************************************************************************
 *
 * main_full() creates all the demo application tasks and software timers,
 * then starts the scheduler.  The web documentation provides more details of
 * the standard demo application tasks, which provide no particular
 * functionality, but do provide a good example of how to use the FreeRTOS API.
 *
 * In addition to the standard demo tasks, the following tasks and tests are
 * defined and/or created within this file:
 *
 * "Check" timer - The check software timer period is set to three seconds.
 * The callback function associated with the check software timer checks that
 * all the standard demo tasks are not only still executing, but are executing
 * without reporting any errors.  If the check software timer discovers that a
 * task has either stalled, or reported an error, then the error is logged and
 * the check software timer toggles the red LEDs.  If an error has never been
 * latched, the check software timer toggles the green LEDs.  Therefore, if the
 * system is executing correctly, the green LEDs will toggle every three
 * seconds, and if an error has ever been detected, the red LEDs will toggle
 * every three seconds.
 *
 * "Reg test" tasks - These fill both the core and floating point registers
 * with known values, then check that each register maintains its expected
 * value for the lifetime of the tasks.  Each task uses a different set of
 * values.  The reg test tasks execute with a very low priority, so get
 * preempted very frequently.  A register containing an unexpected value is
 * indicative of an error in the context switching mechanism.
 *
 * "LED" software timer - The callback function associated with the LED
 * software time maintains a pattern of spinning white LEDs.
 *
 * See the documentation page for this demo on the FreeRTOS.org web site for
 * full information, including hardware setup requirements.
 */

/* Standard includes. */
#include <stdio.h>

/* Kernel includes. */
#include "FreeRTOS.h"
#include "task.h"
#include "timers.h"
#include "semphr.h"

/* Standard demo application includes. */
#include "integer.h"
#include "PollQ.h"
#include "semtest.h"
#include "dynamic.h"
#include "BlockQ.h"
#include "blocktim.h"
#include "countsem.h"
#include "GenQTest.h"
#include "recmutex.h"
#include "death.h"
#include "partest.h"
#include "flop.h"
#include "serial.h"
#include "comtest.h"

/* Priorities for the demo application tasks. */
#define mainQUEUE_POLL_PRIORITY				( tskIDLE_PRIORITY + 2UL )
#define mainSEM_TEST_PRIORITY				( tskIDLE_PRIORITY + 1UL )
#define mainBLOCK_Q_PRIORITY				( tskIDLE_PRIORITY + 2UL )
#define mainCREATOR_TASK_PRIORITY			( tskIDLE_PRIORITY + 3UL )
#define mainFLOP_TASK_PRIORITY				( tskIDLE_PRIORITY )
#define mainCOM_TEST_PRIORITY				( tskIDLE_PRIORITY + 2 )
#define mainFLOP_TASK_PRIORITY				( tskIDLE_PRIORITY )

/* A block time of zero simply means "don't block". */
#define mainDONT_BLOCK						( 0UL )

/* The period after which the check timer will expire, converted to ticks. */
#define mainCHECK_TIMER_PERIOD_MS			( 3000UL / portTICK_PERIOD_MS )

/* The period after which the LED timer will expire, converted to ticks. */
#define mainLED_TIMER_PERIOD_MS				( 75UL / portTICK_PERIOD_MS )

/* Constants for the ComTest tasks. */
#define mainCOM_TEST_BAUD_RATE				( ( unsigned long ) 19200 )
#define mainCOM_TEST_LED					( 100 )

/*-----------------------------------------------------------*/

/*
 * The check timer callback function, as described at the top of this file.
 */
static void prvCheckTimerCallback( TimerHandle_t xTimer );

/*
 * The LED timer callback function, as described at the top of this file.
 */
static void prvLEDTimerCallback( TimerHandle_t xTimer );

/*
 * The reg test tasks, as described at the top of this file.
 */
extern void vRegTestTask1( void *pvParameters );
extern void vRegTestTask2( void *pvParameters );

/*-----------------------------------------------------------*/

/* Variables that are incremented on each iteration of the reg test tasks -
provided the tasks have not reported any errors.  The check task inspects these
variables to ensure they are still incrementing as expected.  If a variable
stops incrementing then it is likely that its associate task has stalled. */
volatile unsigned long ulRegTest1Counter = 0, ulRegTest2Counter = 0;

/*-----------------------------------------------------------*/

void main_full( void )
{
TimerHandle_t xTimer = NULL;

	/* Start all the standard demo/test tasks.  These have not particular
	functionality, but do demonstrate how to use the FreeRTOS API, and test the
	kernel port. */
	vStartIntegerMathTasks( tskIDLE_PRIORITY );
	vStartDynamicPriorityTasks();
	vStartBlockingQueueTasks( mainBLOCK_Q_PRIORITY );
	vCreateBlockTimeTasks();
	vStartCountingSemaphoreTasks();
	vStartGenericQueueTasks( tskIDLE_PRIORITY );
	vStartRecursiveMutexTasks();
	vStartPolledQueueTasks( mainQUEUE_POLL_PRIORITY );
	vStartSemaphoreTasks( mainSEM_TEST_PRIORITY );
	vStartMathTasks( mainFLOP_TASK_PRIORITY );
	vAltStartComTestTasks( mainCOM_TEST_PRIORITY, mainCOM_TEST_BAUD_RATE, mainCOM_TEST_LED );

	/* Create the register test tasks, as described at the top of this file. */
	xTaskCreate( vRegTestTask1, "Reg1...", configMINIMAL_STACK_SIZE, NULL, tskIDLE_PRIORITY, NULL );
	xTaskCreate( vRegTestTask2, "Reg2...", configMINIMAL_STACK_SIZE, NULL, tskIDLE_PRIORITY, NULL );


	/* Create the software timer that performs the 'check' functionality,
	as described at the top of this file. */
	xTimer = xTimerCreate( "CheckTimer",					/* A text name, purely to help debugging. */
							( mainCHECK_TIMER_PERIOD_MS ),	/* The timer period, in this case 3000ms (3s). */
							pdTRUE,							/* This is an auto-reload timer, so xAutoReload is set to pdTRUE. */
							( void * ) 0,					/* The ID is not used, so can be set to anything. */
							prvCheckTimerCallback			/* The callback function that inspects the status of all the other tasks. */
						 );

	if( xTimer != NULL )
	{
		xTimerStart( xTimer, mainDONT_BLOCK );
	}

	/* Create the software timer that performs the 'LED spin' functionality,
	as described at the top of this file. */
	xTimer = xTimerCreate( "LEDTimer",					/* A text name, purely to help debugging. */
							( mainLED_TIMER_PERIOD_MS ),/* The timer period, in this case 75ms. */
							pdTRUE,						/* This is an auto-reload timer, so xAutoReload is set to pdTRUE. */
							( void * ) 0,				/* The ID is not used, so can be set to anything. */
							prvLEDTimerCallback			/* The callback function that toggles the white LEDs. */
						 );

	if( xTimer != NULL )
	{
		xTimerStart( xTimer, mainDONT_BLOCK );
	}

	/* The set of tasks created by the following function call have to be
	created last as they keep account of the number of tasks they expect to see
	running. */
	vCreateSuicidalTasks( mainCREATOR_TASK_PRIORITY );

	/* Start the scheduler. */
	vTaskStartScheduler();

	/* If all is well, the scheduler will now be running, and the following line
	will never be reached.  If the following line does execute, then there was
	insufficient FreeRTOS heap memory available for the idle and/or timer tasks
	to be created.  See the memory management section on the FreeRTOS web site
	for more details. */
	for( ;; );
}
/*-----------------------------------------------------------*/

static void prvCheckTimerCallback( TimerHandle_t xTimer )
{
static long lChangeToRedLEDsAlready = pdFALSE;
static unsigned long ulLastRegTest1Counter = 0, ulLastRegTest2Counter = 0;
unsigned long ulErrorFound = pdFALSE;
/* LEDs are defaulted to use the Green LEDs.  The Red LEDs are used if an error
is found. */
static unsigned long ulLED1 = 8, ulLED2 = 11;
const unsigned long ulRedLED1 = 6, ulRedLED2 = 9;

	/* Check all the demo tasks (other than the flash tasks) to ensure
	they are all still running, and that none have detected an error. */

	if( xAreIntegerMathsTaskStillRunning() != pdTRUE )
	{
		ulErrorFound = pdTRUE;
	}

	if( xAreDynamicPriorityTasksStillRunning() != pdTRUE )
	{
		ulErrorFound = pdTRUE;
	}

	if( xAreBlockingQueuesStillRunning() != pdTRUE )
	{
		ulErrorFound = pdTRUE;
	}

	if ( xAreBlockTimeTestTasksStillRunning() != pdTRUE )
	{
		ulErrorFound = pdTRUE;
	}

	if ( xAreGenericQueueTasksStillRunning() != pdTRUE )
	{
		ulErrorFound = pdTRUE;
	}

	if ( xAreRecursiveMutexTasksStillRunning() != pdTRUE )
	{
		ulErrorFound = pdTRUE;
	}

	if( xIsCreateTaskStillRunning() != pdTRUE )
	{
		ulErrorFound = pdTRUE;
	}

	if( xArePollingQueuesStillRunning() != pdTRUE )
	{
		ulErrorFound = pdTRUE;
	}

	if( xAreSemaphoreTasksStillRunning() != pdTRUE )
	{
		ulErrorFound = pdTRUE;
	}

	if( xAreMathsTaskStillRunning() != pdTRUE )
	{
		ulErrorFound = pdTRUE;
	}

	if( xAreComTestTasksStillRunning() != pdTRUE )
	{
		ulErrorFound = pdTRUE;
	}

	/* Check the reg test tasks are still cycling.  They will stop
	incrementing their loop counters if they encounter an error. */
	if( ulRegTest1Counter == ulLastRegTest1Counter )
	{
		ulErrorFound = pdTRUE;
	}

	if( ulRegTest2Counter == ulLastRegTest2Counter )
	{
		ulErrorFound = pdTRUE;
	}

	ulLastRegTest1Counter = ulRegTest1Counter;
	ulLastRegTest2Counter = ulRegTest2Counter;

	/* Toggle the check LEDs to give an indication of the system status.  If
	the green LEDs are toggling, then no errors have been detected.  If the red
	LEDs are toggling, then an error has been reported in at least one task. */
	vParTestToggleLED( ulLED1 );
	vParTestToggleLED( ulLED2 );

	/* Have any errors been latch in ulErrorFound?  If so, ensure the gree LEDs
	are off, then switch to using the red LEDs. */
	if( ulErrorFound != pdFALSE )
	{
		if( lChangeToRedLEDsAlready == pdFALSE )
		{
			lChangeToRedLEDsAlready = pdTRUE;

			/* An error has been found.  Switch to use the red LEDs. */
			vParTestSetLED( ulLED1, pdFALSE );
			vParTestSetLED( ulLED2, pdFALSE );
			ulLED1 = ulRedLED1;
			ulLED2 = ulRedLED2;
		}
	}
}
/*-----------------------------------------------------------*/

static void prvLEDTimerCallback( TimerHandle_t xTimer )
{
const unsigned long ulNumWhiteLEDs = 6;
static unsigned long ulLit1 = 2, ulLit2 = 1;

	vParTestSetLED( ulLit2, pdFALSE );

	ulLit2 = ulLit1;
	ulLit1++;

	if( ulLit1 >= ulNumWhiteLEDs )
	{
		ulLit1 = 0;
	}

	vParTestSetLED( ulLit1, pdTRUE );
}
/*-----------------------------------------------------------*/

<|MERGE_RESOLUTION|>--- conflicted
+++ resolved
@@ -1,346 +1,342 @@
-/*
-<<<<<<< HEAD
- * FreeRTOS Kernel V10.3.0
-=======
- * FreeRTOS Kernel V10.4.1
->>>>>>> 5cc65129
- * Copyright (C) 2020 Amazon.com, Inc. or its affiliates.  All Rights Reserved.
- *
- * Permission is hereby granted, free of charge, to any person obtaining a copy of
- * this software and associated documentation files (the "Software"), to deal in
- * the Software without restriction, including without limitation the rights to
- * use, copy, modify, merge, publish, distribute, sublicense, and/or sell copies of
- * the Software, and to permit persons to whom the Software is furnished to do so,
- * subject to the following conditions:
- *
- * The above copyright notice and this permission notice shall be included in all
- * copies or substantial portions of the Software.
- *
- * THE SOFTWARE IS PROVIDED "AS IS", WITHOUT WARRANTY OF ANY KIND, EXPRESS OR
- * IMPLIED, INCLUDING BUT NOT LIMITED TO THE WARRANTIES OF MERCHANTABILITY, FITNESS
- * FOR A PARTICULAR PURPOSE AND NONINFRINGEMENT. IN NO EVENT SHALL THE AUTHORS OR
- * COPYRIGHT HOLDERS BE LIABLE FOR ANY CLAIM, DAMAGES OR OTHER LIABILITY, WHETHER
- * IN AN ACTION OF CONTRACT, TORT OR OTHERWISE, ARISING FROM, OUT OF OR IN
- * CONNECTION WITH THE SOFTWARE OR THE USE OR OTHER DEALINGS IN THE SOFTWARE.
- *
- * http://www.FreeRTOS.org
- * http://aws.amazon.com/freertos
- *
- * 1 tab == 4 spaces!
- */
-
-/******************************************************************************
- * NOTE 1:  This project provides two demo applications.  A simple blinky style
- * project, and a more comprehensive test and demo application.  The
- * mainCREATE_SIMPLE_BLINKY_DEMO_ONLY setting in main.c is used to select
- * between the two.  See the notes on using mainCREATE_SIMPLE_BLINKY_DEMO_ONLY
- * in main.c.  This file implements the comprehensive test and demo version.
- *
- * NOTE 2:  This file only contains the source code that is specific to the
- * full demo.  Generic functions, such FreeRTOS hook functions, and functions
- * required to configure the hardware, are defined in main.c.
- ******************************************************************************
- *
- * main_full() creates all the demo application tasks and software timers,
- * then starts the scheduler.  The web documentation provides more details of
- * the standard demo application tasks, which provide no particular
- * functionality, but do provide a good example of how to use the FreeRTOS API.
- *
- * In addition to the standard demo tasks, the following tasks and tests are
- * defined and/or created within this file:
- *
- * "Check" timer - The check software timer period is set to three seconds.
- * The callback function associated with the check software timer checks that
- * all the standard demo tasks are not only still executing, but are executing
- * without reporting any errors.  If the check software timer discovers that a
- * task has either stalled, or reported an error, then the error is logged and
- * the check software timer toggles the red LEDs.  If an error has never been
- * latched, the check software timer toggles the green LEDs.  Therefore, if the
- * system is executing correctly, the green LEDs will toggle every three
- * seconds, and if an error has ever been detected, the red LEDs will toggle
- * every three seconds.
- *
- * "Reg test" tasks - These fill both the core and floating point registers
- * with known values, then check that each register maintains its expected
- * value for the lifetime of the tasks.  Each task uses a different set of
- * values.  The reg test tasks execute with a very low priority, so get
- * preempted very frequently.  A register containing an unexpected value is
- * indicative of an error in the context switching mechanism.
- *
- * "LED" software timer - The callback function associated with the LED
- * software time maintains a pattern of spinning white LEDs.
- *
- * See the documentation page for this demo on the FreeRTOS.org web site for
- * full information, including hardware setup requirements.
- */
-
-/* Standard includes. */
-#include <stdio.h>
-
-/* Kernel includes. */
-#include "FreeRTOS.h"
-#include "task.h"
-#include "timers.h"
-#include "semphr.h"
-
-/* Standard demo application includes. */
-#include "integer.h"
-#include "PollQ.h"
-#include "semtest.h"
-#include "dynamic.h"
-#include "BlockQ.h"
-#include "blocktim.h"
-#include "countsem.h"
-#include "GenQTest.h"
-#include "recmutex.h"
-#include "death.h"
-#include "partest.h"
-#include "flop.h"
-#include "serial.h"
-#include "comtest.h"
-
-/* Priorities for the demo application tasks. */
-#define mainQUEUE_POLL_PRIORITY				( tskIDLE_PRIORITY + 2UL )
-#define mainSEM_TEST_PRIORITY				( tskIDLE_PRIORITY + 1UL )
-#define mainBLOCK_Q_PRIORITY				( tskIDLE_PRIORITY + 2UL )
-#define mainCREATOR_TASK_PRIORITY			( tskIDLE_PRIORITY + 3UL )
-#define mainFLOP_TASK_PRIORITY				( tskIDLE_PRIORITY )
-#define mainCOM_TEST_PRIORITY				( tskIDLE_PRIORITY + 2 )
-#define mainFLOP_TASK_PRIORITY				( tskIDLE_PRIORITY )
-
-/* A block time of zero simply means "don't block". */
-#define mainDONT_BLOCK						( 0UL )
-
-/* The period after which the check timer will expire, converted to ticks. */
-#define mainCHECK_TIMER_PERIOD_MS			( 3000UL / portTICK_PERIOD_MS )
-
-/* The period after which the LED timer will expire, converted to ticks. */
-#define mainLED_TIMER_PERIOD_MS				( 75UL / portTICK_PERIOD_MS )
-
-/* Constants for the ComTest tasks. */
-#define mainCOM_TEST_BAUD_RATE				( ( unsigned long ) 19200 )
-#define mainCOM_TEST_LED					( 100 )
-
-/*-----------------------------------------------------------*/
-
-/*
- * The check timer callback function, as described at the top of this file.
- */
-static void prvCheckTimerCallback( TimerHandle_t xTimer );
-
-/*
- * The LED timer callback function, as described at the top of this file.
- */
-static void prvLEDTimerCallback( TimerHandle_t xTimer );
-
-/*
- * The reg test tasks, as described at the top of this file.
- */
-extern void vRegTestTask1( void *pvParameters );
-extern void vRegTestTask2( void *pvParameters );
-
-/*-----------------------------------------------------------*/
-
-/* Variables that are incremented on each iteration of the reg test tasks -
-provided the tasks have not reported any errors.  The check task inspects these
-variables to ensure they are still incrementing as expected.  If a variable
-stops incrementing then it is likely that its associate task has stalled. */
-volatile unsigned long ulRegTest1Counter = 0, ulRegTest2Counter = 0;
-
-/*-----------------------------------------------------------*/
-
-void main_full( void )
-{
-TimerHandle_t xTimer = NULL;
-
-	/* Start all the standard demo/test tasks.  These have not particular
-	functionality, but do demonstrate how to use the FreeRTOS API, and test the
-	kernel port. */
-	vStartIntegerMathTasks( tskIDLE_PRIORITY );
-	vStartDynamicPriorityTasks();
-	vStartBlockingQueueTasks( mainBLOCK_Q_PRIORITY );
-	vCreateBlockTimeTasks();
-	vStartCountingSemaphoreTasks();
-	vStartGenericQueueTasks( tskIDLE_PRIORITY );
-	vStartRecursiveMutexTasks();
-	vStartPolledQueueTasks( mainQUEUE_POLL_PRIORITY );
-	vStartSemaphoreTasks( mainSEM_TEST_PRIORITY );
-	vStartMathTasks( mainFLOP_TASK_PRIORITY );
-	vAltStartComTestTasks( mainCOM_TEST_PRIORITY, mainCOM_TEST_BAUD_RATE, mainCOM_TEST_LED );
-
-	/* Create the register test tasks, as described at the top of this file. */
-	xTaskCreate( vRegTestTask1, "Reg1...", configMINIMAL_STACK_SIZE, NULL, tskIDLE_PRIORITY, NULL );
-	xTaskCreate( vRegTestTask2, "Reg2...", configMINIMAL_STACK_SIZE, NULL, tskIDLE_PRIORITY, NULL );
-
-
-	/* Create the software timer that performs the 'check' functionality,
-	as described at the top of this file. */
-	xTimer = xTimerCreate( "CheckTimer",					/* A text name, purely to help debugging. */
-							( mainCHECK_TIMER_PERIOD_MS ),	/* The timer period, in this case 3000ms (3s). */
-							pdTRUE,							/* This is an auto-reload timer, so xAutoReload is set to pdTRUE. */
-							( void * ) 0,					/* The ID is not used, so can be set to anything. */
-							prvCheckTimerCallback			/* The callback function that inspects the status of all the other tasks. */
-						 );
-
-	if( xTimer != NULL )
-	{
-		xTimerStart( xTimer, mainDONT_BLOCK );
-	}
-
-	/* Create the software timer that performs the 'LED spin' functionality,
-	as described at the top of this file. */
-	xTimer = xTimerCreate( "LEDTimer",					/* A text name, purely to help debugging. */
-							( mainLED_TIMER_PERIOD_MS ),/* The timer period, in this case 75ms. */
-							pdTRUE,						/* This is an auto-reload timer, so xAutoReload is set to pdTRUE. */
-							( void * ) 0,				/* The ID is not used, so can be set to anything. */
-							prvLEDTimerCallback			/* The callback function that toggles the white LEDs. */
-						 );
-
-	if( xTimer != NULL )
-	{
-		xTimerStart( xTimer, mainDONT_BLOCK );
-	}
-
-	/* The set of tasks created by the following function call have to be
-	created last as they keep account of the number of tasks they expect to see
-	running. */
-	vCreateSuicidalTasks( mainCREATOR_TASK_PRIORITY );
-
-	/* Start the scheduler. */
-	vTaskStartScheduler();
-
-	/* If all is well, the scheduler will now be running, and the following line
-	will never be reached.  If the following line does execute, then there was
-	insufficient FreeRTOS heap memory available for the idle and/or timer tasks
-	to be created.  See the memory management section on the FreeRTOS web site
-	for more details. */
-	for( ;; );
-}
-/*-----------------------------------------------------------*/
-
-static void prvCheckTimerCallback( TimerHandle_t xTimer )
-{
-static long lChangeToRedLEDsAlready = pdFALSE;
-static unsigned long ulLastRegTest1Counter = 0, ulLastRegTest2Counter = 0;
-unsigned long ulErrorFound = pdFALSE;
-/* LEDs are defaulted to use the Green LEDs.  The Red LEDs are used if an error
-is found. */
-static unsigned long ulLED1 = 8, ulLED2 = 11;
-const unsigned long ulRedLED1 = 6, ulRedLED2 = 9;
-
-	/* Check all the demo tasks (other than the flash tasks) to ensure
-	they are all still running, and that none have detected an error. */
-
-	if( xAreIntegerMathsTaskStillRunning() != pdTRUE )
-	{
-		ulErrorFound = pdTRUE;
-	}
-
-	if( xAreDynamicPriorityTasksStillRunning() != pdTRUE )
-	{
-		ulErrorFound = pdTRUE;
-	}
-
-	if( xAreBlockingQueuesStillRunning() != pdTRUE )
-	{
-		ulErrorFound = pdTRUE;
-	}
-
-	if ( xAreBlockTimeTestTasksStillRunning() != pdTRUE )
-	{
-		ulErrorFound = pdTRUE;
-	}
-
-	if ( xAreGenericQueueTasksStillRunning() != pdTRUE )
-	{
-		ulErrorFound = pdTRUE;
-	}
-
-	if ( xAreRecursiveMutexTasksStillRunning() != pdTRUE )
-	{
-		ulErrorFound = pdTRUE;
-	}
-
-	if( xIsCreateTaskStillRunning() != pdTRUE )
-	{
-		ulErrorFound = pdTRUE;
-	}
-
-	if( xArePollingQueuesStillRunning() != pdTRUE )
-	{
-		ulErrorFound = pdTRUE;
-	}
-
-	if( xAreSemaphoreTasksStillRunning() != pdTRUE )
-	{
-		ulErrorFound = pdTRUE;
-	}
-
-	if( xAreMathsTaskStillRunning() != pdTRUE )
-	{
-		ulErrorFound = pdTRUE;
-	}
-
-	if( xAreComTestTasksStillRunning() != pdTRUE )
-	{
-		ulErrorFound = pdTRUE;
-	}
-
-	/* Check the reg test tasks are still cycling.  They will stop
-	incrementing their loop counters if they encounter an error. */
-	if( ulRegTest1Counter == ulLastRegTest1Counter )
-	{
-		ulErrorFound = pdTRUE;
-	}
-
-	if( ulRegTest2Counter == ulLastRegTest2Counter )
-	{
-		ulErrorFound = pdTRUE;
-	}
-
-	ulLastRegTest1Counter = ulRegTest1Counter;
-	ulLastRegTest2Counter = ulRegTest2Counter;
-
-	/* Toggle the check LEDs to give an indication of the system status.  If
-	the green LEDs are toggling, then no errors have been detected.  If the red
-	LEDs are toggling, then an error has been reported in at least one task. */
-	vParTestToggleLED( ulLED1 );
-	vParTestToggleLED( ulLED2 );
-
-	/* Have any errors been latch in ulErrorFound?  If so, ensure the gree LEDs
-	are off, then switch to using the red LEDs. */
-	if( ulErrorFound != pdFALSE )
-	{
-		if( lChangeToRedLEDsAlready == pdFALSE )
-		{
-			lChangeToRedLEDsAlready = pdTRUE;
-
-			/* An error has been found.  Switch to use the red LEDs. */
-			vParTestSetLED( ulLED1, pdFALSE );
-			vParTestSetLED( ulLED2, pdFALSE );
-			ulLED1 = ulRedLED1;
-			ulLED2 = ulRedLED2;
-		}
-	}
-}
-/*-----------------------------------------------------------*/
-
-static void prvLEDTimerCallback( TimerHandle_t xTimer )
-{
-const unsigned long ulNumWhiteLEDs = 6;
-static unsigned long ulLit1 = 2, ulLit2 = 1;
-
-	vParTestSetLED( ulLit2, pdFALSE );
-
-	ulLit2 = ulLit1;
-	ulLit1++;
-
-	if( ulLit1 >= ulNumWhiteLEDs )
-	{
-		ulLit1 = 0;
-	}
-
-	vParTestSetLED( ulLit1, pdTRUE );
-}
-/*-----------------------------------------------------------*/
-
+/*
+ * FreeRTOS Kernel V10.4.1
+ * Copyright (C) 2020 Amazon.com, Inc. or its affiliates.  All Rights Reserved.
+ *
+ * Permission is hereby granted, free of charge, to any person obtaining a copy of
+ * this software and associated documentation files (the "Software"), to deal in
+ * the Software without restriction, including without limitation the rights to
+ * use, copy, modify, merge, publish, distribute, sublicense, and/or sell copies of
+ * the Software, and to permit persons to whom the Software is furnished to do so,
+ * subject to the following conditions:
+ *
+ * The above copyright notice and this permission notice shall be included in all
+ * copies or substantial portions of the Software.
+ *
+ * THE SOFTWARE IS PROVIDED "AS IS", WITHOUT WARRANTY OF ANY KIND, EXPRESS OR
+ * IMPLIED, INCLUDING BUT NOT LIMITED TO THE WARRANTIES OF MERCHANTABILITY, FITNESS
+ * FOR A PARTICULAR PURPOSE AND NONINFRINGEMENT. IN NO EVENT SHALL THE AUTHORS OR
+ * COPYRIGHT HOLDERS BE LIABLE FOR ANY CLAIM, DAMAGES OR OTHER LIABILITY, WHETHER
+ * IN AN ACTION OF CONTRACT, TORT OR OTHERWISE, ARISING FROM, OUT OF OR IN
+ * CONNECTION WITH THE SOFTWARE OR THE USE OR OTHER DEALINGS IN THE SOFTWARE.
+ *
+ * http://www.FreeRTOS.org
+ * http://aws.amazon.com/freertos
+ *
+ * 1 tab == 4 spaces!
+ */
+
+/******************************************************************************
+ * NOTE 1:  This project provides two demo applications.  A simple blinky style
+ * project, and a more comprehensive test and demo application.  The
+ * mainCREATE_SIMPLE_BLINKY_DEMO_ONLY setting in main.c is used to select
+ * between the two.  See the notes on using mainCREATE_SIMPLE_BLINKY_DEMO_ONLY
+ * in main.c.  This file implements the comprehensive test and demo version.
+ *
+ * NOTE 2:  This file only contains the source code that is specific to the
+ * full demo.  Generic functions, such FreeRTOS hook functions, and functions
+ * required to configure the hardware, are defined in main.c.
+ ******************************************************************************
+ *
+ * main_full() creates all the demo application tasks and software timers,
+ * then starts the scheduler.  The web documentation provides more details of
+ * the standard demo application tasks, which provide no particular
+ * functionality, but do provide a good example of how to use the FreeRTOS API.
+ *
+ * In addition to the standard demo tasks, the following tasks and tests are
+ * defined and/or created within this file:
+ *
+ * "Check" timer - The check software timer period is set to three seconds.
+ * The callback function associated with the check software timer checks that
+ * all the standard demo tasks are not only still executing, but are executing
+ * without reporting any errors.  If the check software timer discovers that a
+ * task has either stalled, or reported an error, then the error is logged and
+ * the check software timer toggles the red LEDs.  If an error has never been
+ * latched, the check software timer toggles the green LEDs.  Therefore, if the
+ * system is executing correctly, the green LEDs will toggle every three
+ * seconds, and if an error has ever been detected, the red LEDs will toggle
+ * every three seconds.
+ *
+ * "Reg test" tasks - These fill both the core and floating point registers
+ * with known values, then check that each register maintains its expected
+ * value for the lifetime of the tasks.  Each task uses a different set of
+ * values.  The reg test tasks execute with a very low priority, so get
+ * preempted very frequently.  A register containing an unexpected value is
+ * indicative of an error in the context switching mechanism.
+ *
+ * "LED" software timer - The callback function associated with the LED
+ * software time maintains a pattern of spinning white LEDs.
+ *
+ * See the documentation page for this demo on the FreeRTOS.org web site for
+ * full information, including hardware setup requirements.
+ */
+
+/* Standard includes. */
+#include <stdio.h>
+
+/* Kernel includes. */
+#include "FreeRTOS.h"
+#include "task.h"
+#include "timers.h"
+#include "semphr.h"
+
+/* Standard demo application includes. */
+#include "integer.h"
+#include "PollQ.h"
+#include "semtest.h"
+#include "dynamic.h"
+#include "BlockQ.h"
+#include "blocktim.h"
+#include "countsem.h"
+#include "GenQTest.h"
+#include "recmutex.h"
+#include "death.h"
+#include "partest.h"
+#include "flop.h"
+#include "serial.h"
+#include "comtest.h"
+
+/* Priorities for the demo application tasks. */
+#define mainQUEUE_POLL_PRIORITY				( tskIDLE_PRIORITY + 2UL )
+#define mainSEM_TEST_PRIORITY				( tskIDLE_PRIORITY + 1UL )
+#define mainBLOCK_Q_PRIORITY				( tskIDLE_PRIORITY + 2UL )
+#define mainCREATOR_TASK_PRIORITY			( tskIDLE_PRIORITY + 3UL )
+#define mainFLOP_TASK_PRIORITY				( tskIDLE_PRIORITY )
+#define mainCOM_TEST_PRIORITY				( tskIDLE_PRIORITY + 2 )
+#define mainFLOP_TASK_PRIORITY				( tskIDLE_PRIORITY )
+
+/* A block time of zero simply means "don't block". */
+#define mainDONT_BLOCK						( 0UL )
+
+/* The period after which the check timer will expire, converted to ticks. */
+#define mainCHECK_TIMER_PERIOD_MS			( 3000UL / portTICK_PERIOD_MS )
+
+/* The period after which the LED timer will expire, converted to ticks. */
+#define mainLED_TIMER_PERIOD_MS				( 75UL / portTICK_PERIOD_MS )
+
+/* Constants for the ComTest tasks. */
+#define mainCOM_TEST_BAUD_RATE				( ( unsigned long ) 19200 )
+#define mainCOM_TEST_LED					( 100 )
+
+/*-----------------------------------------------------------*/
+
+/*
+ * The check timer callback function, as described at the top of this file.
+ */
+static void prvCheckTimerCallback( TimerHandle_t xTimer );
+
+/*
+ * The LED timer callback function, as described at the top of this file.
+ */
+static void prvLEDTimerCallback( TimerHandle_t xTimer );
+
+/*
+ * The reg test tasks, as described at the top of this file.
+ */
+extern void vRegTestTask1( void *pvParameters );
+extern void vRegTestTask2( void *pvParameters );
+
+/*-----------------------------------------------------------*/
+
+/* Variables that are incremented on each iteration of the reg test tasks -
+provided the tasks have not reported any errors.  The check task inspects these
+variables to ensure they are still incrementing as expected.  If a variable
+stops incrementing then it is likely that its associate task has stalled. */
+volatile unsigned long ulRegTest1Counter = 0, ulRegTest2Counter = 0;
+
+/*-----------------------------------------------------------*/
+
+void main_full( void )
+{
+TimerHandle_t xTimer = NULL;
+
+	/* Start all the standard demo/test tasks.  These have not particular
+	functionality, but do demonstrate how to use the FreeRTOS API, and test the
+	kernel port. */
+	vStartIntegerMathTasks( tskIDLE_PRIORITY );
+	vStartDynamicPriorityTasks();
+	vStartBlockingQueueTasks( mainBLOCK_Q_PRIORITY );
+	vCreateBlockTimeTasks();
+	vStartCountingSemaphoreTasks();
+	vStartGenericQueueTasks( tskIDLE_PRIORITY );
+	vStartRecursiveMutexTasks();
+	vStartPolledQueueTasks( mainQUEUE_POLL_PRIORITY );
+	vStartSemaphoreTasks( mainSEM_TEST_PRIORITY );
+	vStartMathTasks( mainFLOP_TASK_PRIORITY );
+	vAltStartComTestTasks( mainCOM_TEST_PRIORITY, mainCOM_TEST_BAUD_RATE, mainCOM_TEST_LED );
+
+	/* Create the register test tasks, as described at the top of this file. */
+	xTaskCreate( vRegTestTask1, "Reg1...", configMINIMAL_STACK_SIZE, NULL, tskIDLE_PRIORITY, NULL );
+	xTaskCreate( vRegTestTask2, "Reg2...", configMINIMAL_STACK_SIZE, NULL, tskIDLE_PRIORITY, NULL );
+
+
+	/* Create the software timer that performs the 'check' functionality,
+	as described at the top of this file. */
+	xTimer = xTimerCreate( "CheckTimer",					/* A text name, purely to help debugging. */
+							( mainCHECK_TIMER_PERIOD_MS ),	/* The timer period, in this case 3000ms (3s). */
+							pdTRUE,							/* This is an auto-reload timer, so xAutoReload is set to pdTRUE. */
+							( void * ) 0,					/* The ID is not used, so can be set to anything. */
+							prvCheckTimerCallback			/* The callback function that inspects the status of all the other tasks. */
+						 );
+
+	if( xTimer != NULL )
+	{
+		xTimerStart( xTimer, mainDONT_BLOCK );
+	}
+
+	/* Create the software timer that performs the 'LED spin' functionality,
+	as described at the top of this file. */
+	xTimer = xTimerCreate( "LEDTimer",					/* A text name, purely to help debugging. */
+							( mainLED_TIMER_PERIOD_MS ),/* The timer period, in this case 75ms. */
+							pdTRUE,						/* This is an auto-reload timer, so xAutoReload is set to pdTRUE. */
+							( void * ) 0,				/* The ID is not used, so can be set to anything. */
+							prvLEDTimerCallback			/* The callback function that toggles the white LEDs. */
+						 );
+
+	if( xTimer != NULL )
+	{
+		xTimerStart( xTimer, mainDONT_BLOCK );
+	}
+
+	/* The set of tasks created by the following function call have to be
+	created last as they keep account of the number of tasks they expect to see
+	running. */
+	vCreateSuicidalTasks( mainCREATOR_TASK_PRIORITY );
+
+	/* Start the scheduler. */
+	vTaskStartScheduler();
+
+	/* If all is well, the scheduler will now be running, and the following line
+	will never be reached.  If the following line does execute, then there was
+	insufficient FreeRTOS heap memory available for the idle and/or timer tasks
+	to be created.  See the memory management section on the FreeRTOS web site
+	for more details. */
+	for( ;; );
+}
+/*-----------------------------------------------------------*/
+
+static void prvCheckTimerCallback( TimerHandle_t xTimer )
+{
+static long lChangeToRedLEDsAlready = pdFALSE;
+static unsigned long ulLastRegTest1Counter = 0, ulLastRegTest2Counter = 0;
+unsigned long ulErrorFound = pdFALSE;
+/* LEDs are defaulted to use the Green LEDs.  The Red LEDs are used if an error
+is found. */
+static unsigned long ulLED1 = 8, ulLED2 = 11;
+const unsigned long ulRedLED1 = 6, ulRedLED2 = 9;
+
+	/* Check all the demo tasks (other than the flash tasks) to ensure
+	they are all still running, and that none have detected an error. */
+
+	if( xAreIntegerMathsTaskStillRunning() != pdTRUE )
+	{
+		ulErrorFound = pdTRUE;
+	}
+
+	if( xAreDynamicPriorityTasksStillRunning() != pdTRUE )
+	{
+		ulErrorFound = pdTRUE;
+	}
+
+	if( xAreBlockingQueuesStillRunning() != pdTRUE )
+	{
+		ulErrorFound = pdTRUE;
+	}
+
+	if ( xAreBlockTimeTestTasksStillRunning() != pdTRUE )
+	{
+		ulErrorFound = pdTRUE;
+	}
+
+	if ( xAreGenericQueueTasksStillRunning() != pdTRUE )
+	{
+		ulErrorFound = pdTRUE;
+	}
+
+	if ( xAreRecursiveMutexTasksStillRunning() != pdTRUE )
+	{
+		ulErrorFound = pdTRUE;
+	}
+
+	if( xIsCreateTaskStillRunning() != pdTRUE )
+	{
+		ulErrorFound = pdTRUE;
+	}
+
+	if( xArePollingQueuesStillRunning() != pdTRUE )
+	{
+		ulErrorFound = pdTRUE;
+	}
+
+	if( xAreSemaphoreTasksStillRunning() != pdTRUE )
+	{
+		ulErrorFound = pdTRUE;
+	}
+
+	if( xAreMathsTaskStillRunning() != pdTRUE )
+	{
+		ulErrorFound = pdTRUE;
+	}
+
+	if( xAreComTestTasksStillRunning() != pdTRUE )
+	{
+		ulErrorFound = pdTRUE;
+	}
+
+	/* Check the reg test tasks are still cycling.  They will stop
+	incrementing their loop counters if they encounter an error. */
+	if( ulRegTest1Counter == ulLastRegTest1Counter )
+	{
+		ulErrorFound = pdTRUE;
+	}
+
+	if( ulRegTest2Counter == ulLastRegTest2Counter )
+	{
+		ulErrorFound = pdTRUE;
+	}
+
+	ulLastRegTest1Counter = ulRegTest1Counter;
+	ulLastRegTest2Counter = ulRegTest2Counter;
+
+	/* Toggle the check LEDs to give an indication of the system status.  If
+	the green LEDs are toggling, then no errors have been detected.  If the red
+	LEDs are toggling, then an error has been reported in at least one task. */
+	vParTestToggleLED( ulLED1 );
+	vParTestToggleLED( ulLED2 );
+
+	/* Have any errors been latch in ulErrorFound?  If so, ensure the gree LEDs
+	are off, then switch to using the red LEDs. */
+	if( ulErrorFound != pdFALSE )
+	{
+		if( lChangeToRedLEDsAlready == pdFALSE )
+		{
+			lChangeToRedLEDsAlready = pdTRUE;
+
+			/* An error has been found.  Switch to use the red LEDs. */
+			vParTestSetLED( ulLED1, pdFALSE );
+			vParTestSetLED( ulLED2, pdFALSE );
+			ulLED1 = ulRedLED1;
+			ulLED2 = ulRedLED2;
+		}
+	}
+}
+/*-----------------------------------------------------------*/
+
+static void prvLEDTimerCallback( TimerHandle_t xTimer )
+{
+const unsigned long ulNumWhiteLEDs = 6;
+static unsigned long ulLit1 = 2, ulLit2 = 1;
+
+	vParTestSetLED( ulLit2, pdFALSE );
+
+	ulLit2 = ulLit1;
+	ulLit1++;
+
+	if( ulLit1 >= ulNumWhiteLEDs )
+	{
+		ulLit1 = 0;
+	}
+
+	vParTestSetLED( ulLit1, pdTRUE );
+}
+/*-----------------------------------------------------------*/
+