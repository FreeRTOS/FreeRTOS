/*
 * FreeRTOS V202112.00
 * Copyright (C) 2020 Amazon.com, Inc. or its affiliates.  All Rights Reserved.
 *
 * Permission is hereby granted, free of charge, to any person obtaining a copy of
 * this software and associated documentation files (the "Software"), to deal in
 * the Software without restriction, including without limitation the rights to
 * use, copy, modify, merge, publish, distribute, sublicense, and/or sell copies of
 * the Software, and to permit persons to whom the Software is furnished to do so,
 * subject to the following conditions:
 *
 * The above copyright notice and this permission notice shall be included in all
 * copies or substantial portions of the Software.
 *
 * THE SOFTWARE IS PROVIDED "AS IS", WITHOUT WARRANTY OF ANY KIND, EXPRESS OR
 * IMPLIED, INCLUDING BUT NOT LIMITED TO THE WARRANTIES OF MERCHANTABILITY, FITNESS
 * FOR A PARTICULAR PURPOSE AND NONINFRINGEMENT. IN NO EVENT SHALL THE AUTHORS OR
 * COPYRIGHT HOLDERS BE LIABLE FOR ANY CLAIM, DAMAGES OR OTHER LIABILITY, WHETHER
 * IN AN ACTION OF CONTRACT, TORT OR OTHERWISE, ARISING FROM, OUT OF OR IN
 * CONNECTION WITH THE SOFTWARE OR THE USE OR OTHER DEALINGS IN THE SOFTWARE.
 *
 * https://www.FreeRTOS.org
<<<<<<< HEAD
 * https://github.com/FreeRTOS
=======
 * https://aws.amazon.com/freertos
>>>>>>> 43defa56
 *
 */

/*
 * This file contains some test scenarios that ensure tasks do not exit queue
 * send or receive functions prematurely.  A description of the tests is
 * included within the code.
 */

/* Kernel includes. */
#include "FreeRTOS.h"
#include "task.h"
#include "queue.h"

/* Demo includes. */
#include "blocktim.h"

/* Task priorities and stack sizes.  Allow these to be overridden. */
#ifndef bktPRIMARY_PRIORITY
    #define bktPRIMARY_PRIORITY    ( configMAX_PRIORITIES - 3 )
#endif

#ifndef bktSECONDARY_PRIORITY
    #define bktSECONDARY_PRIORITY    ( configMAX_PRIORITIES - 4 )
#endif

#ifndef bktBLOCK_TIME_TASK_STACK_SIZE
    #define bktBLOCK_TIME_TASK_STACK_SIZE    configMINIMAL_STACK_SIZE
#endif

/* Task behaviour. */
#define bktQUEUE_LENGTH          ( 5 )
#define bktSHORT_WAIT            pdMS_TO_TICKS( ( TickType_t ) 20 )
#define bktPRIMARY_BLOCK_TIME    ( 10 )
#define bktALLOWABLE_MARGIN      ( 15 )
#define bktTIME_TO_BLOCK         ( 175 )
#define bktDONT_BLOCK            ( ( TickType_t ) 0 )
#define bktRUN_INDICATOR         ( ( UBaseType_t ) 0x55 )

/* In case the demo does not have software timers enabled, as this file uses
 * the configTIMER_TASK_PRIORITY setting. */
#ifndef configTIMER_TASK_PRIORITY
    #define configTIMER_TASK_PRIORITY    ( configMAX_PRIORITIES - 1 )
#endif

/*-----------------------------------------------------------*/

/*
 * The two test tasks.  Their behaviour is commented within the functions.
 */
static void vPrimaryBlockTimeTestTask( void * pvParameters );
static void vSecondaryBlockTimeTestTask( void * pvParameters );

/*
 * Very basic tests to verify the block times are as expected.
 */
static void prvBasicDelayTests( void );

/*-----------------------------------------------------------*/

/* The queue on which the tasks block. */
static QueueHandle_t xTestQueue;

/* Handle to the secondary task is required by the primary task for calls
 * to vTaskSuspend/Resume(). */
static TaskHandle_t xSecondary;

/* Used to ensure that tasks are still executing without error. */
static volatile BaseType_t xPrimaryCycles = 0, xSecondaryCycles = 0;
static volatile BaseType_t xErrorOccurred = pdFALSE;

/* Provides a simple mechanism for the primary task to know when the
 * secondary task has executed. */
static volatile UBaseType_t xRunIndicator;

/*-----------------------------------------------------------*/

void vCreateBlockTimeTasks( void )
{
    /* Create the queue on which the two tasks block. */
    xTestQueue = xQueueCreate( bktQUEUE_LENGTH, sizeof( BaseType_t ) );

    if( xTestQueue != NULL )
    {
        /* vQueueAddToRegistry() adds the queue to the queue registry, if one
         * is in use.  The queue registry is provided as a means for kernel aware
         * debuggers to locate queues and has no purpose if a kernel aware
         * debugger is not being used.  The call to vQueueAddToRegistry() will be
         * removed by the pre-processor if configQUEUE_REGISTRY_SIZE is not
         * defined or is defined to be less than 1. */
        vQueueAddToRegistry( xTestQueue, "Block_Time_Queue" );

        /* Create the two test tasks. */
        xTaskCreate( vPrimaryBlockTimeTestTask, "BTest1", bktBLOCK_TIME_TASK_STACK_SIZE, NULL, bktPRIMARY_PRIORITY, NULL );
        xTaskCreate( vSecondaryBlockTimeTestTask, "BTest2", bktBLOCK_TIME_TASK_STACK_SIZE, NULL, bktSECONDARY_PRIORITY, &xSecondary );
    }
}
/*-----------------------------------------------------------*/

static void vPrimaryBlockTimeTestTask( void * pvParameters )
{
    BaseType_t xItem, xData;
    TickType_t xTimeWhenBlocking;
    TickType_t xTimeToBlock, xBlockedTime;

    ( void ) pvParameters;

    for( ; ; )
    {
        /*********************************************************************
         * Test 0
         *
         * Basic vTaskDelay() and vTaskDelayUntil() tests. */
        prvBasicDelayTests();

        /*********************************************************************
         * Test 1
         *
         * Simple block time wakeup test on queue receives. */
        for( xItem = 0; xItem < bktQUEUE_LENGTH; xItem++ )
        {
            /* The queue is empty. Attempt to read from the queue using a block
             * time.  When we wake, ensure the delta in time is as expected. */
            xTimeToBlock = ( TickType_t ) ( bktPRIMARY_BLOCK_TIME << xItem );

            xTimeWhenBlocking = xTaskGetTickCount();

            /* We should unblock after xTimeToBlock having not received
             * anything on the queue. */
            if( xQueueReceive( xTestQueue, &xData, xTimeToBlock ) != errQUEUE_EMPTY )
            {
                xErrorOccurred = pdTRUE;
            }

            /* How long were we blocked for? */
            xBlockedTime = xTaskGetTickCount() - xTimeWhenBlocking;

            if( xBlockedTime < xTimeToBlock )
            {
                /* Should not have blocked for less than we requested. */
                xErrorOccurred = pdTRUE;
            }

            if( xBlockedTime > ( xTimeToBlock + bktALLOWABLE_MARGIN ) )
            {
                /* Should not have blocked for longer than we requested,
                 * although we would not necessarily run as soon as we were
                 * unblocked so a margin is allowed. */
                xErrorOccurred = pdTRUE;
            }
        }

        /*********************************************************************
         *  Test 2
         *
         *  Simple block time wakeup test on queue sends.
         *
         *  First fill the queue.  It should be empty so all sends should pass. */
        for( xItem = 0; xItem < bktQUEUE_LENGTH; xItem++ )
        {
            if( xQueueSend( xTestQueue, &xItem, bktDONT_BLOCK ) != pdPASS )
            {
                xErrorOccurred = pdTRUE;
            }

            #if configUSE_PREEMPTION == 0
                taskYIELD();
            #endif
        }

        for( xItem = 0; xItem < bktQUEUE_LENGTH; xItem++ )
        {
            /* The queue is full. Attempt to write to the queue using a block
             * time.  When we wake, ensure the delta in time is as expected. */
            xTimeToBlock = ( TickType_t ) ( bktPRIMARY_BLOCK_TIME << xItem );

            xTimeWhenBlocking = xTaskGetTickCount();

            /* We should unblock after xTimeToBlock having not received
             * anything on the queue. */
            if( xQueueSend( xTestQueue, &xItem, xTimeToBlock ) != errQUEUE_FULL )
            {
                xErrorOccurred = pdTRUE;
            }

            /* How long were we blocked for? */
            xBlockedTime = xTaskGetTickCount() - xTimeWhenBlocking;

            if( xBlockedTime < xTimeToBlock )
            {
                /* Should not have blocked for less than we requested. */
                xErrorOccurred = pdTRUE;
            }

            if( xBlockedTime > ( xTimeToBlock + bktALLOWABLE_MARGIN ) )
            {
                /* Should not have blocked for longer than we requested,
                 * although we would not necessarily run as soon as we were
                 * unblocked so a margin is allowed. */
                xErrorOccurred = pdTRUE;
            }
        }

        /*********************************************************************
         * Test 3
         *
         * Wake the other task, it will block attempting to post to the queue.
         * When we read from the queue the other task will wake, but before it
         * can run we will post to the queue again.  When the other task runs it
         * will find the queue still full, even though it was woken.  It should
         * recognise that its block time has not expired and return to block for
         * the remains of its block time.
         *
         * Wake the other task so it blocks attempting to post to the already
         * full queue. */
        xRunIndicator = 0;
        vTaskResume( xSecondary );

        /* We need to wait a little to ensure the other task executes. */
        while( xRunIndicator != bktRUN_INDICATOR )
        {
            /* The other task has not yet executed. */
            vTaskDelay( bktSHORT_WAIT );
        }

        /* Make sure the other task is blocked on the queue. */
        vTaskDelay( bktSHORT_WAIT );
        xRunIndicator = 0;

        for( xItem = 0; xItem < bktQUEUE_LENGTH; xItem++ )
        {
            /* Now when we make space on the queue the other task should wake
             * but not execute as this task has higher priority. */
            if( xQueueReceive( xTestQueue, &xData, bktDONT_BLOCK ) != pdPASS )
            {
                xErrorOccurred = pdTRUE;
            }

            /* Now fill the queue again before the other task gets a chance to
             * execute.  If the other task had executed we would find the queue
             * full ourselves, and the other task have set xRunIndicator. */
            if( xQueueSend( xTestQueue, &xItem, bktDONT_BLOCK ) != pdPASS )
            {
                xErrorOccurred = pdTRUE;
            }

            if( xRunIndicator == bktRUN_INDICATOR )
            {
                /* The other task should not have executed. */
                xErrorOccurred = pdTRUE;
            }

            /* Raise the priority of the other task so it executes and blocks
             * on the queue again. */
            vTaskPrioritySet( xSecondary, bktPRIMARY_PRIORITY + 2 );

            /* The other task should now have re-blocked without exiting the
             * queue function. */
            if( xRunIndicator == bktRUN_INDICATOR )
            {
                /* The other task should not have executed outside of the
                 * queue function. */
                xErrorOccurred = pdTRUE;
            }

            /* Set the priority back down. */
            vTaskPrioritySet( xSecondary, bktSECONDARY_PRIORITY );
        }

        /* Let the other task timeout.  When it unblockes it will check that it
         * unblocked at the correct time, then suspend itself. */
        while( xRunIndicator != bktRUN_INDICATOR )
        {
            vTaskDelay( bktSHORT_WAIT );
        }

        vTaskDelay( bktSHORT_WAIT );
        xRunIndicator = 0;

        /*********************************************************************
         * Test 4
         *
         * As per test 3 - but with the send and receive the other way around.
         * The other task blocks attempting to read from the queue.
         *
         * Empty the queue.  We should find that it is full. */
        for( xItem = 0; xItem < bktQUEUE_LENGTH; xItem++ )
        {
            if( xQueueReceive( xTestQueue, &xData, bktDONT_BLOCK ) != pdPASS )
            {
                xErrorOccurred = pdTRUE;
            }
        }

        /* Wake the other task so it blocks attempting to read from  the
         * already	empty queue. */
        vTaskResume( xSecondary );

        /* We need to wait a little to ensure the other task executes. */
        while( xRunIndicator != bktRUN_INDICATOR )
        {
            vTaskDelay( bktSHORT_WAIT );
        }

        vTaskDelay( bktSHORT_WAIT );
        xRunIndicator = 0;

        for( xItem = 0; xItem < bktQUEUE_LENGTH; xItem++ )
        {
            /* Now when we place an item on the queue the other task should
             * wake but not execute as this task has higher priority. */
            if( xQueueSend( xTestQueue, &xItem, bktDONT_BLOCK ) != pdPASS )
            {
                xErrorOccurred = pdTRUE;
            }

            /* Now empty the queue again before the other task gets a chance to
             * execute.  If the other task had executed we would find the queue
             * empty ourselves, and the other task would be suspended. */
            if( xQueueReceive( xTestQueue, &xData, bktDONT_BLOCK ) != pdPASS )
            {
                xErrorOccurred = pdTRUE;
            }

            if( xRunIndicator == bktRUN_INDICATOR )
            {
                /* The other task should not have executed. */
                xErrorOccurred = pdTRUE;
            }

            /* Raise the priority of the other task so it executes and blocks
             * on the queue again. */
            vTaskPrioritySet( xSecondary, bktPRIMARY_PRIORITY + 2 );

            /* The other task should now have re-blocked without exiting the
             * queue function. */
            if( xRunIndicator == bktRUN_INDICATOR )
            {
                /* The other task should not have executed outside of the
                 * queue function. */
                xErrorOccurred = pdTRUE;
            }

            vTaskPrioritySet( xSecondary, bktSECONDARY_PRIORITY );
        }

        /* Let the other task timeout.  When it unblockes it will check that it
         * unblocked at the correct time, then suspend itself. */
        while( xRunIndicator != bktRUN_INDICATOR )
        {
            vTaskDelay( bktSHORT_WAIT );
        }

        vTaskDelay( bktSHORT_WAIT );

        xPrimaryCycles++;
    }
}
/*-----------------------------------------------------------*/

static void vSecondaryBlockTimeTestTask( void * pvParameters )
{
    TickType_t xTimeWhenBlocking, xBlockedTime;
    BaseType_t xData;

    ( void ) pvParameters;

    for( ; ; )
    {
        /*********************************************************************
         * Test 0, 1 and 2
         *
         * This task does not participate in these tests. */
        vTaskSuspend( NULL );

        /*********************************************************************
         * Test 3
         *
         * The first thing we do is attempt to read from the queue.  It should be
         * full so we block.  Note the time before we block so we can check the
         * wake time is as per that expected. */
        xTimeWhenBlocking = xTaskGetTickCount();

        /* We should unblock after bktTIME_TO_BLOCK having not sent anything to
         * the queue. */
        xData = 0;
        xRunIndicator = bktRUN_INDICATOR;

        if( xQueueSend( xTestQueue, &xData, bktTIME_TO_BLOCK ) != errQUEUE_FULL )
        {
            xErrorOccurred = pdTRUE;
        }

        /* How long were we inside the send function? */
        xBlockedTime = xTaskGetTickCount() - xTimeWhenBlocking;

        /* We should not have blocked for less time than bktTIME_TO_BLOCK. */
        if( xBlockedTime < bktTIME_TO_BLOCK )
        {
            xErrorOccurred = pdTRUE;
        }

        /* We should of not blocked for much longer than bktALLOWABLE_MARGIN
         * either.  A margin is permitted as we would not necessarily run as
         * soon as we unblocked. */
        if( xBlockedTime > ( bktTIME_TO_BLOCK + bktALLOWABLE_MARGIN ) )
        {
            xErrorOccurred = pdTRUE;
        }

        /* Suspend ready for test 3. */
        xRunIndicator = bktRUN_INDICATOR;
        vTaskSuspend( NULL );

        /*********************************************************************
         * Test 4
         *
         * As per test three, but with the send and receive reversed. */
        xTimeWhenBlocking = xTaskGetTickCount();

        /* We should unblock after bktTIME_TO_BLOCK having not received
         * anything on the queue. */
        xRunIndicator = bktRUN_INDICATOR;

        if( xQueueReceive( xTestQueue, &xData, bktTIME_TO_BLOCK ) != errQUEUE_EMPTY )
        {
            xErrorOccurred = pdTRUE;
        }

        xBlockedTime = xTaskGetTickCount() - xTimeWhenBlocking;

        /* We should not have blocked for less time than bktTIME_TO_BLOCK. */
        if( xBlockedTime < bktTIME_TO_BLOCK )
        {
            xErrorOccurred = pdTRUE;
        }

        /* We should of not blocked for much longer than bktALLOWABLE_MARGIN
         * either.  A margin is permitted as we would not necessarily run as soon
         * as we unblocked. */
        if( xBlockedTime > ( bktTIME_TO_BLOCK + bktALLOWABLE_MARGIN ) )
        {
            xErrorOccurred = pdTRUE;
        }

        xRunIndicator = bktRUN_INDICATOR;

        xSecondaryCycles++;
    }
}
/*-----------------------------------------------------------*/

static void prvBasicDelayTests( void )
{
    TickType_t xPreTime, xPostTime, x, xLastUnblockTime, xExpectedUnblockTime;
    const TickType_t xPeriod = 75, xCycles = 5, xAllowableMargin = ( bktALLOWABLE_MARGIN >> 1 ), xHalfPeriod = xPeriod / ( TickType_t ) 2;
    BaseType_t xDidBlock;

    /* Temporarily increase priority so the timing is more accurate, but not so
     * high as to disrupt the timer tests. */
    vTaskPrioritySet( NULL, configTIMER_TASK_PRIORITY - 1 );

    /* Crude check to too see that vTaskDelay() blocks for the expected
     * period. */
    xPreTime = xTaskGetTickCount();
    vTaskDelay( bktTIME_TO_BLOCK );
    xPostTime = xTaskGetTickCount();

    /* The priority is higher, so the allowable margin is halved when compared
     * to the other tests in this file. */
    if( ( xPostTime - xPreTime ) > ( bktTIME_TO_BLOCK + xAllowableMargin ) )
    {
        xErrorOccurred = pdTRUE;
    }

    /* Now crude tests to check the vTaskDelayUntil() functionality. */
    xPostTime = xTaskGetTickCount();
    xLastUnblockTime = xPostTime;

    for( x = 0; x < xCycles; x++ )
    {
        /* Calculate the next expected unblock time from the time taken before
         * this loop was entered. */
        xExpectedUnblockTime = xPostTime + ( x * xPeriod );

        vTaskDelayUntil( &xLastUnblockTime, xPeriod );

        if( ( xTaskGetTickCount() - xExpectedUnblockTime ) > ( bktTIME_TO_BLOCK + xAllowableMargin ) )
        {
            xErrorOccurred = pdTRUE;
        }

        xPrimaryCycles++;
    }

    /* Crude tests for return value of xTaskDelayUntil().  First a standard block
     * should return that the task does block. */
    xDidBlock = xTaskDelayUntil( &xLastUnblockTime, xPeriod );

    if( xDidBlock != pdTRUE )
    {
        xErrorOccurred = pdTRUE;
    }

    /* Now delay a few ticks so repeating the above block period will not block for
     * the full amount of time, but will still block. */
    vTaskDelay( xHalfPeriod );
    xDidBlock = xTaskDelayUntil( &xLastUnblockTime, xPeriod );

    if( xDidBlock != pdTRUE )
    {
        xErrorOccurred = pdTRUE;
    }

    /* This time block for longer than xPeriod before calling xTaskDelayUntil() so
     * the call to xTaskDelayUntil() should not block. */
    vTaskDelay( xPeriod );
    xDidBlock = xTaskDelayUntil( &xLastUnblockTime, xPeriod );

    if( xDidBlock != pdFALSE )
    {
        xErrorOccurred = pdTRUE;
    }

    /* Catch up. */
    xDidBlock = xTaskDelayUntil( &xLastUnblockTime, xPeriod );

    if( xDidBlock != pdTRUE )
    {
        xErrorOccurred = pdTRUE;
    }

    /* Again block for slightly longer than a period so ensure the time is in the
     * past next time xTaskDelayUntil() gets called. */
    vTaskDelay( xPeriod + xAllowableMargin );
    xDidBlock = xTaskDelayUntil( &xLastUnblockTime, xPeriod );

    if( xDidBlock != pdFALSE )
    {
        xErrorOccurred = pdTRUE;
    }

    /* Reset to the original task priority ready for the other tests. */
    vTaskPrioritySet( NULL, bktPRIMARY_PRIORITY );
}
/*-----------------------------------------------------------*/

BaseType_t xAreBlockTimeTestTasksStillRunning( void )
{
    static BaseType_t xLastPrimaryCycleCount = 0, xLastSecondaryCycleCount = 0;
    BaseType_t xReturn = pdPASS;

    /* Have both tasks performed at least one cycle since this function was
     * last called? */
    if( xPrimaryCycles == xLastPrimaryCycleCount )
    {
        xReturn = pdFAIL;
    }

    if( xSecondaryCycles == xLastSecondaryCycleCount )
    {
        xReturn = pdFAIL;
    }

    if( xErrorOccurred == pdTRUE )
    {
        xReturn = pdFAIL;
    }

    xLastSecondaryCycleCount = xSecondaryCycles;
    xLastPrimaryCycleCount = xPrimaryCycles;

    return xReturn;
}
<|MERGE_RESOLUTION|>--- conflicted
+++ resolved
@@ -20,11 +20,7 @@
  * CONNECTION WITH THE SOFTWARE OR THE USE OR OTHER DEALINGS IN THE SOFTWARE.
  *
  * https://www.FreeRTOS.org
-<<<<<<< HEAD
  * https://github.com/FreeRTOS
-=======
- * https://aws.amazon.com/freertos
->>>>>>> 43defa56
  *
  */
 
@@ -598,4 +594,4 @@
     xLastPrimaryCycleCount = xPrimaryCycles;
 
     return xReturn;
-}
+}